// Copyright © 2017 Microsoft <wastore@microsoft.com>
//
// Permission is hereby granted, free of charge, to any person obtaining a copy
// of this software and associated documentation files (the "Software"), to deal
// in the Software without restriction, including without limitation the rights
// to use, copy, modify, merge, publish, distribute, sublicense, and/or sell
// copies of the Software, and to permit persons to whom the Software is
// furnished to do so, subject to the following conditions:
//
// The above copyright notice and this permission notice shall be included in
// all copies or substantial portions of the Software.
//
// THE SOFTWARE IS PROVIDED "AS IS", WITHOUT WARRANTY OF ANY KIND, EXPRESS OR
// IMPLIED, INCLUDING BUT NOT LIMITED TO THE WARRANTIES OF MERCHANTABILITY,
// FITNESS FOR A PARTICULAR PURPOSE AND NONINFRINGEMENT. IN NO EVENT SHALL THE
// AUTHORS OR COPYRIGHT HOLDERS BE LIABLE FOR ANY CLAIM, DAMAGES OR OTHER
// LIABILITY, WHETHER IN AN ACTION OF CONTRACT, TORT OR OTHERWISE, ARISING FROM,
// OUT OF OR IN CONNECTION WITH THE SOFTWARE OR THE USE OR OTHER DEALINGS IN
// THE SOFTWARE.

package common

import (
<<<<<<< HEAD
	//"encoding/binary"
=======
>>>>>>> 65e76692
	"fmt"
	"os"
	"syscall"
	"time"

<<<<<<< HEAD
	//"github.com/pkg/xattr"
=======
>>>>>>> 65e76692
	"golang.org/x/sys/unix"
)

// Extended Attribute (xattr) keys for fetching various information from Linux cifs client.
const (
	CIFS_XATTR_CREATETIME     = "user.cifs.creationtime" // File creation time.
	CIFS_XATTR_ATTRIB         = "user.cifs.dosattrib"    // FileAttributes.
	CIFS_XATTR_CIFS_ACL       = "system.cifs_acl"        // DACL only.
	CIFS_XATTR_CIFS_NTSD      = "system.cifs_ntsd"       // Owner, Group, DACL.
	CIFS_XATTR_CIFS_NTSD_FULL = "system.cifs_ntsd_full"  // Owner, Group, DACL, SACL.
)

// 100-nanosecond intervals from Windows Epoch (January 1, 1601) to Unix Epoch (January 1, 1970).
const (
	TICKS_FROM_WINDOWS_EPOCH_TO_UNIX_EPOCH = 116444736000000000
)

// windows.Filetime.
type Filetime struct {
	LowDateTime  uint32
	HighDateTime uint32
}

// windows.ByHandleFileInformation
type ByHandleFileInformation struct {
	FileAttributes     uint32
	CreationTime       Filetime
	LastAccessTime     Filetime
	LastWriteTime      Filetime
	VolumeSerialNumber uint32
	FileSizeHigh       uint32
	FileSizeLow        uint32
	NumberOfLinks      uint32
	FileIndexHigh      uint32
	FileIndexLow       uint32
}

// Nanoseconds converts Filetime (as ticks since Windows Epoch) to nanoseconds since Unix Epoch (January 1, 1970).
func (ft *Filetime) Nanoseconds() int64 {
	// 100-nanosecond intervals (ticks) since Windows Epoch (January 1, 1601).
	nsec := int64(ft.HighDateTime)<<32 + int64(ft.LowDateTime)

	// 100-nanosecond intervals since Unix Epoch (January 1, 1970).
	nsec -= TICKS_FROM_WINDOWS_EPOCH_TO_UNIX_EPOCH

	// nanoseconds since Unix Epoch.
	return nsec * 100
}

// Convert nanoseconds since Unix Epoch (January 1, 1970) to Filetime since Windows Epoch (January 1, 1601).
func NsecToFiletime(nsec int64) Filetime {
	// 100-nanosecond intervals since Unix Epoch (January 1, 1970).
	nsec /= 100

	// 100-nanosecond intervals since Windows Epoch (January 1, 1601).
	nsec += TICKS_FROM_WINDOWS_EPOCH_TO_UNIX_EPOCH

	return Filetime{LowDateTime: uint32(nsec & 0xFFFFFFFF), HighDateTime: uint32(nsec >> 32)}
}

// WindowsTicksToUnixNano converts ticks (100-ns intervals) since Windows Epoch to nanoseconds since Unix Epoch.
func WindowsTicksToUnixNano(ticks int64) int64 {
	// 100-nanosecond intervals since Unix Epoch (January 1, 1970).
	ticks -= TICKS_FROM_WINDOWS_EPOCH_TO_UNIX_EPOCH

	// nanoseconds since Unix Epoch (January 1, 1970).
	return ticks * 100
}

// UnixNanoToWindowsTicks converts nanoseconds since Unix Epoch to ticks since Windows Epoch.
func UnixNanoToWindowsTicks(nsec int64) int64 {
	// 100-nanosecond intervals since Unix Epoch (January 1, 1970).
	nsec /= 100

	// 100-nanosecond intervals since Windows Epoch (January 1, 1601).
	nsec += TICKS_FROM_WINDOWS_EPOCH_TO_UNIX_EPOCH

	return nsec
}

// StatxTimestampToFiletime converts the unix StatxTimestamp (sec, nsec) to the Windows' Filetime.
// Note that StatxTimestamp is from Unix Epoch while Filetime holds time from Windows Epoch.
func StatxTimestampToFiletime(ts unix.StatxTimestamp) Filetime {
	return NsecToFiletime(ts.Sec*int64(time.Second) + int64(ts.Nsec))
}

func GetFileInformation(path string) (ByHandleFileInformation, error) {
	var stx unix.Statx_t

	// We want all attributes including Btime (aka creation time).
	// For consistency with Windows implementation we pass flags==0 which causes it to follow symlinks.
	err := unix.Statx(unix.AT_FDCWD, path, 0 /* flags */, unix.STATX_ALL, &stx)
	if err == unix.ENOSYS || err == unix.EPERM {
		panic(fmt.Errorf("statx syscall is not available: %v", err))
	} else if err != nil {
		return ByHandleFileInformation{}, fmt.Errorf("statx(%s) failed: %v", path, err)
	}

	// For getting FileAttributes we need to query the CIFS_XATTR_ATTRIB extended attribute.
	// Note: This doesn't necessarily cause a new QUERY_PATH_INFO call to the SMB server, instead
	//       the value cached in the inode (likely as a result of the above Statx call) will be
	//       returned.
	// xattrbuf, err := xattr.Get(path, CIFS_XATTR_ATTRIB)
	// if err != nil {
	// 	return ByHandleFileInformation{},
	// 		fmt.Errorf("xattr.Get(%s, %s) failed: %v", path, CIFS_XATTR_ATTRIB, err)
	// }

	var info ByHandleFileInformation

	//info.FileAttributes = binary.LittleEndian.Uint32(xattrbuf)

	info.CreationTime = StatxTimestampToFiletime(stx.Btime)
	info.LastAccessTime = StatxTimestampToFiletime(stx.Atime)
	info.LastWriteTime = StatxTimestampToFiletime(stx.Mtime)

	// TODO: Do we need this?
	info.VolumeSerialNumber = 0

	info.FileSizeHigh = uint32(stx.Size >> 32)
	info.FileSizeLow = uint32(stx.Size & 0xFFFFFFFF)

	info.NumberOfLinks = stx.Nlink

	info.FileIndexHigh = uint32(stx.Ino >> 32)
	info.FileIndexLow = uint32(stx.Ino & 0xFFFFFFFF)

	return info, nil
}

func CreateFileOfSizeWithWriteThroughOption(destinationPath string, fileSize int64, writeThrough bool, t FolderCreationTracker, forceIfReadOnly bool) (*os.File, error) {
	// forceIfReadOnly is not used on this OS

	err := CreateParentDirectoryIfNotExist(destinationPath, t)
	if err != nil {
		return nil, err
	}

	flags := os.O_RDWR | os.O_CREATE | os.O_TRUNC
	if writeThrough {
		// TODO: conduct further testing of this code path, on Linux
		flags = flags | os.O_SYNC // technically, O_DSYNC may be very slightly faster, but its not exposed in the os package
	}
	f, err := os.OpenFile(destinationPath, flags, DEFAULT_FILE_PERM)
	if err != nil {
		return nil, err
	}

	if fileSize == 0 {
		return f, err
	}

	for i := 0; i < EINTR_RETRY_COUNT; i++ { // Perform up to 5 EINTR error retries
		err = syscall.Fallocate(int(f.Fd()), 0, 0, fileSize)
		if err == nil || err != syscall.EINTR {
			break
		}
	}

	if err != nil {
		// To solve the case that Fallocate cannot work well with cifs/smb3.
		if err == syscall.ENOTSUP {
			if truncateError := f.Truncate(fileSize); truncateError != nil {
				return nil, truncateError
			}
		} else {
			return nil, err
		}
	}
	return f, nil
}

func SetBackupMode(enable bool, fromTo FromTo) error {
	// n/a on this platform
	return nil
}<|MERGE_RESOLUTION|>--- conflicted
+++ resolved
@@ -21,19 +21,13 @@
 package common
 
 import (
-<<<<<<< HEAD
-	//"encoding/binary"
-=======
->>>>>>> 65e76692
+	"encoding/binary"
 	"fmt"
 	"os"
 	"syscall"
 	"time"
 
-<<<<<<< HEAD
-	//"github.com/pkg/xattr"
-=======
->>>>>>> 65e76692
+	"github.com/pkg/xattr"
 	"golang.org/x/sys/unix"
 )
 
@@ -136,15 +130,15 @@
 	// Note: This doesn't necessarily cause a new QUERY_PATH_INFO call to the SMB server, instead
 	//       the value cached in the inode (likely as a result of the above Statx call) will be
 	//       returned.
-	// xattrbuf, err := xattr.Get(path, CIFS_XATTR_ATTRIB)
-	// if err != nil {
-	// 	return ByHandleFileInformation{},
-	// 		fmt.Errorf("xattr.Get(%s, %s) failed: %v", path, CIFS_XATTR_ATTRIB, err)
-	// }
+	xattrbuf, err := xattr.Get(path, CIFS_XATTR_ATTRIB)
+	if err != nil {
+		return ByHandleFileInformation{},
+			fmt.Errorf("xattr.Get(%s, %s) failed: %v", path, CIFS_XATTR_ATTRIB, err)
+	}
 
 	var info ByHandleFileInformation
 
-	//info.FileAttributes = binary.LittleEndian.Uint32(xattrbuf)
+	info.FileAttributes = binary.LittleEndian.Uint32(xattrbuf)
 
 	info.CreationTime = StatxTimestampToFiletime(stx.Btime)
 	info.LastAccessTime = StatxTimestampToFiletime(stx.Atime)
