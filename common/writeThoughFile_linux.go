--- conflicted
+++ resolved
@@ -124,17 +124,7 @@
 		return ByHandleFileInformation{}, fmt.Errorf("lstat(%s) failed: %v", path, err)
 	}
 
-	// Choose statx flags based on symlink detection
-	flags := 0
-	if lst.Mode&unix.S_IFMT == unix.S_IFLNK {
-		// Don't follow symlink (important for orphan links)
-		flags = unix.AT_SYMLINK_NOFOLLOW
-	}
-
 	// We want all attributes including Btime (aka creation time).
-<<<<<<< HEAD
-	err = unix.Statx(unix.AT_FDCWD, path, flags, unix.STATX_ALL, &stx)
-=======
 	// For consistency with Windows implementation we pass flags==0 which causes it to follow symlinks.
 	flags := 0
 	if symlinkHandling == ESymlinkHandlingType.Preserve() {
@@ -142,7 +132,6 @@
 	}
 
 	err := unix.Statx(unix.AT_FDCWD, path, flags /* flags */, unix.STATX_ALL, &stx)
->>>>>>> a9d3f7eb
 	if err == unix.ENOSYS || err == unix.EPERM {
 		panic(fmt.Errorf("statx syscall is not available: %v", err))
 	} else if err != nil {
