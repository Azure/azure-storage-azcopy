--- conflicted
+++ resolved
@@ -7,11 +7,7 @@
 
 	"github.com/Azure/azure-sdk-for-go/sdk/storage/azblob/blob"
 	datalake "github.com/Azure/azure-sdk-for-go/sdk/storage/azdatalake/service"
-<<<<<<< HEAD
-	"github.com/JeffreyRichter/enum/enum"
 	"github.com/minio/minio-go/pkg/credentials"
-=======
->>>>>>> 28c6d8b7
 )
 
 // ResourceString represents a source or dest string, that can have
@@ -151,11 +147,7 @@
 	// This may not always be the case (for instance, if we opt to use multiple OAuth tokens). At that point, this will likely be it's own CredentialInfo.
 	S2SSourceCredentialType CredentialType // Only Anonymous and OAuth will really be used in response to this, but S3 and GCP will come along too...
 	FileAttributes          FileTransferAttributes
-<<<<<<< HEAD
 	Provider                credentials.Provider //credential provider implementation for custom credential management
-	IsNFSCopy               bool
-=======
->>>>>>> 28c6d8b7
 }
 
 // CredentialInfo contains essential credential info which need be transited between modules,
