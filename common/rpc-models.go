package common

import (
	"reflect"
	"time"
)

var ERpcCmd = RpcCmd("")

// JobStatus indicates the status of a Job; the default is InProgress.
type RpcCmd string

func (RpcCmd) None() RpcCmd             { return RpcCmd("--none--") }
func (RpcCmd) CopyJobPartOrder() RpcCmd { return RpcCmd("CopyJobPartOrder") }
func (RpcCmd) ListJobs() RpcCmd         { return RpcCmd("ListJobs") }
func (RpcCmd) ListJobSummary() RpcCmd   { return RpcCmd("ListJobSummary") }
func (RpcCmd) ListJobTransfers() RpcCmd { return RpcCmd("ListJobTransfers") }
func (RpcCmd) CancelJob() RpcCmd        { return RpcCmd("CancelJob") }
func (RpcCmd) PauseJob() RpcCmd         { return RpcCmd("PauseJob") }
func (RpcCmd) ResumeJob() RpcCmd        { return RpcCmd("ResumeJob") }

func (c RpcCmd) String() string {
	return EnumHelper{}.String(c, reflect.TypeOf(c))
}
func (c RpcCmd) Pattern() string { return "/" + c.String() }

func (c *RpcCmd) Parse(s string) error {
	val, err := EnumHelper{}.Parse(reflect.TypeOf(c), s, false)
	if err == nil {
		*c = val.(RpcCmd)
	}
	return err
}

////////////////////////////////////////////////////////////////////////////////////////////////////////////////////////

// This struct represents the job info (a single part) to be sent to the storage engine
type CopyJobPartOrderRequest struct {
	Version        Version     // version of the azcopy
	JobID          JobID       // Guid - job identifier
	PartNum        PartNumber  // part number of the job
	IsFinalPart    bool        // to determine the final part for a specific job
	ForceWrite     bool        // to determine if the existing needs to be overwritten or not. If set to true, existing blobs are overwritten
	Priority       JobPriority // priority of the task
	FromTo         FromTo
	Include        map[string]int
	Exclude        map[string]int
	Transfers      []CopyTransfer
	LogLevel       LogLevel
	BlobAttributes BlobTransferAttributes
<<<<<<< HEAD
	CredentialInfo CredentialInfo
}

// CredentialInfo contains essential credential info which need be transited between modules,
// and used during creating Azure storage client Credential.
type CredentialInfo struct {
	CredentialType CredentialType
	OAuthTokenInfo OAuthTokenInfo
=======
	// commandString hold the user given command which is logged to the Job log file
	CommandString  string
>>>>>>> dcbe0197
}

type SyncJobPartOrderRequest struct {
	JobID            JobID
	FromTo           FromTo
	PartNumber       PartNumber
	LogLevel         LogLevel
	BlockSizeInBytes uint32
	CopyJobRequest   CopyJobPartOrderRequest
	DeleteJobRequest CopyJobPartOrderRequest
	// FilesDeletedLocally is used to keep track of the file that are deleted locally
	// Since local files to delete are not sent as transfer to STE
	// the count of the local files deletion is tracked using it.
	FilesDeletedLocally int
	// commandString hold the user given command which is logged to the Job log file
	CommandString       string
}

type CopyJobPartOrderResponse struct {
	ErrorMsg   string
	JobStarted bool
}

// represents the raw list command input from the user when requested the list of transfer with given status for given JobId
type ListRequest struct {
	JobID    JobID
	OfStatus string // TODO: OfStatus with string type sounds not good, change it to enum
}

// This struct represents the optional attribute for blob request header
type BlobTransferAttributes struct {
	//BlobType                 BlobType // The type of a blob - BlockBlob, PageBlob, AppendBlob
	ContentType              string        //The content type specified for the blob.
	ContentEncoding          string        //Specifies which content encodings have been applied to the blob.
	BlockBlobTier            BlockBlobTier // Specifies the tier to set on the block blobs.
	PageBlobTier             PageBlobTier  // Specifies the tier to set on the page blobs.
	Metadata                 string        //User-defined name-value pairs associated with the blob
	NoGuessMimeType          bool          // represents user decision to interpret the content-encoding from source file
	PreserveLastModifiedTime bool          // when downloading, tell engine to set file's timestamp to timestamp of blob
	BlockSizeInBytes         uint32
}

// ListJobsResponse represent the Job with JobId and
type ListJobsResponse struct {
	ErrorMessage string
	JobIDs       []JobID
}

// ListContainerResponse represents the list of blobs within the container.
type ListContainerResponse struct {
	Blobs []string
}

// represents the JobProgressPercentage Summary response for list command when requested the Job Progress Summary for given JobId
type ListJobSummaryResponse struct {
	ErrorMsg  string
	Timestamp time.Time
	JobID     JobID
	// CompleteJobOrdered determines whether the Job has been completely ordered or not
	CompleteJobOrdered          bool
	JobStatus                   JobStatus
	TotalTransfers              uint32
	TransfersCompleted          uint32
	TransfersFailed             uint32
	JobProgressPercentage       float64
	BytesOverWire               uint64
	FailedTransfers             []TransferDetail
}

type ListJobTransfersRequest struct {
	JobID    JobID
	OfStatus TransferStatus
}

type ResumeJobRequest struct {
	JobID           JobID
	IncludeTransfer map[string]int
	ExcludeTransfer map[string]int
	CredentialInfo  CredentialInfo
}

// represents the Details and details of a single transfer
type TransferDetail struct {
	Src            string
	Dst            string
	TransferStatus TransferStatus
}

type CancelPauseResumeResponse struct {
	ErrorMsg              string
	CancelledPauseResumed bool
}

// represents the list of Details and details of number of transfers
type ListJobTransfersResponse struct {
	ErrorMsg string
	JobID    JobID
	Details  []TransferDetail
}<|MERGE_RESOLUTION|>--- conflicted
+++ resolved
@@ -48,7 +48,8 @@
 	Transfers      []CopyTransfer
 	LogLevel       LogLevel
 	BlobAttributes BlobTransferAttributes
-<<<<<<< HEAD
+	// commandString hold the user given command which is logged to the Job log file
+	CommandString  string
 	CredentialInfo CredentialInfo
 }
 
@@ -57,10 +58,6 @@
 type CredentialInfo struct {
 	CredentialType CredentialType
 	OAuthTokenInfo OAuthTokenInfo
-=======
-	// commandString hold the user given command which is logged to the Job log file
-	CommandString  string
->>>>>>> dcbe0197
 }
 
 type SyncJobPartOrderRequest struct {
@@ -76,7 +73,7 @@
 	// the count of the local files deletion is tracked using it.
 	FilesDeletedLocally int
 	// commandString hold the user given command which is logged to the Job log file
-	CommandString       string
+	CommandString string
 }
 
 type CopyJobPartOrderResponse struct {
@@ -120,14 +117,14 @@
 	Timestamp time.Time
 	JobID     JobID
 	// CompleteJobOrdered determines whether the Job has been completely ordered or not
-	CompleteJobOrdered          bool
-	JobStatus                   JobStatus
-	TotalTransfers              uint32
-	TransfersCompleted          uint32
-	TransfersFailed             uint32
-	JobProgressPercentage       float64
-	BytesOverWire               uint64
-	FailedTransfers             []TransferDetail
+	CompleteJobOrdered    bool
+	JobStatus             JobStatus
+	TotalTransfers        uint32
+	TransfersCompleted    uint32
+	TransfersFailed       uint32
+	JobProgressPercentage float64
+	BytesOverWire         uint64
+	FailedTransfers       []TransferDetail
 }
 
 type ListJobTransfersRequest struct {
