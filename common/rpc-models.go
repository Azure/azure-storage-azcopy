--- conflicted
+++ resolved
@@ -41,16 +41,7 @@
 
 // This struct represents the job info (a single part) to be sent to the storage engine
 type CopyJobPartOrderRequest struct {
-<<<<<<< HEAD
-	Version     Version         // version of the azcopy
-	JobID       JobID           // Guid - job identifier
-	PartNum     PartNumber      // part number of the job
-	IsFinalPart bool            // to determine the final part for a specific job
-	ForceWrite  OverwriteOption // to determine if the existing needs to be overwritten or not. If set to true, existing blobs are overwritten
-	Priority    JobPriority     // priority of the task
-	FromTo      FromTo
-=======
-	Version        Version         // version of the azcopy
+	Version        Version         // version of azcopy
 	JobID          JobID           // Guid - job identifier
 	PartNum        PartNumber      // part number of the job
 	IsFinalPart    bool            // to determine the final part for a specific job
@@ -58,9 +49,6 @@
 	AutoDecompress bool            // if true, source data with encodings that represent compression are automatically decompressed when downloading
 	Priority       JobPriority     // priority of the task
 	FromTo         FromTo
-	Include        map[string]int
-	Exclude        map[string]int
->>>>>>> 1488823f
 	// list of blobTypes to exclude.
 	ExcludeBlobType []azblob.BlobType
 	SourceRoot      string
