--- conflicted
+++ resolved
@@ -9,38 +9,6 @@
 	datalake "github.com/Azure/azure-sdk-for-go/sdk/storage/azdatalake/service"
 )
 
-<<<<<<< HEAD
-var ERpcCmd = RpcCmd("")
-
-// JobStatus indicates the status of a Job; the default is InProgress.
-type RpcCmd string
-
-func (RpcCmd) None() RpcCmd               { return RpcCmd("--none--") }
-func (RpcCmd) CopyJobPartOrder() RpcCmd   { return RpcCmd("CopyJobPartOrder") }
-func (RpcCmd) GetJobLCMWrapper() RpcCmd   { return RpcCmd("GetJobLCMWrapper") }
-func (RpcCmd) ListSyncJobSummary() RpcCmd { return RpcCmd("ListSyncJobSummary") }
-func (RpcCmd) CancelJob() RpcCmd          { return RpcCmd("Cancel") }
-func (RpcCmd) PauseJob() RpcCmd           { return RpcCmd("PauseJob") }
-func (RpcCmd) ResumeJob() RpcCmd          { return RpcCmd("ResumeJob") }
-func (RpcCmd) GetJobDetails() RpcCmd      { return RpcCmd("GetJobDetails") }
-
-func (c RpcCmd) String() string {
-	return enum.String(c, reflect.TypeOf(c))
-}
-func (c RpcCmd) Pattern() string { return "/" + c.String() }
-
-func (c *RpcCmd) Parse(s string) error {
-	val, err := enum.Parse(reflect.TypeOf(c), s, false)
-	if err == nil {
-		*c = val.(RpcCmd)
-	}
-	return err
-}
-
-// ////////////////////////////////////////////////////////////////////////////////////////////////////////////
-
-=======
->>>>>>> 550d858c
 // ResourceString represents a source or dest string, that can have
 // three parts: the main part, a sas, and extra query parameters that are not part of the sas.
 type ResourceString struct {
