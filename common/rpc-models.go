package common

import (
	"net/url"
	"reflect"
	"strings"
	"time"

	"github.com/Azure/azure-sdk-for-go/sdk/storage/azblob/blob"
	datalake "github.com/Azure/azure-sdk-for-go/sdk/storage/azdatalake/service"

	"github.com/JeffreyRichter/enum/enum"
)

var ERpcCmd = RpcCmd("")

// JobStatus indicates the status of a Job; the default is InProgress.
type RpcCmd string

func (RpcCmd) None() RpcCmd               { return RpcCmd("--none--") }
func (RpcCmd) CopyJobPartOrder() RpcCmd   { return RpcCmd("CopyJobPartOrder") }
func (RpcCmd) GetJobLCMWrapper() RpcCmd   { return RpcCmd("GetJobLCMWrapper") }
func (RpcCmd) ListJobs() RpcCmd           { return RpcCmd("ListJobs") }
func (RpcCmd) ListJobSummary() RpcCmd     { return RpcCmd("ListJobSummary") }
func (RpcCmd) ListSyncJobSummary() RpcCmd { return RpcCmd("ListSyncJobSummary") }
func (RpcCmd) ListJobTransfers() RpcCmd   { return RpcCmd("ListJobTransfers") }
func (RpcCmd) CancelJob() RpcCmd          { return RpcCmd("Cancel") }
func (RpcCmd) PauseJob() RpcCmd           { return RpcCmd("PauseJob") }
func (RpcCmd) ResumeJob() RpcCmd          { return RpcCmd("ResumeJob") }
func (RpcCmd) GetJobDetails() RpcCmd      { return RpcCmd("GetJobDetails") }

func (c RpcCmd) String() string {
	return enum.String(c, reflect.TypeOf(c))
}
func (c RpcCmd) Pattern() string { return "/" + c.String() }

func (c *RpcCmd) Parse(s string) error {
	val, err := enum.Parse(reflect.TypeOf(c), s, false)
	if err == nil {
		*c = val.(RpcCmd)
	}
	return err
}

// ////////////////////////////////////////////////////////////////////////////////////////////////////////////

// ResourceString represents a source or dest string, that can have
// three parts: the main part, a sas, and extra query parameters that are not part of the sas.
type ResourceString struct {
	Value      string
	SAS        string // SAS should NOT be persisted in the plan files (both for security reasons, and because, at the time of any resume, it may be stale anyway. Resume requests fresh SAS on command line)
	ExtraQuery string
}

func (r ResourceString) Clone() ResourceString {
	return r // not pointer, so copied by value
}

func (r ResourceString) CloneWithValue(newValue string) ResourceString {
	c := r.Clone()
	c.Value = newValue // keep the other properties intact
	return c
}

func (r ResourceString) CloneWithConsolidatedSeparators() ResourceString {
	c := r.Clone()
	c.Value = ConsolidatePathSeparators(c.Value)
	return c
}

func (r ResourceString) FullURL() (*url.URL, error) {
	u, err := url.Parse(r.Value)
	if err == nil {
		r.addParamsToUrl(u, r.SAS, r.ExtraQuery)
	}
	return u, err
}

func (r ResourceString) String() (string, error) {
	u, err := r.FullURL()
	if err != nil {
		return "", err
	} else {
		return u.String(), nil
	}
}

// to be used when the value is assumed to be a local path
// Using this signals "Yes, I really am ignoring the SAS and ExtraQuery on purpose",
// and will result in a panic in the case of programmer error of calling this method
// when those fields have values
func (r ResourceString) ValueLocal() string {
	if r.SAS != "" || r.ExtraQuery != "" {
		panic("resourceString is not a local resource string")
	}
	return r.Value
}

func (r ResourceString) addParamsToUrl(u *url.URL, sas, extraQuery string) {
	for _, p := range []string{sas, extraQuery} {
		// Sanity check: trim ? from the start
		p = strings.TrimPrefix(p, "?")

		if p == "" {
			continue
		}
		if len(u.RawQuery) > 0 {
			u.RawQuery += "&" + p
		} else {
			u.RawQuery = p
		}
	}
}

// Replace azcopy path separators (/) with the OS path separator
func ConsolidatePathSeparators(path string) string {
	pathSep := DeterminePathSeparator(path)

	return strings.ReplaceAll(path, AZCOPY_PATH_SEPARATOR_STRING, pathSep)
}

// //////////////////////////////////////////////////////////////////////////////////////////////////////////////////////

// Transfers describes each file/folder being transferred in a given JobPartOrder, and
// other auxiliary details of this order.
type Transfers struct {
	List                    []CopyTransfer
	TotalSizeInBytes        uint64
	FileTransferCount       uint32
	FolderTransferCount     uint32
	SymlinkTransferCount    uint32
	HardlinksConvertedCount uint32
}

// This struct represents the job info (a single part) to be sent to the storage engine
type CopyJobPartOrderRequest struct {
	Version             Version         // version of azcopy
	JobID               JobID           // Guid - job identifier
	PartNum             PartNumber      // part number of the job
	IsFinalPart         bool            // to determine the final part for a specific job
	ForceWrite          OverwriteOption // to determine if the existing needs to be overwritten or not. If set to true, existing blobs are overwritten
	ForceIfReadOnly     bool            // Supplements ForceWrite with addition setting for Azure Files objects with read-only attribute
	AutoDecompress      bool            // if true, source data with encodings that represent compression are automatically decompressed when downloading
	Priority            JobPriority     // priority of the task
	FromTo              FromTo
	Fpo                 FolderPropertyOption // passed in from front-end to ensure that front-end and STE agree on the desired behaviour for the job
	SymlinkHandlingType SymlinkHandlingType
	// list of blobTypes to exclude.
	ExcludeBlobType []blob.BlobType

	SourceRoot       ResourceString
	DestinationRoot  ResourceString
	SrcServiceClient *ServiceClient
	DstServiceClient *ServiceClient

	//These clients are required only in S2S transfers from/to datalake
	SrcDatalakeClient *datalake.Client
	DstDatalakeClient *datalake.Client

	Transfers      Transfers
	LogLevel       LogLevel
	BlobAttributes BlobTransferAttributes
	CommandString  string // commandString hold the user given command which is logged to the Job log file
	CredentialInfo CredentialInfo

	PreservePermissions            PreservePermissionsOption
	PreserveInfo                   bool
	PreservePOSIXProperties        bool
	S2SGetPropertiesInBackend      bool
	S2SSourceChangeValidation      bool
	DestLengthValidation           bool
	S2SInvalidMetadataHandleOption InvalidMetadataHandleOption
	S2SPreserveBlobTags            bool
	CpkOptions                     CpkOptions
	SetPropertiesFlags             SetPropertiesFlags
	BlobFSRecursiveDelete          bool

	// S2SSourceCredentialType will override CredentialInfo.CredentialType for use on the source.
	// As a result, CredentialInfo.OAuthTokenInfo may end up being fulfilled even _if_ CredentialInfo.CredentialType is _not_ OAuth.
	// This may not always be the case (for instance, if we opt to use multiple OAuth tokens). At that point, this will likely be it's own CredentialInfo.
	S2SSourceCredentialType CredentialType // Only Anonymous and OAuth will really be used in response to this, but S3 and GCP will come along too...
	FileAttributes          FileTransferAttributes
	IsNFSCopy               bool
}

// CredentialInfo contains essential credential info which need be transited between modules,
// and used during creating Azure storage client Credential.
type CredentialInfo struct {
	CredentialType    CredentialType
	OAuthTokenInfo    OAuthTokenInfo
	S3CredentialInfo  S3CredentialInfo
	GCPCredentialInfo GCPCredentialInfo
}

func (c CredentialInfo) WithType(credentialType CredentialType) CredentialInfo {
	// c is a clone, so this is OK
	c.CredentialType = credentialType
	return c
}

type GCPCredentialInfo struct {
}

// S3CredentialInfo contains essential credential info which need to build up S3 client.
type S3CredentialInfo struct {
	Endpoint string
	Region   string
}

type CopyJobPartOrderErrorType string

var ECopyJobPartOrderErrorType CopyJobPartOrderErrorType

func (CopyJobPartOrderErrorType) NoTransfersScheduledErr() CopyJobPartOrderErrorType {
	return CopyJobPartOrderErrorType("NoTransfersScheduledErr")
}

type CopyJobPartOrderResponse struct {
	ErrorMsg   CopyJobPartOrderErrorType
	JobStarted bool
}

// represents the raw list command input from the user when requested the list of transfer with given status for given JobId
type ListRequest struct {
	JobID    JobID
	OfStatus string // TODO: OfStatus with string type sounds not good, change it to enum
	Output   OutputFormat
}

// This struct represents the optional attribute for blob request header
type BlobTransferAttributes struct {
	BlobType                         BlobType              // The type of a blob - BlockBlob, PageBlob, AppendBlob
	ContentType                      string                // The content type specified for the blob.
	ContentEncoding                  string                // Specifies which content encodings have been applied to the blob.
	ContentLanguage                  string                // Specifies the language of the content
	ContentDisposition               string                // Specifies the content disposition
	CacheControl                     string                // Specifies the cache control header
	BlockBlobTier                    BlockBlobTier         // Specifies the tier to set on the block blobs.
	PageBlobTier                     PageBlobTier          // Specifies the tier to set on the page blobs.
	Metadata                         string                // User-defined Name-value pairs associated with the blob
	NoGuessMimeType                  bool                  // represents user decision to interpret the content-encoding from source file
	PreserveLastModifiedTime         bool                  // when downloading, tell engine to set file's timestamp to timestamp of blob
	PutMd5                           bool                  // when uploading, should we create and PUT Content-MD5 hashes
	MD5ValidationOption              HashValidationOption  // when downloading, how strictly should we validate MD5 hashes?
	BlockSizeInBytes                 int64                 // when uploading/downloading/copying, specify the size of each chunk
	PutBlobSizeInBytes               int64                 // when uploading, specify the threshold to determine if the blob should be uploaded in a single PUT request
	DeleteSnapshotsOption            DeleteSnapshotsOption // when deleting, specify what to do with the snapshots
	BlobTagsString                   string                // when user explicitly provides blob tags
	PermanentDeleteOption            PermanentDeleteOption // Permanently deletes soft-deleted snapshots when indicated by user
	RehydratePriority                RehydratePriorityType // rehydrate priority of blob
	DeleteDestinationFileIfNecessary bool                  // deletes the dst blob if indicated
}

// This struct represents the optional attribute for file request header
type FileTransferAttributes struct {
	TrailingDot TrailingDotOption
}

type JobIDDetails struct {
	JobId         JobID
	CommandString string
	StartTime     int64
	JobStatus     JobStatus
}

// ListJobsResponse represent the Job with JobId and
type ListJobsResponse struct {
	ErrorMessage string
	JobIDDetails []JobIDDetails
}

// ListContainerResponse represents the list of blobs within the container.
type ListContainerResponse struct {
	Blobs []string
}

// represents the JobProgressPercentage Summary response for list command when requested the Job Progress Summary for given JobId
type ListJobSummaryResponse struct {
	ErrorMsg  string
	Timestamp time.Time `json:"-"`
	JobID     JobID
	// TODO: added for debugging purpose. remove later
	ActiveConnections int64 `json:",string"`
	// CompleteJobOrdered determines whether the Job has been completely ordered or not
	CompleteJobOrdered bool
	JobStatus          JobStatus

	TotalTransfers uint32 `json:",string"` // = FileTransfers + FolderPropertyTransfers. It also = TransfersCompleted + TransfersFailed + TransfersSkipped
	// FileTransfers and FolderPropertyTransfers just break the total down into the two types.
	// The name FolderPropertyTransfers is used to emphasise that is is only counting transferring the properties and existence of
	// folders. A "folder property transfer" does not include any files that may be in the folder. Those are counted as
	// FileTransfers.
	FileTransfers           uint32 `json:",string"`
	FolderPropertyTransfers uint32 `json:",string"`
	SymlinkTransfers        uint32 `json:",string"`

	FoldersCompleted   uint32 `json:",string"` // Files can be figured out by TransfersCompleted - FoldersCompleted
	TransfersCompleted uint32 `json:",string"`
	FoldersFailed      uint32 `json:",string"`
	TransfersFailed    uint32 `json:",string"`
	FoldersSkipped     uint32 `json:",string"`
	TransfersSkipped   uint32 `json:",string"`

	// includes bytes sent in retries (i.e. has double counting, if there are retries) and in failed transfers
	BytesOverWire uint64 `json:",string"`

	// does not include failed transfers or bytes sent in retries (i.e. no double counting). Includes successful transfers and transfers in progress
	TotalBytesTransferred uint64 `json:",string"`

	// sum of the total transfer enumerated so far.
	TotalBytesEnumerated uint64 `json:",string"`
	// sum of total bytes expected in the job (i.e. based on our current expectation of which files will be successful)
	TotalBytesExpected uint64 `json:",string"`

	PercentComplete float32 `json:",string"`

	// Stats measured from the network pipeline
	// Values are all-time values, for the duration of the job.
	// Will be zero if read outside the process running the job (e.g. with 'jobs show' command)
	AverageIOPS            int     `json:",string"`
	AverageE2EMilliseconds int     `json:",string"`
	ServerBusyPercentage   float32 `json:",string"`
	NetworkErrorPercentage float32 `json:",string"`

	FailedTransfers  []TransferDetail
	SkippedTransfers []TransferDetail
	PerfConstraint   PerfConstraint
	PerfStrings      []string `json:"-"`

<<<<<<< HEAD
	PerformanceAdvice   []PerformanceAdvice
	IsCleanupJob        bool
	SkippedSymlinkCount uint32 `json:",string"`
=======
	PerformanceAdvice       []PerformanceAdvice
	IsCleanupJob            bool
	HardlinksConvertedCount uint32 `json:",string"`
>>>>>>> 549edf2f
}

// wraps the standard ListJobSummaryResponse with sync-specific stats
type ListSyncJobSummaryResponse struct {
	ListJobSummaryResponse
	DeleteTotalTransfers     uint32 `json:",string"`
	DeleteTransfersCompleted uint32 `json:",string"`
}

type ListJobTransfersRequest struct {
	JobID    JobID
	OfStatus TransferStatus
}

type ResumeJobRequest struct {
	JobID            JobID
	SourceSAS        string
	DestinationSAS   string
	SrcServiceClient *ServiceClient
	DstServiceClient *ServiceClient
	IncludeTransfer  map[string]int
	ExcludeTransfer  map[string]int
	CredentialInfo   CredentialInfo
}

// represents the Details and details of a single transfer
type TransferDetail struct {
	Src                string
	Dst                string
	IsFolderProperties bool
	TransferStatus     TransferStatus
	TransferSize       uint64
	ErrorCode          int32 `json:",string"`
}

type CancelPauseResumeResponse struct {
	ErrorMsg              string
	CancelledPauseResumed bool
	JobStatus             JobStatus
}

// represents the list of Details and details of number of transfers
type ListJobTransfersResponse struct {
	ErrorMsg string
	JobID    JobID
	Details  []TransferDetail
}

// GetJobDetailsRequest indicates request to get job's FromTo and TrailingDot info from job part plan header
type GetJobDetailsRequest struct {
	JobID JobID
}

// GetJobDetailsResponse indicates response to get job's FromTo and TrailingDot info.
type GetJobDetailsResponse struct {
	ErrorMsg    string
	FromTo      FromTo
	Source      string
	Destination string
	TrailingDot TrailingDotOption
}<|MERGE_RESOLUTION|>--- conflicted
+++ resolved
@@ -322,20 +322,14 @@
 	ServerBusyPercentage   float32 `json:",string"`
 	NetworkErrorPercentage float32 `json:",string"`
 
-	FailedTransfers  []TransferDetail
-	SkippedTransfers []TransferDetail
-	PerfConstraint   PerfConstraint
-	PerfStrings      []string `json:"-"`
-
-<<<<<<< HEAD
-	PerformanceAdvice   []PerformanceAdvice
-	IsCleanupJob        bool
-	SkippedSymlinkCount uint32 `json:",string"`
-=======
+	FailedTransfers         []TransferDetail
+	SkippedTransfers        []TransferDetail
+	PerfConstraint          PerfConstraint
+	PerfStrings             []string `json:"-"`
 	PerformanceAdvice       []PerformanceAdvice
 	IsCleanupJob            bool
+	SkippedSymlinkCount     uint32 `json:",string"`
 	HardlinksConvertedCount uint32 `json:",string"`
->>>>>>> 549edf2f
 }
 
 // wraps the standard ListJobSummaryResponse with sync-specific stats
