package common

import (
	"context"
	"errors"
	"net"
	"net/url"
	"strings"

	"github.com/Azure/azure-sdk-for-go/sdk/storage/azblob/blob"
	"github.com/Azure/azure-sdk-for-go/sdk/storage/azdatalake"
<<<<<<< HEAD
	"github.com/Azure/azure-sdk-for-go/sdk/storage/azfile/file"
=======
	"github.com/Azure/azure-sdk-for-go/sdk/storage/azfile/directory"
	"github.com/Azure/azure-sdk-for-go/sdk/storage/azfile/file"
	"github.com/Azure/azure-sdk-for-go/sdk/storage/azfile/fileerror"
>>>>>>> 98add5d2

	"github.com/Azure/azure-sdk-for-go/sdk/azcore"
	"github.com/Azure/azure-sdk-for-go/sdk/azcore/policy"
	"github.com/Azure/azure-sdk-for-go/sdk/azcore/to"
	blobservice "github.com/Azure/azure-sdk-for-go/sdk/storage/azblob/service"
	datalake "github.com/Azure/azure-sdk-for-go/sdk/storage/azdatalake/service"
	"github.com/Azure/azure-sdk-for-go/sdk/storage/azfile/directory"
	"github.com/Azure/azure-sdk-for-go/sdk/storage/azfile/fileerror"
	fileservice "github.com/Azure/azure-sdk-for-go/sdk/storage/azfile/service"
)

var AzcopyJobPlanFolder string
var AzcopyCurrentJobLogger ILoggerResetable

type AuthTokenFunction func(context.Context) (*string, error)

// isIPEndpointStyle checks if URL's host is IP, in this case the storage account endpoint will be composed as:
// http(s)://IP(:port)/storageaccount/container/...
// As url's Host property, host could be both host or host:port
func isIPEndpointStyle(host string) bool {
	if host == "" {
		return false
	}
	if h, _, err := net.SplitHostPort(host); err == nil {
		host = h
	}
	// For IPv6, there could be case where SplitHostPort fails for cannot finding port.
	// In this case, eliminate the '[' and ']' in the URL.
	// For details about IPv6 URL, please refer to https://tools.ietf.org/html/rfc2732
	if host[0] == '[' && host[len(host)-1] == ']' {
		host = host[1 : len(host)-1]
	}
	return net.ParseIP(host) != nil
}

// SplitContainerNameFromPath returns blob/file/dir path excluding container.
// Ex. For input https://account1.blob.core.windows.net/container1/a/b/c/d
// a/b/c/d is returned.
func SplitContainerNameFromPath(u string) (container string, filepath string, err error) {
	uri, err := url.Parse(u)
	if err != nil {
		return "", "", err
	}

	if uri.Path == "" {
		return "", "", nil
	}

	path := uri.Path
	if path[0] == '/' {
		path = path[1:]
	}

	if isIPEndpointStyle(uri.Host) {
		if accountEndIndex := strings.Index(path, "/"); accountEndIndex == -1 {
			// Slash not found; path has account name & no container name or blob
			return "", "", nil
		} else {
			path = path[accountEndIndex+1:] // path refers to portion after the account name now (container & blob names)
		}
	}

	containerEndIndex := strings.Index(path, "/") // Find the next slash (if it exists)
	if containerEndIndex == -1 {                  // Slash not found; path has container name & no blob name
		return path, "", nil
	}

	return path[:containerEndIndex], path[containerEndIndex+1:], nil
}

func VerifyIsURLResolvable(url_string string) error {
	/* This function is disabled. But we should still fix this after fixing the below stuff.
	 * We can take this up after migration to new SDK. The pipeline infra may not be same then.
	 * 1. At someplaces we use Blob SDK directly to create pipeline - ex getBlobCredentialType()
	 *    We should create pipeline through helper functions create<Blob/File/blobfs>pipeline, where we
	 *    handle errors appropriately.
	 * 2. We should either do a http.Get or net.Dial instead of lookIP. If we are behind a proxy, we may
	 *    not resolve this IP. #2144
	 * 3. DNS errors may by temporary, we should try for a minute before we give up.
	 */
	return nil
	/*
		url, err := url.Parse(url_string)
		if (err != nil) {
			return err
		}

		_, err = net.LookupIP(url.Host)
		return err
	*/
}

type FileClientOptions struct {
	AllowTrailingDot       bool
	AllowSourceTrailingDot bool
}

// GetServiceClientForLocation returns service client for the resourceURL. It strips the
// container and file related details before creating the client. locationSpecificOptions
// are required currently only for files.
func GetServiceClientForLocation(loc Location,
	resourceURL string,
	credType CredentialType,
	cred azcore.TokenCredential,
	policyOptions *azcore.ClientOptions,
	locationSpecificOptions any,
) (*ServiceClient, error) {
	ret := &ServiceClient{}
	switch loc {
	case ELocation.BlobFS():
		datalakeURLParts, err := azdatalake.ParseURL(resourceURL)
		if err != nil {
			return nil, err
		}
		datalakeURLParts.FileSystemName = ""
		datalakeURLParts.PathName = ""
		resourceURL = datalakeURLParts.String()

		var o *datalake.ClientOptions
		var dsc *datalake.Client
		if policyOptions != nil {
			o = &datalake.ClientOptions{ClientOptions: *policyOptions}
		}

		if credType.IsAzureOAuth() {
			dsc, err = datalake.NewClient(resourceURL, cred, o)
		} else if credType.IsSharedKey() {
			var sharedKeyCred *azdatalake.SharedKeyCredential
			sharedKeyCred, err = GetDatalakeSharedKeyCredential()
			if err != nil {
				return nil, err
			}
			dsc, err = datalake.NewClientWithSharedKeyCredential(resourceURL, sharedKeyCred, o)
		} else {
			dsc, err = datalake.NewClientWithNoCredential(resourceURL, o)
		}

		if err != nil {
			return nil, err
		}

		ret.dsc = dsc

		// For BlobFS, we additionally create a blob client as well. We interact with both endpoints.
		fallthrough
	case ELocation.Blob():
		blobURLParts, err := blob.ParseURL(resourceURL)
		if err != nil {
			return nil, err
		}
		blobURLParts.ContainerName = ""
		blobURLParts.BlobName = ""
		// In case we are creating a blob client for a datalake target, correct the endpoint
		blobURLParts.Host = strings.Replace(blobURLParts.Host, ".dfs", ".blob", 1)
		resourceURL = blobURLParts.String()
		var o *blobservice.ClientOptions
		var bsc *blobservice.Client
		if policyOptions != nil {
			o = &blobservice.ClientOptions{ClientOptions: *policyOptions}
		}

		if credType.IsAzureOAuth() {
			bsc, err = blobservice.NewClient(resourceURL, cred, o)
		} else if credType.IsSharedKey() {
			var sharedKeyCred *blob.SharedKeyCredential
			sharedKeyCred, err = GetBlobSharedKeyCredential()
			if err != nil {
				return nil, err
			}
			bsc, err = blobservice.NewClientWithSharedKeyCredential(resourceURL, sharedKeyCred, o)
		} else {
			bsc, err = blobservice.NewClientWithNoCredential(resourceURL, o)
		}

		if err != nil {
			return nil, err
		}

		ret.bsc = bsc
		return ret, nil

	case ELocation.File():
		fileURLParts, err := file.ParseURL(resourceURL)
		if err != nil {
			return nil, err
		}
		fileURLParts.ShareName = ""
		fileURLParts.DirectoryOrFilePath = ""
		resourceURL = fileURLParts.String()
		var o *fileservice.ClientOptions
		var fsc *fileservice.Client
		if policyOptions != nil {
			o = &fileservice.ClientOptions{ClientOptions: *policyOptions}
		}
		if locationSpecificOptions != nil {
			o.AllowTrailingDot = &locationSpecificOptions.(*FileClientOptions).AllowTrailingDot
			o.AllowSourceTrailingDot = &locationSpecificOptions.(*FileClientOptions).AllowSourceTrailingDot
		}

		if cred != nil {
			o.FileRequestIntent = to.Ptr(fileservice.ShareTokenIntentBackup)
			fsc, err = fileservice.NewClient(resourceURL, cred, o)
		} else {
			fsc, err = fileservice.NewClientWithNoCredential(resourceURL, o)
		}

		if err != nil {
			return nil, err
		}

		ret.fsc = fsc
		return ret, nil

	default:
		return nil, nil
	}
}

// ScopedCredential takes in a azcore.TokenCredential object & a list of scopes
// and returns a function object. This function object on invocation returns 
// a bearer token with specified scope and is of format "Bearer + <Token>".
// TODO: Token should be cached.
func ScopedCredential(cred azcore.TokenCredential, scopes []string) func(context.Context) (*string, error) {
	return func(ctx context.Context) (*string, error) {
		token, err := cred.GetToken(ctx, policy.TokenRequestOptions{Scopes: scopes})
		t := "Bearer " + token.Token
		return &t, err
	}
}

type ServiceClient struct {
	fsc *fileservice.Client
	bsc *blobservice.Client
	dsc *datalake.Client
}

func (s *ServiceClient) BlobServiceClient() (*blobservice.Client, error) {
	if s.bsc == nil {
		return nil, ErrInvalidClient("Blob Service")
	}
	return s.bsc, nil
}

func (s *ServiceClient) FileServiceClient() (*fileservice.Client, error) {
	if s.fsc == nil {
		return nil, ErrInvalidClient("File Service")
	}
	return s.fsc, nil
}

func (s *ServiceClient) DatalakeServiceClient() (*datalake.Client, error) {
	if s.dsc == nil {
		return nil, ErrInvalidClient("Datalake Service")
	}
	return s.dsc, nil
}

<<<<<<< HEAD
// This is currently used only in testcases
func NewServiceClient(bsc *blobservice.Client,
					  fsc *fileservice.Client,
					  dsc *datalake.Client) *ServiceClient {
	return &ServiceClient {
		bsc: bsc,
		fsc: fsc,
		dsc: dsc,
	}
=======
// Metadata utility functions to work around GoLang's metadata capitalization

func TryAddMetadata(metadata Metadata, key, value string) {
	if _, ok := metadata[key]; ok {
		return // Don't overwrite the user's metadata
	}

	if key != "" {
		capitalizedKey := strings.ToUpper(string(key[0])) + key[1:]
		if _, ok := metadata[capitalizedKey]; ok {
			return
		}
	}

	v := value
	metadata[key] = &v
}

func TryReadMetadata(metadata Metadata, key string) (*string, bool) {
	if v, ok := metadata[key]; ok {
		return v, true
	}

	if key != "" {
		capitalizedKey := strings.ToUpper(string(key[0])) + key[1:]
		if v, ok := metadata[capitalizedKey]; ok {
			return v, true
		}
	}

	return nil, false
>>>>>>> 98add5d2
}

type FileClientStub interface {
	URL() string
}

// DoWithOverrideReadOnly performs the given action, and forces it to happen even if the target is read only.
<<<<<<< HEAD
// NOTE that all SMB attributes (and other headers?) on the target will be lost,
// so only use this if you don't need them any more
=======
// NOTE that all SMB attributes (and other headers?) on the target will be lost, so only use this if you don't need them any more
>>>>>>> 98add5d2
// (e.g. you are about to delete the resource, or you are going to reset the attributes/headers)
func DoWithOverrideReadOnlyOnAzureFiles(ctx context.Context, action func() (interface{}, error), targetFileOrDir FileClientStub, enableForcing bool) error {
	// try the action
	_, err := action()

	if fileerror.HasCode(err, fileerror.ParentNotFound, fileerror.ShareNotFound) {
		return err
	}
	failedAsReadOnly := false
	if fileerror.HasCode(err, fileerror.ReadOnlyAttribute) {
		failedAsReadOnly = true
	}
	if !failedAsReadOnly {
		return err
	}

	// did fail as readonly, but forcing is not enabled
	if !enableForcing {
		return errors.New("target is readonly. To force the action to proceed, add --force-if-read-only to the command line")
	}

	// did fail as readonly, and forcing is enabled
	if f, ok := targetFileOrDir.(*file.Client); ok {
		h := file.HTTPHeaders{}
		_, err = f.SetHTTPHeaders(ctx, &file.SetHTTPHeadersOptions{
			HTTPHeaders: &h,
			SMBProperties: &file.SMBProperties{
				// clear the attributes
				Attributes: &file.NTFSFileAttributes{None: true},
			},
		})
	} else if d, ok := targetFileOrDir.(*directory.Client); ok {
		// this code path probably isn't used, since ReadOnly (in Windows file systems at least)
		// only applies to the files in a folder, not to the folder itself. But we'll leave the code here, for now.
		_, err = d.SetProperties(ctx, &directory.SetPropertiesOptions{
			FileSMBProperties: &file.SMBProperties{
				// clear the attributes
				Attributes: &file.NTFSFileAttributes{None: true},
			},
		})
	} else {
		err = errors.New("cannot remove read-only attribute from unknown target type")
	}
	if err != nil {
		return err
	}

	// retry the action
	_, err = action()
	return err
}<|MERGE_RESOLUTION|>--- conflicted
+++ resolved
@@ -7,17 +7,10 @@
 	"net/url"
 	"strings"
 
+	"github.com/Azure/azure-sdk-for-go/sdk/azcore"
 	"github.com/Azure/azure-sdk-for-go/sdk/storage/azblob/blob"
 	"github.com/Azure/azure-sdk-for-go/sdk/storage/azdatalake"
-<<<<<<< HEAD
 	"github.com/Azure/azure-sdk-for-go/sdk/storage/azfile/file"
-=======
-	"github.com/Azure/azure-sdk-for-go/sdk/storage/azfile/directory"
-	"github.com/Azure/azure-sdk-for-go/sdk/storage/azfile/file"
-	"github.com/Azure/azure-sdk-for-go/sdk/storage/azfile/fileerror"
->>>>>>> 98add5d2
-
-	"github.com/Azure/azure-sdk-for-go/sdk/azcore"
 	"github.com/Azure/azure-sdk-for-go/sdk/azcore/policy"
 	"github.com/Azure/azure-sdk-for-go/sdk/azcore/to"
 	blobservice "github.com/Azure/azure-sdk-for-go/sdk/storage/azblob/service"
@@ -273,7 +266,6 @@
 	return s.dsc, nil
 }
 
-<<<<<<< HEAD
 // This is currently used only in testcases
 func NewServiceClient(bsc *blobservice.Client,
 					  fsc *fileservice.Client,
@@ -283,9 +275,9 @@
 		fsc: fsc,
 		dsc: dsc,
 	}
-=======
+}
+
 // Metadata utility functions to work around GoLang's metadata capitalization
-
 func TryAddMetadata(metadata Metadata, key, value string) {
 	if _, ok := metadata[key]; ok {
 		return // Don't overwrite the user's metadata
@@ -315,20 +307,16 @@
 	}
 
 	return nil, false
->>>>>>> 98add5d2
 }
 
 type FileClientStub interface {
 	URL() string
 }
 
-// DoWithOverrideReadOnly performs the given action, and forces it to happen even if the target is read only.
-<<<<<<< HEAD
+// DoWithOverrideReadOnlyOnAzureFiles performs the given action,
+// and forces it to happen even if the target is read only.
 // NOTE that all SMB attributes (and other headers?) on the target will be lost,
 // so only use this if you don't need them any more
-=======
-// NOTE that all SMB attributes (and other headers?) on the target will be lost, so only use this if you don't need them any more
->>>>>>> 98add5d2
 // (e.g. you are about to delete the resource, or you are going to reset the attributes/headers)
 func DoWithOverrideReadOnlyOnAzureFiles(ctx context.Context, action func() (interface{}, error), targetFileOrDir FileClientStub, enableForcing bool) error {
 	// try the action
