package common

import (
	"bufio"
	"encoding/json"
	"fmt"
	"os"
	"os/signal"
	"runtime"
	"runtime/pprof"
	"strconv"
	"strings"
	"sync/atomic"
	"syscall"
	"time"
	"unicode"
)

// only one instance of the formatter should exist
var lcm = func() (lcmgr *lifecycleMgr) {
	lcmgr = &lifecycleMgr{
		msgQueue:             make(chan outputMessage, 1000),
		progressCache:        "",
		cancelChannel:        make(chan os.Signal, 1),
		e2eContinueChannel:   make(chan struct{}),
		e2eAllowOpenChannel:  make(chan struct{}),
		outputFormat:         EOutputFormat.Text(), // output text by default
		logSanitizer:         NewAzCopyLogSanitizer(),
		inputQueue:           make(chan userInput, 1000),
		allowCancelFromStdIn: false,
		allowWatchInput:      false,
		closeFunc:            func() {}, // noop since we have nothing to do by default
		waitForUserResponse:  make(chan bool),
		msgHandlerChannel:    make(chan *LCMMsg),
	}

	// kick off the single routine that processes output
	go lcmgr.processOutputMessage()

	// and process input
	go lcmgr.watchInputs()

	// Check if need to do CPU profiling, and do CPU profiling accordingly when azcopy life start.
	lcmgr.checkAndStartCPUProfiling()

	return
}()

// create a public interface so that consumers outside of this package can refer to the lifecycle manager
// but they would not be able to instantiate one
type LifecycleMgr interface {
	Init(OutputBuilder)                                          // let the user know the job has started and initial information like log location
	Progress(OutputBuilder)                                      // print on the same line over and over again, not allowed to float up
	Exit(OutputBuilder, ExitCode)                                // indicates successful execution exit after printing, allow user to specify exit code
	Info(string)                                                 // simple print, allowed to float up
	Warn(string)                                                 // simple print, allowed to float up
	Dryrun(OutputBuilder)                                        // print files for dry run mode
<<<<<<< HEAD
	Output(OutputBuilder)                                        // print output for list
=======
	Output(OutputBuilder, OutputMessageType)                     // print output for list
>>>>>>> 0d971d0e
	Error(string)                                                // indicates fatal error, exit after printing, exit code is always Failed (1)
	Prompt(message string, details PromptDetails) ResponseOption // ask the user a question(after erasing the progress), then return the response
	SurrenderControl()                                           // give up control, this should never return
	InitiateProgressReporting(WorkController)                    // start writing progress with another routine
	AllowReinitiateProgressReporting()                           // allow re-initiation of progress reporting for followup job
	GetEnvironmentVariable(EnvironmentVariable) string           // get the environment variable or its default value
	ClearEnvironmentVariable(EnvironmentVariable)                // clears the environment variable
	SetOutputFormat(OutputFormat)                                // change the output format of the entire application
	EnableInputWatcher()                                         // depending on the command, we may allow user to give input through Stdin
	EnableCancelFromStdIn()                                      // allow user to send in `cancel` to stop the job
	AddUserAgentPrefix(string) string                            // append the global user agent prefix, if applicable
	E2EAwaitContinue()                                           // used by E2E tests
	E2EAwaitAllowOpenFiles()                                     // used by E2E tests
	E2EEnableAwaitAllowOpenFiles(enable bool)                    // used by E2E tests
	RegisterCloseFunc(func())
	SetForceLogging()
	IsForceLoggingDisabled() bool
	DownloadToTempPath() bool
	MsgHandlerChannel() <-chan *LCMMsg
	ReportAllJobPartsDone()
	SetOutputVerbosity(mode OutputVerbosity)
}

func GetLifecycleMgr() LifecycleMgr {
	return lcm
}

// single point of control for all outputs
type lifecycleMgr struct {
	msgQueue              chan outputMessage
	progressCache         string // useful for keeping job progress on the last line
	cancelChannel         chan os.Signal
	doneChannel           chan bool
	e2eContinueChannel    chan struct{}
	e2eAllowOpenChannel   chan struct{}
	waitEverCalled        int32
	outputFormat          OutputFormat
	logSanitizer          LogSanitizer
	inputQueue            chan userInput // msgs from the user
	allowWatchInput       bool           // accept user inputs and place then in the inputQueue
	allowCancelFromStdIn  bool           // allow user to send in 'cancel' from the stdin to stop the current job
	e2eAllowAwaitContinue bool           // allow the user to send 'continue' from stdin to start the current job
	e2eAllowAwaitOpen     bool           // allow the user to send 'open' from stdin to allow the opening of the first file
	closeFunc             func()         // used to close logs before exiting
	disableSyslog         bool
	waitForUserResponse   chan bool
	msgHandlerChannel     chan *LCMMsg
	OutputVerbosityType   OutputVerbosity
}

type userInput struct {
	timeReceived time.Time
	content      string
}

// should be started in a single go routine
func (lcm *lifecycleMgr) watchInputs() {
	consoleReader := bufio.NewReader(os.Stdin)
	for {
		// sleep for a bit, the option might be enabled later
		if !lcm.allowWatchInput {
			time.Sleep(time.Microsecond * 500)
			continue
		}

		// reads input until the first occurrence of \n in the input,
		input, err := consoleReader.ReadString('\n')
		if err != nil {
			continue
		}

		// remove spaces before/after the content
		msg := strings.TrimSpace(input)
		timeReceived := time.Now()

		select {
		case <-lcm.waitForUserResponse:
			lcm.inputQueue <- userInput{timeReceived: timeReceived, content: msg}
			continue
		default:
		}

		allCharsAreWhiteSpace := true
		for _, ch := range msg {
			if !unicode.IsSpace(ch) {
				allCharsAreWhiteSpace = false
				break
			}
		}
		if allCharsAreWhiteSpace {
			continue
		}

		var req LCMMsgReq
		if lcm.allowCancelFromStdIn && strings.EqualFold(msg, "cancel") {
			lcm.cancelChannel <- os.Interrupt
		} else if lcm.e2eAllowAwaitContinue && strings.EqualFold(msg, "continue") {
			close(lcm.e2eContinueChannel)
		} else if lcm.e2eAllowAwaitOpen && strings.EqualFold(msg, "open") {
			close(lcm.e2eAllowOpenChannel)
		} else if err := json.Unmarshal([]byte(msg), &req); err == nil { //json string
			lcm.Info(fmt.Sprintf("Received request for %s with timeStamp %s", req.MsgType, req.TimeStamp.String()))
			var msgType LCMMsgType
			if err := msgType.Parse(req.MsgType); err != nil {
				lcm.Info(fmt.Sprintf("Discarding incorrect message: %s.", req.MsgType))
				continue
			}

			switch msgType {
			case ELCMMsgType.CancelJob():
				lcm.cancelChannel <- os.Interrupt
			default:
				m := NewLCMMsg()
				m.Req = &req
				lcm.msgHandlerChannel <- m

				//wait till the message is completed
				<-m.respChan
				lcm.Response(*m.Resp)
			}
		} else {
			lcm.Info("Discarding incorrectly formatted input message")
		}
	}
}

// get the answer to a question that was asked at a certain time
// only user input after the specified time is returned to make sure that we are getting the right answer to our question
// NOTE: to ask a question, go through Prompt, to guarantee that only 1 question is asked at a time
func (lcm *lifecycleMgr) getInputAfterTime(time time.Time) string {
	for {
		msg := <-lcm.inputQueue

		// keep reading until we find an input that came in after the user specified time
		if msg.timeReceived.After(time) {
			return msg.content
		}

		// otherwise keep waiting as it's possible that the user has not typed it in yet
	}
}

func (lcm *lifecycleMgr) EnableInputWatcher() {
	lcm.allowWatchInput = true
}

func (lcm *lifecycleMgr) EnableCancelFromStdIn() {
	lcm.allowCancelFromStdIn = true
}

func (lcm *lifecycleMgr) ClearEnvironmentVariable(variable EnvironmentVariable) {
	_ = os.Setenv(variable.Name, "")
}

func (lcm *lifecycleMgr) SetOutputFormat(format OutputFormat) {
	lcm.outputFormat = format
}

func (lcm *lifecycleMgr) checkAndStartCPUProfiling() {
	// CPU Profiling add-on. Set AZCOPY_PROFILE_CPU to enable CPU profiling,
	// the value AZCOPY_PROFILE_CPU indicates the path to save CPU profiling data.
	// e.g. export AZCOPY_PROFILE_CPU="cpu.prof"
	// For more details, please refer to https://golang.org/pkg/runtime/pprof/
	cpuProfilePath := lcm.GetEnvironmentVariable(EEnvironmentVariable.ProfileCPU())
	if cpuProfilePath != "" {
		lcm.Info(fmt.Sprintf("pprof start CPU profiling, and saving profiling data to: %q", cpuProfilePath))
		f, err := os.Create(cpuProfilePath)
		if err != nil {
			lcm.Error(fmt.Sprintf("Fail to create file for CPU profiling, %v", err))
		}
		if err := pprof.StartCPUProfile(f); err != nil {
			lcm.Error(fmt.Sprintf("Fail to start CPU profiling, %v", err))
		}
	}
}

func (lcm *lifecycleMgr) checkAndStopCPUProfiling() {
	// Stop CPU profiling if there is ongoing CPU profiling.
	pprof.StopCPUProfile()
}

func (lcm *lifecycleMgr) checkAndTriggerMemoryProfiling() {
	// Memory Profiling add-on. Set AZCOPY_PROFILE_MEM to enable memory profiling,
	// the value AZCOPY_PROFILE_MEM indicates the path to save memory profiling data.
	// e.g. export AZCOPY_PROFILE_MEM="mem.prof"
	// For more details, please refer to https://golang.org/pkg/runtime/pprof/
	memProfilePath := lcm.GetEnvironmentVariable(EEnvironmentVariable.ProfileMemory())
	if memProfilePath != "" {
		lcm.Info(fmt.Sprintf("pprof start memory profiling, and saving profiling data to: %q", memProfilePath))
		f, err := os.Create(memProfilePath)
		if err != nil {
			lcm.Error(fmt.Sprintf("Fail to create file for memory profiling, %v", err))
		}
		runtime.GC()
		if err := pprof.WriteHeapProfile(f); err != nil {
			lcm.Error(fmt.Sprintf("Fail to start memory profiling, %v", err))
		}
		if err := f.Close(); err != nil {
			lcm.Info(fmt.Sprintf("Fail to close memory profiling file, %v", err))
		}
	}
}

func (lcm *lifecycleMgr) Init(o OutputBuilder) {
	lcm.msgQueue <- outputMessage{
		msgContent: o(lcm.outputFormat),
		msgType:    EOutputMessageType.Init(),
	}
}

func (lcm *lifecycleMgr) Progress(o OutputBuilder) {
	messageContent := ""
	if o != nil {
		messageContent = o(lcm.outputFormat)
	}

	lcm.msgQueue <- outputMessage{
		msgContent: messageContent,
		msgType:    EOutputMessageType.Progress(),
	}
}

func (lcm *lifecycleMgr) Info(msg string) {

	msg = lcm.logSanitizer.SanitizeLogMessage(msg) // sometimes error-like text comes through Info, before the final "we've failed, please stop now" signal comes to Error. So we sanitize in both places.

	infoMsg := fmt.Sprintf("INFO: %v", msg)

	lcm.msgQueue <- outputMessage{
		msgContent: infoMsg,
		msgType:    EOutputMessageType.Info(),
	}
}

func (lcm *lifecycleMgr) Warn(msg string) {

	msg = lcm.logSanitizer.SanitizeLogMessage(msg) // sometimes error-like text comes through Info, before the final "we've failed, please stop now" signal comes to Error. So we sanitize in both places.

	infoMsg := fmt.Sprintf("WARN: %v", msg)

	lcm.msgQueue <- outputMessage{
		msgContent: infoMsg,
		msgType:    EOutputMessageType.Info(),
	}
}

func (lcm *lifecycleMgr) Prompt(message string, details PromptDetails) ResponseOption {

	expectedInputChannel := make(chan string, 1)
	lcm.msgQueue <- outputMessage{
		msgContent:    message,
		msgType:       EOutputMessageType.Prompt(),
		inputChannel:  expectedInputChannel,
		promptDetails: details,
	}

	// Request watchInputs() to wait for response from user
	lcm.waitForUserResponse <- true

	// block until input comes from the user
	rawResponse := <-expectedInputChannel

	// match the given response against one of the options we gave
	for _, option := range details.ResponseOptions {
		// in case the user misunderstood and typed full response type instead, we still tolerate it
		// e.g. instead of "y", user typed "Yes"
		if strings.EqualFold(option.ResponseString, rawResponse) ||
			strings.EqualFold(option.UserFriendlyResponseType, rawResponse) {
			return option
		}
	}

	// nothing matched our options, assume default behavior (up to whoever that called Prompt)
	// we don't re-prompt the user since this makes the integration with Stg Exp more complex
	return EResponseOption.Default()
}

func (lcm *lifecycleMgr) Dryrun(o OutputBuilder) {
	dryrunMessage := ""
	if o != nil {
		dryrunMessage = o(lcm.outputFormat)
	}

	lcm.msgQueue <- outputMessage{
		msgContent: dryrunMessage,
		msgType:    EOutputMessageType.Dryrun(),
	}
}

func (lcm *lifecycleMgr) Output(o OutputBuilder, msgType OutputMessageType) {
	om := ""
	if o != nil {
		om = o(lcm.outputFormat)
	}

	lcm.msgQueue <- outputMessage{
		msgContent: om,
		msgType:    msgType,
	}
}

func (lcm *lifecycleMgr) Output(o OutputBuilder) {
	om := ""
	if o != nil {
		om = o(lcm.outputFormat)
	}

	lcm.msgQueue <- outputMessage{
		msgContent: om,
		msgType:    eOutputMessageType.Info(),
	}
}

// TODO minor: consider merging with Exit
func (lcm *lifecycleMgr) Error(msg string) {

	msg = lcm.logSanitizer.SanitizeLogMessage(msg)

	// Check if need to do memory profiling, and do memory profiling accordingly before azcopy exits.
	lcm.checkAndTriggerMemoryProfiling()

	// Check if there is ongoing CPU profiling, and stop CPU profiling.
	lcm.checkAndStopCPUProfiling()

	lcm.msgQueue <- outputMessage{
		msgContent: msg,
		msgType:    EOutputMessageType.Error(),
		exitCode:   EExitCode.Error(),
	}

	// stall forever until the success message is printed and program exits
	lcm.SurrenderControl()
}

func (lcm *lifecycleMgr) Exit(o OutputBuilder, applicationExitCode ExitCode) {
	if applicationExitCode != EExitCode.NoExit() {
		// Check if need to do memory profiling, and do memory profiling accordingly before azcopy exits.
		lcm.checkAndTriggerMemoryProfiling()

		// Check if there is ongoing CPU profiling, and stop CPU profiling.
		lcm.checkAndStopCPUProfiling()
	}

	messageContent := ""
	if o != nil {
		messageContent = o(lcm.outputFormat)
	}

	lcm.msgQueue <- outputMessage{
		msgContent: messageContent,
		msgType:    EOutputMessageType.EndOfJob(),
		exitCode:   applicationExitCode,
	}

	if AzcopyCurrentJobLogger != nil && applicationExitCode != EExitCode.NoExit() {
		AzcopyCurrentJobLogger.CloseLog()
	}

	if applicationExitCode != EExitCode.NoExit() {
		// stall forever until the success message is printed and program exits
		lcm.SurrenderControl()
	}
}

func (lcm *lifecycleMgr) Response(resp LCMMsgResp) {

	var respMsg string

	if lcm.outputFormat == EOutputFormat.Json() {
		m, err := json.Marshal(resp)
		respMsg = string(m)
		PanicIfErr(err)
	} else {
		respMsg = fmt.Sprintf("INFO: %v", resp.Value.String())
	}

	respMsg = lcm.logSanitizer.SanitizeLogMessage(respMsg)

	lcm.msgQueue <- outputMessage{
		msgContent: respMsg,
		msgType:    EOutputMessageType.Response(),
	}
}

// this is used by commands that wish to stall forever to wait for the operations to complete
func (lcm *lifecycleMgr) SurrenderControl() {
	// stall forever
	select {}
}

func (lcm *lifecycleMgr) RegisterCloseFunc(closeFunc func()) {
	lcm.closeFunc = closeFunc
}

func (lcm *lifecycleMgr) processOutputMessage() {
	// this function constantly pulls out message to output
	// and pass them onto the right handler based on the output format
	for {
		msgToPrint := <-lcm.msgQueue

		if shouldQuietMessage(msgToPrint, lcm.OutputVerbosityType) {
			lcm.processNoneOutput(msgToPrint)
			continue
		}
		switch lcm.outputFormat {
		case EOutputFormat.Json():
			lcm.processJSONOutput(msgToPrint)
		case EOutputFormat.Text():
			lcm.processTextOutput(msgToPrint)
		case EOutputFormat.None():
			lcm.processNoneOutput(msgToPrint)
		default:
			panic("unimplemented output format")
		}
	}
}

func (lcm *lifecycleMgr) processNoneOutput(msgToOutput outputMessage) {
	if msgToOutput.msgType == EOutputMessageType.Error() {
		lcm.closeFunc()
		os.Exit(int(EExitCode.Error()))
	} else if msgToOutput.shouldExitProcess() {
		lcm.closeFunc()
		os.Exit(int(msgToOutput.exitCode))
	}
	// ignore all other outputs
}

func (lcm *lifecycleMgr) processJSONOutput(msgToOutput outputMessage) {
	msgType := msgToOutput.msgType
	questionTime := time.Now()

	// simply output the json message
	// we assume the msgContent is already formatted correctly
	fmt.Println(GetJsonStringFromTemplate(newJsonOutputTemplate(msgType, msgToOutput.msgContent,
		msgToOutput.promptDetails)))

	// exit if needed
	if msgToOutput.shouldExitProcess() {
		lcm.closeFunc()
		os.Exit(int(msgToOutput.exitCode))
	} else if msgType == EOutputMessageType.Prompt() {
		// read the response to the prompt and send it back through the channel
		msgToOutput.inputChannel <- lcm.getInputAfterTime(questionTime)
	}
}

func (lcm *lifecycleMgr) processTextOutput(msgToOutput outputMessage) {
	// when a new line needs to overwrite the current line completely
	// we need to make sure that if the new line is shorter, we properly erase everything from the current line
	var matchLengthWithSpaces = func(curLineLength, newLineLength int) {
		if dirtyLeftover := curLineLength - newLineLength; dirtyLeftover > 0 {
			for i := 0; i < dirtyLeftover; i++ {
				fmt.Print(" ")
			}
		}
	}

	switch msgToOutput.msgType {
	case EOutputMessageType.Error(), EOutputMessageType.EndOfJob():
		// simply print and quit
		// if no message is intended, avoid adding new lines
		if msgToOutput.msgContent != "" {
			fmt.Println("\n" + msgToOutput.msgContent)
		}
		if msgToOutput.shouldExitProcess() {
			lcm.closeFunc()
			os.Exit(int(msgToOutput.exitCode))
		}

	case EOutputMessageType.Progress():
		fmt.Print("\r")                   // return carriage back to start
		fmt.Print(msgToOutput.msgContent) // print new progress

		// it is possible that the new progress status is somehow shorter than the previous one
		// in this case we must erase the left over characters from the previous progress
		matchLengthWithSpaces(len(lcm.progressCache), len(msgToOutput.msgContent))

		lcm.progressCache = msgToOutput.msgContent

	case EOutputMessageType.Init(), EOutputMessageType.Info(), EOutputMessageType.Dryrun(), EOutputMessageType.Response():
		if lcm.progressCache != "" { // a progress status is already on the last line
			// print the info from the beginning on current line
			fmt.Print("\r")
			fmt.Print(msgToOutput.msgContent)

			// it is possible that the info is shorter than the progress status
			// in this case we must erase the left over characters from the progress status
			matchLengthWithSpaces(len(lcm.progressCache), len(msgToOutput.msgContent))

			// print the previous progress status again, so that it's on the last line
			fmt.Print("\n")
			fmt.Print(lcm.progressCache)
		} else {
			fmt.Println(msgToOutput.msgContent)
		}
	case EOutputMessageType.Prompt():
		questionTime := time.Now()

		if lcm.progressCache != "" { // a progress status is already on the last line
			// print the prompt from the beginning on current line
			fmt.Print("\r")
			fmt.Print(msgToOutput.msgContent)

			// it is possible that the prompt is shorter than the progress status
			// in this case we must erase the left over characters from the progress status
			matchLengthWithSpaces(len(lcm.progressCache), len(msgToOutput.msgContent))

		} else {
			fmt.Print(msgToOutput.msgContent)
		}

		// example output: Please confirm with: [Y] Yes  [N] No  [A] Yes for all  [L] No for all
		fmt.Print(" Please confirm with:")
		for _, option := range msgToOutput.promptDetails.ResponseOptions {
			fmt.Printf(" [%s] %s ", strings.ToUpper(option.ResponseString), option.UserFriendlyResponseType)
		}

		// read the response to the prompt and send it back through the channel
		msgToOutput.inputChannel <- lcm.getInputAfterTime(questionTime)
	}
}

// for the lifecycleMgr to babysit a job, it must be given a controller to get information about the job
type WorkController interface {
	Cancel(mgr LifecycleMgr)                                        // handle to cancel the work
	ReportProgressOrExit(mgr LifecycleMgr) (totalKnownCount uint32) // print the progress status, optionally exit the application if work is done
}

// AllowReinitiateProgressReporting must be called before running an cleanup job, to allow the initiation of that job's
// progress reporting to begin
func (lcm *lifecycleMgr) AllowReinitiateProgressReporting() {
	atomic.StoreInt32(&lcm.waitEverCalled, 0)
}

// isInteractive indicates whether the application was spawned by an actual user on the command
func (lcm *lifecycleMgr) InitiateProgressReporting(jc WorkController) {
	if !atomic.CompareAndSwapInt32(&lcm.waitEverCalled, 0, 1) {
		return
	}

	// this go routine never returns
	// it will terminate the whole process eventually when the work is complete
	go func() {
		const progressFrequencyThreshold = 1000000
		var oldCount, newCount uint32
		wait := 2 * time.Second
		lastFetchTime := time.Now().Add(-wait) // So that we start fetching time immediately

		// cancelChannel will be notified when os receives os.Interrupt and os.Kill signals
		signal.Notify(lcm.cancelChannel, os.Interrupt, syscall.SIGTERM)

		cancelCalled := false

		doCancel := func() {
			cancelCalled = true
			lcm.Info("Cancellation requested. Beginning clean shutdown...")
			jc.Cancel(lcm)
		}

		for {
			select {
			case <-lcm.cancelChannel:
				doCancel()
				continue // to exit on next pass through loop
			case <-lcm.doneChannel:

				newCount = jc.ReportProgressOrExit(lcm)
				lastFetchTime = time.Now()
			case <-time.After(wait):
				if time.Since(lastFetchTime) >= wait {
					newCount = jc.ReportProgressOrExit(lcm)
					lastFetchTime = time.Now()
				}
			}

			if newCount >= progressFrequencyThreshold && !cancelCalled {
				// report less on progress  - to save on the CPU costs of doing so and because, if there are this many files,
				// its going to be a long job anyway, so no need to report so often
				wait = 2 * time.Minute
				if oldCount < progressFrequencyThreshold {
					lcm.Info(fmt.Sprintf("Reducing progress output frequency to %v, because there are over %d files", wait, progressFrequencyThreshold))
				}
			}

			oldCount = newCount
		}
	}()
}

func (lcm *lifecycleMgr) GetEnvironmentVariable(env EnvironmentVariable) string {
	value := os.Getenv(env.Name)
	if value == "" {
		return env.DefaultValue
	}
	return value
}

func (lcm *lifecycleMgr) AddUserAgentPrefix(userAgent string) string {
	prefix := lcm.GetEnvironmentVariable(EEnvironmentVariable.UserAgentPrefix())
	if len(prefix) > 0 {
		userAgent = prefix + " " + userAgent
	}

	return userAgent
}

func (_ *lifecycleMgr) awaitChannel(ch chan struct{}, timeout time.Duration) {
	select {
	case <-ch:
	case <-time.After(timeout):
	}
}

// E2EAwaitContinue is used in case where a developer wants to debug AzCopy by attaching to the running process,
// before it starts doing any actual work.
func (lcm *lifecycleMgr) E2EAwaitContinue() {
	lcm.e2eAllowAwaitContinue = true // not technically gorountine safe (since its shared state) but its consistent with EnableInputWatcher
	lcm.EnableInputWatcher()
	lcm.awaitChannel(lcm.e2eContinueChannel, time.Minute)
}

// E2EAwaitAllowOpenFiles is used in cases where we want to artificially produce a pause between enumeration and sending
// of the first file, for test purposes. (It only achieves that effect when the total file count is <= size of one job part).
// Does not pause at all, unless the feature has been enabled with a command-line flag.
func (lcm *lifecycleMgr) E2EAwaitAllowOpenFiles() {
	lcm.awaitChannel(lcm.e2eAllowOpenChannel, 5*time.Minute)
}

func (lcm *lifecycleMgr) E2EEnableAwaitAllowOpenFiles(enable bool) {
	if enable {
		lcm.e2eAllowAwaitOpen = true // not technically gorountine safe (since its shared state) but its consistent with EnableInputWatcher
		lcm.EnableInputWatcher()
	} else {
		close(lcm.e2eAllowOpenChannel) // so that E2EAwaitAllowOpenFiles will instantly return every time
	}
}

// Fetching `AZCOPY_DISABLE_SYSLOG` from the environment variables and
// setting `disableSyslog` flag in LifeCycleManager to avoid Env Vars Lookup redundantly
func (lcm *lifecycleMgr) SetForceLogging() {
	disableSyslog, err := strconv.ParseBool(lcm.GetEnvironmentVariable(EEnvironmentVariable.DisableSyslog()))
	if err != nil {
		// By default, we'll retain the current behaviour. i.e. To log in Syslog/WindowsEventLog if not specified by the user
		disableSyslog = false
	}
	lcm.disableSyslog = disableSyslog
}

func (lcm *lifecycleMgr) IsForceLoggingDisabled() bool {
	return lcm.disableSyslog
}

func (lcm *lifecycleMgr) DownloadToTempPath() bool {
	ret, err := strconv.ParseBool(lcm.GetEnvironmentVariable(EEnvironmentVariable.DownloadToTempPath()))
	if err != nil {
		// By default we'll download to temp path
		ret = true
	}
	return ret
}

func (lcm *lifecycleMgr) MsgHandlerChannel() <-chan *LCMMsg {
	return lcm.msgHandlerChannel
}

func (lcm *lifecycleMgr) ReportAllJobPartsDone() {
	lcm.doneChannel <- true
}

func (lcm *lifecycleMgr) SetOutputVerbosity(mode OutputVerbosity) {
	lcm.OutputVerbosityType = mode
}

// captures the common logic of exiting if there's an expected error
func PanicIfErr(err error) {
	if err != nil {
		panic(err)
	}
}

func shouldQuietMessage(msgToOutput outputMessage, quietMode OutputVerbosity) bool {
	messageType := msgToOutput.msgType

	switch quietMode {
	case EOutputVerbosity.Default():
		return false
	case EOutputVerbosity.Essential():
		return messageType == EOutputMessageType.Progress() || messageType == EOutputMessageType.Info() || messageType == EOutputMessageType.Prompt()
	case EOutputVerbosity.Quiet():
		return true
	default:
		return false
	}
}<|MERGE_RESOLUTION|>--- conflicted
+++ resolved
@@ -55,11 +55,7 @@
 	Info(string)                                                 // simple print, allowed to float up
 	Warn(string)                                                 // simple print, allowed to float up
 	Dryrun(OutputBuilder)                                        // print files for dry run mode
-<<<<<<< HEAD
-	Output(OutputBuilder)                                        // print output for list
-=======
 	Output(OutputBuilder, OutputMessageType)                     // print output for list
->>>>>>> 0d971d0e
 	Error(string)                                                // indicates fatal error, exit after printing, exit code is always Failed (1)
 	Prompt(message string, details PromptDetails) ResponseOption // ask the user a question(after erasing the progress), then return the response
 	SurrenderControl()                                           // give up control, this should never return
@@ -361,18 +357,6 @@
 	}
 }
 
-func (lcm *lifecycleMgr) Output(o OutputBuilder) {
-	om := ""
-	if o != nil {
-		om = o(lcm.outputFormat)
-	}
-
-	lcm.msgQueue <- outputMessage{
-		msgContent: om,
-		msgType:    eOutputMessageType.Info(),
-	}
-}
-
 // TODO minor: consider merging with Exit
 func (lcm *lifecycleMgr) Error(msg string) {
 
