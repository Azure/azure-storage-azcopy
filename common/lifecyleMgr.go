package common

import (
	"bufio"
	"encoding/json"
	"fmt"
	"os"
	"os/signal"
	"runtime"
	"runtime/pprof"
	"strconv"
	"strings"
	"sync/atomic"
	"time"
	"encoding/json"

	"github.com/Azure/azure-pipeline-go/pipeline"
)

// only one instance of the formatter should exist
var lcm = func() (lcmgr *lifecycleMgr) {
	lcmgr = &lifecycleMgr{
		msgQueue:             make(chan outputMessage, 1000),
		progressCache:        "",
		cancelChannel:        make(chan os.Signal, 1),
		e2eContinueChannel:   make(chan struct{}),
		e2eAllowOpenChannel:  make(chan struct{}),
		outputFormat:         EOutputFormat.Text(), // output text by default
		logSanitizer:         NewAzCopyLogSanitizer(),
		inputQueue:           make(chan userInput, 1000),
		allowCancelFromStdIn: false,
		allowWatchInput:      false,
		closeFunc:            func() {}, // noop since we have nothing to do by default
		waitForUserResponse:  make(chan bool),
		msgHandlerChannel:    make(chan LCMMsg),
	}

	// kick off the single routine that processes output
	go lcmgr.processOutputMessage()

	// and process input
	go lcmgr.watchInputs()

	// Check if need to do CPU profiling, and do CPU profiling accordingly when azcopy life start.
	lcmgr.checkAndStartCPUProfiling()

	return
}()

// create a public interface so that consumers outside of this package can refer to the lifecycle manager
// but they would not be able to instantiate one
type LifecycleMgr interface {
	Init(OutputBuilder)                                          // let the user know the job has started and initial information like log location
	Progress(OutputBuilder)                                      // print on the same line over and over again, not allowed to float up
	Exit(OutputBuilder, ExitCode)                                // indicates successful execution exit after printing, allow user to specify exit code
	Info(string)                                                 // simple print, allowed to float up
	Dryrun(OutputBuilder)                                        // print files for dry run mode
	Error(string)                                                // indicates fatal error, exit after printing, exit code is always Failed (1)
	Prompt(message string, details PromptDetails) ResponseOption // ask the user a question(after erasing the progress), then return the response
	SurrenderControl()                                           // give up control, this should never return
	InitiateProgressReporting(WorkController)                    // start writing progress with another routine
	AllowReinitiateProgressReporting()                           // allow re-initiation of progress reporting for followup job
	GetEnvironmentVariable(EnvironmentVariable) string           // get the environment variable or its default value
	ClearEnvironmentVariable(EnvironmentVariable)                // clears the environment variable
	SetOutputFormat(OutputFormat)                                // change the output format of the entire application
	EnableInputWatcher()                                         // depending on the command, we may allow user to give input through Stdin
	EnableCancelFromStdIn()                                      // allow user to send in `cancel` to stop the job
	AddUserAgentPrefix(string) string                            // append the global user agent prefix, if applicable
	E2EAwaitContinue()                                           // used by E2E tests
	E2EAwaitAllowOpenFiles()                                     // used by E2E tests
	E2EEnableAwaitAllowOpenFiles(enable bool)                    // used by E2E tests
	RegisterCloseFunc(func())
	SetForceLogging()
	IsForceLoggingDisabled() bool
	DownloadToTempPath() bool
<<<<<<< HEAD
	MsgHandlerChannel() <-chan LCMMsg
	ReportAllJobPartsDone()
	SetQuietMode(mode QuietMode)
=======
	MsgHandlerChannel()   <-chan LCMMsg
	ReportAllJobPartsDone()
>>>>>>> f4b76cd4
}

func GetLifecycleMgr() LifecycleMgr {
	return lcm
}

// single point of control for all outputs
type lifecycleMgr struct {
	msgQueue              chan outputMessage
	progressCache         string // useful for keeping job progress on the last line
	cancelChannel         chan os.Signal
	doneChannel           chan bool
	e2eContinueChannel    chan struct{}
	e2eAllowOpenChannel   chan struct{}
	waitEverCalled        int32
	outputFormat          OutputFormat
	logSanitizer          pipeline.LogSanitizer
	inputQueue            chan userInput // msgs from the user
	allowWatchInput       bool           // accept user inputs and place then in the inputQueue
	allowCancelFromStdIn  bool           // allow user to send in 'cancel' from the stdin to stop the current job
	e2eAllowAwaitContinue bool           // allow the user to send 'continue' from stdin to start the current job
	e2eAllowAwaitOpen     bool           // allow the user to send 'open' from stdin to allow the opening of the first file
	closeFunc             func()         // used to close logs before exiting
	disableSyslog         bool
	waitForUserResponse   chan bool
	msgHandlerChannel     chan LCMMsg
<<<<<<< HEAD
	QuietModeType         QuietMode
=======
>>>>>>> f4b76cd4
}

type userInput struct {
	timeReceived time.Time
	content      string
}

// should be started in a single go routine
func (lcm *lifecycleMgr) watchInputs() {
	consoleReader := bufio.NewReader(os.Stdin)
	for {
		// sleep for a bit, the option might be enabled later
		if !lcm.allowWatchInput {
			time.Sleep(time.Microsecond * 500)
			continue
		}

		// reads input until the first occurrence of \n in the input,
		input, err := consoleReader.ReadString('\n')
		if err != nil {
			continue
		}

		// remove spaces before/after the content
		msg := strings.TrimSpace(input)
		timeReceived := time.Now()
<<<<<<< HEAD

		select {
		case <-lcm.waitForUserResponse:
			lcm.inputQueue <- userInput{timeReceived: timeReceived, content: msg}
			continue
		default:
		}

=======
		
		select {
		case <-lcm.waitForUserResponse:
			lcm.inputQueue <- userInput{timeReceived: timeReceived, content: msg}
			continue
		default:
		}

>>>>>>> f4b76cd4
		var m LCMMsg
		if lcm.allowCancelFromStdIn && strings.EqualFold(msg, "cancel") {
			lcm.cancelChannel <- os.Interrupt
		} else if lcm.e2eAllowAwaitContinue && strings.EqualFold(msg, "continue") {
			close(lcm.e2eContinueChannel)
		} else if lcm.e2eAllowAwaitOpen && strings.EqualFold(msg, "open") {
			close(lcm.e2eAllowOpenChannel)
		} else if err := json.Unmarshal([]byte(msg), &m); err == nil { //json string
			lcm.Info(fmt.Sprintf("Received request for %s with timeStamp %s", m.MsgType, m.TimeStamp.String()))
			var msgType LCMMsgType
			if err := msgType.Parse(m.MsgType); err != nil {
				lcm.Info(fmt.Sprintf("Discarding incorrect message: %s.", m.MsgType))
				continue
			}

			switch msgType {
			case ELCMMsgType.CancelJob():
				lcm.cancelChannel <- os.Interrupt
			default:
				lcm.msgHandlerChannel <- m

			}
		} else {
			lcm.Info("Discarding incorrectly formatted input message")
		}
	}
}

// get the answer to a question that was asked at a certain time
// only user input after the specified time is returned to make sure that we are getting the right answer to our question
// NOTE: to ask a question, go through Prompt, to guarantee that only 1 question is asked at a time
func (lcm *lifecycleMgr) getInputAfterTime(time time.Time) string {
	for {
		msg := <-lcm.inputQueue

		// keep reading until we find an input that came in after the user specified time
		if msg.timeReceived.After(time) {
			return msg.content
		}

		// otherwise keep waiting as it's possible that the user has not typed it in yet
	}
}

func (lcm *lifecycleMgr) EnableInputWatcher() {
	lcm.allowWatchInput = true
}

func (lcm *lifecycleMgr) EnableCancelFromStdIn() {
	lcm.allowCancelFromStdIn = true
}

func (lcm *lifecycleMgr) ClearEnvironmentVariable(variable EnvironmentVariable) {
	_ = os.Setenv(variable.Name, "")
}

func (lcm *lifecycleMgr) SetOutputFormat(format OutputFormat) {
	lcm.outputFormat = format
}

func (lcm *lifecycleMgr) checkAndStartCPUProfiling() {
	// CPU Profiling add-on. Set AZCOPY_PROFILE_CPU to enable CPU profiling,
	// the value AZCOPY_PROFILE_CPU indicates the path to save CPU profiling data.
	// e.g. export AZCOPY_PROFILE_CPU="cpu.prof"
	// For more details, please refer to https://golang.org/pkg/runtime/pprof/
	cpuProfilePath := lcm.GetEnvironmentVariable(EEnvironmentVariable.ProfileCPU())
	if cpuProfilePath != "" {
		lcm.Info(fmt.Sprintf("pprof start CPU profiling, and saving profiling data to: %q", cpuProfilePath))
		f, err := os.Create(cpuProfilePath)
		if err != nil {
			lcm.Error(fmt.Sprintf("Fail to create file for CPU profiling, %v", err))
		}
		if err := pprof.StartCPUProfile(f); err != nil {
			lcm.Error(fmt.Sprintf("Fail to start CPU profiling, %v", err))
		}
	}
}

func (lcm *lifecycleMgr) checkAndStopCPUProfiling() {
	// Stop CPU profiling if there is ongoing CPU profiling.
	pprof.StopCPUProfile()
}

func (lcm *lifecycleMgr) checkAndTriggerMemoryProfiling() {
	// Memory Profiling add-on. Set AZCOPY_PROFILE_MEM to enable memory profiling,
	// the value AZCOPY_PROFILE_MEM indicates the path to save memory profiling data.
	// e.g. export AZCOPY_PROFILE_MEM="mem.prof"
	// For more details, please refer to https://golang.org/pkg/runtime/pprof/
	memProfilePath := lcm.GetEnvironmentVariable(EEnvironmentVariable.ProfileMemory())
	if memProfilePath != "" {
		lcm.Info(fmt.Sprintf("pprof start memory profiling, and saving profiling data to: %q", memProfilePath))
		f, err := os.Create(memProfilePath)
		if err != nil {
			lcm.Error(fmt.Sprintf("Fail to create file for memory profiling, %v", err))
		}
		runtime.GC()
		if err := pprof.WriteHeapProfile(f); err != nil {
			lcm.Error(fmt.Sprintf("Fail to start memory profiling, %v", err))
		}
		if err := f.Close(); err != nil {
			lcm.Info(fmt.Sprintf("Fail to close memory profiling file, %v", err))
		}
	}
}

func (lcm *lifecycleMgr) Init(o OutputBuilder) {
	lcm.msgQueue <- outputMessage{
		msgContent: o(lcm.outputFormat),
		msgType:    eOutputMessageType.Init(),
	}
}

func (lcm *lifecycleMgr) Progress(o OutputBuilder) {
	messageContent := ""
	if o != nil {
		messageContent = o(lcm.outputFormat)
	}

	lcm.msgQueue <- outputMessage{
		msgContent: messageContent,
		msgType:    eOutputMessageType.Progress(),
	}
}

func (lcm *lifecycleMgr) Info(msg string) {

	msg = lcm.logSanitizer.SanitizeLogMessage(msg) // sometimes error-like text comes through Info, before the final "we've failed, please stop now" signal comes to Error. So we sanitize in both places.

	infoMsg := fmt.Sprintf("INFO: %v", msg)

	lcm.msgQueue <- outputMessage{
		msgContent: infoMsg,
		msgType:    eOutputMessageType.Info(),
	}
}

func (lcm *lifecycleMgr) Prompt(message string, details PromptDetails) ResponseOption {
	expectedInputChannel := make(chan string, 1)
	lcm.msgQueue <- outputMessage{
		msgContent:    message,
		msgType:       eOutputMessageType.Prompt(),
		inputChannel:  expectedInputChannel,
		promptDetails: details,
	}

	// Request watchInputs() to wait for response from user
	lcm.waitForUserResponse <- true

	// block until input comes from the user
	rawResponse := <-expectedInputChannel

	// match the given response against one of the options we gave
	for _, option := range details.ResponseOptions {
		// in case the user misunderstood and typed full response type instead, we still tolerate it
		// e.g. instead of "y", user typed "Yes"
		if strings.EqualFold(option.ResponseString, rawResponse) ||
			strings.EqualFold(option.UserFriendlyResponseType, rawResponse) {
			return option
		}
	}

	// nothing matched our options, assume default behavior (up to whoever that called Prompt)
	// we don't re-prompt the user since this makes the integration with Stg Exp more complex
	return EResponseOption.Default()
}

func (lcm *lifecycleMgr) Dryrun(o OutputBuilder) {
	dryrunMessage := ""
	if o != nil {
		dryrunMessage = o(lcm.outputFormat)
	}

	lcm.msgQueue <- outputMessage{
		msgContent: dryrunMessage,
		msgType:    eOutputMessageType.Dryrun(),
	}
}

// TODO minor: consider merging with Exit
func (lcm *lifecycleMgr) Error(msg string) {

	msg = lcm.logSanitizer.SanitizeLogMessage(msg)

	// Check if need to do memory profiling, and do memory profiling accordingly before azcopy exits.
	lcm.checkAndTriggerMemoryProfiling()

	// Check if there is ongoing CPU profiling, and stop CPU profiling.
	lcm.checkAndStopCPUProfiling()

	lcm.msgQueue <- outputMessage{
		msgContent: msg,
		msgType:    eOutputMessageType.Error(),
		exitCode:   EExitCode.Error(),
	}

	// stall forever until the success message is printed and program exits
	lcm.SurrenderControl()
}

func (lcm *lifecycleMgr) Exit(o OutputBuilder, applicationExitCode ExitCode) {
	if applicationExitCode != EExitCode.NoExit() {
		// Check if need to do memory profiling, and do memory profiling accordingly before azcopy exits.
		lcm.checkAndTriggerMemoryProfiling()

		// Check if there is ongoing CPU profiling, and stop CPU profiling.
		lcm.checkAndStopCPUProfiling()
	}

	messageContent := ""
	if o != nil {
		messageContent = o(lcm.outputFormat)
	}

	lcm.msgQueue <- outputMessage{
		msgContent: messageContent,
		msgType:    eOutputMessageType.EndOfJob(),
		exitCode:   applicationExitCode,
	}

	if applicationExitCode != EExitCode.NoExit() {
		// stall forever until the success message is printed and program exits
		lcm.SurrenderControl()
	}
}

// this is used by commands that wish to stall forever to wait for the operations to complete
func (lcm *lifecycleMgr) SurrenderControl() {
	// stall forever
	select {}
}

func (lcm *lifecycleMgr) RegisterCloseFunc(closeFunc func()) {
	lcm.closeFunc = closeFunc
}

func (lcm *lifecycleMgr) processOutputMessage() {
	// this function constantly pulls out message to output
	// and pass them onto the right handler based on the output format
	for {
		msgToPrint := <-lcm.msgQueue

		switch lcm.outputFormat {
		case EOutputFormat.Json():
			lcm.processJSONOutput(msgToPrint)
		case EOutputFormat.Text():
			lcm.processTextOutput(msgToPrint)
		case EOutputFormat.None():
			lcm.processNoneOutput(msgToPrint)
		default:
			panic("unimplemented output format")
		}
	}
}

func (lcm *lifecycleMgr) processNoneOutput(msgToOutput outputMessage) {
	if msgToOutput.msgType == eOutputMessageType.Error() {
		lcm.closeFunc()
		os.Exit(int(EExitCode.Error()))
	} else if msgToOutput.shouldExitProcess() {
		lcm.closeFunc()
		os.Exit(int(msgToOutput.exitCode))
	}

	// ignore all other outputs
	return
}

func (lcm *lifecycleMgr) processJSONOutput(msgToOutput outputMessage) {
	msgType := msgToOutput.msgType
	questionTime := time.Now()

	// simply output the json message
	// we assume the msgContent is already formatted correctly
	fmt.Println(GetJsonStringFromTemplate(newJsonOutputTemplate(msgType, msgToOutput.msgContent,
		msgToOutput.promptDetails)))

	// exit if needed
	if msgToOutput.shouldExitProcess() {
		lcm.closeFunc()
		os.Exit(int(msgToOutput.exitCode))
	} else if msgType == eOutputMessageType.Prompt() {
		// read the response to the prompt and send it back through the channel
		msgToOutput.inputChannel <- lcm.getInputAfterTime(questionTime)
	}
}

func (lcm *lifecycleMgr) processTextOutput(msgToOutput outputMessage) {
	// when a new line needs to overwrite the current line completely
	// we need to make sure that if the new line is shorter, we properly erase everything from the current line
	var matchLengthWithSpaces = func(curLineLength, newLineLength int) {
		if dirtyLeftover := curLineLength - newLineLength; dirtyLeftover > 0 {
			for i := 0; i < dirtyLeftover; i++ {
				fmt.Print(" ")
			}
		}
	}

	switch msgToOutput.msgType {
	case eOutputMessageType.Error(), eOutputMessageType.EndOfJob():
		// simply print and quit
		// if no message is intended, avoid adding new lines
		if msgToOutput.msgContent != "" {
			fmt.Println("\n" + msgToOutput.msgContent)
		}
		if msgToOutput.shouldExitProcess() {
			lcm.closeFunc()
			os.Exit(int(msgToOutput.exitCode))
		}

	case eOutputMessageType.Progress():
		fmt.Print("\r")                   // return carriage back to start
		fmt.Print(msgToOutput.msgContent) // print new progress

		// it is possible that the new progress status is somehow shorter than the previous one
		// in this case we must erase the left over characters from the previous progress
		matchLengthWithSpaces(len(lcm.progressCache), len(msgToOutput.msgContent))

		lcm.progressCache = msgToOutput.msgContent

	case eOutputMessageType.Init(), eOutputMessageType.Info(), eOutputMessageType.Dryrun():
		if lcm.progressCache != "" { // a progress status is already on the last line
			// print the info from the beginning on current line
			fmt.Print("\r")
			fmt.Print(msgToOutput.msgContent)

			// it is possible that the info is shorter than the progress status
			// in this case we must erase the left over characters from the progress status
			matchLengthWithSpaces(len(lcm.progressCache), len(msgToOutput.msgContent))

			// print the previous progress status again, so that it's on the last line
			fmt.Print("\n")
			fmt.Print(lcm.progressCache)
		} else {
			fmt.Println(msgToOutput.msgContent)
		}
	case eOutputMessageType.Prompt():
		questionTime := time.Now()

		if lcm.progressCache != "" { // a progress status is already on the last line
			// print the prompt from the beginning on current line
			fmt.Print("\r")
			fmt.Print(msgToOutput.msgContent)

			// it is possible that the prompt is shorter than the progress status
			// in this case we must erase the left over characters from the progress status
			matchLengthWithSpaces(len(lcm.progressCache), len(msgToOutput.msgContent))

		} else {
			fmt.Print(msgToOutput.msgContent)
		}

		// example output: Please confirm with: [Y] Yes  [N] No  [A] Yes for all  [L] No for all
		fmt.Print(" Please confirm with:")
		for _, option := range msgToOutput.promptDetails.ResponseOptions {
			fmt.Printf(" [%s] %s ", strings.ToUpper(option.ResponseString), option.UserFriendlyResponseType)
		}

		// read the response to the prompt and send it back through the channel
		msgToOutput.inputChannel <- lcm.getInputAfterTime(questionTime)
	}
}

// for the lifecycleMgr to babysit a job, it must be given a controller to get information about the job
type WorkController interface {
	Cancel(mgr LifecycleMgr)                                        // handle to cancel the work
	ReportProgressOrExit(mgr LifecycleMgr) (totalKnownCount uint32) // print the progress status, optionally exit the application if work is done
}

// AllowReinitiateProgressReporting must be called before running an cleanup job, to allow the initiation of that job's
// progress reporting to begin
func (lcm *lifecycleMgr) AllowReinitiateProgressReporting() {
	atomic.StoreInt32(&lcm.waitEverCalled, 0)
}

// isInteractive indicates whether the application was spawned by an actual user on the command
func (lcm *lifecycleMgr) InitiateProgressReporting(jc WorkController) {
	if !atomic.CompareAndSwapInt32(&lcm.waitEverCalled, 0, 1) {
		return
	}

	// this go routine never returns
	// it will terminate the whole process eventually when the work is complete
	go func() {
		const progressFrequencyThreshold = 1000000
		var oldCount, newCount uint32
		wait := 2 * time.Second
		lastFetchTime := time.Now().Add(-wait) // So that we start fetching time immediately

		// cancelChannel will be notified when os receives os.Interrupt and os.Kill signals
		signal.Notify(lcm.cancelChannel, os.Interrupt, os.Kill)

		cancelCalled := false

		doCancel := func() {
			cancelCalled = true
			lcm.Info("Cancellation requested. Beginning clean shutdown...")
			jc.Cancel(lcm)
		}

		for {
			select {
			case <-lcm.cancelChannel:
				doCancel()
				continue // to exit on next pass through loop
			case <-lcm.doneChannel:
<<<<<<< HEAD

				newCount = jc.ReportProgressOrExit(lcm)
				lastFetchTime = time.Now()
			case <-time.After(wait):
=======
				
					newCount = jc.ReportProgressOrExit(lcm)
					lastFetchTime = time.Now()
			case <- time.After(wait):
>>>>>>> f4b76cd4
				if time.Since(lastFetchTime) >= wait {
					newCount = jc.ReportProgressOrExit(lcm)
					lastFetchTime = time.Now()
				}
			}

			if newCount >= progressFrequencyThreshold && !cancelCalled {
				// report less on progress  - to save on the CPU costs of doing so and because, if there are this many files,
				// its going to be a long job anyway, so no need to report so often
				wait = 2 * time.Minute
				if oldCount < progressFrequencyThreshold {
					lcm.Info(fmt.Sprintf("Reducing progress output frequency to %v, because there are over %d files", wait, progressFrequencyThreshold))
				}
			}

			oldCount = newCount
		}
	}()
}

func (lcm *lifecycleMgr) GetEnvironmentVariable(env EnvironmentVariable) string {
	value := os.Getenv(env.Name)
	if value == "" {
		return env.DefaultValue
	}
	return value
}

func (lcm *lifecycleMgr) AddUserAgentPrefix(userAgent string) string {
	prefix := lcm.GetEnvironmentVariable(EEnvironmentVariable.UserAgentPrefix())
	if len(prefix) > 0 {
		userAgent = prefix + " " + userAgent
	}

	return userAgent
}

func (_ *lifecycleMgr) awaitChannel(ch chan struct{}, timeout time.Duration) {
	select {
	case <-ch:
	case <-time.After(timeout):
	}
}

// E2EAwaitContinue is used in case where a developer want's to debug AzCopy by attaching to the running process,
// before it starts doing any actual work.
func (lcm *lifecycleMgr) E2EAwaitContinue() {
	lcm.e2eAllowAwaitContinue = true // not technically gorountine safe (since its shared state) but its consistent with EnableInputWatcher
	lcm.EnableInputWatcher()
	lcm.awaitChannel(lcm.e2eContinueChannel, time.Minute)
}

// E2EAwaitAllowOpenFiles is used in cases where we want to artificially produce a pause between enumeration and sending
// of the first file, for test purposes. (It only achieves that effect when the total file count is <= size of one job part).
// Does not pause at all, unless the feature has been enabled with a command-line flag.
func (lcm *lifecycleMgr) E2EAwaitAllowOpenFiles() {
	lcm.awaitChannel(lcm.e2eAllowOpenChannel, 5*time.Minute)
}

func (lcm *lifecycleMgr) E2EEnableAwaitAllowOpenFiles(enable bool) {
	if enable {
		lcm.e2eAllowAwaitOpen = true // not technically gorountine safe (since its shared state) but its consistent with EnableInputWatcher
		lcm.EnableInputWatcher()
	} else {
		close(lcm.e2eAllowOpenChannel) // so that E2EAwaitAllowOpenFiles will instantly return every time
	}
}

// Fetching `AZCOPY_DISABLE_SYSLOG` from the environment variables and
// setting `disableSyslog` flag in LifeCycleManager to avoid Env Vars Lookup redundantly
func (lcm *lifecycleMgr) SetForceLogging() {
	disableSyslog, err := strconv.ParseBool(lcm.GetEnvironmentVariable(EEnvironmentVariable.DisableSyslog()))
	if err != nil {
		// By default, we'll retain the current behaviour. i.e. To log in Syslog/WindowsEventLog if not specified by the user
		disableSyslog = false
	}
	lcm.disableSyslog = disableSyslog
}

func (lcm *lifecycleMgr) IsForceLoggingDisabled() bool {
	return lcm.disableSyslog
}

func (lcm *lifecycleMgr) DownloadToTempPath() bool {
	ret, err := strconv.ParseBool(lcm.GetEnvironmentVariable(EEnvironmentVariable.DownloadToTempPath()))
	if err != nil {
		// By default we'll download to temp path
		ret = true
	}
	return ret
}

func (lcm *lifecycleMgr) MsgHandlerChannel() <-chan LCMMsg {
	return lcm.msgHandlerChannel
}

func (lcm *lifecycleMgr) ReportAllJobPartsDone() {
	lcm.doneChannel <- true
}

<<<<<<< HEAD
func (lcm *lifecycleMgr) SetQuietMode(mode QuietMode) {
	lcm.QuietModeType = mode
	if lcm.QuietModeType == EQuietMode.Quiet() {
		lcm.outputFormat = EOutputFormat.None()
	}
}

=======
>>>>>>> f4b76cd4
// captures the common logic of exiting if there's an expected error
func PanicIfErr(err error) {
	if err != nil {
		panic(err)
	}
}<|MERGE_RESOLUTION|>--- conflicted
+++ resolved
@@ -73,14 +73,9 @@
 	SetForceLogging()
 	IsForceLoggingDisabled() bool
 	DownloadToTempPath() bool
-<<<<<<< HEAD
 	MsgHandlerChannel() <-chan LCMMsg
 	ReportAllJobPartsDone()
 	SetQuietMode(mode QuietMode)
-=======
-	MsgHandlerChannel()   <-chan LCMMsg
-	ReportAllJobPartsDone()
->>>>>>> f4b76cd4
 }
 
 func GetLifecycleMgr() LifecycleMgr {
@@ -107,10 +102,7 @@
 	disableSyslog         bool
 	waitForUserResponse   chan bool
 	msgHandlerChannel     chan LCMMsg
-<<<<<<< HEAD
 	QuietModeType         QuietMode
-=======
->>>>>>> f4b76cd4
 }
 
 type userInput struct {
@@ -137,7 +129,6 @@
 		// remove spaces before/after the content
 		msg := strings.TrimSpace(input)
 		timeReceived := time.Now()
-<<<<<<< HEAD
 
 		select {
 		case <-lcm.waitForUserResponse:
@@ -146,16 +137,6 @@
 		default:
 		}
 
-=======
-		
-		select {
-		case <-lcm.waitForUserResponse:
-			lcm.inputQueue <- userInput{timeReceived: timeReceived, content: msg}
-			continue
-		default:
-		}
-
->>>>>>> f4b76cd4
 		var m LCMMsg
 		if lcm.allowCancelFromStdIn && strings.EqualFold(msg, "cancel") {
 			lcm.cancelChannel <- os.Interrupt
@@ -561,17 +542,10 @@
 				doCancel()
 				continue // to exit on next pass through loop
 			case <-lcm.doneChannel:
-<<<<<<< HEAD
 
 				newCount = jc.ReportProgressOrExit(lcm)
 				lastFetchTime = time.Now()
 			case <-time.After(wait):
-=======
-				
-					newCount = jc.ReportProgressOrExit(lcm)
-					lastFetchTime = time.Now()
-			case <- time.After(wait):
->>>>>>> f4b76cd4
 				if time.Since(lastFetchTime) >= wait {
 					newCount = jc.ReportProgressOrExit(lcm)
 					lastFetchTime = time.Now()
@@ -672,7 +646,6 @@
 	lcm.doneChannel <- true
 }
 
-<<<<<<< HEAD
 func (lcm *lifecycleMgr) SetQuietMode(mode QuietMode) {
 	lcm.QuietModeType = mode
 	if lcm.QuietModeType == EQuietMode.Quiet() {
@@ -680,8 +653,6 @@
 	}
 }
 
-=======
->>>>>>> f4b76cd4
 // captures the common logic of exiting if there's an expected error
 func PanicIfErr(err error) {
 	if err != nil {
