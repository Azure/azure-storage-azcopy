--- conflicted
+++ resolved
@@ -1,6 +1,5 @@
 package common
 
-<<<<<<< HEAD
 // JobUIHooks defines a set of function callbacks that control how job
 // execution interacts with the user (e.g., prompting, logging, warnings,
 // awaiting user approval).
@@ -12,15 +11,14 @@
 //
 // Example:
 //
-//   h := NewJobUIHooks()
-//   h.Warn = func(msg string) { fmt.Println("⚠️", msg) }
-//   h.Prompt = func(msg string, d PromptDetails) ResponseOption {
-//       return ResponseOption{<my code here>}
-//   }
+//	h := NewJobUIHooks()
+//	h.Warn = func(msg string) { fmt.Println("⚠️", msg) }
+//	h.Prompt = func(msg string, d PromptDetails) ResponseOption {
+//	    return ResponseOption{<my code here>}
+//	}
 //
-//   h.Info("this uses the default")
-//   h.Warn("this uses the custom override")
-
+//	h.Info("this uses the default")
+//	h.Warn("this uses the custom override")
 type JobUIHooks struct {
 	Prompt                 func(message string, details PromptDetails) ResponseOption
 	Info                   func(string)
@@ -49,82 +47,6 @@
 var lcm *JobUIHooks
 
 func GetLifecycleMgr() *JobUIHooks {
-=======
-import (
-	"bufio"
-	"encoding/json"
-	"fmt"
-	"os"
-	"os/signal"
-	"runtime"
-	"runtime/pprof"
-	"strings"
-	"sync/atomic"
-	"syscall"
-	"time"
-	"unicode"
-)
-
-// TODO: (gapra) Move this to cmd package.
-// lcm is the lifecycle manager for the AzCopy client. This needs to be reset per copy/sync/resume job for AzCopy as a library users.
-// It is a bit of an anti pattern to have a global variable like this, but it is necessary to minimize code changes
-// while implementing AzCopy as a library.
-// only one instance of the formatter should exist
-var lcm = func() (lcmgr *lifecycleMgr) {
-	lcmgr = &lifecycleMgr{
-		msgQueue:             make(chan outputMessage, 1000),
-		progressCache:        "",
-		cancelChannel:        make(chan os.Signal, 1),
-		e2eContinueChannel:   make(chan struct{}),
-		e2eAllowOpenChannel:  make(chan struct{}),
-		outputFormat:         EOutputFormat.Text(), // output text by default
-		logSanitizer:         NewAzCopyLogSanitizer(),
-		inputQueue:           make(chan userInput, 1000),
-		allowCancelFromStdIn: false,
-		allowWatchInput:      false,
-		closeFunc:            func() {}, // noop since we have nothing to do by default
-		waitForUserResponse:  make(chan bool),
-		msgHandlerChannel:    make(chan *LCMMsg),
-	}
-
-	// kick off the single routine that processes output
-	go lcmgr.processOutputMessage()
-
-	// and process input
-	go lcmgr.watchInputs()
-
-	// Check if need to do CPU profiling, and do CPU profiling accordingly when azcopy life start.
-	lcmgr.checkAndStartCPUProfiling()
-
-	return
-}()
-
-// create a public interface so that consumers outside of this package can refer to the lifecycle manager
-// but they would not be able to instantiate one
-type LifecycleMgr interface {
-	JobLifecycleHandler
-	// TODO (gapra) : For copy, sync, resume - we use the OnComplete method to support AzCopy as a library.
-	// I honestly don't think we need this in an ideal simple implementation of AzCopy, but it is used in the code and will take some rework and testing to fully remove.
-	Exit(OutputBuilder, ExitCode)             // indicates successful execution exit after printing, allow user to specify exit code
-	Dryrun(OutputBuilder)                     // print files for dry run mode
-	Output(OutputBuilder, OutputMessageType)  // print output for list
-	SurrenderControl()                        // give up control, this should never return
-	InitiateProgressReporting(WorkController) // start writing progress with another routine
-	AllowReinitiateProgressReporting()        // allow re-initiation of progress reporting for followup job
-	SetOutputFormat(OutputFormat)             // change the output format of the entire application
-	EnableInputWatcher()                      // depending on the command, we may allow user to give input through Stdin
-	EnableCancelFromStdIn()                   // allow user to send in `cancel` to stop the job
-	E2EAwaitContinue()                        // used by E2E tests
-	E2EAwaitAllowOpenFiles()                  // used by E2E tests
-	E2EEnableAwaitAllowOpenFiles(enable bool) // used by E2E tests
-	RegisterCloseFunc(func())
-	MsgHandlerChannel() <-chan *LCMMsg
-	ReportAllJobPartsDone()
-	SetOutputVerbosity(mode OutputVerbosity)
-}
-
-func GetLifecycleMgr() LifecycleMgr {
->>>>>>> 1e6c091a
 	return lcm
 }
 
