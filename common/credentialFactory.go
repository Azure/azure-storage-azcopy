// Copyright © 2017 Microsoft <wastore@microsoft.com>
//
// Permission is hereby granted, free of charge, to any person obtaining a copy
// of this software and associated documentation files (the "Software"), to deal
// in the Software without restriction, including without limitation the rights
// to use, copy, modify, merge, publish, distribute, sublicense, and/or sell
// copies of the Software, and to permit persons to whom the Software is
// furnished to do so, subject to the following conditions:
//
// The above copyright notice and this permission notice shall be included in
// all copies or substantial portions of the Software.
//
// THE SOFTWARE IS PROVIDED "AS IS", WITHOUT WARRANTY OF ANY KIND, EXPRESS OR
// IMPLIED, INCLUDING BUT NOT LIMITED TO THE WARRANTIES OF MERCHANTABILITY,
// FITNESS FOR A PARTICULAR PURPOSE AND NONINFRINGEMENT. IN NO EVENT SHALL THE
// AUTHORS OR COPYRIGHT HOLDERS BE LIABLE FOR ANY CLAIM, DAMAGES OR OTHER
// LIABILITY, WHETHER IN AN ACTION OF CONTRACT, TORT OR OTHERWISE, ARISING FROM,
// OUT OF OR IN CONNECTION WITH THE SOFTWARE OR THE USE OR OTHER DEALINGS IN
// THE SOFTWARE.

package common

import (
	"context"
	"errors"
	"fmt"
	"github.com/Azure/azure-pipeline-go/pipeline"
	"github.com/Azure/azure-sdk-for-go/sdk/azcore"
	"github.com/Azure/azure-sdk-for-go/sdk/storage/azblob/blob"
<<<<<<< HEAD
	"github.com/Azure/azure-sdk-for-go/sdk/storage/azblob/blockblob"
	"github.com/Azure/azure-sdk-for-go/sdk/storage/azblob/container"
	blobservice "github.com/Azure/azure-sdk-for-go/sdk/storage/azblob/service"
=======
>>>>>>> 2efe83ed
	"math"
	"strings"
	"sync"
	"time"

	gcpUtils "cloud.google.com/go/storage"

	"github.com/Azure/azure-storage-azcopy/v10/azbfs"
	"github.com/Azure/azure-storage-blob-go/azblob"
	"github.com/Azure/go-autorest/autorest/adal"
	"github.com/minio/minio-go"
	"github.com/minio/minio-go/pkg/credentials"
)

// ==============================================================================================
// credential factories
// ==============================================================================================

// CredentialOpOptions contains credential operations' parameters.
type CredentialOpOptions struct {
	LogInfo  func(string)
	LogError func(string)
	Panic    func(error)
	CallerID string

	// Used to cancel operations, if fatal error happened during operation.
	Cancel context.CancelFunc
}

// callerMessage formats caller message prefix.
func (o CredentialOpOptions) callerMessage() string {
	return IffString(o.CallerID == "", o.CallerID, o.CallerID+" ")
}

// logInfo logs info, if LogInfo is specified in CredentialOpOptions.
func (o CredentialOpOptions) logInfo(str string) {
	if o.LogInfo != nil {
		o.LogInfo(o.callerMessage() + str)
	}
}

// logError logs error, if LogError is specified in CredentialOpOptions.
func (o CredentialOpOptions) logError(str string) {
	if o.LogError != nil {
		o.LogError(o.callerMessage() + str)
	}
}

// panicError uses built-in panic if no Panic is specified in CredentialOpOptions.
func (o CredentialOpOptions) panicError(err error) {
	newErr := fmt.Errorf("%s%v", o.callerMessage(), err)
	if o.Panic == nil {
		panic(newErr)
	} else {
		o.Panic(newErr)
	}
}

func (o CredentialOpOptions) cancel() {
	if o.Cancel != nil {
		o.Cancel()
	} else {
		o.panicError(errors.New("cancel the operations"))
	}
}

// CreateBlobCredential creates Blob credential according to credential info.
func CreateBlobCredential(ctx context.Context, credInfo CredentialInfo, options CredentialOpOptions) azblob.Credential {
	credential := azblob.NewAnonymousCredential()

	if credInfo.CredentialType.IsAzureOAuth() {
		if credInfo.OAuthTokenInfo.IsEmpty() {
			options.panicError(errors.New("invalid state, cannot get valid OAuth token information"))
		}

		if credInfo.CredentialType == ECredentialType.MDOAuthToken() {
			credInfo.OAuthTokenInfo.Resource = MDResource // token will instantly refresh with this
		}

		// Create TokenCredential with refresher.
		if credInfo.SourceBlobToken != nil {
			return credInfo.SourceBlobToken
		} else {
			return azblob.NewTokenCredential(
				credInfo.OAuthTokenInfo.AccessToken,
				func(credential azblob.TokenCredential) time.Duration {
					return refreshBlobToken(ctx, credInfo.OAuthTokenInfo, credential, options)
				})
		}
	}

	return credential
}

<<<<<<< HEAD
func sanitizeURLForServiceClient(blobURL string) (string, error) {
	burl, err := blob.ParseURL(blobURL)
	if err != nil {
		return "", err
	}
	// Strip any non-service related things away
	burl.ContainerName = ""
	burl.BlobName = ""
	burl.Snapshot = ""
	burl.VersionID = ""
	return burl.String(), nil
}

func CreateBlobServiceClient(blobURL string, credInfo *CredentialInfo, options azcore.ClientOptions, credOpOptions *CredentialOpOptions) (*blobservice.Client, error) {
	serviceURL, err := sanitizeURLForServiceClient(blobURL)
	if err != nil {
		return nil, err
	}
	if credOpOptions == nil {
		credOpOptions = &CredentialOpOptions{
			LogError: GetLifecycleMgr().Info,
		}
	}
	serviceOptions := blobservice.ClientOptions{ClientOptions: options}
	switch credInfo.CredentialType {
	case ECredentialType.OAuthToken():
		if credInfo.OAuthTokenInfo.IsEmpty() {
			credOpOptions.panicError(errors.New("invalid state, cannot get valid OAuth token information"))
		}
		tc, err := credInfo.OAuthTokenInfo.GetTokenCredential()
		if err != nil {
			credOpOptions.panicError(fmt.Errorf("unable to get token credential due to reason (%s)", err.Error()))
		}
		return blobservice.NewClient(serviceURL, tc, &serviceOptions)
	case ECredentialType.SharedKey():
		// Get the Account Name and Key variables from environment
		name := lcm.GetEnvironmentVariable(EEnvironmentVariable.AccountName())
		key := lcm.GetEnvironmentVariable(EEnvironmentVariable.AccountKey())
		// If the ACCOUNT_NAME and ACCOUNT_KEY are not set in environment variables
		if name == "" || key == "" {
			credOpOptions.panicError(errors.New("ACCOUNT_NAME and ACCOUNT_KEY environment variables must be set before creating the blob SharedKey credential"))
		}
		// create the shared key credentials
		sharedKey, err := blob.NewSharedKeyCredential(name, key)
		if err != nil {
			credOpOptions.panicError(errors.New("failed to create the blob SharedKey credential"))
		}
		return blobservice.NewClientWithSharedKeyCredential(serviceURL, sharedKey, &serviceOptions)
	case ECredentialType.Anonymous():
		return blobservice.NewClientWithNoCredential(serviceURL, &serviceOptions)
	default:
		credOpOptions.panicError(fmt.Errorf("invalid state, credential type %v is not supported", credInfo.CredentialType))
		return nil, fmt.Errorf("invalid state, credential type %v is not supported", credInfo.CredentialType)
	}
}

func CreateContainerClient(blobURL string, credInfo *CredentialInfo, options azcore.ClientOptions, credOpOptions *CredentialOpOptions) (*container.Client, error) {
	blobURLParts, err := blob.ParseURL(blobURL)
	if err != nil {
		return nil, err
	}
	serviceClient, err := CreateBlobServiceClient(blobURL, credInfo, options, credOpOptions)
	if err != nil {
		return nil, err
	}
	return serviceClient.NewContainerClient(blobURLParts.ContainerName), nil
}

func CreateBlobClient(blobURL string, credInfo *CredentialInfo, options azcore.ClientOptions, credOpOptions *CredentialOpOptions) (*blob.Client, error) {
	blobURLParts, err := blob.ParseURL(blobURL)
	if err != nil {
		return nil, err
	}
	serviceClient, err := CreateBlobServiceClient(blobURL, credInfo, options, credOpOptions)
	if err != nil {
		return nil, err
	}
	containerClient := serviceClient.NewContainerClient(blobURLParts.ContainerName)
	blobClient := containerClient.NewBlobClient(blobURLParts.BlobName)
	if blobURLParts.Snapshot != "" {
		return blobClient.WithSnapshot(blobURLParts.Snapshot)
	}
	if blobURLParts.VersionID != "" {
		return blobClient.WithVersionID(blobURLParts.VersionID)
	}
	return blobClient, nil
}

func CreateBlobClientFromServiceClient(blobURLParts blob.URLParts, client *blobservice.Client) (*blob.Client, error) {
	containerClient := client.NewContainerClient(blobURLParts.ContainerName)
	blobClient := containerClient.NewBlobClient(blobURLParts.BlobName)
	if blobURLParts.Snapshot != "" {
		return blobClient.WithSnapshot(blobURLParts.Snapshot)
	}
	if blobURLParts.VersionID != "" {
		return blobClient.WithVersionID(blobURLParts.VersionID)
	}
	return blobClient, nil
}

func CreateBlockBlobClient(blobURL string, credInfo *CredentialInfo, options azcore.ClientOptions, credOpOptions *CredentialOpOptions) (*blockblob.Client, error) {
	blobURLParts, err := blob.ParseURL(blobURL)
	if err != nil {
		return nil, err
	}
	serviceClient, err := CreateBlobServiceClient(blobURL, credInfo, options, credOpOptions)
	if err != nil {
		return nil, err
	}
	containerClient := serviceClient.NewContainerClient(blobURLParts.ContainerName)
	blobClient := containerClient.NewBlockBlobClient(blobURLParts.BlobName)
	if blobURLParts.Snapshot != "" {
		return blobClient.WithSnapshot(blobURLParts.Snapshot)
	}
	if blobURLParts.VersionID != "" {
		return blobClient.WithVersionID(blobURLParts.VersionID)
	}
	return blobClient, nil
}

=======
>>>>>>> 2efe83ed
// refreshPolicyHalfOfExpiryWithin is used for calculating next refresh time,
// it checks how long it will be before the token get expired, and use half of the value as
// duration to wait.
func refreshPolicyHalfOfExpiryWithin(token *adal.Token, options CredentialOpOptions) time.Duration {
	if token == nil {
		// Invalid state, token should not be nil, cancel the operation and stop refresh
		options.logError("invalid state, token is nil, cancel will be triggered")
		options.cancel()
		return time.Duration(math.MaxInt64)
	}

	waitDuration := token.Expires().Sub(time.Now().UTC()) / 2
	// In case of refresh flooding
	if waitDuration < time.Second {
		waitDuration = time.Second
	}

	if GlobalTestOAuthInjection.DoTokenRefreshInjection {
		waitDuration = GlobalTestOAuthInjection.TokenRefreshDuration
	}

	options.logInfo(fmt.Sprintf("next token refresh's wait duration: %v", waitDuration))

	return waitDuration
}

func refreshBlobToken(ctx context.Context, tokenInfo OAuthTokenInfo, tokenCredential azblob.TokenCredential, options CredentialOpOptions) time.Duration {
	newToken, err := tokenInfo.Refresh(ctx)
	if err != nil {
		// Fail to get new token.
		if _, ok := err.(adal.TokenRefreshError); ok && strings.Contains(err.Error(), "refresh token has expired") {
			options.logError(fmt.Sprintf("failed to refresh token, OAuth refresh token has expired, please log in with azcopy login command again. (Error details: %v)", err))
		} else {
			options.logError(fmt.Sprintf("failed to refresh token, please check error details and try to log in with azcopy login command again. (Error details: %v)", err))
		}
		// Try to refresh again according to original token's info.
		return refreshPolicyHalfOfExpiryWithin(&(tokenInfo.Token), options)
	}

	// Token has been refreshed successfully.
	tokenCredential.SetToken(newToken.AccessToken)
	options.logInfo(fmt.Sprintf("%v token refreshed successfully", time.Now().UTC()))

	// Calculate wait duration, and schedule next refresh.
	return refreshPolicyHalfOfExpiryWithin(newToken, options)
}

// CreateBlobFSCredential creates BlobFS credential according to credential info.
func CreateBlobFSCredential(ctx context.Context, credInfo CredentialInfo, options CredentialOpOptions) azbfs.Credential {
	cred := azbfs.NewAnonymousCredential()

	switch credInfo.CredentialType {
	case ECredentialType.OAuthToken():
		if credInfo.OAuthTokenInfo.IsEmpty() {
			options.panicError(errors.New("invalid state, cannot get valid OAuth token information"))
		}

		// Create TokenCredential with refresher.
		cred = azbfs.NewTokenCredential(
			credInfo.OAuthTokenInfo.AccessToken,
			func(credential azbfs.TokenCredential) time.Duration {
				return refreshBlobFSToken(ctx, credInfo.OAuthTokenInfo, credential, options)
			})

	case ECredentialType.SharedKey():
		// Get the Account Name and Key variables from environment
		name := lcm.GetEnvironmentVariable(EEnvironmentVariable.AccountName())
		key := lcm.GetEnvironmentVariable(EEnvironmentVariable.AccountKey())
		// If the ACCOUNT_NAME and ACCOUNT_KEY are not set in environment variables
		if name == "" || key == "" {
			options.panicError(errors.New("ACCOUNT_NAME and ACCOUNT_KEY environment variables must be set before creating the blobfs SharedKey credential"))
		}
		// create the shared key credentials
		cred = azbfs.NewSharedKeyCredential(name, key)

	case ECredentialType.Anonymous():
		// do nothing

	default:
		options.panicError(fmt.Errorf("invalid state, credential type %v is not supported", credInfo.CredentialType))
	}

	return cred
}

// CreateS3Credential creates AWS S3 credential according to credential info.
func CreateS3Credential(ctx context.Context, credInfo CredentialInfo, options CredentialOpOptions) (*credentials.Credentials, error) {
	glcm := GetLifecycleMgr()
	switch credInfo.CredentialType {
	case ECredentialType.S3PublicBucket():
		return credentials.NewStatic("", "", "", credentials.SignatureAnonymous), nil
	case ECredentialType.S3AccessKey():
		accessKeyID := glcm.GetEnvironmentVariable(EEnvironmentVariable.AWSAccessKeyID())
		secretAccessKey := glcm.GetEnvironmentVariable(EEnvironmentVariable.AWSSecretAccessKey())
		sessionToken := glcm.GetEnvironmentVariable(EEnvironmentVariable.AwsSessionToken())

		// create and return s3 credential
		return credentials.NewStaticV4(accessKeyID, secretAccessKey, sessionToken), nil // S3 uses V4 signature
	default:
		options.panicError(fmt.Errorf("invalid state, credential type %v is not supported", credInfo.CredentialType))
	}
	panic("work around the compiling, logic wouldn't reach here")
}

func refreshBlobFSToken(ctx context.Context, tokenInfo OAuthTokenInfo, tokenCredential azbfs.TokenCredential, options CredentialOpOptions) time.Duration {
	newToken, err := tokenInfo.Refresh(ctx)
	if err != nil {
		// Fail to get new token.
		if _, ok := err.(adal.TokenRefreshError); ok && strings.Contains(err.Error(), "refresh token has expired") {
			options.logError(fmt.Sprintf("failed to refresh token, OAuth refresh token has expired, please log in with azcopy login command again. (Error details: %v)", err))
		} else {
			options.logError(fmt.Sprintf("failed to refresh token, please check error details and try to log in with azcopy login command again. (Error details: %v)", err))
		}
		// Try to refresh again according to existing token's info.
		return refreshPolicyHalfOfExpiryWithin(&(tokenInfo.Token), options)
	}

	// Token has been refreshed successfully.
	tokenCredential.SetToken(newToken.AccessToken)
	options.logInfo(fmt.Sprintf("%v token refreshed successfully", time.Now().UTC()))

	// Calculate wait duration, and schedule next refresh.
	return refreshPolicyHalfOfExpiryWithin(newToken, options)
}

// ==============================================================================================
// S3 credential related factory methods
// ==============================================================================================
func CreateS3Client(ctx context.Context, credInfo CredentialInfo, option CredentialOpOptions, logger ILogger) (*minio.Client, error) {
	if credInfo.CredentialType == ECredentialType.S3PublicBucket() {
		cred := credentials.NewStatic("", "", "", credentials.SignatureAnonymous)
		return minio.NewWithOptions(credInfo.S3CredentialInfo.Endpoint, &minio.Options{Creds: cred, Secure: true, Region: credInfo.S3CredentialInfo.Region})
	}
	// Support access key
	credential, err := CreateS3Credential(ctx, credInfo, option)
	if err != nil {
		return nil, err
	}
	s3Client, err := minio.NewWithCredentials(credInfo.S3CredentialInfo.Endpoint, credential, true, credInfo.S3CredentialInfo.Region)

	if logger != nil {
		s3Client.TraceOn(NewS3HTTPTraceLogger(logger, pipeline.LogDebug))
	}
	return s3Client, err
}

type S3ClientFactory struct {
	s3Clients map[CredentialInfo]*minio.Client
	lock      sync.RWMutex
}

// NewS3ClientFactory creates new S3 client factory.
func NewS3ClientFactory() S3ClientFactory {
	return S3ClientFactory{
		s3Clients: make(map[CredentialInfo]*minio.Client),
	}
}

// GetS3Client gets S3 client from pool, or create a new S3 client if no client created for specific credInfo.
func (f *S3ClientFactory) GetS3Client(ctx context.Context, credInfo CredentialInfo, option CredentialOpOptions, logger ILogger) (*minio.Client, error) {
	f.lock.RLock()
	s3Client, ok := f.s3Clients[credInfo]
	f.lock.RUnlock()

	if ok {
		return s3Client, nil
	}

	f.lock.Lock()
	defer f.lock.Unlock()
	if s3Client, ok := f.s3Clients[credInfo]; !ok {
		newS3Client, err := CreateS3Client(ctx, credInfo, option, logger)
		if err != nil {
			return nil, err
		}

		f.s3Clients[credInfo] = newS3Client
		return newS3Client, nil
	} else {
		return s3Client, nil
	}
}

// ====================================================================
// GCP credential factory related methods
// ====================================================================
func CreateGCPClient(ctx context.Context) (*gcpUtils.Client, error) {
	client, err := gcpUtils.NewClient(ctx)
	return client, err
}

type GCPClientFactory struct {
	gcpClients map[CredentialInfo]*gcpUtils.Client
	lock       sync.RWMutex
}

func NewGCPClientFactory() GCPClientFactory {
	return GCPClientFactory{
		gcpClients: make(map[CredentialInfo]*gcpUtils.Client),
	}
}

func (f *GCPClientFactory) GetGCPClient(ctx context.Context, credInfo CredentialInfo, option CredentialOpOptions) (*gcpUtils.Client, error) {
	f.lock.RLock()
	gcpClient, ok := f.gcpClients[credInfo]
	f.lock.RUnlock()

	if ok {
		return gcpClient, nil
	}
	f.lock.Lock()
	defer f.lock.Unlock()
	if gcpClient, ok := f.gcpClients[credInfo]; !ok {
		newGCPClient, err := CreateGCPClient(ctx)
		if err != nil {
			return nil, err
		}
		f.gcpClients[credInfo] = newGCPClient
		return newGCPClient, nil
	} else {
		return gcpClient, nil
	}
}

func GetCpkInfo(cpkInfo bool) blob.CPKInfo {
	if !cpkInfo {
		return blob.CPKInfo{}
	}

	// fetch EncryptionKey and EncryptionKeySHA256 from the environment variables
	glcm := GetLifecycleMgr()
	encryptionKey := glcm.GetEnvironmentVariable(EEnvironmentVariable.CPKEncryptionKey())
	encryptionKeySHA256 := glcm.GetEnvironmentVariable(EEnvironmentVariable.CPKEncryptionKeySHA256())
	encryptionAlgorithmAES256 := blob.EncryptionAlgorithmTypeAES256

	if encryptionKey == "" || encryptionKeySHA256 == "" {
		glcm.Error("fatal: failed to fetch cpk encryption key (" + EEnvironmentVariable.CPKEncryptionKey().Name +
			") or hash (" + EEnvironmentVariable.CPKEncryptionKeySHA256().Name + ") from environment variables")
	}

	return blob.CPKInfo{
		EncryptionKey:       &encryptionKey,
		EncryptionKeySHA256: &encryptionKeySHA256,
		EncryptionAlgorithm: &encryptionAlgorithmAES256,
	}
}

func GetCpkScopeInfo(cpkScopeInfo string) blob.CPKScopeInfo {
	if cpkScopeInfo == "" {
		return blob.CPKScopeInfo{}
	} else {
		return blob.CPKScopeInfo{
			EncryptionScope: &cpkScopeInfo,
		}
	}
}<|MERGE_RESOLUTION|>--- conflicted
+++ resolved
@@ -27,12 +27,8 @@
 	"github.com/Azure/azure-pipeline-go/pipeline"
 	"github.com/Azure/azure-sdk-for-go/sdk/azcore"
 	"github.com/Azure/azure-sdk-for-go/sdk/storage/azblob/blob"
-<<<<<<< HEAD
 	"github.com/Azure/azure-sdk-for-go/sdk/storage/azblob/blockblob"
 	"github.com/Azure/azure-sdk-for-go/sdk/storage/azblob/container"
-	blobservice "github.com/Azure/azure-sdk-for-go/sdk/storage/azblob/service"
-=======
->>>>>>> 2efe83ed
 	"math"
 	"strings"
 	"sync"
@@ -127,7 +123,6 @@
 	return credential
 }
 
-<<<<<<< HEAD
 func sanitizeURLForServiceClient(blobURL string) (string, error) {
 	burl, err := blob.ParseURL(blobURL)
 	if err != nil {
@@ -141,55 +136,12 @@
 	return burl.String(), nil
 }
 
-func CreateBlobServiceClient(blobURL string, credInfo *CredentialInfo, options azcore.ClientOptions, credOpOptions *CredentialOpOptions) (*blobservice.Client, error) {
-	serviceURL, err := sanitizeURLForServiceClient(blobURL)
-	if err != nil {
-		return nil, err
-	}
-	if credOpOptions == nil {
-		credOpOptions = &CredentialOpOptions{
-			LogError: GetLifecycleMgr().Info,
-		}
-	}
-	serviceOptions := blobservice.ClientOptions{ClientOptions: options}
-	switch credInfo.CredentialType {
-	case ECredentialType.OAuthToken():
-		if credInfo.OAuthTokenInfo.IsEmpty() {
-			credOpOptions.panicError(errors.New("invalid state, cannot get valid OAuth token information"))
-		}
-		tc, err := credInfo.OAuthTokenInfo.GetTokenCredential()
-		if err != nil {
-			credOpOptions.panicError(fmt.Errorf("unable to get token credential due to reason (%s)", err.Error()))
-		}
-		return blobservice.NewClient(serviceURL, tc, &serviceOptions)
-	case ECredentialType.SharedKey():
-		// Get the Account Name and Key variables from environment
-		name := lcm.GetEnvironmentVariable(EEnvironmentVariable.AccountName())
-		key := lcm.GetEnvironmentVariable(EEnvironmentVariable.AccountKey())
-		// If the ACCOUNT_NAME and ACCOUNT_KEY are not set in environment variables
-		if name == "" || key == "" {
-			credOpOptions.panicError(errors.New("ACCOUNT_NAME and ACCOUNT_KEY environment variables must be set before creating the blob SharedKey credential"))
-		}
-		// create the shared key credentials
-		sharedKey, err := blob.NewSharedKeyCredential(name, key)
-		if err != nil {
-			credOpOptions.panicError(errors.New("failed to create the blob SharedKey credential"))
-		}
-		return blobservice.NewClientWithSharedKeyCredential(serviceURL, sharedKey, &serviceOptions)
-	case ECredentialType.Anonymous():
-		return blobservice.NewClientWithNoCredential(serviceURL, &serviceOptions)
-	default:
-		credOpOptions.panicError(fmt.Errorf("invalid state, credential type %v is not supported", credInfo.CredentialType))
-		return nil, fmt.Errorf("invalid state, credential type %v is not supported", credInfo.CredentialType)
-	}
-}
-
 func CreateContainerClient(blobURL string, credInfo *CredentialInfo, options azcore.ClientOptions, credOpOptions *CredentialOpOptions) (*container.Client, error) {
 	blobURLParts, err := blob.ParseURL(blobURL)
 	if err != nil {
 		return nil, err
 	}
-	serviceClient, err := CreateBlobServiceClient(blobURL, credInfo, options, credOpOptions)
+	serviceClient, err := CreateBlobServiceClient(blobURL, *credInfo, *credOpOptions, options)
 	if err != nil {
 		return nil, err
 	}
@@ -201,7 +153,7 @@
 	if err != nil {
 		return nil, err
 	}
-	serviceClient, err := CreateBlobServiceClient(blobURL, credInfo, options, credOpOptions)
+	serviceClient, err := CreateBlobServiceClient(blobURL, *credInfo, *credOpOptions, options)
 	if err != nil {
 		return nil, err
 	}
@@ -216,24 +168,12 @@
 	return blobClient, nil
 }
 
-func CreateBlobClientFromServiceClient(blobURLParts blob.URLParts, client *blobservice.Client) (*blob.Client, error) {
-	containerClient := client.NewContainerClient(blobURLParts.ContainerName)
-	blobClient := containerClient.NewBlobClient(blobURLParts.BlobName)
-	if blobURLParts.Snapshot != "" {
-		return blobClient.WithSnapshot(blobURLParts.Snapshot)
-	}
-	if blobURLParts.VersionID != "" {
-		return blobClient.WithVersionID(blobURLParts.VersionID)
-	}
-	return blobClient, nil
-}
-
 func CreateBlockBlobClient(blobURL string, credInfo *CredentialInfo, options azcore.ClientOptions, credOpOptions *CredentialOpOptions) (*blockblob.Client, error) {
 	blobURLParts, err := blob.ParseURL(blobURL)
 	if err != nil {
 		return nil, err
 	}
-	serviceClient, err := CreateBlobServiceClient(blobURL, credInfo, options, credOpOptions)
+	serviceClient, err := CreateBlobServiceClient(blobURL, *credInfo, *credOpOptions, options)
 	if err != nil {
 		return nil, err
 	}
@@ -248,8 +188,6 @@
 	return blobClient, nil
 }
 
-=======
->>>>>>> 2efe83ed
 // refreshPolicyHalfOfExpiryWithin is used for calculating next refresh time,
 // it checks how long it will be before the token get expired, and use half of the value as
 // duration to wait.
