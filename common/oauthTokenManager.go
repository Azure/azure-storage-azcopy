--- conflicted
+++ resolved
@@ -170,9 +170,10 @@
 func (uotm *UserOAuthTokenManager) WorkloadIdentityLogin(persist bool) error {
 	oAuthTokenInfo := &OAuthTokenInfo{
 		LoginType: EAutoLoginType.Workload(),
-	}
-
-	return uotm.validateAndPersistLogin(oAuthTokenInfo, persist)
+		Persist:   persist,
+	}
+
+	return uotm.validateAndPersistLogin(oAuthTokenInfo)
 }
 
 func (uotm *UserOAuthTokenManager) AzCliLogin(tenantID string) error {
@@ -187,14 +188,9 @@
 
 func (uotm *UserOAuthTokenManager) PSContextToken(tenantID string) error {
 	oAuthTokenInfo := &OAuthTokenInfo{
-<<<<<<< HEAD
-		PSCred:  true,
-		Tenant:  tenantID,
-		Persist: false, // Powershell creds do not need to be persisted, Powershell handles persistence.
-=======
 		LoginType: EAutoLoginType.PsCred(),
 		Tenant:    tenantID,
->>>>>>> 0475829f
+		Persist:   false, // Powershell creds do not need to be persisted, Powershell handles persistence.
 	}
 
 	return uotm.validateAndPersistLogin(oAuthTokenInfo)
@@ -253,54 +249,8 @@
 // UserLogin interactively logins in with specified tenantID and activeDirectoryEndpoint, persist indicates whether to
 // cache the token on local disk.
 func (uotm *UserOAuthTokenManager) UserLogin(tenantID, activeDirectoryEndpoint string, persist bool) error {
-	// Use default tenant ID and active directory endpoint, if nothing specified.
-	if tenantID == "" {
-		tenantID = DefaultTenantID
-	}
-	if activeDirectoryEndpoint == "" {
-		activeDirectoryEndpoint = DefaultActiveDirectoryEndpoint
-	}
-
-<<<<<<< HEAD
 	oAuthTokenInfo := &OAuthTokenInfo{
-=======
-	// Init OAuth config
-	oauthConfig, err := adal.NewOAuthConfig(activeDirectoryEndpoint, tenantID)
-	if err != nil {
-		return err
-	}
-
-	// Acquire the device code
-	deviceCode, err := adal.InitiateDeviceAuth(
-		uotm.oauthClient,
-		*oauthConfig,
-		ApplicationID,
-		Resource)
-	if err != nil {
-		return fmt.Errorf("failed to login with tenantID %q, Azure directory endpoint %q, %v",
-			tenantID, activeDirectoryEndpoint, err)
-	}
-
-	// Display the authentication message
-	fmt.Println(*deviceCode.Message + "\n")
-
-	if tenantID == "" || tenantID == "common" {
-		fmt.Println("INFO: Logging in under the \"Common\" tenant. This will log the account in under its home tenant.")
-		fmt.Println("INFO: If you plan to use AzCopy with a B2B account (where the account's home tenant is separate from the tenant of the target storage account), please sign in under the target tenant with --tenant-id")
-	}
-
-	// Wait here until the user is authenticated
-	// TODO: check if adal Go SDK has new method which supports context, currently ctrl-C can stop the login in console interactively.
-	token, err := adal.WaitForUserCompletion(uotm.oauthClient, deviceCode)
-	if err != nil {
-		return fmt.Errorf("failed to login with tenantID %q, Azure directory endpoint %q, %v",
-			tenantID, activeDirectoryEndpoint, err)
-	}
-
-	oAuthTokenInfo := OAuthTokenInfo{
 		LoginType:               EAutoLoginType.Device(),
-		Token:                   *token,
->>>>>>> 0475829f
 		Tenant:                  tenantID,
 		ActiveDirectoryEndpoint: activeDirectoryEndpoint,
 		ApplicationID:           ApplicationID,
@@ -429,9 +379,6 @@
 	ApplicationID           string        `json:"_application_id"`
 	IdentityInfo            IdentityInfo
 	SPNInfo                 SPNInfo
-<<<<<<< HEAD
-	AzCLICred               bool
-	PSCred                  bool
 	// Note: ClientID should be only used for internal integrations through env var with refresh token.
 	// It indicates the Application ID assigned to your app when you registered it with Azure AD.
 	// In this case AzCopy refresh token on behalf of caller.
@@ -440,8 +387,6 @@
 	ClientID       string `json:"_client_id"`
 	DeviceCodeInfo azidentity.AuthenticationRecord
 	Persist        bool `json:"_persist"`
-=======
->>>>>>> 0475829f
 }
 
 // IdentityInfo contains info for MSI.
@@ -486,28 +431,10 @@
 	if err != nil {
 		return nil, err
 	}
-<<<<<<< HEAD
-
 	scopes := []string{StorageScope}
 	t, err := tc.GetToken(ctx, policy.TokenRequestOptions{Scopes: scopes})
 	if err != nil {
 		return nil, err
-=======
-	if credInfo.LoginType == EAutoLoginType.TokenStore() || credInfo.LoginType != EAutoLoginType.Device() {
-		scopes := []string{StorageScope}
-		t, err := tc.GetToken(ctx, policy.TokenRequestOptions{Scopes: scopes})
-		if err != nil {
-			return nil, err
-		}
-		return &adal.Token{
-			AccessToken: t.Token,
-			ExpiresOn:   json.Number(strconv.FormatInt(int64(t.ExpiresOn.Sub(date.UnixEpoch())/time.Second), 10)),
-		}, nil
-	} else {
-		if dcc, ok := tc.(*DeviceCodeCredential); ok {
-			return dcc.RefreshTokenWithUserCredential(ctx, Resource)
-		}
->>>>>>> 0475829f
 	}
 	return &adal.Token{
 		AccessToken: t.Token,
@@ -701,10 +628,6 @@
 	return tc, nil
 }
 
-<<<<<<< HEAD
-func (credInfo *OAuthTokenInfo) GetDeviceCodeCredential() (azcore.TokenCredential, error) {
-	authorityHost, err := getAuthorityURL(credInfo.Tenant, credInfo.ActiveDirectoryEndpoint)
-=======
 func (credInfo *OAuthTokenInfo) GetWorkloadIdentityCredential() (azcore.TokenCredential, error) {
 	tc, err := azidentity.NewWorkloadIdentityCredential(&azidentity.WorkloadIdentityCredentialOptions{
 		ClientOptions: azcore.ClientOptions{
@@ -718,34 +641,8 @@
 	return tc, nil
 }
 
-type DeviceCodeCredential struct {
-	token       adal.Token
-	aadEndpoint string
-	tenantID    string
-	clientID    string
-}
-
-func (dcc *DeviceCodeCredential) GetToken(ctx context.Context, options policy.TokenRequestOptions) (azcore.AccessToken, error) {
-	waitDuration := dcc.token.Expires().Sub(time.Now().UTC()) / 2
-	if dcc.token.WillExpireIn(waitDuration) {
-		resource := strings.TrimSuffix(options.Scopes[0], "/.default")
-		_, err := dcc.RefreshTokenWithUserCredential(ctx, resource)
-		if err != nil {
-			return azcore.AccessToken{}, err
-		}
-	}
-	return azcore.AccessToken{Token: dcc.token.AccessToken, ExpiresOn: dcc.token.Expires()}, nil
-}
-
-// RefreshTokenWithUserCredential gets new token with user credential through refresh.
-func (dcc *DeviceCodeCredential) RefreshTokenWithUserCredential(ctx context.Context, resource string) (*adal.Token, error) {
-	targetResource := resource
-	if dcc.token.Resource != "" && dcc.token.Resource != targetResource {
-		targetResource = dcc.token.Resource
-	}
-
-	oauthConfig, err := adal.NewOAuthConfig(dcc.aadEndpoint, dcc.tenantID)
->>>>>>> 0475829f
+func (credInfo *OAuthTokenInfo) GetDeviceCodeCredential() (azcore.TokenCredential, error) {
+	authorityHost, err := getAuthorityURL(credInfo.Tenant, credInfo.ActiveDirectoryEndpoint)
 	if err != nil {
 		return nil, err
 	}
