--- conflicted
+++ resolved
@@ -68,14 +68,6 @@
 		client, err = callbacks.TokenCredential(u, tc, options)
 	case ECredentialType.Anonymous():
 		client, err = callbacks.NoCredential(u, options)
-<<<<<<< HEAD
-	default:
-		err = fmt.Errorf("invalid state, credential type %v is not supported", credInfo.CredentialType)
-	}
-	if err != nil {
-		credOpOptions.panicError(err)
-	}
-=======
 	case ECredentialType.SharedKey():
 		name := lcm.GetEnvironmentVariable(EEnvironmentVariable.AccountName())
 		key := lcm.GetEnvironmentVariable(EEnvironmentVariable.AccountKey())
@@ -97,7 +89,6 @@
 	if err != nil {
 		credOpOptions.panicError(err)
 	}
->>>>>>> f05ea3f3
 	return client
 }
 
