// Copyright © 2017 Microsoft <wastore@microsoft.com>
//
// Permission is hereby granted, free of charge, to any person obtaining a copy
// of this software and associated documentation files (the "Software"), to deal
// in the Software without restriction, including without limitation the rights
// to use, copy, modify, merge, publish, distribute, sublicense, and/or sell
// copies of the Software, and to permit persons to whom the Software is
// furnished to do so, subject to the following conditions:
//
// The above copyright notice and this permission notice shall be included in
// all copies or substantial portions of the Software.
//
// THE SOFTWARE IS PROVIDED "AS IS", WITHOUT WARRANTY OF ANY KIND, EXPRESS OR
// IMPLIED, INCLUDING BUT NOT LIMITED TO THE WARRANTIES OF MERCHANTABILITY,
// FITNESS FOR A PARTICULAR PURPOSE AND NONINFRINGEMENT. IN NO EVENT SHALL THE
// AUTHORS OR COPYRIGHT HOLDERS BE LIABLE FOR ANY CLAIM, DAMAGES OR OTHER
// LIABILITY, WHETHER IN AN ACTION OF CONTRACT, TORT OR OTHERWISE, ARISING FROM,
// OUT OF OR IN CONNECTION WITH THE SOFTWARE OR THE USE OR OTHER DEALINGS IN
// THE SOFTWARE.

package common

import (
	"errors"
	"fmt"
	"github.com/Azure/azure-sdk-for-go/sdk/azcore"
	"github.com/Azure/azure-sdk-for-go/sdk/storage/azblob/appendblob"
	"github.com/Azure/azure-sdk-for-go/sdk/storage/azblob/blob"
	"github.com/Azure/azure-sdk-for-go/sdk/storage/azblob/blockblob"
	"github.com/Azure/azure-sdk-for-go/sdk/storage/azblob/container"
	"github.com/Azure/azure-sdk-for-go/sdk/storage/azblob/pageblob"
	blobservice "github.com/Azure/azure-sdk-for-go/sdk/storage/azblob/service"
)

var glcm = GetLifecycleMgr()

// newClientCallbacks is a Generic Type to allow client creation error handling to live in a single place (createClient)
// T = Client type
// U = SharedKeyCredential type
// Note : Could also make azcore.ClientOptions generic here if one day different storage service clients have additional options. This would also make the callback definitions easier.
type newClientCallbacks[T, U any] struct {
	TokenCredential        func(string, azcore.TokenCredential, azcore.ClientOptions) (*T, error)
	NoCredential           func(string, azcore.ClientOptions) (*T, error)
}

// createClient is a generic method to allow client creation error handling to live in a single place
func createClient[T, U any](callbacks newClientCallbacks[T, U], u string, credInfo CredentialInfo, credOpOptions *CredentialOpOptions, options azcore.ClientOptions) (*T, error) {
	if credOpOptions == nil {
		credOpOptions = &CredentialOpOptions{
			LogError: glcm.Info,
		}
	}
	switch credInfo.CredentialType {
	case ECredentialType.OAuthToken():
		if credInfo.OAuthTokenInfo.IsEmpty() {
			credOpOptions.panicError(errors.New("invalid state, cannot get valid OAuth token information"))
		}
		tc, err := credInfo.OAuthTokenInfo.GetTokenCredential()
		if err != nil {
			credOpOptions.panicError(fmt.Errorf("unable to get token credential due to reason (%s)", err.Error()))
		}
		return callbacks.TokenCredential(u, tc, options)
	case ECredentialType.Anonymous():
		return callbacks.NoCredential(u, options)
	default:
		credOpOptions.panicError(fmt.Errorf("invalid state, credential type %v is not supported", credInfo.CredentialType))
		return nil, fmt.Errorf("invalid state, credential type %v is not supported", credInfo.CredentialType)
	}
}

///////////////////////////////////////////////// BLOB FUNCTIONS /////////////////////////////////////////////////

// CreateBlobServiceClient creates a blob service client with credentials specified by credInfo
func CreateBlobServiceClient(u string, credInfo CredentialInfo, credOpOptions *CredentialOpOptions, options azcore.ClientOptions) (*blobservice.Client, error) {
	callbacks := newClientCallbacks[blobservice.Client, blob.SharedKeyCredential]{
		TokenCredential: func(u string, tc azcore.TokenCredential, options azcore.ClientOptions) (*blobservice.Client, error) {
			return blobservice.NewClient(u, tc, &blobservice.ClientOptions{ClientOptions: options})
		},
		NoCredential: func(u string, options azcore.ClientOptions) (*blobservice.Client, error) {
			return blobservice.NewClientWithNoCredential(u, &blobservice.ClientOptions{ClientOptions: options})
		},
	}

	return createClient(callbacks, u, credInfo, credOpOptions, options)
}

func CreateContainerClient(u string, credInfo CredentialInfo, credOpOptions *CredentialOpOptions, options azcore.ClientOptions) (*container.Client, error) {
	callbacks := newClientCallbacks[container.Client, blob.SharedKeyCredential]{
		TokenCredential: func(u string, tc azcore.TokenCredential, options azcore.ClientOptions) (*container.Client, error) {
			return container.NewClient(u, tc, &container.ClientOptions{ClientOptions: options})
		},
		NoCredential: func(u string, options azcore.ClientOptions) (*container.Client, error) {
			return container.NewClientWithNoCredential(u, &container.ClientOptions{ClientOptions: options})
		},
	}

	return createClient(callbacks, u, credInfo, credOpOptions, options)
}

func CreateBlobClient(u string, credInfo CredentialInfo, credOpOptions *CredentialOpOptions, options azcore.ClientOptions) (*blob.Client, error) {
	callbacks := newClientCallbacks[blob.Client, blob.SharedKeyCredential]{
		TokenCredential: func(u string, tc azcore.TokenCredential, options azcore.ClientOptions) (*blob.Client, error) {
			return blob.NewClient(u, tc, &blob.ClientOptions{ClientOptions: options})
		},
		NoCredential: func(u string, options azcore.ClientOptions) (*blob.Client, error) {
			return blob.NewClientWithNoCredential(u, &blob.ClientOptions{ClientOptions: options})
		},
	}

	return createClient(callbacks, u, credInfo, credOpOptions, options)
}

func CreateAppendBlobClient(u string, credInfo CredentialInfo, credOpOptions *CredentialOpOptions, options azcore.ClientOptions) (*appendblob.Client, error) {
	callbacks := newClientCallbacks[appendblob.Client, blob.SharedKeyCredential]{
		TokenCredential: func(u string, tc azcore.TokenCredential, options azcore.ClientOptions) (*appendblob.Client, error) {
			return appendblob.NewClient(u, tc, &appendblob.ClientOptions{ClientOptions: options})
		},
		NoCredential: func(u string, options azcore.ClientOptions) (*appendblob.Client, error) {
			return appendblob.NewClientWithNoCredential(u, &appendblob.ClientOptions{ClientOptions: options})
		},
	}

	return createClient(callbacks, u, credInfo, credOpOptions, options)
}

func CreateBlockBlobClient(u string, credInfo CredentialInfo, credOpOptions *CredentialOpOptions, options azcore.ClientOptions) (*blockblob.Client, error) {
	callbacks := newClientCallbacks[blockblob.Client, blob.SharedKeyCredential]{
		TokenCredential: func(u string, tc azcore.TokenCredential, options azcore.ClientOptions) (*blockblob.Client, error) {
			return blockblob.NewClient(u, tc, &blockblob.ClientOptions{ClientOptions: options})
		},
		NoCredential: func(u string, options azcore.ClientOptions) (*blockblob.Client, error) {
			return blockblob.NewClientWithNoCredential(u, &blockblob.ClientOptions{ClientOptions: options})
		},
	}

	return createClient(callbacks, u, credInfo, credOpOptions, options)
}

func CreatePageBlobClient(u string, credInfo CredentialInfo, credOpOptions *CredentialOpOptions, options azcore.ClientOptions) (*pageblob.Client, error) {
	callbacks := newClientCallbacks[pageblob.Client, blob.SharedKeyCredential]{
		TokenCredential: func(u string, tc azcore.TokenCredential, options azcore.ClientOptions) (*pageblob.Client, error) {
			return pageblob.NewClient(u, tc, &pageblob.ClientOptions{ClientOptions: options})
		},
		NoCredential: func(u string, options azcore.ClientOptions) (*pageblob.Client, error) {
			return pageblob.NewClientWithNoCredential(u, &pageblob.ClientOptions{ClientOptions: options})
		},
	}

	return createClient(callbacks, u, credInfo, credOpOptions, options)
<<<<<<< HEAD
}

// TODO : Can this be isolated to the blob_traverser logic
func CreateBlobClientFromServiceClient(blobURLParts blob.URLParts, client *blobservice.Client) (*blob.Client, error) {
	containerClient := client.NewContainerClient(blobURLParts.ContainerName)
	blobClient := containerClient.NewBlobClient(blobURLParts.BlobName)
	if blobURLParts.Snapshot != "" {
		return blobClient.WithSnapshot(blobURLParts.Snapshot)
	}
	if blobURLParts.VersionID != "" {
		return blobClient.WithVersionID(blobURLParts.VersionID)
	}
	return blobClient, nil
=======
>>>>>>> a799cafe
}<|MERGE_RESOLUTION|>--- conflicted
+++ resolved
@@ -147,20 +147,4 @@
 	}
 
 	return createClient(callbacks, u, credInfo, credOpOptions, options)
-<<<<<<< HEAD
-}
-
-// TODO : Can this be isolated to the blob_traverser logic
-func CreateBlobClientFromServiceClient(blobURLParts blob.URLParts, client *blobservice.Client) (*blob.Client, error) {
-	containerClient := client.NewContainerClient(blobURLParts.ContainerName)
-	blobClient := containerClient.NewBlobClient(blobURLParts.BlobName)
-	if blobURLParts.Snapshot != "" {
-		return blobClient.WithSnapshot(blobURLParts.Snapshot)
-	}
-	if blobURLParts.VersionID != "" {
-		return blobClient.WithVersionID(blobURLParts.VersionID)
-	}
-	return blobClient, nil
-=======
->>>>>>> a799cafe
 }