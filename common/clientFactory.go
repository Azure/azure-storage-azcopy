// Copyright © 2017 Microsoft <wastore@microsoft.com>
//
// Permission is hereby granted, free of charge, to any person obtaining a copy
// of this software and associated documentation files (the "Software"), to deal
// in the Software without restriction, including without limitation the rights
// to use, copy, modify, merge, publish, distribute, sublicense, and/or sell
// copies of the Software, and to permit persons to whom the Software is
// furnished to do so, subject to the following conditions:
//
// The above copyright notice and this permission notice shall be included in
// all copies or substantial portions of the Software.
//
// THE SOFTWARE IS PROVIDED "AS IS", WITHOUT WARRANTY OF ANY KIND, EXPRESS OR
// IMPLIED, INCLUDING BUT NOT LIMITED TO THE WARRANTIES OF MERCHANTABILITY,
// FITNESS FOR A PARTICULAR PURPOSE AND NONINFRINGEMENT. IN NO EVENT SHALL THE
// AUTHORS OR COPYRIGHT HOLDERS BE LIABLE FOR ANY CLAIM, DAMAGES OR OTHER
// LIABILITY, WHETHER IN AN ACTION OF CONTRACT, TORT OR OTHERWISE, ARISING FROM,
// OUT OF OR IN CONNECTION WITH THE SOFTWARE OR THE USE OR OTHER DEALINGS IN
// THE SOFTWARE.

package common

import (
	"errors"
	"fmt"
	"github.com/Azure/azure-sdk-for-go/sdk/azcore"
	"github.com/Azure/azure-sdk-for-go/sdk/storage/azblob/blob"
	"github.com/Azure/azure-sdk-for-go/sdk/storage/azblob/blockblob"
	"github.com/Azure/azure-sdk-for-go/sdk/storage/azblob/container"
	blobservice "github.com/Azure/azure-sdk-for-go/sdk/storage/azblob/service"
)

<<<<<<< HEAD
var glcm = GetLifecycleMgr()

// NewClientCallbacks is a Generic Type to allow client creation error handling to live in a single place (CreateClient)
=======
// newClientCallbacks is a Generic Type to allow client creation error handling to live in a single place (createClient)
>>>>>>> 717b4cea
// T = Client type
// U = SharedKeyCredential type
// Note : Could also make azcore.ClientOptions generic here if one day different storage service clients have additional options. This would also make the callback definitions easier.
type newClientCallbacks[T, U any] struct {
	TokenCredential        func(string, azcore.TokenCredential, azcore.ClientOptions) (*T, error)
	NewSharedKeyCredential func(string, string) (*U, error)
	SharedKeyCredential    func(string, *U, azcore.ClientOptions) (*T, error)
	NoCredential           func(string, azcore.ClientOptions) (*T, error)
}

<<<<<<< HEAD
// CreateClient is a generic method to allow client creation error handling to live in a single place
func CreateClient[T, U any](callbacks NewClientCallbacks[T, U], u string, credInfo CredentialInfo, credOpOptions *CredentialOpOptions, options azcore.ClientOptions) (*T, error) {
	if credOpOptions == nil {
		credOpOptions = &CredentialOpOptions{
			LogError: glcm.Info,
		}
	}
=======
// createClient is a generic method to allow client creation error handling to live in a single place
func createClient[T, U any](callbacks newClientCallbacks[T, U], u string, credInfo CredentialInfo, credOpOptions CredentialOpOptions, options azcore.ClientOptions) (*T, error) {
>>>>>>> 717b4cea
	switch credInfo.CredentialType {
	case ECredentialType.OAuthToken():
		if credInfo.OAuthTokenInfo.IsEmpty() {
			credOpOptions.panicError(errors.New("invalid state, cannot get valid OAuth token information"))
		}
		tc, err := credInfo.OAuthTokenInfo.GetTokenCredential()
		if err != nil {
			credOpOptions.panicError(fmt.Errorf("unable to get token credential due to reason (%s)", err.Error()))
		}
		return callbacks.TokenCredential(u, tc, options)
	case ECredentialType.SharedKey():
		// Get the Account Name and Key variables from environment
		name := lcm.GetEnvironmentVariable(EEnvironmentVariable.AccountName())
		key := lcm.GetEnvironmentVariable(EEnvironmentVariable.AccountKey())
		// If the ACCOUNT_NAME and ACCOUNT_KEY are not set in environment variables
		if name == "" || key == "" {
			credOpOptions.panicError(errors.New("ACCOUNT_NAME and ACCOUNT_KEY environment variables must be set before creating the blob SharedKey credential"))
		} // create the shared key credentials
		sharedKey, err := callbacks.NewSharedKeyCredential(name, key)
		if err != nil {
			credOpOptions.panicError(errors.New("failed to create the SharedKey credential"))
		}
		return callbacks.SharedKeyCredential(u, sharedKey, options)
	case ECredentialType.Anonymous():
		return callbacks.NoCredential(u, options)
	default:
		credOpOptions.panicError(fmt.Errorf("invalid state, credential type %v is not supported", credInfo.CredentialType))
		return nil, fmt.Errorf("invalid state, credential type %v is not supported", credInfo.CredentialType)
	}
}

///////////////////////////////////////////////// BLOB FUNCTIONS /////////////////////////////////////////////////

// CreateBlobServiceClient creates a blob service client with credentials specified by credInfo
<<<<<<< HEAD
func CreateBlobServiceClient(u string, credInfo CredentialInfo, credOpOptions *CredentialOpOptions, options azcore.ClientOptions) (*blobservice.Client, error) {
	callbacks := NewClientCallbacks[blobservice.Client, blob.SharedKeyCredential]{
=======
func CreateBlobServiceClient(u string, credInfo CredentialInfo, credOpOptions CredentialOpOptions, options azcore.ClientOptions) (*blobservice.Client, error) {
	callbacks := newClientCallbacks[blobservice.Client, blob.SharedKeyCredential]{
>>>>>>> 717b4cea
		TokenCredential: func(u string, tc azcore.TokenCredential, options azcore.ClientOptions) (*blobservice.Client, error) {
			return blobservice.NewClient(u, tc, &blobservice.ClientOptions{ClientOptions: options})
		},
		NewSharedKeyCredential: blob.NewSharedKeyCredential,
		SharedKeyCredential: func(u string, sharedKey *blob.SharedKeyCredential, options azcore.ClientOptions) (*blobservice.Client, error) {
			return blobservice.NewClientWithSharedKeyCredential(u, sharedKey, &blobservice.ClientOptions{ClientOptions: options})
		},
		NoCredential: func(u string, options azcore.ClientOptions) (*blobservice.Client, error) {
			return blobservice.NewClientWithNoCredential(u, &blobservice.ClientOptions{ClientOptions: options})
		},
	}

	return createClient(callbacks, u, credInfo, credOpOptions, options)
}

func CreateContainerClient(u string, credInfo CredentialInfo, credOpOptions *CredentialOpOptions, options azcore.ClientOptions) (*container.Client, error) {
	callbacks := NewClientCallbacks[container.Client, blob.SharedKeyCredential]{
		TokenCredential: func(u string, tc azcore.TokenCredential, options azcore.ClientOptions) (*container.Client, error) {
			return container.NewClient(u, tc, &container.ClientOptions{ClientOptions: options})
		},
		NewSharedKeyCredential: blob.NewSharedKeyCredential,
		SharedKeyCredential: func(u string, sharedKey *blob.SharedKeyCredential, options azcore.ClientOptions) (*container.Client, error) {
			return container.NewClientWithSharedKeyCredential(u, sharedKey, &container.ClientOptions{ClientOptions: options})
		},
		NoCredential: func(u string, options azcore.ClientOptions) (*container.Client, error) {
			return container.NewClientWithNoCredential(u, &container.ClientOptions{ClientOptions: options})
		},
	}

	return CreateClient(callbacks, u, credInfo, credOpOptions, options)
}

func CreateBlobClient(u string, credInfo CredentialInfo, credOpOptions *CredentialOpOptions, options azcore.ClientOptions) (*blob.Client, error) {
	callbacks := NewClientCallbacks[blob.Client, blob.SharedKeyCredential]{
		TokenCredential: func(u string, tc azcore.TokenCredential, options azcore.ClientOptions) (*blob.Client, error) {
			return blob.NewClient(u, tc, &blob.ClientOptions{ClientOptions: options})
		},
		NewSharedKeyCredential: blob.NewSharedKeyCredential,
		SharedKeyCredential: func(u string, sharedKey *blob.SharedKeyCredential, options azcore.ClientOptions) (*blob.Client, error) {
			return blob.NewClientWithSharedKeyCredential(u, sharedKey, &blob.ClientOptions{ClientOptions: options})
		},
		NoCredential: func(u string, options azcore.ClientOptions) (*blob.Client, error) {
			return blob.NewClientWithNoCredential(u, &blob.ClientOptions{ClientOptions: options})
		},
	}

	return CreateClient(callbacks, u, credInfo, credOpOptions, options)
}

func CreateBlockBlobClient(u string, credInfo CredentialInfo, credOpOptions *CredentialOpOptions, options azcore.ClientOptions) (*blockblob.Client, error) {
	callbacks := NewClientCallbacks[blockblob.Client, blob.SharedKeyCredential]{
		TokenCredential: func(u string, tc azcore.TokenCredential, options azcore.ClientOptions) (*blockblob.Client, error) {
			return blockblob.NewClient(u, tc, &blockblob.ClientOptions{ClientOptions: options})
		},
		NewSharedKeyCredential: blob.NewSharedKeyCredential,
		SharedKeyCredential: func(u string, sharedKey *blob.SharedKeyCredential, options azcore.ClientOptions) (*blockblob.Client, error) {
			return blockblob.NewClientWithSharedKeyCredential(u, sharedKey, &blockblob.ClientOptions{ClientOptions: options})
		},
		NoCredential: func(u string, options azcore.ClientOptions) (*blockblob.Client, error) {
			return blockblob.NewClientWithNoCredential(u, &blockblob.ClientOptions{ClientOptions: options})
		},
	}

	return CreateClient(callbacks, u, credInfo, credOpOptions, options)
}

// TODO : Can this be isolated to the blob_traverser logic
func CreateBlobClientFromServiceClient(blobURLParts blob.URLParts, client *blobservice.Client) (*blob.Client, error) {
	containerClient := client.NewContainerClient(blobURLParts.ContainerName)
	blobClient := containerClient.NewBlobClient(blobURLParts.BlobName)
	if blobURLParts.Snapshot != "" {
		return blobClient.WithSnapshot(blobURLParts.Snapshot)
	}
	if blobURLParts.VersionID != "" {
		return blobClient.WithVersionID(blobURLParts.VersionID)
	}
	return blobClient, nil
}<|MERGE_RESOLUTION|>--- conflicted
+++ resolved
@@ -30,13 +30,9 @@
 	blobservice "github.com/Azure/azure-sdk-for-go/sdk/storage/azblob/service"
 )
 
-<<<<<<< HEAD
 var glcm = GetLifecycleMgr()
 
-// NewClientCallbacks is a Generic Type to allow client creation error handling to live in a single place (CreateClient)
-=======
 // newClientCallbacks is a Generic Type to allow client creation error handling to live in a single place (createClient)
->>>>>>> 717b4cea
 // T = Client type
 // U = SharedKeyCredential type
 // Note : Could also make azcore.ClientOptions generic here if one day different storage service clients have additional options. This would also make the callback definitions easier.
@@ -47,18 +43,13 @@
 	NoCredential           func(string, azcore.ClientOptions) (*T, error)
 }
 
-<<<<<<< HEAD
-// CreateClient is a generic method to allow client creation error handling to live in a single place
-func CreateClient[T, U any](callbacks NewClientCallbacks[T, U], u string, credInfo CredentialInfo, credOpOptions *CredentialOpOptions, options azcore.ClientOptions) (*T, error) {
+// createClient is a generic method to allow client creation error handling to live in a single place
+func createClient[T, U any](callbacks newClientCallbacks[T, U], u string, credInfo CredentialInfo, credOpOptions *CredentialOpOptions, options azcore.ClientOptions) (*T, error) {
 	if credOpOptions == nil {
 		credOpOptions = &CredentialOpOptions{
 			LogError: glcm.Info,
 		}
 	}
-=======
-// createClient is a generic method to allow client creation error handling to live in a single place
-func createClient[T, U any](callbacks newClientCallbacks[T, U], u string, credInfo CredentialInfo, credOpOptions CredentialOpOptions, options azcore.ClientOptions) (*T, error) {
->>>>>>> 717b4cea
 	switch credInfo.CredentialType {
 	case ECredentialType.OAuthToken():
 		if credInfo.OAuthTokenInfo.IsEmpty() {
@@ -93,13 +84,8 @@
 ///////////////////////////////////////////////// BLOB FUNCTIONS /////////////////////////////////////////////////
 
 // CreateBlobServiceClient creates a blob service client with credentials specified by credInfo
-<<<<<<< HEAD
 func CreateBlobServiceClient(u string, credInfo CredentialInfo, credOpOptions *CredentialOpOptions, options azcore.ClientOptions) (*blobservice.Client, error) {
-	callbacks := NewClientCallbacks[blobservice.Client, blob.SharedKeyCredential]{
-=======
-func CreateBlobServiceClient(u string, credInfo CredentialInfo, credOpOptions CredentialOpOptions, options azcore.ClientOptions) (*blobservice.Client, error) {
 	callbacks := newClientCallbacks[blobservice.Client, blob.SharedKeyCredential]{
->>>>>>> 717b4cea
 		TokenCredential: func(u string, tc azcore.TokenCredential, options azcore.ClientOptions) (*blobservice.Client, error) {
 			return blobservice.NewClient(u, tc, &blobservice.ClientOptions{ClientOptions: options})
 		},
@@ -116,7 +102,7 @@
 }
 
 func CreateContainerClient(u string, credInfo CredentialInfo, credOpOptions *CredentialOpOptions, options azcore.ClientOptions) (*container.Client, error) {
-	callbacks := NewClientCallbacks[container.Client, blob.SharedKeyCredential]{
+	callbacks := newClientCallbacks[container.Client, blob.SharedKeyCredential]{
 		TokenCredential: func(u string, tc azcore.TokenCredential, options azcore.ClientOptions) (*container.Client, error) {
 			return container.NewClient(u, tc, &container.ClientOptions{ClientOptions: options})
 		},
@@ -129,11 +115,11 @@
 		},
 	}
 
-	return CreateClient(callbacks, u, credInfo, credOpOptions, options)
+	return createClient(callbacks, u, credInfo, credOpOptions, options)
 }
 
 func CreateBlobClient(u string, credInfo CredentialInfo, credOpOptions *CredentialOpOptions, options azcore.ClientOptions) (*blob.Client, error) {
-	callbacks := NewClientCallbacks[blob.Client, blob.SharedKeyCredential]{
+	callbacks := newClientCallbacks[blob.Client, blob.SharedKeyCredential]{
 		TokenCredential: func(u string, tc azcore.TokenCredential, options azcore.ClientOptions) (*blob.Client, error) {
 			return blob.NewClient(u, tc, &blob.ClientOptions{ClientOptions: options})
 		},
@@ -146,11 +132,11 @@
 		},
 	}
 
-	return CreateClient(callbacks, u, credInfo, credOpOptions, options)
+	return createClient(callbacks, u, credInfo, credOpOptions, options)
 }
 
 func CreateBlockBlobClient(u string, credInfo CredentialInfo, credOpOptions *CredentialOpOptions, options azcore.ClientOptions) (*blockblob.Client, error) {
-	callbacks := NewClientCallbacks[blockblob.Client, blob.SharedKeyCredential]{
+	callbacks := newClientCallbacks[blockblob.Client, blob.SharedKeyCredential]{
 		TokenCredential: func(u string, tc azcore.TokenCredential, options azcore.ClientOptions) (*blockblob.Client, error) {
 			return blockblob.NewClient(u, tc, &blockblob.ClientOptions{ClientOptions: options})
 		},
@@ -163,7 +149,7 @@
 		},
 	}
 
-	return CreateClient(callbacks, u, credInfo, credOpOptions, options)
+	return createClient(callbacks, u, credInfo, credOpOptions, options)
 }
 
 // TODO : Can this be isolated to the blob_traverser logic
