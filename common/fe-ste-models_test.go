--- conflicted
+++ resolved
@@ -115,7 +115,6 @@
 	return m
 }
 
-<<<<<<< HEAD
 func toCommonMetadata(temp map[string]string) common.Metadata {
 	m := make(map[string]*string)
 	for k, v := range temp {
@@ -125,18 +124,11 @@
 	return m
 }
 
-func validateMapEqual(c *chk.C, m1 map[string]*string, m2 map[string]string) {
-	c.Assert(len(m1), chk.Equals, len(m2))
-
-	for k1, v1 := range m1 {
-		c.Assert(m2[k1], chk.Equals, *v1)
-=======
-func validateMapEqual(a *assert.Assertions, m1 map[string]string, m2 map[string]string) {
+func validateMapEqual(a *assert.Assertions, m1 map[string]*string, m2 map[string]string) {
 	a.Equal(len(m2), len(m1))
 
 	for k1, v1 := range m1 {
-		a.Equal(v1, m2[k1])
->>>>>>> 096d32ee
+		a.Equal(*v1, m2[k1])
 	}
 }
 
@@ -178,18 +170,11 @@
 }
 
 // In this phase we keep the resolve logic easy, and whenever there is key resolving collision found, error reported.
-<<<<<<< HEAD
-func (s *feSteModelsTestSuite) TestMetadataResolveInvalidKeyNegative(c *chk.C) {
+func TestMetadataResolveInvalidKeyNegative(t *testing.T) {
+	a := assert.New(t)
 	mNegative1 := toCommonMetadata(map[string]string{"!": "!", "*": "*"})
 	mNegative2 := toCommonMetadata(map[string]string{"!": "!", "rename__": "rename__"})
 	mNegative3 := toCommonMetadata(map[string]string{"!": "!", "rename_key__": "rename_key__"})
-=======
-func TestMetadataResolveInvalidKeyNegative(t *testing.T) {
-	a := assert.New(t)
-	mNegative1 := common.Metadata(map[string]string{"!": "!", "*": "*"})
-	mNegative2 := common.Metadata(map[string]string{"!": "!", "rename__": "rename__"})
-	mNegative3 := common.Metadata(map[string]string{"!": "!", "rename_key__": "rename_key__"})
->>>>>>> 096d32ee
 
 	_, err := mNegative1.ResolveInvalidKey()
 	a.NotNil(err)
