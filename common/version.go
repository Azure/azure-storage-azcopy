package common

<<<<<<< HEAD
const AzcopyVersion = "10.30.0.preview1"
=======
const AzcopyVersion = "10.29.1"
>>>>>>> 671329b3
const UserAgent = "AzCopy/" + AzcopyVersion
const S3ImportUserAgent = "S3Import " + UserAgent
const GCPImportUserAgent = "GCPImport " + UserAgent
const BenchmarkUserAgent = "Benchmark " + UserAgent

// AddUserAgentPrefix appends the global user agent prefix, if applicable
func AddUserAgentPrefix(userAgent string) string {
	prefix := GetEnvironmentVariable(EEnvironmentVariable.UserAgentPrefix())
	if len(prefix) > 0 {
		userAgent = prefix + " " + userAgent
	}

	return userAgent
}<|MERGE_RESOLUTION|>--- conflicted
+++ resolved
@@ -1,10 +1,6 @@
 package common
 
-<<<<<<< HEAD
-const AzcopyVersion = "10.30.0.preview1"
-=======
-const AzcopyVersion = "10.29.1"
->>>>>>> 671329b3
+const AzcopyVersion = "10.30.0~preview.1"
 const UserAgent = "AzCopy/" + AzcopyVersion
 const S3ImportUserAgent = "S3Import " + UserAgent
 const GCPImportUserAgent = "GCPImport " + UserAgent
