--- conflicted
+++ resolved
@@ -1,10 +1,6 @@
 package common
 
-<<<<<<< HEAD
-const AzcopyVersion = "10.20.0-Preview"
-=======
-const AzcopyVersion = "10.20.0"
->>>>>>> 7c26825f
+const AzcopyVersion = "10.21.0-Preview"
 const UserAgent = "AzCopy/" + AzcopyVersion
 const S3ImportUserAgent = "S3Import " + UserAgent
 const GCPImportUserAgent = "GCPImport " + UserAgent
