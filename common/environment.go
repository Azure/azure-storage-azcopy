--- conflicted
+++ resolved
@@ -65,11 +65,8 @@
 	EEnvironmentVariable.ManagedIdentityClientID(),
 	EEnvironmentVariable.ManagedIdentityObjectID(),
 	EEnvironmentVariable.ManagedIdentityResourceString(),
-<<<<<<< HEAD
 	EEnvironmentVariable.UploadTryTimeout(),
-=======
 	EEnvironmentVariable.DisableSyslog(),
->>>>>>> cc2fc19a
 }
 
 var EEnvironmentVariable = EnvironmentVariable{}
@@ -330,18 +327,17 @@
 	}
 }
 
-<<<<<<< HEAD
 func (EnvironmentVariable) UploadTryTimeout() EnvironmentVariable {
 	return EnvironmentVariable{
 		Name:        "AZCOPY_UPLOAD_TRY_TIMEOUT",
 		Description: "Set time (in minutes) for how long AzCopy should try to upload files before AzCopy times out.",
-=======
+	}
+}
 func (EnvironmentVariable) DisableSyslog() EnvironmentVariable {
 	return EnvironmentVariable{
 		Name:         "AZCOPY_DISABLE_SYSLOG",
 		DefaultValue: "false",
 		Description: "Disables logging in Syslog or Windows Event Logger. By default we log to these channels. " +
 			"However, to reduce the noise in Syslog/Windows Event Log, consider setting this environment variable to true.",
->>>>>>> cc2fc19a
 	}
 }