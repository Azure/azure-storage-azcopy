// Copyright © 2017 Microsoft <wastore@microsoft.com>
//
// Permission is hereby granted, free of charge, to any person obtaining a copy
// of this software and associated documentation files (the "Software"), to deal
// in the Software without restriction, including without limitation the rights
// to use, copy, modify, merge, publish, distribute, sublicense, and/or sell
// copies of the Software, and to permit persons to whom the Software is
// furnished to do so, subject to the following conditions:
//
// The above copyright notice and this permission notice shall be included in
// all copies or substantial portions of the Software.
//
// THE SOFTWARE IS PROVIDED "AS IS", WITHOUT WARRANTY OF ANY KIND, EXPRESS OR
// IMPLIED, INCLUDING BUT NOT LIMITED TO THE WARRANTIES OF MERCHANTABILITY,
// FITNESS FOR A PARTICULAR PURPOSE AND NONINFRINGEMENT. IN NO EVENT SHALL THE
// AUTHORS OR COPYRIGHT HOLDERS BE LIABLE FOR ANY CLAIM, DAMAGES OR OTHER
// LIABILITY, WHETHER IN AN ACTION OF CONTRACT, TORT OR OTHERWISE, ARISING FROM,
// OUT OF OR IN CONNECTION WITH THE SOFTWARE OR THE USE OR OTHER DEALINGS IN
// THE SOFTWARE.

package common

import (
	"runtime"
)

type EnvironmentVariable struct {
	Name         string
	DefaultValue string
	Description  string
	Hidden       bool
}

// This array needs to be updated when a new public environment variable is added
// Things are here, rather than in command line parameters for one of two reasons:
// 1. They are optional and obscure (e.g. performance tuning parameters) or
// 2. They are authentication secrets, which we do not accept on the command line
var VisibleEnvironmentVariables = []EnvironmentVariable{
	EEnvironmentVariable.LogLocation(),
	EEnvironmentVariable.JobPlanLocation(),
	EEnvironmentVariable.ConcurrencyValue(),
	EEnvironmentVariable.TransferInitiationPoolSize(),
	EEnvironmentVariable.EnumerationPoolSize(),
	EEnvironmentVariable.DisableHierarchicalScanning(),
	EEnvironmentVariable.ParallelStatFiles(),
	EEnvironmentVariable.BufferGB(),
	EEnvironmentVariable.AWSAccessKeyID(),
	EEnvironmentVariable.AWSSecretAccessKey(),
	EEnvironmentVariable.GoogleAppCredentials(),
	EEnvironmentVariable.ShowPerfStates(),
	EEnvironmentVariable.PacePageBlobs(),
	EEnvironmentVariable.AutoTuneToCpu(),
	EEnvironmentVariable.CacheProxyLookup(),
	EEnvironmentVariable.DefaultServiceApiVersion(),
	EEnvironmentVariable.UserAgentPrefix(),
	EEnvironmentVariable.AWSAccessKeyID(),
	EEnvironmentVariable.AWSSecretAccessKey(),
	EEnvironmentVariable.ClientSecret(),
	EEnvironmentVariable.CertificatePassword(),
	EEnvironmentVariable.AutoLoginType(),
	EEnvironmentVariable.TenantID(),
	EEnvironmentVariable.AADEndpoint(),
	EEnvironmentVariable.ApplicationID(),
	EEnvironmentVariable.CertificatePath(),
	EEnvironmentVariable.ManagedIdentityClientID(),
	EEnvironmentVariable.ManagedIdentityObjectID(),
	EEnvironmentVariable.ManagedIdentityResourceString(),
<<<<<<< HEAD
	EEnvironmentVariable.UploadTryTimeout(),
=======
	EEnvironmentVariable.CPKEncryptionKey(),
	EEnvironmentVariable.CPKEncryptionKeySHA256(),
>>>>>>> 20fccb12
	EEnvironmentVariable.DisableSyslog(),
}

var EEnvironmentVariable = EnvironmentVariable{}

func (EnvironmentVariable) UserDir() EnvironmentVariable {
	// Only used internally, not listed in the environment variables.
	return EnvironmentVariable{
		Name: IffString(runtime.GOOS == "windows", "USERPROFILE", "HOME"),
	}
}

func (EnvironmentVariable) AutoLoginType() EnvironmentVariable {
	return EnvironmentVariable{
		Name:        "AZCOPY_AUTO_LOGIN_TYPE",
		Description: "Specify the credential type to access Azure Resource without invoking the login command and using the OS secret store, available values SPN, MSI and DEVICE - sequentially for Service Principal, Managed Service Identity and Device workflow.",
	}
}

func (EnvironmentVariable) TenantID() EnvironmentVariable {
	return EnvironmentVariable{
		Name:        "AZCOPY_TENANT_ID",
		Description: "The Azure Active Directory tenant ID to use for OAuth device interactive login. This variable is only used for auto login, please use the command line flag instead when invoking the login command.",
	}
}

func (EnvironmentVariable) AADEndpoint() EnvironmentVariable {
	return EnvironmentVariable{
		Name:        "AZCOPY_ACTIVE_DIRECTORY_ENDPOINT",
		Description: "The Azure Active Directory endpoint to use. This variable is only used for auto login, please use the command line flag instead when invoking the login command.",
	}
}

func (EnvironmentVariable) ApplicationID() EnvironmentVariable {
	// Used for auto-login.
	return EnvironmentVariable{
		Name:        "AZCOPY_SPA_APPLICATION_ID",
		Description: "The Azure Active Directory application ID used for Service Principal authentication. This variable is only used for auto login, please use the command line flag instead when invoking the login command.",
	}
}

func (EnvironmentVariable) ClientSecret() EnvironmentVariable {
	return EnvironmentVariable{
		Name:        "AZCOPY_SPA_CLIENT_SECRET",
		Description: "The Azure Active Directory client secret used for Service Principal authentication",
		Hidden:      true,
	}
}

func (EnvironmentVariable) CertificatePath() EnvironmentVariable {
	return EnvironmentVariable{
		Name:        "AZCOPY_SPA_CERT_PATH",
		Description: "The path of the certificate used for Service Principal authentication. This variable is only used for auto login, please use the command line flag instead when invoking the login command.",
	}
}

func (EnvironmentVariable) CertificatePassword() EnvironmentVariable {
	return EnvironmentVariable{
		Name:        "AZCOPY_SPA_CERT_PASSWORD",
		Description: "The password used to decrypt the certificate used for Service Principal authentication.",
		Hidden:      true,
	}
}

// For MSI login
func (EnvironmentVariable) ManagedIdentityClientID() EnvironmentVariable {
	return EnvironmentVariable{
		Name:        "AZCOPY_MSI_CLIENT_ID",
		Description: "Client ID for User-assigned identity. This variable is only used for auto login, please use the command line flag instead when invoking the login command.",
	}
}

func (EnvironmentVariable) ManagedIdentityObjectID() EnvironmentVariable {
	return EnvironmentVariable{
		Name:        "AZCOPY_MSI_OBJECT_ID",
		Description: "Object ID for user-assigned identity. This variable is only used for auto login, please use the command line flag instead when invoking the login command.",
	}
}

func (EnvironmentVariable) ManagedIdentityResourceString() EnvironmentVariable {
	return EnvironmentVariable{
		Name:        "AZCOPY_MSI_RESOURCE_STRING",
		Description: "Resource String for user-assigned identity. This variable is only used for auto login, please use the command line flag instead when invoking the login command.",
	}
}

func (EnvironmentVariable) ConcurrencyValue() EnvironmentVariable {
	return EnvironmentVariable{
		Name:        "AZCOPY_CONCURRENCY_VALUE",
		Description: "Overrides how many HTTP connections work on transfers. By default, this number is determined based on the number of logical cores on the machine.",
	}
}

// added in so that CPU usage detection can be disabled if advanced users feel it is causing tuning to be too conservative (i.e. not enough concurrency, due to detected CPU usage)
func (EnvironmentVariable) AutoTuneToCpu() EnvironmentVariable {
	return EnvironmentVariable{
		Name:        "AZCOPY_TUNE_TO_CPU",
		Description: "Set to false to prevent AzCopy from taking CPU usage into account when auto-tuning its concurrency level (e.g. in the benchmark command).",
	}
}

func (EnvironmentVariable) TransferInitiationPoolSize() EnvironmentVariable {
	return EnvironmentVariable{
		Name:        "AZCOPY_CONCURRENT_FILES",
		Description: "Overrides the (approximate) number of files that are in progress at any one time, by controlling how many files we concurrently initiate transfers for.",
	}
}

const azCopyConcurrentScan = "AZCOPY_CONCURRENT_SCAN"

func (EnvironmentVariable) EnumerationPoolSize() EnvironmentVariable {
	return EnvironmentVariable{
		Name:        azCopyConcurrentScan,
		Description: "Controls the (max) degree of parallelism used during scanning. Only affects parallelized enumerators, which include Azure Files/Blobs, and local file systems.",
	}
}

func (EnvironmentVariable) DisableHierarchicalScanning() EnvironmentVariable {
	return EnvironmentVariable{
		Name:        "AZCOPY_DISABLE_HIERARCHICAL_SCAN",
		Description: "Applies only when Azure Blobs is the source. Concurrent scanning is faster but employs the hierarchical listing API, which can result in more IOs/cost. Specify 'true' to sacrifice performance but save on cost.",
	}
}

func (EnvironmentVariable) ParallelStatFiles() EnvironmentVariable {
	return EnvironmentVariable{
		Name:         "AZCOPY_PARALLEL_STAT_FILES",
		Description:  "Causes AzCopy to look up file properties on parallel 'threads' when scanning the local file system.  The threads are drawn from the pool defined by " + azCopyConcurrentScan + ".  Setting this to true may improve scanning performance on Linux.  Not needed or recommended on Windows.",
		DefaultValue: "false", // we are defaulting to false even on Linux, because it does create more load, in terms of file system IOPS, and we don't yet have a large enough variety of real-world test cases to justify the default being true
	}
}

func (EnvironmentVariable) OptimizeSparsePageBlobTransfers() EnvironmentVariable {
	return EnvironmentVariable{
		Name:         "AZCOPY_OPTIMIZE_SPARSE_PAGE_BLOB",
		Description:  "Provide a knob to disable the optimizations in case they cause customers any unforeseen issue. Set to any other value than 'true' to disable.",
		DefaultValue: "true",
	}
}

func (EnvironmentVariable) CacheProxyLookup() EnvironmentVariable {
	return EnvironmentVariable{
		Name:         "AZCOPY_CACHE_PROXY_LOOKUP",
		Description:  "By default AzCopy on Windows will cache proxy server lookups at hostname level (not taking URL path into account). Set to any other value than 'true' to disable the cache.",
		DefaultValue: "true",
	}
}

func (EnvironmentVariable) LogLocation() EnvironmentVariable {
	return EnvironmentVariable{
		Name:        "AZCOPY_LOG_LOCATION",
		Description: "Overrides where the log files are stored, to avoid filling up a disk.",
	}
}

func (EnvironmentVariable) JobPlanLocation() EnvironmentVariable {
	return EnvironmentVariable{
		Name:        "AZCOPY_JOB_PLAN_LOCATION",
		Description: "Overrides where the job plan files (used for progress tracking and resuming) are stored, to avoid filling up a disk.",
	}
}

func (EnvironmentVariable) BufferGB() EnvironmentVariable {
	return EnvironmentVariable{
		Name:        "AZCOPY_BUFFER_GB",
		Description: "Max number of GB that AzCopy should use for buffering data between network and disk. May include decimal point, e.g. 0.5. The default is based on machine size.",
	}
}

func (EnvironmentVariable) AccountName() EnvironmentVariable {
	return EnvironmentVariable{Name: "ACCOUNT_NAME"}
}

func (EnvironmentVariable) AccountKey() EnvironmentVariable {
	return EnvironmentVariable{
		Name:   "ACCOUNT_KEY",
		Hidden: true,
	}
}

func (EnvironmentVariable) ProfileCPU() EnvironmentVariable {
	return EnvironmentVariable{Name: "AZCOPY_PROFILE_CPU"}
}

func (EnvironmentVariable) ProfileMemory() EnvironmentVariable {
	return EnvironmentVariable{Name: "AZCOPY_PROFILE_MEM"}
}

func (EnvironmentVariable) PacePageBlobs() EnvironmentVariable {
	return EnvironmentVariable{
		Name:        "AZCOPY_PACE_PAGE_BLOBS",
		Description: "Should throughput for page blobs automatically be adjusted to match Service limits? Default is true. Set to 'false' to disable",
	}
}

func (EnvironmentVariable) ShowPerfStates() EnvironmentVariable {
	return EnvironmentVariable{
		Name:        "AZCOPY_SHOW_PERF_STATES",
		Description: "If set, to anything, on-screen output will include counts of chunks by state",
	}
}

func (EnvironmentVariable) AWSAccessKeyID() EnvironmentVariable {
	return EnvironmentVariable{
		Name:        "AWS_ACCESS_KEY_ID",
		Description: "The AWS access key ID for S3 source used in service to service copy.",
	}
}

func (EnvironmentVariable) AWSSecretAccessKey() EnvironmentVariable {
	return EnvironmentVariable{
		Name:        "AWS_SECRET_ACCESS_KEY",
		Description: "The AWS secret access key for S3 source used in service to service copy.",
		Hidden:      true,
	}
}

// AwsSessionToken is temporarily internally reserved, and not exposed to users.
func (EnvironmentVariable) AwsSessionToken() EnvironmentVariable {
	return EnvironmentVariable{Name: "AWS_SESSION_TOKEN"}
}

func (EnvironmentVariable) GoogleAppCredentials() EnvironmentVariable {
	return EnvironmentVariable{
		Name:        "GOOGLE_APPLICATION_CREDENTIALS",
		Description: "The application credentials required to access GCP resources for service to service copy.",
	}
}

func (EnvironmentVariable) GoogleCloudProject() EnvironmentVariable {
	return EnvironmentVariable{
		Name:        "GOOGLE_CLOUD_PROJECT",
		Description: "Project ID required for service level traversals in Google Cloud Storage",
	}
}

// OAuthTokenInfo is only used for internal integration.
func (EnvironmentVariable) OAuthTokenInfo() EnvironmentVariable {
	return EnvironmentVariable{Name: "AZCOPY_OAUTH_TOKEN_INFO"}
}

// CredentialType is only used for internal integration.
func (EnvironmentVariable) CredentialType() EnvironmentVariable {
	return EnvironmentVariable{Name: "AZCOPY_CRED_TYPE"}
}

func (EnvironmentVariable) DefaultServiceApiVersion() EnvironmentVariable {
	return EnvironmentVariable{
		Name:         "AZCOPY_DEFAULT_SERVICE_API_VERSION",
		DefaultValue: "2019-12-12",
		Description:  "Overrides the service API version so that AzCopy could accommodate custom environments such as Azure Stack.",
	}
}

func (EnvironmentVariable) UserAgentPrefix() EnvironmentVariable {
	return EnvironmentVariable{
		Name:        "AZCOPY_USER_AGENT_PREFIX",
		Description: "Add a prefix to the default AzCopy User Agent, which is used for telemetry purposes. A space is automatically inserted.",
	}
}

<<<<<<< HEAD
func (EnvironmentVariable) UploadTryTimeout() EnvironmentVariable {
	return EnvironmentVariable{
		Name:        "AZCOPY_UPLOAD_TRY_TIMEOUT",
		Description: "Set time (in minutes) for how long AzCopy should try to upload files for each request before AzCopy times out.",
	}
}
=======
func (EnvironmentVariable) CPKEncryptionKey() EnvironmentVariable {
	return EnvironmentVariable{Name: "CPK_ENCRYPTION_KEY", Hidden: true}
}

func (EnvironmentVariable) CPKEncryptionKeySHA256() EnvironmentVariable {
	return EnvironmentVariable{Name: "CPK_ENCRYPTION_KEY_SHA256", Hidden: false}
}

>>>>>>> 20fccb12
func (EnvironmentVariable) DisableSyslog() EnvironmentVariable {
	return EnvironmentVariable{
		Name:         "AZCOPY_DISABLE_SYSLOG",
		DefaultValue: "false",
		Description: "Disables logging in Syslog or Windows Event Logger. By default we log to these channels. " +
			"However, to reduce the noise in Syslog/Windows Event Log, consider setting this environment variable to true.",
	}
}<|MERGE_RESOLUTION|>--- conflicted
+++ resolved
@@ -65,12 +65,9 @@
 	EEnvironmentVariable.ManagedIdentityClientID(),
 	EEnvironmentVariable.ManagedIdentityObjectID(),
 	EEnvironmentVariable.ManagedIdentityResourceString(),
-<<<<<<< HEAD
 	EEnvironmentVariable.UploadTryTimeout(),
-=======
 	EEnvironmentVariable.CPKEncryptionKey(),
 	EEnvironmentVariable.CPKEncryptionKeySHA256(),
->>>>>>> 20fccb12
 	EEnvironmentVariable.DisableSyslog(),
 }
 
@@ -332,14 +329,13 @@
 	}
 }
 
-<<<<<<< HEAD
 func (EnvironmentVariable) UploadTryTimeout() EnvironmentVariable {
 	return EnvironmentVariable{
 		Name:        "AZCOPY_UPLOAD_TRY_TIMEOUT",
 		Description: "Set time (in minutes) for how long AzCopy should try to upload files for each request before AzCopy times out.",
 	}
 }
-=======
+
 func (EnvironmentVariable) CPKEncryptionKey() EnvironmentVariable {
 	return EnvironmentVariable{Name: "CPK_ENCRYPTION_KEY", Hidden: true}
 }
@@ -348,7 +344,6 @@
 	return EnvironmentVariable{Name: "CPK_ENCRYPTION_KEY_SHA256", Hidden: false}
 }
 
->>>>>>> 20fccb12
 func (EnvironmentVariable) DisableSyslog() EnvironmentVariable {
 	return EnvironmentVariable{
 		Name:         "AZCOPY_DISABLE_SYSLOG",
