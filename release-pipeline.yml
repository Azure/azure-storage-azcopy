variables:
  AZCOPY_GOLANG_VERSION: '1.21.8'

parameters:
  - name: tag
    displayName: 'New Release Tag'
    type: string
    default: 'azcopy-'

  - name: publish_to_container
    displayName: 'Publish To Container'
    type: boolean
    default: false

  - name: publish_to_m1_container
    displayName: 'Publish To M1 Container'
    type: boolean
    default: false      

  - name: post_release
    displayName: 'Post Release on Github'
    type: boolean
    default: false

  - name: publish_artifacts
    displayName: 'Publish Artifacts to Linux Repos'
    type: boolean
    default: false

  - name: draft
    displayName: 'Post as Draft Release'
    type: boolean
    default: false

  - name: prerelease
    displayName: 'Post as PreRelease'
    type: boolean
    default: false

  - name: update_version
    displayName: 'Update Version'
    type: boolean
    default: false

  - name: publish_docker_image
    displayName: 'Build and Push Docker Image'
    type: boolean
    default: false

# Do not trigger this pipeline automatically
trigger: none
pr: none

stages:
  - stage: BuildArtifacts
    jobs:
      - job: Set_1
        timeoutInMinutes: 120
        strategy:
          matrix:
            Ubuntu_amd64:
              imageName: 'ubuntu-20.04'
              container: 'test-cnt-ubn-20'
              AgentName: "blobfuse-ubuntu20"
        pool:
          name: "blobfuse-ubuntu-pool"
          demands:
            - ImageOverride -equals $(agentName)

        variables:
          - name: root_dir
            value: '$(System.DefaultWorkingDirectory)'
          - name: work_dir
            value: '$(Build.SourcesDirectory)'
          - name: archives
            value: $(root_dir)/archives

        steps:
          - checkout: self
            displayName: 'Checkout repository'

          # Custom script to install Go-lang
          - task: ShellScript@2
            inputs:
              scriptPath: "$(work_dir)/go_installer.sh"
              args: "$(root_dir)/ $(AZCOPY_GOLANG_VERSION)"
            displayName: "Installing Go tools"

          - script: |
              echo 'Running GO Vet'
              go vet 
            displayName: 'Golang Vet - Linux'
            workingDirectory: $(root_dir)

          # install dependencies required for compiling azcopy
          - script: |
              sudo apt-get clean
              sudo apt-get update --fix-missing
              sudo apt-get install pkg-config libsecret-1-dev -y
              sudo apt-get install ruby ruby-dev rubygems libglib2.0-dev build-essential rpm -y
              sudo gem install dotenv -v 2.8.1
              sudo gem install fpm -V
            displayName: "Installing Dependencies"

          # get glibc version with which build is done
          - script: |
             ldd --version
            displayName: "GLIBC Version"

          - script: |
              GOARCH=amd64 GOOS=linux go build -tags "netgo" -o "$(root_dir)/azcopy_linux_amd64"
            displayName: 'Generate Linux AMD64'

          - script: |
              GOARCH=amd64 GOOS=linux go build -tags "netgo,se_integration" -o "$(root_dir)/azcopy_linux_se_amd64"
            displayName: 'Generate Linux AMD64 SE Integration'

          - script: |
              sudo ls -lRt $(root_dir)/
              cp $(root_dir)/azcopy_linux* $(Build.ArtifactStagingDirectory)
            displayName: 'List the binaries and add to staging directory'

          - task: PublishBuildArtifacts@1
            inputs:
              artifactName: 'azCopy-binaries'
            displayName: 'Publish binaries'
            condition: succeededOrFailed()
          
          - script: |
              rm -rf $(Build.ArtifactStagingDirectory)/azcopy*
            displayName: "Remove binaries from staging directory"
          
          - template: setup/azcopy_version_check_linux.yml
            parameters:
              azcopy_executable: $(root_dir)/azcopy_linux_amd64

          - script: |
              linux_amd64_dir="$(work_dir)/azcopy_linux_amd64_$(azcopy_version)"
              echo "##vso[task.setvariable variable=linux_amd64_dir]$linux_amd64_dir"

              linux_se_amd64_dir="$(work_dir)/azcopy_linux_se_amd64_$(azcopy_version)"
              echo "##vso[task.setvariable variable=linux_se_amd64_dir]$linux_se_amd64_dir"

              mkdir -p $linux_amd64_dir
              mkdir -p $linux_se_amd64_dir
              mkdir -p $(archives)
              ls -ltR $(work_dir)
            displayName: 'Create required directories'

          - script: |
              mkdir -p pkgDir/usr/bin/
              mv $(root_dir)/azcopy_linux_amd64 $(linux_amd64_dir)/azcopy
              mv $(root_dir)/azcopy_linux_se_amd64 $(linux_se_amd64_dir)/azcopy
              cp $(linux_amd64_dir)/azcopy pkgDir/usr/bin/
              cp NOTICE.txt $(linux_amd64_dir)/
              cp NOTICE.txt $(linux_se_amd64_dir)/
              cp NOTICE.txt pkgDir/usr/bin/
            displayName: 'Copy required files for packaging'

          # using fpm tool for packaging of our binary & performing post-install operations
          # for additional information about fpm refer https://fpm.readthedocs.io/en/v1.13.1/
          - script: |
              fpm -s dir -t deb -n azcopy -C pkgDir/ \
              -v `./pkgDir/usr/bin/azcopy --version | cut -d " " -f 3` \
              --maintainer "Azcopy v-Team <azcopyvteam@microsoft.com>" \
              --url "https://github.com/Azure/azure-storage-azcopy" \
              --description "A command-line utility that is used to copy data to and from containers and file shares in Azure Storage accounts" 
              mv ./azcopy*.deb ./azcopy-`./pkgDir/usr/bin/azcopy --version | cut -d " " -f 3`.x86_64.deb
              cp ./azcopy*.deb $(Build.ArtifactStagingDirectory)
            workingDirectory: $(root_dir)
            displayName: 'Make AMD64 deb Package'
            
          - script: |
              fpm -s dir -t rpm -n azcopy --rpm-digest sha256 -C pkgDir/ \
              -v `./pkgDir/usr/bin/azcopy --version | cut -d " " -f 3` \
              --maintainer "Azcopy v-Team <azcopyvteam@microsoft.com>" \
              --url "https://github.com/Azure/azure-storage-azcopy" \
              --description "A command-line utility that is used to copy data to and from containers and file shares in Azure Storage accounts" 
              mv ./azcopy*.rpm ./azcopy-`./pkgDir/usr/bin/azcopy --version | cut -d " " -f 3`.x86_64.rpm
              cp ./azcopy*.rpm $(Build.ArtifactStagingDirectory)
            workingDirectory: $(root_dir)
            displayName: 'Make AMD64 rpm Package'

          - task: ArchiveFiles@2
            displayName: 'Archive Partner(SE) Linux Build'
            inputs:
              rootFolderOrFile: '$(linux_se_amd64_dir)'
              archiveType: tar
              archiveFile: '$(archives)/azcopy_linux_se_amd64_$(azcopy_version).tar.gz'
            continueOnError: true

          - task: ArchiveFiles@2
            displayName: 'Archive Amd Linux Build'
            inputs:
              rootFolderOrFile: '$(linux_amd64_dir)'
              archiveType: tar
              archiveFile: '$(archives)/azcopy_linux_amd64_$(azcopy_version).tar.gz'
            continueOnError: true

          - script: |
              cp -r $(archives)/* $(Build.ArtifactStagingDirectory)
            workingDirectory: $(root_dir)
            displayName: 'Add tar.gz to signing stage'

          - task: PublishBuildArtifacts@1
            inputs:
              artifactName: 'azCopy-linux-temp'
            displayName: 'Publish Artifacts'
            condition: succeededOrFailed()
        
          - task: ComponentGovernanceComponentDetection@0
            inputs:
              scanType: 'Register'
              verbosity: 'Verbose'
              alertWarningLevel: 'High'

      - job: Set_2
        timeoutInMinutes: 120
        strategy:
          matrix:
            Ubuntu_arm64:
              vmImage: 'ubuntu-20.04'
              container: 'test-cnt-ubn-20'
              AgentName: 'blobfuse-ubn20-arm64'

        pool:
          name: "blobfuse-ubn-arm64-pool"
          demands:
            - ImageOverride -equals $(agentName)

        variables:
          - name: root_dir
            value: '$(System.DefaultWorkingDirectory)'
          - name: work_dir
            value: '$(Build.SourcesDirectory)'
          - name: archives
            value: $(root_dir)/archives

        steps:
          - checkout: self
            displayName: 'Checkout repository'

          # Custom script to install Go-lang
          - task: ShellScript@2
            inputs:
              scriptPath: "$(work_dir)/go_installer.sh"
              args: "$(root_dir)/ $(AZCOPY_GOLANG_VERSION)"
            displayName: "Installing Go tools"

          - script: |
              echo 'Running GO Vet'
              go vet 
            displayName: 'Golang Vet - Linux'
            workingDirectory: $(root_dir)

          # install dependencies required for compiling azcopy
          - script: |
              sudo apt-get clean
              sudo apt-get update --fix-missing
              sudo apt-get install pkg-config libsecret-1-dev wget -y
              sudo apt-get install ruby ruby-dev rubygems libglib2.0-dev build-essential rpm -y
              sudo gem install dotenv -v 2.8.1
              sudo gem install fpm -V
            displayName: "Installing Dependencies"

          # get glibc version with which build is done
          - script: |
             ldd --version
            displayName: "GLIBC Version"

          - script: |
              GOARCH=arm64 GOOS=linux go build -tags "netgo" -o "$(root_dir)/azcopy_linux_arm64"
            displayName: 'Generate Linux ARM64'
          
          - script: |
              GOARCH=arm64 GOOS=linux go build -tags "netgo,se_integration" -o "$(root_dir)/azcopy_linux_se_arm64"
            displayName: 'Generate Linux ARM64 SE Integration'

          - script: |
              sudo ls -lRt $(root_dir)/
              cp -r $(root_dir)/azcopy_linux* $(Build.ArtifactStagingDirectory)
            displayName: 'List the binaries and add to staging directory'

          - task: PublishBuildArtifacts@1
            inputs:
              artifactName: 'azCopy-binaries'
            displayName: 'Publish binaries'
            condition: succeededOrFailed()
          
          - script: |
              rm -rf $(Build.ArtifactStagingDirectory)/azcopy*
            displayName: "Remove binaries from staging directory"
          
          - template: setup/azcopy_version_check_linux.yml
            parameters:
              azcopy_executable: $(root_dir)/azcopy_linux_arm64

          - script: |
              linux_arm64_dir="$(work_dir)/azcopy_linux_arm64_$(azcopy_version)"
              echo "##vso[task.setvariable variable=linux_arm64_dir]$linux_arm64_dir"

              linux_se_arm64_dir="$(work_dir)/azcopy_linux_se_arm64_$(azcopy_version)"
              echo "##vso[task.setvariable variable=linux_se_arm64_dir]$linux_se_arm64_dir"

              mkdir -p $linux_arm64_dir
              mkdir -p $linux_se_arm64_dir
              mkdir -p $(archives)
            displayName: 'Create required directories'

          - script: |
              mkdir -p pkgDir/usr/bin/
              cp NOTICE.txt pkgDir/usr/bin/
              mv $(root_dir)/azcopy_linux_arm64 $(linux_arm64_dir)/azcopy
              mv $(root_dir)/azcopy_linux_se_arm64 $(linux_se_arm64_dir)/azcopy
              cp $(linux_arm64_dir)/azcopy pkgDir/usr/bin/
              cp NOTICE.txt $(linux_arm64_dir)/
              cp NOTICE.txt $(linux_se_arm64_dir)/
            displayName: 'Copy required files for packaging'

          # using fpm tool for packaging of our binary & performing post-install operations
          # for additional information about fpm refer https://fpm.readthedocs.io/en/v1.13.1/
          - script: |
              fpm -s dir -t deb -n azcopy -C pkgDir/ \
              -v `./pkgDir/usr/bin/azcopy --version | cut -d " " -f 3` \
              --maintainer "Azcopy v-Team <azcopyvteam@microsoft.com>" \
              --url "https://github.com/Azure/azure-storage-azcopy" \
              --description "A command-line utility that is used to copy data to and from containers and file shares in Azure Storage accounts" 
              mv ./azcopy*.deb ./azcopy-`./pkgDir/usr/bin/azcopy --version | cut -d " " -f 3`.arm64.deb
              cp ./azcopy*.deb $(Build.ArtifactStagingDirectory)
            workingDirectory: $(root_dir)
            displayName: 'Make ARM64 deb Package'
            
          - script: |
              fpm -s dir -t rpm -n azcopy --rpm-digest sha256 -C pkgDir/ \
              -v `./pkgDir/usr/bin/azcopy --version | cut -d " " -f 3` \
              --maintainer "Azcopy v-Team <azcopyvteam@microsoft.com>" \
              --url "https://github.com/Azure/azure-storage-azcopy" \
              --description "A command-line utility that is used to copy data to and from containers and file shares in Azure Storage accounts" 
              mv ./azcopy*.rpm ./azcopy-`./pkgDir/usr/bin/azcopy --version | cut -d " " -f 3`.arm64.rpm
              cp ./azcopy*.rpm $(Build.ArtifactStagingDirectory)
            workingDirectory: $(root_dir)
            displayName: 'Make ARM64 rpm Package'

          - task: ArchiveFiles@2
            displayName: 'Archive Standard Linux Build'
            inputs:
              rootFolderOrFile: '$(linux_arm64_dir)'
              archiveType: tar
              archiveFile: '$(archives)/azcopy_linux_arm64_$(azcopy_version).tar.gz'
            continueOnError: true

          - task: ArchiveFiles@2
            displayName: 'Archive Partner(SE) Linux Build'
            inputs:
              rootFolderOrFile: '$(linux_se_arm64_dir)'
              archiveType: tar
              archiveFile: '$(archives)/azcopy_linux_se_arm64_$(azcopy_version).tar.gz'
            continueOnError: true
          
          - script: |
              cp -r $(archives)/* $(Build.ArtifactStagingDirectory)
            workingDirectory: $(root_dir)
            displayName: 'Add tar.gz to staging directory'

          - task: PublishBuildArtifacts@1
            inputs:
              artifactName: 'azCopy-linux-temp'
            displayName: 'Publish Artifacts'
            condition: succeededOrFailed()
        
          - task: ComponentGovernanceComponentDetection@0
            inputs:
              scanType: 'Register'
              verbosity: 'Verbose'
              alertWarningLevel: 'High'
      
      - job: Set_3
        timeoutInMinutes: 120
        strategy:
          matrix:
            Windows:
              imageName: 'windows-2019'
              type: 'windows'
        pool:
          vmImage: $(imageName)

        variables:
          - name: root_dir
            value: '$(System.DefaultWorkingDirectory)'
          
        steps:
          - task: GoTool@0
            env:
              GO111MODULE: 'on'
            inputs:
              version: $(AZCOPY_GOLANG_VERSION)

          - script: |
              echo 'Running GO Vet'
              go vet 
            displayName: 'Golang Vet - Windows'
            workingDirectory: $(root_dir)

          - script: |
              go build -o "$(Build.ArtifactStagingDirectory)\azcopy_windows_amd64.exe"
            displayName: 'Generate Windows AMD64'
            env:
              GOARCH: amd64
              GOOS: windows
              CGO_ENABLED: 0

          - script: |
              go build -o "$(Build.ArtifactStagingDirectory)\azcopy_windows_386.exe"
            displayName: 'Generate Windows i386'
            env:
              GOARCH: 386
              GOOS: windows
              CGO_ENABLED: 0

          - script: |
              go build -o "$(Build.ArtifactStagingDirectory)\azcopy_windows_v7_arm.exe"
            displayName: 'Generate Windows ARM'
            env:
              GOARCH: arm
              GOARM: 7
              GOOS: windows
              CGO_ENABLED: 0
          
          - script: |
              go build -o "$(Build.ArtifactStagingDirectory)\azcopy_windows_arm64.exe"
            displayName: 'Generate Windows ARM'
            env:
              GOARCH: arm64
              GOOS: windows
              CGO_ENABLED: 0

          - script: |
              go build -tags "se_integration" -o "$(Build.ArtifactStagingDirectory)\azcopy_windows_se_arm64.exe"
            displayName: 'Generate Windows ARM'
            env:
              GOARCH: arm64
              GOOS: windows
              CGO_ENABLED: 0

          - task: PublishBuildArtifacts@1
            inputs:
              artifactName: 'azCopy-windows-temp'
            displayName: 'Publish Artifacts'
            condition: succeededOrFailed()
        
          - task: ComponentGovernanceComponentDetection@0
            inputs:
              scanType: 'Register'
              verbosity: 'Verbose'
              alertWarningLevel: 'High'

      - job: Set_4
        timeoutInMinutes: 360
        strategy:
          matrix:
            MacOS:
              imageName: 'macos-latest'
              type: 'mac-os'
        pool:
          vmImage: $(imageName)

        variables:
          - name: root_dir
            value: '$(System.DefaultWorkingDirectory)'
          - name: work_dir
            value: '$(System.DefaultWorkingDirectory)/azure-storage-azcopy'
          - name: archives
            value: $(root_dir)/archives

        steps:
          - task: GoTool@0
            env:
              GO111MODULE: 'on'
            inputs:
              version: $(AZCOPY_GOLANG_VERSION)

          - script: |
              echo 'Running GO Vet'
              go vet 
            displayName: 'Golang Vet - Mac'
            workingDirectory: $(System.DefaultWorkingDirectory)

          - script: |
              CGO_ENABLED=1 go build -o "$(root_dir)/azcopy_darwin_amd64"
            displayName: 'Generate MacOS Build with AMD64'
           
          - script: |
              GOARCH=arm64 CGO_ENABLED=1 go build -o "$(root_dir)/azcopy_darwin_arm64"
            displayName: 'Test Cross-compiled MacOS Build with ARM64'

          - task: Bash@3
            displayName: 'Extract AZCopy version'
            inputs:
              targetType: 'inline'
              script: |
                azcopy_version=$($(root_dir)/azcopy_darwin_amd64 --version | awk '{print $3}' | cut -d'-' -f1)
                echo "##vso[task.setvariable variable=azcopy_version]$azcopy_version" 

          - script: |
              darwin_amd_dir="$(work_dir)/azcopy_darwin_amd64_$(azcopy_version)"
              echo "##vso[task.setvariable variable=darwin_amd_dir]$darwin_amd_dir"

              darwin_arm_dir="$(work_dir)/azcopy_darwin_arm64_$(azcopy_version)"
              echo "##vso[task.setvariable variable=darwin_arm_dir]$darwin_arm_dir"
              
              mkdir -p $darwin_amd_dir
              mkdir -p $darwin_arm_dir
              mkdir -p $(archives)
            displayName: 'Create required directories'

          - script: |
              cp NOTICE.txt $(darwin_amd_dir)
              cp NOTICE.txt $(darwin_arm_dir)
              mv $(root_dir)/azcopy_darwin_amd64  $(darwin_amd_dir)/azcopy
              mv $(root_dir)/azcopy_darwin_arm64  $(darwin_arm_dir)/azcopy
            displayName: 'Copy required files for packaging'

          - task: ArchiveFiles@2
            displayName: 'Archive MacOS AMD64 Build (must happen before signing/notarization)'
            inputs:
              rootFolderOrFile: '$(darwin_amd_dir)'
              archiveFile: '$(archives)/azcopy_darwin_amd64_$(azcopy_version).zip'
            continueOnError: true

          - task: ArchiveFiles@2
            displayName: 'Archive MacOS ARM64 Build (must happen before signing/notarization)'
            inputs:
              rootFolderOrFile: '$(darwin_arm_dir)'
              archiveFile: '$(archives)/azcopy_darwin_arm64_$(azcopy_version).zip'
            continueOnError: true

          - script: |
              cp $(archives)/azcopy_darwin* $(Build.ArtifactStagingDirectory)
            displayName: 'Copy zip to staging directory'

          - task: PublishBuildArtifacts@1
            inputs:
              artifactName: 'azCopy-mac-temp'
            displayName: 'Publish Artifacts'
            condition: succeededOrFailed()
        
          - task: ComponentGovernanceComponentDetection@0
            inputs:
              scanType: 'Register'
              verbosity: 'Verbose'
              alertWarningLevel: 'High'
    
      - job: Set_5
        timeoutInMinutes: 360
        strategy:
          matrix:
            MacOS-14-ARM64:
              imageName: 'ubuntu-latest'
              type: 'linux'
        pool:
          vmImage: $(imageName)

        variables:
          - group: AZCOPY_TESTS_VAR
          - name: root_dir
            value: '$(System.DefaultWorkingDirectory)'
          - name: work_dir
            value: '$(Build.SourcesDirectory)'
          - name: archives
            value: $(root_dir)/archives
          - name: Publish_To_M1_Container
            value: ${{ parameters.publish_to_m1_container }}

        steps:
          - task: GoTool@0
            env:
              GO111MODULE: 'on'
            inputs:
              version: $(AZCOPY_GOLANG_VERSION)

          - script: |
              echo 'Running GO Vet'
              go vet 
            displayName: 'Golang Vet'
            workingDirectory: $(System.DefaultWorkingDirectory)

          - script: |
              CGO_ENABLED=1 go build -o "$(root_dir)/azcopy"
            displayName: 'Generate build'

          - template: setup/azcopy_version_check_linux.yml
            parameters:
              azcopy_executable: $(root_dir)/azcopy

          - template: setup/trigger_m1_build.yml
          
          - script: |
              mkdir -p $(archives)
              darwin_arm64_m1_dir="$(work_dir)/azcopy_darwin_m1_arm64_$(azcopy_version)"
              
              echo "##vso[task.setvariable variable=darwin_arm64_m1_dir]$darwin_arm64_m1_dir"
              mkdir -p $darwin_arm64_m1_dir
              
              cp NOTICE.txt $darwin_arm64_m1_dir
              cp $(Build.ArtifactStagingDirectory)/azcopy  $darwin_arm64_m1_dir
            displayName: 'Copy required files for packaging'

          - task: ArchiveFiles@2
            displayName: 'Archive MacOS M1_ARM64 Build (must happen before signing/notarization)'
            inputs:
              rootFolderOrFile: '$(darwin_arm64_m1_dir)'
              archiveFile: '$(archives)/azcopy_darwin_m1_arm64_$(azcopy_version).zip'
            continueOnError: true

          - script: |
              rm -rf $(Build.ArtifactStagingDirectory)/azcopy
              cp $(archives)/azcopy_darwin* $(Build.ArtifactStagingDirectory)
            displayName: 'Copy zip to staging directory'

          - task: PublishBuildArtifacts@1
            inputs:
              artifactName: 'azCopy-mac-temp'
            displayName: 'Publish Artifacts'
            condition: succeededOrFailed()
        
          - task: ComponentGovernanceComponentDetection@0
            inputs:
              scanType: 'Register'
              verbosity: 'Verbose'
              alertWarningLevel: 'High'

    # BuildArtifacts end here
      
  - stage: SignArtifacts
    dependsOn: BuildArtifacts
    condition: succeeded('BuildArtifacts')
    jobs:
      - job: Set_1
        timeoutInMinutes: 120
        strategy:
          matrix:
            Linux-Signing:
              vmImage: 'Ubuntu-20.04'
              AgentName: "blobfuse-ubuntu20"
        pool:
          name: "blobfuse-ubuntu-pool"
          demands:
            - ImageOverride -equals $(AgentName)

        variables:
          - group: AZCOPY_SECRET_VAULT

        steps:
          - checkout: none
          
          - script: |
              echo ${{ parameters.tag }}
            displayName: 'Tag Name'

          - task: DownloadBuildArtifacts@0
            displayName: 'Download Build Artifacts'
            inputs:
              artifactName: 'azCopy-linux-temp'
              downloadPath: $(Build.ArtifactStagingDirectory)
          
          - script: |
              rm -rf azcopy_linux*
              sudo ls -lRt azCopy-linux-temp
              md5sum azCopy-linux-temp/*
            displayName: 'List Artifacts'
            workingDirectory: '$(Build.ArtifactStagingDirectory)'

          - script: |
              mkdir mariner && chmod 755 mariner
              cp azCopy-linux-temp/*arm64.rpm mariner
              cp azCopy-linux-temp/*x86_64.rpm mariner
              sudo ls -lRt mariner
              md5sum mariner/*
            displayName: 'Copy artifacts for Mariner'
            workingDirectory: $(Build.ArtifactStagingDirectory)
          
          - script: |
              sudo apt-get clean
              sudo apt-get update
              sudo apt-get upgrade -y
              sudo apt-get install -f --fix-missing
              wget https://packages.microsoft.com/config/ubuntu/20.04/packages-microsoft-prod.deb 
              sudo dpkg -i packages-microsoft-prod.deb 
              sudo apt install apt-transport-https -y
              sudo apt install dotnet-sdk-3.1 -y
            displayName: "Update dependencies"

          - template: setup/esrp_sign_linux.yml
            parameters:
              FolderPath: $(Build.ArtifactStagingDirectory)/azCopy-linux-temp
              ESRP_AZCOPY_KEY_CODE: $(ESRP_AZCOPY_KEY_CODE)
              Pattern: '*.rpm, *.deb'
              DisplayName: 'ESRP CodeSigning azCopy linux'
          
          - template: setup/esrp_sign_linux.yml
            parameters:
              FolderPath: $(Build.ArtifactStagingDirectory)/mariner
              ESRP_AZCOPY_KEY_CODE: $(ESRP_AZCOPY_MARINER_KEY_CODE)
              Pattern: '*.rpm, *.deb'
              DisplayName: 'ESRP CodeSigning azCopy mariner'

          # Validate signed images have md5sum changed
          - script: |
              chmod 755 $(Build.ArtifactStagingDirectory)/azCopy-linux-temp/*
              chmod 755 $(Build.ArtifactStagingDirectory)/mariner/*
              rm -rf $(Build.ArtifactStagingDirectory)/azCopy-linux-temp/*.md
              rm -rf $(Build.ArtifactStagingDirectory)/mariner/*.md
              mv $(Build.ArtifactStagingDirectory)/azCopy-linux-temp/* $(Build.ArtifactStagingDirectory)/
              rm -rf $(Build.ArtifactStagingDirectory)/azCopy-linux-temp
            displayName: 'Make Artifacts executable'

          - script: |
              sudo ls -lRt $(Build.ArtifactStagingDirectory)
              md5sum $(Build.ArtifactStagingDirectory)/*
              md5sum $(Build.ArtifactStagingDirectory)/mariner/*
            displayName: 'List Signed Artifacts'
          
          # Push signed images to artifact directory
          - task: PublishBuildArtifacts@1
            inputs:
              artifactName: 'azCopy-linux-signed'
            displayName: 'Publish Signed Artifacts'

      - job: Set_2
        timeoutInMinutes: 120
        strategy:
          matrix:
            Windows-Signing:
              vmImage: 'Ubuntu-20.04'
              AgentName: "blobfuse-ubuntu20"
        pool:
          name: "blobfuse-ubuntu-pool"
          demands:
            - ImageOverride -equals $(AgentName)

        variables:
          - group: AZCOPY_SECRET_VAULT
          - name: work_dir
            value: '$(System.DefaultWorkingDirectory)/azure-storage-azcopy'
          - name: archives
            value: '$(work_dir)/archives'
          
        steps:
          - script: |
              echo ${{ parameters.tag }}
            displayName: 'Tag Name'
          
          - task: DownloadBuildArtifacts@0
            displayName: 'Download Build Artifacts'
            inputs:
              artifactName: 'azCopy-windows-temp'
              downloadPath: $(Build.ArtifactStagingDirectory)

          - task: DownloadBuildArtifacts@0
            displayName: 'Download linux binary for extracting version'
            inputs:
              artifactName: 'azCopy-binaries'
              downloadPath: $(work_dir)/
              itemPattern: 'azCopy-binaries/azcopy_linux_amd64'
          
          - script: |
              sudo ls -lRt $(Build.ArtifactStagingDirectory)
              md5sum $(Build.ArtifactStagingDirectory)/azCopy-windows-temp/*
              rm -rf $(Build.ArtifactStagingDirectory)/azCopy-windows-temp/*.md
            displayName: 'List Artifacts'
          
          - script: |
              sudo apt-get clean
              sudo apt-get update
              sudo apt-get upgrade -y
              sudo apt-get install -f --fix-missing
              wget https://packages.microsoft.com/config/ubuntu/20.04/packages-microsoft-prod.deb 
              sudo dpkg -i packages-microsoft-prod.deb 
              sudo apt install apt-transport-https -y
              sudo apt install dotnet-sdk-6.0 -y
              sudo apt-get install -y zip
            displayName: "Update dependencies"

          - template: setup/esrp_sign_windows.yml
            parameters:
              FolderPath: $(Build.ArtifactStagingDirectory)/azCopy-windows-temp
              ESRP_AZCOPY_WIN_KEY_CODE: $(ESRP_AZCOPY_WIN_KEY_CODE)
              Pattern: 'azcopy_windows*'

          - script: |
              rm -rf azCopy-windows-temp/*.md
              cp azCopy-windows-temp/* .
              mv azCopy-windows-temp $(work_dir)
            displayName: 'Add signed windows binary to staging directory'
            workingDirectory: '$(Build.ArtifactStagingDirectory)'

          # Push signed images to artifact directory
          - task: PublishBuildArtifacts@1
            inputs:
              artifactName: 'azCopy-binaries'
            displayName: 'Publish Signed Artifacts'

          # Validate signed images have md5sum changed
          - script: |
              rm -rf  $(Build.ArtifactStagingDirectory)/*
              mv $(work_dir)/azCopy-windows-temp .
              rm -rf azCopy-windows-temp/azcopy_windows_v7_arm.exe
              chmod 755 azCopy-windows-temp/*
              rm -rf azCopy-windows-temp/*.md
            displayName: 'Make Artifacts executable'
            workingDirectory: '$(Build.ArtifactStagingDirectory)'

          - script: |
              chmod 755 $(work_dir)/azCopy-binaries/azcopy_linux_amd64
              # Run azcopy --version and capture the output
              azcopyOutput=$($(work_dir)/azCopy-binaries/azcopy_linux_amd64 --version)

              if echo "$azcopyOutput" | grep -q "azcopy version"; then
                version=$(echo "$azcopyOutput" | sed -n 's/^azcopy version \([0-9]*\.[0-9]*\.[0-9]*[^ ]*\).*/\1/p')
                if [[ -n "$version" ]]; then
                  echo "Extracted version: $version"
                  echo "##vso[task.setvariable variable=azcopy_version]$version"
                fi
              fi
            displayName: 'Extract the generated build version'

          - script: |
              windows_amd64="$(work_dir)/azcopy_windows_amd64_$(azcopy_version)"
              echo "##vso[task.setvariable variable=windows_amd64]$windows_amd64"

              windows_arm64="$(work_dir)/azcopy_windows_arm64_$(azcopy_version)"
              echo "##vso[task.setvariable variable=windows_arm64]$windows_arm64"

              windows_se_arm64="$(work_dir)/azcopy_windows_se_arm64_$(azcopy_version)"
              echo "##vso[task.setvariable variable=windows_se_arm64]$windows_se_arm64"

              windows_386="$(work_dir)/azcopy_windows_386_$(azcopy_version)"
              echo "##vso[task.setvariable variable=windows_386]$windows_386"

              mkdir -p $windows_amd64
              mkdir -p $windows_arm64
              mkdir -p $windows_se_arm64
              mkdir -p $windows_386
              mkdir -p $(archives)
            displayName: 'Create required directories'

          - script: |
              mv $(Build.ArtifactStagingDirectory)/azCopy-windows-temp/azcopy_windows_amd64.exe $(windows_amd64)/azcopy.exe
              mv $(Build.ArtifactStagingDirectory)/azCopy-windows-temp/azcopy_windows_arm64.exe $(windows_arm64)/azcopy.exe
              mv $(Build.ArtifactStagingDirectory)/azCopy-windows-temp/azcopy_windows_386.exe $(windows_386)/azcopy.exe
              mv $(Build.ArtifactStagingDirectory)/azCopy-windows-temp/azcopy_windows_se_arm64.exe $(windows_se_arm64)/azcopy.exe
              cp NOTICE.txt $(windows_amd64)
              cp NOTICE.txt $(windows_arm64)
              cp NOTICE.txt $(windows_386)
              cp NOTICE.txt $(windows_se_arm64)
              zip -r $(archives)/azcopy_windows_amd64_$(azcopy_version).zip .
              zip -r $(archives)/azcopy_windows_arm64_$(azcopy_version).zip .
              zip -r $(archives)/azcopy_windows_386_$(azcopy_version).zip .
              zip -r $(archives)/azcopy_windows_se_arm64_$(azcopy_version).zip .
            displayName: 'Copy required files'
          
          - task: ArchiveFiles@2
            displayName: 'Archive Windows 64 bit AMD Build'
            inputs:
              rootFolderOrFile: '$(windows_amd64)'
              archiveFile: '$(archives)/azcopy_windows_amd64_$(azcopy_version).zip'
            continueOnError: true

          - task: ArchiveFiles@2
            displayName: 'Archive Windows 64 bit ARM Build'
            inputs:
              rootFolderOrFile: '$(windows_arm64)'
              archiveFile: '$(archives)/azcopy_windows_arm64_$(azcopy_version).zip'
            continueOnError: true

          - task: ArchiveFiles@2
            displayName: 'Archive Windows 32 bit Build'
            inputs:
              rootFolderOrFile: '$(windows_386)'
              archiveFile: '$(archives)/azcopy_windows_386_$(azcopy_version).zip'
            continueOnError: true

          - task: ArchiveFiles@2
            displayName: 'Archive Windows SE 64 bit ARM Build'
            inputs:
              rootFolderOrFile: '$(windows_se_arm64)'
              archiveFile: '$(archives)/azcopy_windows_se_arm64_$(azcopy_version).zip'
            continueOnError: true

          - script: |
              cp $(archives)/azcopy_windows* $(Build.ArtifactStagingDirectory)
            displayName: 'Copy zip to staging directory'

          - script: |
              rm -rf $(Build.ArtifactStagingDirectory)/azCopy-windows-temp
              sudo ls -lRt $(Build.ArtifactStagingDirectory)
              md5sum $(Build.ArtifactStagingDirectory)/*
              rm -rf $(Build.ArtifactStagingDirectory)/*.md
            displayName: 'List Signed Artifacts'
          
          # Push signed images to artifact directory
          - task: PublishBuildArtifacts@1
            inputs:
              artifactName: 'azCopy-windows-signed'
            displayName: 'Publish Signed Artifacts'

      - job: Set_3
        timeoutInMinutes: 120
        strategy:
          matrix:
            Mac-Signing:
              vmImage: 'Ubuntu-20.04'
              AgentName: "blobfuse-ubuntu20"
        pool:
          name: "blobfuse-ubuntu-pool"
          demands:
            - ImageOverride -equals $(AgentName)

        variables:
          - group: AZCOPY_SECRET_VAULT

        steps:
          - checkout: none
          
          - script: |
              echo ${{ parameters.tag }}
            displayName: 'Tag Name'
          
          - task: DownloadBuildArtifacts@0
            displayName: 'Download Build Artifacts'
            inputs:
              artifactName: 'azCopy-mac-temp'
              downloadPath: $(Build.ArtifactStagingDirectory)
          
          - script: |
              sudo ls -lRt $(Build.ArtifactStagingDirectory)
              md5sum $(Build.ArtifactStagingDirectory)/azCopy-mac-temp/*
            displayName: 'List Artifacts'
          
          - script: |
              sudo apt-get clean
              sudo apt-get update
              sudo apt-get upgrade -y
              sudo apt-get install unzip -y
              sudo apt-get install -f --fix-missing
              wget https://packages.microsoft.com/config/ubuntu/20.04/packages-microsoft-prod.deb 
              sudo dpkg -i packages-microsoft-prod.deb 
              sudo apt install apt-transport-https -y
              sudo apt install dotnet-sdk-6.0 -y
            displayName: "Update dependencies"

          - template: setup/esrp_sign_notarize_macos.yml
            parameters:
              FolderPath: $(Build.ArtifactStagingDirectory)/azCopy-mac-temp
              ESRP_AZCOPY_MAC_KEY_CODE: $(ESRP_AZCOPY_MAC_KEY_CODE)
              Pattern: '*.zip'

          # Validate signed images have md5sum changed
          - script: |
              chmod 755 $(Build.ArtifactStagingDirectory)/azCopy-mac-temp/*
              rm -rf $(Build.ArtifactStagingDirectory)/azCopy-mac-temp/*.md
              mv $(Build.ArtifactStagingDirectory)/azCopy-mac-temp/* $(Build.ArtifactStagingDirectory)/
              rm -rf $(Build.ArtifactStagingDirectory)/azCopy-mac-temp/
            displayName: 'Make Artifacts executable'

          - script: |
              sudo ls -lRt $(Build.ArtifactStagingDirectory)
              md5sum $(Build.ArtifactStagingDirectory)/*
            displayName: 'List Signed Artifacts'
          
          # Push signed images to artifact directory
          - task: PublishBuildArtifacts@1
            inputs:
              artifactName: 'azCopy-mac-signed'
            displayName: 'Publish Signed Artifacts'

          - script: |
              mkdir -p unzipped_amd64
              mkdir -p unzipped_arm64
              mkdir -p unzipped_m1_arm64
              unzip -o azcopy*amd64*.zip -d unzipped_amd64
              unzip -o azcopy_darwin_arm64*.zip -d unzipped_arm64
              unzip -o azcopy_darwin_m1_arm64*.zip -d unzipped_m1_arm64

              # Use find to retrieve the folder name
              amd64FolderName=$(find unzipped_amd64 -maxdepth 1 -type d -name "azcopy_darwin_amd64*")
              echo "AMD64 Folder name: $amd64FolderName"

              arm64FolderName=$(find unzipped_arm64 -maxdepth 1 -type d -name "azcopy_darwin_arm64*")
              echo "ARM64 Folder name: $arm64FolderName"

              m1Arm64FolderName=$(find unzipped_m1_arm64 -maxdepth 1 -type d -name "azcopy_darwin_m1_arm64*")
              echo "ARM64 M1 Folder name: $m1Arm64FolderName"

              # Check if there is exactly one matching directory for amd64
              if [ $(echo "$amd64FolderName" | wc -l) -eq 1 ]; then
                  echo "Found matching AMD64 directory: $amd64FolderName"
                  cd "$amd64FolderName"
                  mv azcopy $(Build.ArtifactStagingDirectory)/azcopy_darwin_amd64
              else
                  echo "Error: Expected exactly one matching AMD64 directory, found $(echo "$amd64FolderName" | wc -l)."
                  exit 1
              fi

              cd $(Build.ArtifactStagingDirectory)

              # Check if there is exactly one matching directory for arm64
              if [ $(echo "$arm64FolderName" | wc -l) -eq 1 ]; then
                  echo "Found matching ARM64 directory: $arm64FolderName"
                  cd "$arm64FolderName"
                  mv azcopy $(Build.ArtifactStagingDirectory)/azcopy_darwin_arm64
              else
                  echo "Error: Expected exactly one matching ARM64 directory, found $(echo "$arm64FolderName" | wc -l)."
                  exit 1
              fi

              cd $(Build.ArtifactStagingDirectory)

              # Check if there is exactly one matching directory for arm64
              if [ $(echo "$m1Arm64FolderName" | wc -l) -eq 1 ]; then
                  echo "Found matching ARM64 M1 directory: $m1Arm64FolderName"
                  cd "$m1Arm64FolderName"
                  mv azcopy $(Build.ArtifactStagingDirectory)/azcopy_darwin_m1_arm64
              else
                  echo "Error: Expected exactly one matching ARM64 M1 directory, found $(echo "$m1Arm64FolderName" | wc -l)."
                  exit 1
              fi

              rm -rf $(Build.ArtifactStagingDirectory)/unzipped*
              rm -rf $(Build.ArtifactStagingDirectory)/*.zip
              sudo ls -ltR $(Build.ArtifactStagingDirectory)
            displayName:  'Copy and list signed mac binary to staging directory'
            workingDirectory: '$(Build.ArtifactStagingDirectory)'

          # Push signed images to artifact directory
          - task: PublishBuildArtifacts@1
            inputs:
              artifactName: 'azCopy-binaries'
            displayName: 'Publish Signed Mac Binary'

  # SignArtifacts end here

  - stage: TestArtifacts
    dependsOn: SignArtifacts
    condition: succeeded('SignArtifacts')
    jobs:
      - job: Set_1
        timeoutInMinutes: 120
        strategy:
          matrix:
            Ubuntu_amd64:
              agentName: "blobfuse-ubuntu22"
              vmImage: 'Ubuntu-22.04'
              container: 'test-cnt-ubn-22'
        pool:
          vmImage: $(vmImage)
        steps:
          - checkout: none

          - script: |
              sudo apt update
              sudo apt --fix-broken install
              ldd --version
            displayName: "GLIBC Version"

          - template: setup/test_artifacts.yml
            parameters:
              go_version: '$(AZCOPY_GOLANG_VERSION)'
              artifact_name: 'azCopy-binaries'
              download_path: '$(System.DefaultWorkingDirectory)'
              item_pattern: 'azCopy-binaries/azcopy_linux*amd64'
          
          - script: |
              ls -ltR $(System.DefaultWorkingDirectory)/azCopy-binaries/
              chmod 755 $(System.DefaultWorkingDirectory)/azCopy-binaries/*
              $(System.DefaultWorkingDirectory)/azCopy-binaries/azcopy_linux_amd64 --version
              $(System.DefaultWorkingDirectory)/azCopy-binaries/azcopy_linux_se_amd64 --version
              rm -rf /usr/local/bin/azcopy
              rm -rf /usr/bin/azcopy
            displayName: 'Test signed linux binaries'

          - task: DownloadBuildArtifacts@0
            displayName: 'Download Build Artifacts'
            inputs:
              artifactName: 'azCopy-linux-signed'
              downloadPath: '$(System.DefaultWorkingDirectory)'
              itemPattern: 'azCopy-linux-signed/azcopy-*x86_64.deb'

          - script: |
              sudo dpkg --info azcopy-*x86_64.deb
              sudo dpkg -i azcopy-*x86_64.deb
              sudo apt-get install build-essential -y
            displayName: 'Install deb Package'
            workingDirectory: $(System.DefaultWorkingDirectory)/azCopy-linux-signed

          - script: | 
              azcopy --version
              azcopy --help
            displayName: 'Check Version and Help'
      
      - job: Set_2
        timeoutInMinutes: 120
        strategy:
          matrix:
            Ubuntu_tar_amd64:
              agentName: "blobfuse-ubuntu22"
              vmImage: 'Ubuntu-22.04'
              container: 'test-cnt-ubn-22'
        pool:
          vmImage: $(vmImage)
        steps:
          - checkout: none
          - script: |
              sudo apt update
              sudo apt --fix-broken install
              ldd --version
            displayName: "GLIBC Version"

          - template: setup/test_artifacts.yml
            parameters:
              go_version: '$(AZCOPY_GOLANG_VERSION)'
              artifact_name: 'azCopy-linux-signed'
              download_path: '$(System.DefaultWorkingDirectory)'
              item_pattern: 'azCopy-linux-signed/azcopy_linux_*amd64*.tar.gz'

          - script: |
              TAR_GZ_FILE=$(ls azcopy_linux_amd64*.tar.gz)
              EXTRACT_DIR="$(Build.ArtifactStagingDirectory)/extracted"

              # Create extraction directory
              mkdir -p "$EXTRACT_DIR"

              # Extract the .tar.gz file
              tar -xzvf "$TAR_GZ_FILE" -C "$EXTRACT_DIR"
              if [ $? -ne 0 ]; then
                  echo "Error: Failed to extract $TAR_GZ_FILE"
                  exit 1
              fi

              # Find the directory matching the pattern
              matching_dirs=("$EXTRACT_DIR"/azcopy_linux_amd64*)

              # Check if there is exactly one matching directory
              if [ ${#matching_dirs[@]} -eq 1 ]; then
                  echo "Found matching directory: ${matching_dirs[0]}"
                  cd "${matching_dirs[0]}"
              else
                  echo "Error: Expected exactly one matching directory, found ${#matching_dirs[@]}."
                  exit 1
              fi

              # Run azcopy commands
              ./azcopy --version
              ./azcopy --help
            displayName: 'Check Version and Help'
            workingDirectory: $(System.DefaultWorkingDirectory)/azCopy-linux-signed

          - script: |
              TAR_GZ_FILE=$(ls azcopy_linux_se_amd64*.tar.gz)
              EXTRACT_DIR="$(Build.ArtifactStagingDirectory)/extracted_se"

              # Create extraction directory
              mkdir -p "$EXTRACT_DIR"

              # Extract the .tar.gz file
              tar -xzvf "$TAR_GZ_FILE" -C "$EXTRACT_DIR"
              if [ $? -ne 0 ]; then
                  echo "Error: Failed to extract $TAR_GZ_FILE"
                  exit 1
              fi

              # Find the directory matching the pattern
              matching_dirs=("$EXTRACT_DIR"/azcopy_linux_se_amd64*)

              # Check if there is exactly one matching directory
              if [ ${#matching_dirs[@]} -eq 1 ]; then
                  echo "Found matching directory: ${matching_dirs[0]}"
                  cd "${matching_dirs[0]}"
              else
                  echo "Error: Expected exactly one matching directory, found ${#matching_dirs[@]}."
                  exit 1
              fi

              # Run azcopy commands
              ./azcopy --version
              ./azcopy --help
            displayName: 'Check Version and Help'
            workingDirectory: $(System.DefaultWorkingDirectory)/azCopy-linux-signed
      
      - job: Set_3
        timeoutInMinutes: 120
        strategy:
          matrix:
            Ubuntu_tar_arm64:
              vmImage: 'Ubuntu-22.04'
              container: 'test-cnt-ubn-22-arm64'
              AgentName: "blobfuse-ubn22-arm64"
        pool:
          name: "blobfuse-ubn-arm64-pool"
          demands:
            - ImageOverride -equals $(AgentName)
        steps:
          - checkout: none
          
          - script: |
              sudo apt update
              sudo apt-get install libsecret-1-dev -y
              sudo apt --fix-broken install
              ldd --version
            displayName: "GLIBC Version"
  
          - template: setup/test_artifacts.yml
            parameters:
              go_version: '$(AZCOPY_GOLANG_VERSION)'
              artifact_name: 'azCopy-linux-signed'
              download_path: '$(System.DefaultWorkingDirectory)'
              item_pattern: 'azCopy-linux-signed/azcopy_linux_*arm64*.tar.gz'

          - script: |
              TAR_GZ_FILE=$(ls azcopy_linux_arm64*.tar.gz)
              EXTRACT_DIR="$(Build.ArtifactStagingDirectory)/extracted"

              # Create extraction directory
              mkdir -p "$EXTRACT_DIR"

              # Extract the .tar.gz file
              tar -xzvf "$TAR_GZ_FILE" -C "$EXTRACT_DIR"
              if [ $? -ne 0 ]; then
                  echo "Error: Failed to extract $TAR_GZ_FILE"
                  exit 1
              fi

              # Find the directory matching the pattern
              matching_dirs=("$EXTRACT_DIR"/azcopy_linux_arm64*)

              # Check if there is exactly one matching directory
              if [ ${#matching_dirs[@]} -eq 1 ]; then
                  echo "Found matching directory: ${matching_dirs[0]}"
                  cd "${matching_dirs[0]}"
              else
                  echo "Error: Expected exactly one matching directory, found ${#matching_dirs[@]}."
                  exit 1
              fi

              # Run azcopy commands
              ./azcopy --version
              ./azcopy --help

            displayName: 'Check Version and Help for arm64 tar.gz'
            workingDirectory: $(System.DefaultWorkingDirectory)/azCopy-linux-signed

          - script: |
              TAR_GZ_FILE=$(ls azcopy_linux_se_arm64*.tar.gz)
              EXTRACT_DIR="$(Build.ArtifactStagingDirectory)/extracted_se"

              # Create extraction directory
              mkdir -p "$EXTRACT_DIR"

              # Extract the .tar.gz file
              tar -xzvf "$TAR_GZ_FILE" -C "$EXTRACT_DIR"
              if [ $? -ne 0 ]; then
                  echo "Error: Failed to extract $TAR_GZ_FILE"
                  exit 1
              fi

              # Find the directory matching the pattern
              matching_dirs=("$EXTRACT_DIR"/azcopy_linux_se_arm64*)

              # Check if there is exactly one matching directory
              if [ ${#matching_dirs[@]} -eq 1 ]; then
                  echo "Found matching directory: ${matching_dirs[0]}"
                  cd "${matching_dirs[0]}"
              else
                  echo "Error: Expected exactly one matching directory, found ${#matching_dirs[@]}."
                  exit 1
              fi

              # Run azcopy commands
              ./azcopy --version
              ./azcopy --help

            displayName: 'Check Version and Help for SE arm64 tar.gz'
            workingDirectory: $(System.DefaultWorkingDirectory)/azCopy-linux-signed

      - job: Set_4
        timeoutInMinutes: 120
        strategy:
          matrix:
            Ubuntu_arm64:
              vmImage: 'Ubuntu-22.04'
              container: 'test-cnt-ubn-22-arm64'
              AgentName: "blobfuse-ubn22-arm64"
        pool:
          name: "blobfuse-ubn-arm64-pool"
          demands:
            - ImageOverride -equals $(AgentName)

        steps:
          - checkout: none

          - script: |
              sudo apt update
              sudo apt-get install libsecret-1-dev -y
              sudo apt --fix-broken install -y
              ldd --version
            displayName: "GLIBC Version"

          - template: setup/test_artifacts.yml
            parameters:
              go_version: '$(AZCOPY_GOLANG_VERSION)'
              artifact_name: 'azCopy-binaries'
              download_path: '$(System.DefaultWorkingDirectory)'
              item_pattern: 'azCopy-binaries/azcopy_linux*arm64'
          
          - script: |
              ls -ltR $(System.DefaultWorkingDirectory)/azCopy-binaries
              chmod 755 $(System.DefaultWorkingDirectory)/azCopy-binaries/*
              $(System.DefaultWorkingDirectory)/azCopy-binaries/azcopy_linux_arm64 --version
              $(System.DefaultWorkingDirectory)/azCopy-binaries/azcopy_linux_se_arm64 --version
            displayName: 'Test signed linux binaries'

          - task: DownloadBuildArtifacts@0
            displayName: 'Download Build Artifacts'
            inputs:
              artifactName: 'azCopy-linux-signed'
              downloadPath: '$(System.DefaultWorkingDirectory)'
              itemPattern: 'azCopy-linux-signed/azcopy-*arm64.deb'

          - script: |
              rm -rf /usr/bin/azcopy
              rm -rf /usr/local/bin/azcopy
              sudo dpkg --info azcopy-*arm64.deb
              sudo dpkg -i azcopy-*arm64.deb
            displayName: 'Install Package'
            workingDirectory: $(System.DefaultWorkingDirectory)/azCopy-linux-signed

          - script: | 
              azcopy --version
              azcopy --help
            displayName: 'Check Version and Help'

      - job: Set_5
        timeoutInMinutes: 120
        strategy:
          matrix:
            Rhel_Arm64:
              agentName: "blobfuse-rhel9-arm64"
              vmImage: 'RHEL-9.0'
              container: 'test-cnt-rhel-9-arm64'
              
        pool:
          name: "blobfuse-ubn-arm64-pool"
          demands:
            - ImageOverride -equals $(agentName)

        steps:
          - checkout: none

          - script: |
              sudo yum update -y
              sudo yum install git -y
            displayName: 'Install Git'

          # get glibc version with which build is done
          - script: |
             ldd --version
            displayName: "GLIBC Version"

          - template: setup/test_artifacts.yml
            parameters:
              go_version: '$(AZCOPY_GOLANG_VERSION)'
              artifact_name: 'azCopy-linux-signed'
              download_path: '$(System.DefaultWorkingDirectory)'
              item_pattern: 'azCopy-linux-signed/azcopy-*arm64.rpm'

          - script: |
              sudo sed -i '/^failovermethod=/d' /etc/yum.repos.d/*.repo
              sudo rpm -qip azcopy-*.arm64.rpm
              sudo yum groupinstall "Development Tools" -y              
              sudo rpm -i azcopy-*.arm64.rpm
            displayName: 'Install Package'
            workingDirectory: $(System.DefaultWorkingDirectory)/azCopy-linux-signed

          - script: | 
              azcopy --version
              azcopy --help
            displayName: 'Check Version and Help command'
      
      - job: Set_6
        timeoutInMinutes: 120
        strategy:
          matrix:
            Rhel_Amd64:
              agentName: "blobfuse-rhel9"
              vmImage: 'RHEL-9.0'
              container: 'test-cnt-rhel-9'
              
        pool:
          name: "blobfuse-rhel-pool"
          demands:
            - ImageOverride -equals $(agentName)

        steps:
          - checkout: none

          - script: |
              sudo yum update -y
              sudo yum install git -y
            displayName: 'Install Git'

          - template: setup/test_artifacts.yml
            parameters:
              go_version: '$(AZCOPY_GOLANG_VERSION)'
              artifact_name: 'azCopy-linux-signed'
              download_path: '$(System.DefaultWorkingDirectory)'
              item_pattern: 'azCopy-linux-signed/azcopy-*x86_64.rpm'
          
          # get glibc version with which build is done
          - script: |
             ldd --version
            displayName: "GLIBC Version"

          - script: |
              sudo sed -i '/^failovermethod=/d' /etc/yum.repos.d/*.repo
              sudo rpm -qip azcopy-*x86_64.rpm
              sudo yum groupinstall "Development Tools" -y
              sudo rpm -i azcopy-*x86_64.rpm
            displayName: 'Install Package'
            workingDirectory: $(System.DefaultWorkingDirectory)/azCopy-linux-signed

          - script: | 
              azcopy --version
              azcopy --help
            displayName: 'Check Version and Help command'

      - job: Set_7
        timeoutInMinutes: 120
        strategy:
          matrix:
            Mariner2:
              agentName: "blobfuse-mariner2"
              DistroVer: "Mariner2"
              Description: "CBL-Mariner2 Linux"
              container: "test-cnt-mari-2"

        pool:
          name: "blobfuse-mariner-pool"
          demands:
            - ImageOverride -equals $(AgentName)

        steps:
          - checkout: none
          
          - script: |
              sudo tdnf update -y
              sudo tdnf install git -y
            displayName: 'Install dependencies'
      
          - template: setup/test_artifacts.yml
            parameters:
              go_version: '$(AZCOPY_GOLANG_VERSION)'
              artifact_name: 'azCopy-linux-signed'
              download_path: '$(System.DefaultWorkingDirectory)'
              item_pattern: 'azCopy-linux-signed/mariner/azcopy-*x86_64.rpm'

          # get glibc version with which build is done
          - script: |
             ldd --version
            displayName: "GLIBC Version"             

          - script: |
              sudo rpm -qip azcopy*x86_64.rpm
              sudo rpm -i azcopy*x86_64.rpm
            displayName: 'Install Package'
            workingDirectory: $(System.DefaultWorkingDirectory)/azCopy-linux-signed/mariner

          - script: | 
              azcopy --version
              azcopy --help
            displayName: 'Check Version and Help command'

      - job: Set_8
        timeoutInMinutes: 360
        strategy:
          matrix:
            MacOS:
              imageName: 'macos-latest'
              type: 'mac-os'
        pool:
          vmImage: $(imageName)

        variables:
          - name: root_dir
            value: '$(System.DefaultWorkingDirectory)'
          - name: work_dir
            value: '$(System.DefaultWorkingDirectory)/azure-storage-azcopy'

        steps:
          - task: GoTool@0
            env:
              GO111MODULE: 'on'
            inputs:
              version: $(AZCOPY_GOLANG_VERSION)

          - script: |
              echo 'Running GO Vet'
              go vet 
            displayName: 'Golang Vet - Mac'
            workingDirectory: $(System.DefaultWorkingDirectory)

          - task: DownloadBuildArtifacts@0
            displayName: 'Download Build Artifacts'
            inputs:
              artifactName: 'azCopy-mac-signed'
              downloadPath: $(Build.ArtifactStagingDirectory)
              itemPattern: azCopy-mac-signed/azcopy*amd64*.zip

          - script: |
              # Install Homebrew if not already installed
              if ! command -v brew &> /dev/null
              then
                /bin/bash -c "$(curl -fsSL https://raw.githubusercontent.com/Homebrew/install/HEAD/install.sh)"
                echo 'eval "$(/opt/homebrew/bin/brew shellenv)"' >> /Users/$(whoami)/.zprofile
                eval "$(/opt/homebrew/bin/brew shellenv)"
              fi

              # Define variables
              ZIP_FILE_PATH=$(ls $(Build.ArtifactStagingDirectory)/azCopy-mac-signed/azcopy*amd64*.zip)
              EXTRACT_DIR="$(Build.ArtifactStagingDirectory)/extracted"

              # Create extraction directory
              mkdir -p $EXTRACT_DIR

              # Extract the zip file
              unzip $ZIP_FILE_PATH -d $EXTRACT_DIR

              # Find the directory matching the pattern
              matching_dirs=($EXTRACT_DIR/azcopy_darwin_amd64*)

              # Check if there is exactly one matching directory
              if [ ${#matching_dirs[@]} -eq 1 ]; then
                  cd "${matching_dirs[0]}"
              else
                  echo "Error: Expected exactly one matching directory, found ${#matching_dirs[@]}."
                  exit 1
              fi

              # Run the azcopy version command
              ./azcopy --version
              ./azcopy --help
            displayName: 'Install Zip, Extract Files, and Run Version and Help Command'
 
      - job: Set_9
        timeoutInMinutes: 120
        strategy:
          matrix:
            Windows:
              imageName: 'windows-2019'
              type: 'windows'
        pool:
          vmImage: $(imageName)

        variables:
          - name: root_dir
            value: '$(System.DefaultWorkingDirectory)'
          
        steps:
          - task: GoTool@0
            env:
              GO111MODULE: 'on'
            inputs:
              version: $(AZCOPY_GOLANG_VERSION)

          - script: |
              echo 'Running GO Vet'
              go vet 
            displayName: 'Golang Vet - Windows'
            workingDirectory: $(root_dir)

          - task: DownloadBuildArtifacts@0
            displayName: 'Download Build Artifacts'
            inputs:
              artifactName: 'azCopy-windows-signed'
              downloadPath: $(Build.ArtifactStagingDirectory)
              itemPattern: azCopy-windows-signed/azcopy*amd64*.zip
          
          - task: PowerShell@2
            inputs:
              targetType: 'inline'
              script: |
                $artifactDir = "$(Build.ArtifactStagingDirectory)\azCopy-windows-signed"
                $extractDir = "$(Build.ArtifactStagingDirectory)\extracted"
                
                # Find the zip file matching the pattern
                $zipFile = Get-ChildItem -Path $artifactDir -Filter "azcopy*amd64*.zip" | Select-Object -First 1

                if ($null -eq $zipFile) {
                  Write-Error "No zip file found matching pattern 'azcopy*amd64*.zip' in directory: $artifactDir"
                  exit 1
                }

                $zipFilePath = $zipFile.FullName

                # Create extraction directory
                New-Item -ItemType Directory -Path $extractDir -Force | Out-Null

                # Extract the zip file
                try {
                  Add-Type -AssemblyName System.IO.Compression.FileSystem
                  [System.IO.Compression.ZipFile]::ExtractToDirectory($zipFilePath, $extractDir)
                } catch {
                  Write-Error "Failed to extract zip file: $_"
                  exit 1
                }

                # Change to the directory containing azcopy
                Set-Location -Path $extractDir

                # Find directories matching the pattern
                $matchingDirs = Get-ChildItem -Directory -Path .\azcopy_windows_amd64* | Select-Object -First 1

                # Check if there is exactly one matching directory
                if ($matchingDirs.Count -eq 0) {
                    Write-Error "No directories found matching the pattern: .\azcopy_windows_amd64*"
                    exit 1
                } elseif ($matchingDirs.Count -gt 1) {
                    Write-Error "Multiple directories found matching the pattern: .\azcopy_windows_amd64*"
                    exit 1
                }

                # Check if the azcopy executable exists in the matching directory
                $azcopyPath = Join-Path -Path $matchingDirs.FullName -ChildPath "azcopy.exe"
                if (-Not (Test-Path -Path $azcopyPath)) {
                    Write-Error "azcopy not found in extraction directory: $($matchingDirs.FullName)"
                    exit 1
                } else {
                    Write-Output "azcopy found in extraction directory: $($matchingDirs.FullName)"
                    # Ensure the azcopy executable has the correct permissions
                    icacls $azcopyPath

                    # Run azcopy --version and capture output
                    try {
                        $versionOutput = & $azcopyPath --version 2>&1
                        Write-Output "azcopy version output: $versionOutput"
                    } catch {
                        Write-Error "Failed to run azcopy --version: $_"
                    }

                    # Run azcopy --help and capture output
                    try {
                        $helpOutput = & $azcopyPath --help 2>&1
                        Write-Output "azcopy help output: $helpOutput"
                    } catch {
                        Write-Error "Failed to run azcopy --help: $_"
                    }
                }
            displayName: 'Extract Files and Run Version and Help Command on Windows'
     
      - job: Set_10
        timeoutInMinutes: 120
        strategy:
          matrix:
            Debian-12_amd64:
              agentName: "blobfuse-debian-12"
        pool:
            name: "azcopy-debian-pool"
            demands:
              - ImageOverride -equals $(AgentName)
              
        steps:
          - checkout: none

          - script: |
              sudo apt update
              sudo apt --fix-broken install
              ldd --version
            displayName: "GLIBC Version"

          - task: DownloadBuildArtifacts@0
            displayName: 'Download Build Artifacts'
            inputs:
              artifactName: 'azCopy-linux-signed'
              downloadPath: '$(System.DefaultWorkingDirectory)'
              itemPattern: 'azCopy-linux-signed/azcopy-*x86_64.deb'

          - script: |
              sudo dpkg --info azcopy-*x86_64.deb
              sudo dpkg -i azcopy-*x86_64.deb
              sudo apt-get install build-essential -y
            displayName: 'Install deb Package'
            workingDirectory: $(System.DefaultWorkingDirectory)/azCopy-linux-signed

          - script: | 
              azcopy --version
              azcopy --help
            displayName: 'Check Version and Help'
<<<<<<< HEAD

=======
      
      - job: Set_11
        timeoutInMinutes: 120
        strategy:
          matrix:
            Windows-ARM64:
              agentName: "windows_arm64"
        pool:
          name: "azcopy_windows_arm"
          demands:
            - ImageOverride -equals $(AgentName)

        variables:
          - name: root_dir
            value: '$(System.DefaultWorkingDirectory)'
          
        steps:
          - task: GoTool@0
            env:
              GO111MODULE: 'on'
            inputs:
              version: $(AZCOPY_GOLANG_VERSION)

          - script: |
              echo 'Running GO Vet'
              go vet 
            displayName: 'Golang Vet - Windows'
            workingDirectory: $(root_dir)

          - task: DownloadBuildArtifacts@0
            displayName: 'Download Build Artifacts'
            inputs:
              artifactName: 'azCopy-windows-signed'
              downloadPath: $(Build.ArtifactStagingDirectory)
              itemPattern: azCopy-windows-signed/azcopy_windows_se_arm64*.zip
          
          - task: PowerShell@2
            inputs:
              targetType: 'inline'
              script: |
                $artifactDir = "$(Build.ArtifactStagingDirectory)\azCopy-windows-signed"
                $extractDir = "$(Build.ArtifactStagingDirectory)\extracted"
                
                # Find the zip file matching the pattern
                $zipFile = Get-ChildItem -Path $artifactDir -Filter "azcopy*se_arm64*.zip" | Select-Object -First 1

                if ($null -eq $zipFile) {
                  Write-Error "No zip file found matching pattern 'azcopy*se_arm64*.zip' in directory: $artifactDir"
                  exit 1
                }

                $zipFilePath = $zipFile.FullName

                # Create extraction directory
                New-Item -ItemType Directory -Path $extractDir -Force | Out-Null

                # Extract the zip file
                try {
                  Add-Type -AssemblyName System.IO.Compression.FileSystem
                  [System.IO.Compression.ZipFile]::ExtractToDirectory($zipFilePath, $extractDir)
                } catch {
                  Write-Error "Failed to extract zip file: $_"
                  exit 1
                }

                # Change to the directory containing azcopy
                Set-Location -Path $extractDir

                # Find directories matching the pattern
                $matchingDirs = Get-ChildItem -Directory -Path .\azcopy_windows_se_arm64* | Select-Object -First 1

                # Check if there is exactly one matching directory
                if ($matchingDirs.Count -eq 0) {
                    Write-Error "No directories found matching the pattern: .\azcopy_windows_se_arm64*"
                    exit 1
                } elseif ($matchingDirs.Count -gt 1) {
                    Write-Error "Multiple directories found matching the pattern: .\azcopy_windows_se_arm64*"
                    exit 1
                }

                # Check if the azcopy executable exists in the matching directory
                $azcopyPath = Join-Path -Path $matchingDirs.FullName -ChildPath "azcopy.exe"
                if (-Not (Test-Path -Path $azcopyPath)) {
                    Write-Error "azcopy not found in extraction directory: $($matchingDirs.FullName)"
                    exit 1
                } else {
                    Write-Output "azcopy found in extraction directory: $($matchingDirs.FullName)"
                    # Ensure the azcopy executable has the correct permissions
                    icacls $azcopyPath

                    # Run azcopy --version and capture output
                    try {
                        $versionOutput = & $azcopyPath --version 2>&1
                        Write-Output "azcopy version output: $versionOutput"
                    } catch {
                        Write-Error "Failed to run azcopy --version: $_"
                    }

                    # Run azcopy --help and capture output
                    try {
                        $helpOutput = & $azcopyPath --help 2>&1
                        Write-Output "azcopy help output: $helpOutput"
                    } catch {
                        Write-Error "Failed to run azcopy --help: $_"
                    }
                }
            displayName: 'Extract Files and Run Version and Help Command on Windows Arm64'
     
    # TestArtifacts ends here
      
>>>>>>> 30600bc8
  - stage: ReleaseToContainer
    dependsOn: TestArtifacts
    condition: succeeded('TestArtifacts')
    jobs:
      - job: ReleaseToContainer
        strategy:
          matrix:
            Ubuntu_amd64:
              agentName: "blobfuse-ubuntu22"
              vmImage: 'Ubuntu-22.04'
              container: 'test-cnt-ubn-22'
        pool:
          vmImage: $(vmImage)
          
        variables:
          - name: Test_Release_Account_Name
            value: 'azcopyprivatedrops'
          - name: Release_Account_Name
            value: 'azcopyvnextrelease'
          - name: Publish_To_Container
            value: ${{ parameters.publish_to_container }}
          - name: Publish_To_M1_Container
            value: ${{ parameters.publish_to_m1_container }}
          - name: work_dir
            value: '$(Build.SourcesDirectory)'

        steps:
          - task: DownloadBuildArtifacts@0
            displayName: 'Download Linux Build Artifacts'
            inputs:
              artifactName: 'azCopy-linux-signed'
              downloadPath: $(Build.ArtifactStagingDirectory)

          - task: DownloadBuildArtifacts@0
            displayName: 'Download Windows Build Artifacts'
            inputs:
              artifactName: 'azCopy-windows-signed'
              downloadPath: $(Build.ArtifactStagingDirectory)

          - task: DownloadBuildArtifacts@0
            displayName: 'Download Mac Build Artifacts'
            inputs:
              artifactName: 'azCopy-mac-signed'
              downloadPath: $(Build.ArtifactStagingDirectory)
          
          - task: DownloadBuildArtifacts@0
            displayName: 'Download Binaries Build Artifacts'
            inputs:
              artifactName: 'azCopy-binaries'
              downloadPath: $(Build.ArtifactStagingDirectory)

          - script: |
              sudo apt-get install -y zip
              cp $(Build.ArtifactStagingDirectory)/azCopy-linux-signed/azcopy-*x86_64.deb .
              rm -rf /usr/local/bin/azcopy
              rm -rf /usr/bin/azcopy
              sudo dpkg --info azcopy-*x86_64.deb
              sudo dpkg -i azcopy-*x86_64.deb
              sudo apt-get install build-essential -y
            displayName: 'Create drop.zip file and install azcopy deb package'

          - script: |
              cp $(work_dir)/NOTICE.txt $(Build.ArtifactStagingDirectory)/azCopy-binaries
              cd $(Build.ArtifactStagingDirectory)/azCopy-binaries
              echo "Contents of $(Build.ArtifactStagingDirectory)/azCopy-binaries:"
              ls -l
              
              # Create the zip archive with all files inside azCopy-binaries
              zip -r $(Build.ArtifactStagingDirectory)/drop.zip .
              cd $(Build.ArtifactStagingDirectory)

              # List the contents of the resulting zip file for verification
              unzip -l $(Build.ArtifactStagingDirectory)/drop.zip

              mv $(Build.ArtifactStagingDirectory)/azCopy-linux-signed/mariner .
            displayName: 'Archive all binaries to drop.zip'
            workingDirectory: '$(Build.ArtifactStagingDirectory)'

          - task: Bash@3
            displayName: 'Install Azure CLI'
            inputs:
              targetType: 'inline'
              script: |
                curl -sL https://aka.ms/InstallAzureCLIDeb | sudo bash

          - task: AzureCLI@2
            displayName: 'Azure CLI'
            inputs:
              azureSubscription: 'ESRP KeyVault identity'
              scriptType: bash
              scriptLocation: inlineScript
              inlineScript: |
                # Find the current version
                raw_version_output=$(azcopy --version)
                azcopy_version=$(echo $raw_version_output | awk '{print $3}')

                today=$(date +"%Y%m%d")
                
                if [ $(Publish_To_Container) = "True" ]; then
                  container_url="https://$(Release_Account_Name).blob.core.windows.net/releases/release-$azcopy_version-$today"
                else
                  container_url="https://$(Test_Release_Account_Name).blob.core.windows.net/releases/release-$azcopy_version-$today"
                fi
                echo "Artifacts will be uploaded to: $container_url"
                
                executable_name=azcopy
                
                # Upload the archived builds
                AZCOPY_AUTO_LOGIN_TYPE=AzCLI $executable_name cp "$(Build.ArtifactStagingDirectory)/azCopy-windows-signed/*" "$container_url" --recursive --put-md5=true
                AZCOPY_AUTO_LOGIN_TYPE=AzCLI $executable_name cp "$(Build.ArtifactStagingDirectory)/azCopy-linux-signed/*" "$container_url" --recursive --put-md5=true
                AZCOPY_AUTO_LOGIN_TYPE=AzCLI $executable_name cp "$(Build.ArtifactStagingDirectory)/azCopy-mac-signed/*" "$container_url" --recursive --put-md5=true
                AZCOPY_AUTO_LOGIN_TYPE=AzCLI $executable_name cp "$(Build.ArtifactStagingDirectory)/*.zip" "$container_url" --put-md5=true

                if [ $(Publish_To_M1_Container) = "True" ]; then
                  m1_container_url="https://azcopyvnextrelease.blob.core.windows.net/azcopy-m1-drops/azcopy-$azcopy_version-$today"
                  AZCOPY_AUTO_LOGIN_TYPE=AzCLI $executable_name cp "$(Build.ArtifactStagingDirectory)/azCopy-binaries/azcopy_darwin_m1_arm64" "$m1_container_url" --put-md5=true
                fi

  - ${{ if eq(parameters.publish_docker_image, true) }}:
    - stage: BuildAndPublishDockerImage
      # dependsOn: TestArtifacts
      # condition: succeeded('TestArtifacts')
      jobs:
        - job: Set_1_Ubuntu_Mariner_AMD64
          strategy:
            matrix:
              Ubuntu_amd64:
                agentName: "blobfuse-ubuntu22"
                vmImage: 'Ubuntu-22.04'
                container: 'test-cnt-ubn-22'
          pool:
            vmImage: $(vmImage)

          variables:
          - group: AZCOPY_SECRET_VAULT
          - name: root_dir
            value: '$(System.DefaultWorkingDirectory)'
          - name: work_dir
            value: '$(System.DefaultWorkingDirectory)/azure-storage-azcopy'

          steps:
            - checkout: none
            - script: |
                git clone https://github.com/Azure/azure-storage-azcopy
              displayName: 'Checkout Code'
              workingDirectory: $(root_dir)

            - script: |
                git checkout `echo $(Build.SourceBranch) | cut -d "/" -f 1,2 --complement`
              displayName: 'Checkout branch'
              workingDirectory: $(work_dir)

            - script: |
                chmod 777 *.sh
                ./dockerinstall.sh

                ./buildcontainer.sh Dockerfile ubuntu-x86_64
                ./publishcontainer.sh $(AZCOPY_DOCKER_REG_USER)  $(AZCOPY_DOCKER_REG_PWD) ubuntu-x86_64

                ./buildcontainer.sh DockerfileMariner mariner-x86_64
                ./publishcontainer.sh $(AZCOPY_DOCKER_REG_USER)  $(AZCOPY_DOCKER_REG_PWD) mariner-x86_64

              displayName: "Create docker image and push to the containers registry"
              workingDirectory: $(work_dir)/docker

        - job: Set_2_Ubuntu_ARM64
          timeoutInMinutes: 120
          strategy:
            matrix:
              Ubuntu-22-ARM64:
                vmImage: 'Ubuntu-22.04'
                container: 'test-cnt-ubn-22-arm64'
                AgentName: "blobfuse-ubn22-arm64"
          pool:
            name: "blobfuse-ubn-arm64-pool"
            demands:
              - ImageOverride -equals $(AgentName)

          variables:
          - group: AZCOPY_SECRET_VAULT
          - name: root_dir
            value: '$(System.DefaultWorkingDirectory)'
          - name: work_dir
            value: '$(System.DefaultWorkingDirectory)/azure-storage-azcopy'

          steps:
            - checkout: none
            - script: |
                git clone https://github.com/Azure/azure-storage-azcopy
              displayName: 'Checkout Code'
              workingDirectory: $(root_dir)

            - script: |
                git checkout `echo $(Build.SourceBranch) | cut -d "/" -f 1,2 --complement`
              displayName: 'Checkout branch'
              workingDirectory: $(work_dir)

          # Custom script to install Go-lang
            - task: ShellScript@2
              inputs:
                scriptPath: "$(work_dir)/go_installer.sh"
                args: "$(root_dir)/ $(AZCOPY_GOLANG_VERSION)"
              displayName: "Installing Go tools"

            - script: |
                sudo apt update
                sudo apt --fix-broken install

            - script: |
                chmod 777 *.sh
                ./dockerinstall.sh
                ./buildcontainer.sh DockerfileArm64 ubuntu-arm64
                ./publishcontainer.sh $(AZCOPY_DOCKER_REG_USER)  $(AZCOPY_DOCKER_REG_PWD) ubuntu-arm64
              displayName: "Create docker image for arm64 and push to the containers registry"
              workingDirectory: $(work_dir)/docker

  - ${{ if eq(parameters.post_release, true) }}:
    - stage: ReleaseToGithub
      dependsOn: TestArtifacts
      condition: succeeded('TestArtifacts')
      jobs:  
        - job: ReleaseToGithub
          timeoutInMinutes: 120
          strategy:
            matrix:
              Ubuntu-22:
                vmImage: 'Ubuntu-20.04'
                AgentName: "blobfuse-ubuntu20"
          pool:
            name: "blobfuse-ubuntu-pool"
            demands:
              - ImageOverride -equals $(AgentName)

          steps:
            - checkout: none

            - script: |
                echo ${{ parameters.tag }}
              displayName: 'Tag Name'
              
            - task: GithubRelease@1
              inputs:
                githubConnection: 'azcopy-github-connection'
                repositoryName: 'Azure/azure-storage-azcopy'
                action: 'edit'

                target: '$(Build.SourceVersion)'
                tagSource: 'userSpecifiedTag'

                title: ${{ parameters.tag }}
                tag: ${{ parameters.tag }}
                
                changeLogCompareToRelease: 'lastFullRelease'
                changeLogType: 'commitBased'
                isDraft: ${{ parameters.draft }}
                isPreRelease: ${{ parameters.prerelease }}
                assetUploadMode: replace

  - ${{ if eq(parameters.publish_artifacts, true) }}:
    - stage: PublishArtifacts
      dependsOn: ReleaseToContainer
      condition: succeeded('ReleaseToContainer')
      jobs:
        - job: PublishArtifacts
          timeoutInMinutes: 120
          pool:
            vmImage: 'ubuntu-22.04'
          variables:
            - group: AZCOPY_SECRET_VAULT
            - name: root_dir
              value: '$(System.DefaultWorkingDirectory)'
          
          steps:
            - checkout: none

            - task: PipAuthenticate@1
              inputs:
                artifactFeeds: 'DevExGlobalFeed'
              displayName: 'Connect to PMC artifact'

            - script: |
                pip install pmc-cli
              displayName: 'Install pmc-cli'

            - task: DownloadSecureFile@1
              name: pmcCertificate
              displayName: 'Download pmc pem file'
              inputs:
                secureFile: 'blobfusebuildvault-blobfuse-release-pmc1-20230911.pem'

            - task: DownloadSecureFile@1
              name: settings
              displayName: 'Download settings.toml file'
              inputs:
                secureFile: 'settings.toml'

            - script: |
                pmc --version
                pmc --msal-cert-path $(pmcCertificate.secureFilePath) --config $(settings.secureFilePath) repo list --limit 1
                if [ $? -ne 0 ]; then
                  exit 1
                fi
              displayName: 'Test PMC installation'

            - task: DownloadBuildArtifacts@0
              displayName: 'Download Signed Artifacts'
              inputs:
                artifactName: 'azCopy-linux-signed'
                downloadPath: $(Build.ArtifactStagingDirectory)
                
            - script: |
                cd mariner
                arm64file=$(ls azcopy*.arm64.rpm)
                amd64file=$(ls azcopy*.x86_64.rpm)
                marinerArmFileName="${arm64file/.arm64.rpm/-cm2.arm64.rpm}"
                marinerAmdFileName="${amd64file/.x86_64.rpm/-cm2.x86_64.rpm}"
                mv -v ./azcopy*.arm64.rpm "$marinerArmFileName"
                mv -v ./azcopy*.x86_64.rpm "$marinerAmdFileName"
                sudo ls -lRt
                mv azcopy*.rpm ..
                cd ..
                rm -r mariner/
              displayName: 'Rename Mariner binaries'
              workingDirectory: $(Build.ArtifactStagingDirectory)/azCopy-linux-signed/

            - script: |
                sudo ls -lRt $(Build.ArtifactStagingDirectory)
              displayName: 'List Artifacts'

            - script: |
                mv azCopy-linux-signed/*tar.gz .
                pmc --msal-cert-path $(pmcCertificate.secureFilePath) --config $(settings.secureFilePath) package upload azCopy-linux-signed
              displayName: 'Upload files'
              workingDirectory: $(Build.ArtifactStagingDirectory)

            - script: |
                wget https://raw.githubusercontent.com/Azure/azure-storage-azcopy/`echo $(Build.SourceBranch) | cut -d "/" -f 1,2 --complement`/packages.csv -O packages.csv
                cat ./packages.csv
              displayName: 'Fetch packages.csv'
              workingDirectory: $(Build.ArtifactStagingDirectory)/

            - script: |
                azcopyAmdDeb=`pmc --msal-cert-path $(pmcCertificate.secureFilePath) --config $(settings.secureFilePath) --id-only package upload azcopy*.x86_64.deb`
                echo "Azcopy AMD DEB ID: $azcopyAmdDeb"

                azcopyAmdRpmFile=$(ls azcopy-* | grep -vE 'cm2\.x86_64\.rpm|arm64\.deb|x86_64\.deb|arm64\.rpm')
                azcopyAmdRpm=$(pmc --msal-cert-path $(pmcCertificate.secureFilePath) --config $(settings.secureFilePath) --id-only package upload $azcopyAmdRpmFile)
                echo "Azcopy AMD RPM ID: $azcopyAmdRpm"
      
                azcopyArmDeb=`pmc --msal-cert-path $(pmcCertificate.secureFilePath) --config $(settings.secureFilePath) --id-only package upload azcopy*.arm64.deb`
                echo "Azcopy ARM DEB ID: $azcopyArmDeb"

                azcopyArmRpmFile=$(ls azcopy* | grep -vE 'cm2\.arm64\.rpm|arm64\.deb|x86_64\.deb|x86_64\.rpm')
                azcopyArmRpm=$(pmc --msal-cert-path $(pmcCertificate.secureFilePath) --config $(settings.secureFilePath) --id-only package upload $azcopyArmRpmFile)
                echo "Azcopy ARM RPM $azcopyArmRpmFile"
                echo "Azcopy ARM RPM ID: $azcopyArmRpm"

                # Find the Mariner RPM file and upload
                marinerAmdRpmFile=$(ls azcopy-* | grep 'cm2\.x86_64\.rpm')
                marinerAmdRpm=$(pmc --msal-cert-path $(pmcCertificate.secureFilePath) --config $(settings.secureFilePath) --id-only package upload $marinerAmdRpmFile)
                echo "Azcopy mariner AMD RPM $marinerAmdRpmFile"
                echo "Azcopy mariner AMD RPM ID: $marinerAmdRpm"

                marinerAarchRpmFile=$(ls azcopy-* | grep 'cm2\.arm64\.rpm')
                marinerAarchRpm=$(pmc --msal-cert-path $(pmcCertificate.secureFilePath) --config $(settings.secureFilePath) --id-only package upload $marinerAarchRpmFile)
                echo "Azcopy mariner ARM RPM: $marinerAarchRpmFile"
                echo "Azcopy mariner ARM RPM ID: $marinerAarchRpm"
                
                is_preview="false"
                echo "##vso[task.setvariable variable=is_preview]$is_preview"
                if [[ $marinerAmdRpmFile == *"preview"* ]]; then
                  is_preview="true"
                  echo "##vso[task.setvariable variable=is_preview]$is_preview"
                fi

                while IFS=, read -r distro archetype repoName releaseName; do

                  # If the package is preview, publish to mariner preview package
                  if [[ $distro == *"Mariner-"* ]]; then
                    if [ $is_preview = "true" ]; then
                      repoName=$(echo $repoName | sed 's/prod/preview/')
                    fi
                  fi

                  echo "Uploading packages for $distro"
                  echo "Repo Name: $repoName"
                  pmc --msal-cert-path $(pmcCertificate.secureFilePath) --config $(settings.secureFilePath) repo package update --add-packages ${!archetype} $repoName $releaseName
                done < <(tail -n +3 ../packages.csv)
              displayName: 'Add uploaded packages to repository'
              workingDirectory: $(Build.ArtifactStagingDirectory)/azCopy-linux-signed/

            - script: |
                  while IFS=, read -r distro archetype repoName releaseName; do
                    if [[ $archetype == *"Arm"* ]]; then
                      echo "Skipping for ARM type on $distro"
                    else
                      if [[ $distro == *"Mariner-"* ]]; then
                        if [ "$(is_preview)" = "true" ]; then
                          repoName=$(echo $repoName | sed 's/prod/preview/')
                        fi
                      fi
                      echo "Repo Name: $repoName"
                      pmc --msal-cert-path $(pmcCertificate.secureFilePath) --config $(settings.secureFilePath) repo publish $repoName
                    fi
                  done < <(tail -n +3 ../packages.csv) 
              displayName: 'Publish the repository'
              workingDirectory: $(Build.ArtifactStagingDirectory)/azCopy-linux-signed/
            
  - ${{ if eq(parameters.update_version, true) }}:
    - stage: UpdateLatestVersion
      dependsOn: ReleaseToContainer
      condition: succeeded('ReleaseToContainer')
      jobs:
        - job: UpdateVersion       
          pool:
            vmImage: 'ubuntu-20.04'
          variables:
            - group: AZCOPY_TESTS_VAR
            - name: root_dir
              value: '$(System.DefaultWorkingDirectory)'
          
          steps:
            - checkout: none

            - script: |
                sudo apt-get install python3 -y
                python3 --version
              displayName: 'Installing Python'

            - task: DownloadBuildArtifacts@0
              displayName: 'Download Build Artifacts'
              inputs:
                artifactName: 'azCopy-linux-signed'
                downloadPath: $(Build.ArtifactStagingDirectory)
            
            # install azcopy
            - script: |
                rm -rf /usr/local/bin/azcopy
                rm -rf /usr/bin/azcopy
                cd $(Build.ArtifactStagingDirectory)/azCopy-linux-signed
                ls azcopy*.arm64.deb
                sudo dpkg --info azcopy-*arm64.deb
                sudo dpkg -i azcopy-*arm64.deb
                azcopy --version
              displayName: 'Installing azcopy'
            
            - script: |
                wget https://raw.githubusercontent.com/Azure/azure-storage-azcopy/`echo $(Build.SourceBranch) | cut -d "/" -f 1,2 --complement`/setup/releaseVersionUpdate.py
                ls -l
              displayName: 'Getting Python script'
              workingDirectory: $(root_dir)

            - script: |
                pip install azure-storage-blob
                python3 releaseVersionUpdate.py "$(VERSION_CNT_SAS_URL)" "`azcopy --version`"
              displayName: 'Updating version number'
              workingDirectory: $(root_dir)<|MERGE_RESOLUTION|>--- conflicted
+++ resolved
@@ -1694,9 +1694,6 @@
               azcopy --version
               azcopy --help
             displayName: 'Check Version and Help'
-<<<<<<< HEAD
-
-=======
       
       - job: Set_11
         timeoutInMinutes: 120
@@ -1807,7 +1804,6 @@
      
     # TestArtifacts ends here
       
->>>>>>> 30600bc8
   - stage: ReleaseToContainer
     dependsOn: TestArtifacts
     condition: succeeded('TestArtifacts')
@@ -1928,8 +1924,8 @@
 
   - ${{ if eq(parameters.publish_docker_image, true) }}:
     - stage: BuildAndPublishDockerImage
-      # dependsOn: TestArtifacts
-      # condition: succeeded('TestArtifacts')
+      dependsOn: TestArtifacts
+      condition: succeeded('TestArtifacts')
       jobs:
         - job: Set_1_Ubuntu_Mariner_AMD64
           strategy:
@@ -2005,7 +2001,6 @@
               displayName: 'Checkout branch'
               workingDirectory: $(work_dir)
 
-          # Custom script to install Go-lang
             - task: ShellScript@2
               inputs:
                 scriptPath: "$(work_dir)/go_installer.sh"
@@ -2015,6 +2010,7 @@
             - script: |
                 sudo apt update
                 sudo apt --fix-broken install
+              displayName: "Install dependencies"
 
             - script: |
                 chmod 777 *.sh
