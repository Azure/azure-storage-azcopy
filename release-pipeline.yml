--- conflicted
+++ resolved
@@ -1820,11 +1820,8 @@
             value: 'azcopyvnextrelease'
           - name: Publish_To_Container
             value: ${{ parameters.publish_to_container }}
-<<<<<<< HEAD
-=======
           - name: Publish_To_M1_Container
             value: ${{ parameters.publish_to_m1_container }}
->>>>>>> 30600bc8
           - name: work_dir
             value: '$(Build.SourcesDirectory)'
 
