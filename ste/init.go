// Copyright © 2017 Microsoft <wastore@microsoft.com>
//
// Permission is hereby granted, free of charge, to any person obtaining a copy
// of this software and associated documentation files (the "Software"), to deal
// in the Software without restriction, including without limitation the rights
// to use, copy, modify, merge, publish, distribute, sublicense, and/or sell
// copies of the Software, and to permit persons to whom the Software is
// furnished to do so, subject to the following conditions:
//
// The above copyright notice and this permission notice shall be included in
// all copies or substantial portions of the Software.
//
// THE SOFTWARE IS PROVIDED "AS IS", WITHOUT WARRANTY OF ANY KIND, EXPRESS OR
// IMPLIED, INCLUDING BUT NOT LIMITED TO THE WARRANTIES OF MERCHANTABILITY,
// FITNESS FOR A PARTICULAR PURPOSE AND NONINFRINGEMENT. IN NO EVENT SHALL THE
// AUTHORS OR COPYRIGHT HOLDERS BE LIABLE FOR ANY CLAIM, DAMAGES OR OTHER
// LIABILITY, WHETHER IN AN ACTION OF CONTRACT, TORT OR OTHERWISE, ARISING FROM,
// OUT OF OR IN CONNECTION WITH THE SOFTWARE OR THE USE OR OTHER DEALINGS IN
// THE SOFTWARE.

package ste

import (
	"context"
	"encoding/json"
	"fmt"
	"io/ioutil"
	"math"
	"net/http"
	"time"

	"github.com/Azure/azure-pipeline-go/pipeline"

	"github.com/Azure/azure-storage-azcopy/common"
)

var steCtx = context.Background()

const EMPTY_SAS_STRING = ""

// round api rounds up the float number after the decimal point.
func round(num float64) int {
	return int(num + math.Copysign(0.5, num))
}

// ToFixed api returns the float number precised upto given decimal places.
func ToFixed(num float64, precision int) float64 {
	output := math.Pow(10, float64(precision))
	return float64(round(num*output)) / output
}

// MainSTE initializes the Storage Transfer Engine
func MainSTE(concurrency ConcurrencySettings, targetRateInMegaBitsPerSec float64, azcopyJobPlanFolder, azcopyLogPathFolder string, providePerfAdvice bool) error {
	// Initialize the JobsAdmin, resurrect Job plan files
	initJobsAdmin(steCtx, concurrency, targetRateInMegaBitsPerSec, azcopyJobPlanFolder, azcopyLogPathFolder, providePerfAdvice)
	// No need to read the existing JobPartPlan files since Azcopy is running in process
	//JobsAdmin.ResurrectJobParts()
	// TODO: We may want to list listen first and terminate if there is already an instance listening

	deserialize := func(request *http.Request, v interface{}) {
		// TODO: Check the HTTP verb here?
		// reading the entire request body and closing the request body
		body, err := ioutil.ReadAll(request.Body)
		request.Body.Close()
		if err != nil {
			JobsAdmin.Panic(fmt.Errorf("error deserializing HTTP request"))
		}
		json.Unmarshal(body, v)
	}
	serialize := func(v interface{}, response http.ResponseWriter) {
		payload, err := json.Marshal(response)
		if err != nil {
			JobsAdmin.Panic(fmt.Errorf("error serializing HTTP response"))
		}
		// sending successful response back to front end
		response.WriteHeader(http.StatusAccepted)
		response.Write(payload)
	}
	http.HandleFunc(common.ERpcCmd.CopyJobPartOrder().Pattern(),
		func(writer http.ResponseWriter, request *http.Request) {
			var payload common.CopyJobPartOrderRequest
			deserialize(request, &payload)
			serialize(ExecuteNewCopyJobPartOrder(payload), writer)
		})
	http.HandleFunc(common.ERpcCmd.ListJobs().Pattern(),
		func(writer http.ResponseWriter, request *http.Request) {
			//var payload common.ListRequest
			//deserialize(request, &payload)
			serialize(ListJobs( /*payload*/ ), writer)
		})
	http.HandleFunc(common.ERpcCmd.ListJobSummary().Pattern(),
		func(writer http.ResponseWriter, request *http.Request) {
			var payload common.JobID
			deserialize(request, &payload)
			serialize(GetJobSummary(payload), writer)
		})
	http.HandleFunc(common.ERpcCmd.ListJobTransfers().Pattern(),
		func(writer http.ResponseWriter, request *http.Request) {
			var payload common.ListJobTransfersRequest
			deserialize(request, &payload)
			serialize(ListJobTransfers(payload), writer) // TODO: make struct
		})
	http.HandleFunc(common.ERpcCmd.CancelJob().Pattern(),
		func(writer http.ResponseWriter, request *http.Request) {
			var payload common.JobID
			deserialize(request, &payload)
			serialize(CancelPauseJobOrder(payload, common.EJobStatus.Cancelling()), writer)
		})
	http.HandleFunc(common.ERpcCmd.PauseJob().Pattern(),
		func(writer http.ResponseWriter, request *http.Request) {
			var payload common.JobID
			deserialize(request, &payload)
			serialize(CancelPauseJobOrder(payload, common.EJobStatus.Paused()), writer)
		})
	http.HandleFunc(common.ERpcCmd.ResumeJob().Pattern(),
		func(writer http.ResponseWriter, request *http.Request) {
			var payload common.ResumeJobRequest
			deserialize(request, &payload)
			serialize(ResumeJobOrder(payload), writer)
		})

	http.HandleFunc(common.ERpcCmd.GetJobFromTo().Pattern(),
		func(writer http.ResponseWriter, request *http.Request) {
			var payload common.GetJobFromToRequest
			deserialize(request, &payload)
			serialize(GetJobFromTo(payload), writer)
		})

	// Listen for front-end requests
	//if err := http.ListenAndServe("localhost:1337", nil); err != nil {
	//	fmt.Print("Server already initialized")
	//	return err
	//}
	return nil // TODO: don't return (like normal main)
}

///////////////////////////////////////////////////////////////////////////////

// ExecuteNewCopyJobPartOrder api executes a new job part order
func ExecuteNewCopyJobPartOrder(order common.CopyJobPartOrderRequest) common.CopyJobPartOrderResponse {
	// Get the file name for this Job Part's Plan
	jppfn := JobsAdmin.NewJobPartPlanFileName(order.JobID, order.PartNum)
	jppfn.Create(order)                                                                   // Convert the order to a plan file
	jpm := JobsAdmin.JobMgrEnsureExists(order.JobID, order.LogLevel, order.CommandString) // Get a this job part's job manager (create it if it doesn't exist)

	if len(order.Transfers) == 0 && order.IsFinalPart {
		jpm.Log(pipeline.LogError, "ERROR: No transfers were scheduled.")
		return common.CopyJobPartOrderResponse{JobStarted: false, ErrorMsg: common.ECopyJobPartOrderErrorType.NoTransfersScheduledErr()}
	}
	// Get credential info from RPC request order, and set in InMemoryTransitJobState.
	jpm.setInMemoryTransitJobState(
		InMemoryTransitJobState{
			credentialInfo: order.CredentialInfo,
		})
	// Supply no plan MMF because we don't have one, and AddJobPart will create one on its own.
<<<<<<< HEAD
	jpm.AddJobPart(order.PartNum, jppfn, nil, order.SourceRoot.SAS, order.DestinationRoot.SAS, true) // Add this part to the Job and schedule its transfers
=======
	jpm.AddJobPart(order.PartNum, jppfn, nil, order.SourceSAS, order.DestinationSAS, true) // Add this part to the Job and schedule its transfers
>>>>>>> cf4bb9eb
	return common.CopyJobPartOrderResponse{JobStarted: true}
}

// cancelpauseJobOrder api cancel/pause a job with given JobId
/* A Job cannot be cancelled/paused in following cases
	* If the Job has not been ordered completely it cannot be cancelled or paused
    * If all the transfers in the Job are either failed or completed, then Job cannot be cancelled or paused
    * If a job is already paused, it cannot be paused again
*/
func CancelPauseJobOrder(jobID common.JobID, desiredJobStatus common.JobStatus) common.CancelPauseResumeResponse {
	verb := common.IffString(desiredJobStatus == common.EJobStatus.Paused(), "pause", "cancel")
	jm, found := JobsAdmin.JobMgr(jobID) // Find Job being paused/canceled
	if !found {
		// If the Job is not found, search for Job Plan files in the existing plan file
		// and resurrect the job
		if !JobsAdmin.ResurrectJob(jobID, EMPTY_SAS_STRING, EMPTY_SAS_STRING) {
			return common.CancelPauseResumeResponse{
				CancelledPauseResumed: false,
				ErrorMsg:              fmt.Sprintf("no active job with JobId %s exists", jobID.String()),
			}
		}
		jm, _ = JobsAdmin.JobMgr(jobID)
	}

	// Search for the Part 0 of the Job, since the Part 0 status concludes the actual status of the Job
	jpm, found := jm.JobPartMgr(0)
	if !found {
		return common.CancelPauseResumeResponse{
			CancelledPauseResumed: false,
			ErrorMsg:              fmt.Sprintf("job with JobId %s has a missing 0th part", jobID.String()),
		}
	}

	jpp0 := jpm.Plan()
	var jr common.CancelPauseResumeResponse
	switch jpp0.JobStatus() { // Current status
	case common.EJobStatus.Completed(): // You can't change state of a completed job
		jr = common.CancelPauseResumeResponse{
			CancelledPauseResumed: false,
			ErrorMsg:              fmt.Sprintf("Can't %s JobID=%v because it has already completed", verb, jobID),
		}
	case common.EJobStatus.Cancelled():
		// If the status of Job is cancelled, it means that it has already been cancelled
		// No need to cancel further
		jr = common.CancelPauseResumeResponse{
			CancelledPauseResumed: false,
			ErrorMsg:              fmt.Sprintf("cannot cancel the job %s since it is already cancelled", jobID),
		}
	case common.EJobStatus.Cancelling():
		// If the status of Job is cancelling, it means that it has already been requested for cancellation
		// No need to cancel further
		jr = common.CancelPauseResumeResponse{
			CancelledPauseResumed: true,
			ErrorMsg:              fmt.Sprintf("cannot cancel the job %s since it has already been requested for cancellation", jobID),
		}
	case common.EJobStatus.InProgress():
		// If the Job status is in Progress and Job is not completely ordered
		// Job cannot be resumed later, hence graceful cancellation is not required
		// hence sending the response immediately. Response CancelPauseResumeResponse
		// returned has CancelledPauseResumed set to false, because that will let
		// Job immediately stop.
		fallthrough
	case common.EJobStatus.Paused(): // Logically, It's OK to pause an already-paused job
		jpp0.SetJobStatus(desiredJobStatus)
		msg := fmt.Sprintf("JobID=%v %s", jobID,
			common.IffString(desiredJobStatus == common.EJobStatus.Paused(), "paused", "canceled"))

		if jm.ShouldLog(pipeline.LogInfo) {
			jm.Log(pipeline.LogInfo, msg)
		}
		jm.Cancel() // Stop all inflight-chunks/transfer for this job (this includes all parts)
		jr = common.CancelPauseResumeResponse{
			CancelledPauseResumed: true,
			ErrorMsg:              msg,
		}
	}
	return jr
}

func ResumeJobOrder(req common.ResumeJobRequest) common.CancelPauseResumeResponse {
	// Strip '?' if present as first character of the source sas / destination sas
	if len(req.SourceSAS) > 0 && req.SourceSAS[0] == '?' {
		req.SourceSAS = req.SourceSAS[1:]
	}
	if len(req.DestinationSAS) > 0 && req.DestinationSAS[0] == '?' {
		req.DestinationSAS = req.DestinationSAS[1:]
	}
	// Always search the plan files in Azcopy folder,
	// and resurrect the Job with provided credentials, to ensure SAS and etc get updated.
	if !JobsAdmin.ResurrectJob(req.JobID, req.SourceSAS, req.DestinationSAS) {
		return common.CancelPauseResumeResponse{
			CancelledPauseResumed: false,
			ErrorMsg:              fmt.Sprintf("no job with JobId %v exists", req.JobID),
		}
	}
	// If the job manager was not found, then Job was resurrected
	// Get the Job manager again for given JobId
	jm, _ := JobsAdmin.JobMgr(req.JobID)

	// Check whether Job has been completely ordered or not
	completeJobOrdered := func(jm IJobMgr) bool {
		// completeJobOrdered determines whether final part for job with JobId has been ordered or not.
		completeJobOrdered := false
		for p := PartNumber(0); true; p++ {
			jpm, found := jm.JobPartMgr(p)
			if !found {
				break
			}
			completeJobOrdered = completeJobOrdered || jpm.Plan().IsFinalPart
		}
		return completeJobOrdered
	}
	// If the job has not been ordered completely, then job cannot be resumed
	if !completeJobOrdered(jm) {
		return common.CancelPauseResumeResponse{
			CancelledPauseResumed: false,
			ErrorMsg:              fmt.Sprintf("cannot resume job with JobId %s . It hasn't been ordered completely", req.JobID),
		}
	}

	var jr common.CancelPauseResumeResponse
	jpm, found := jm.JobPartMgr(0)
	if !found {
		return common.CancelPauseResumeResponse{
			CancelledPauseResumed: false,
			ErrorMsg:              fmt.Sprintf("JobID=%v, Part#=0 not found", req.JobID),
		}
	}
	// If the credential type is is Anonymous, to resume the Job destinationSAS / sourceSAS needs to be provided
	// Depending on the FromType, sourceSAS or destinationSAS is checked.
	if req.CredentialInfo.CredentialType == common.ECredentialType.Anonymous() {
		var errorMsg = ""
		switch jpm.Plan().FromTo {
		case common.EFromTo.LocalBlob(),
			common.EFromTo.LocalFile(),
			common.EFromTo.S3Blob():
			if len(req.DestinationSAS) == 0 {
				errorMsg = "The destination-sas switch must be provided to resume the job"
			}
		case common.EFromTo.BlobLocal(),
			common.EFromTo.FileLocal(),
			common.EFromTo.BlobTrash(),
			common.EFromTo.FileTrash():
			if len(req.SourceSAS) == 0 {
				errorMsg = "The source-sas switch must be provided to resume the job"
			}
		case common.EFromTo.BlobBlob(),
			common.EFromTo.FileBlob():
			if len(req.SourceSAS) == 0 ||
				len(req.DestinationSAS) == 0 {
				errorMsg = "Both the source-sas and destination-sas switches must be provided to resume the job"
			}
		}
		if len(errorMsg) != 0 {
			return common.CancelPauseResumeResponse{
				CancelledPauseResumed: false,
				ErrorMsg:              fmt.Sprintf("cannot resume job with JobId %s. %s", req.JobID, errorMsg),
			}
		}
	}

	// After creating the Job mgr, set the include / exclude list of transfer.
	jm.SetIncludeExclude(req.IncludeTransfer, req.ExcludeTransfer)
	jpp0 := jpm.Plan()
	switch jpp0.JobStatus() {
	// Cannot resume a Job which is in Cancelling state
	// Cancelling is an intermediary state. The reason we accept and process it here, rather than returning an error,
	// is in case a process was terminated while its job was in cancelling state.
	case common.EJobStatus.Cancelling():
		jpp0.SetJobStatus(common.EJobStatus.Cancelled())
		fallthrough

	// Resume all the failed / In Progress Transfers.
	case common.EJobStatus.InProgress(),
		common.EJobStatus.Completed(),
		common.EJobStatus.Cancelled(),
		common.EJobStatus.Paused():
		//go func() {
		// Navigate through transfers and schedule them independently
		// This is done to avoid FE to get blocked until all the transfers have been scheduled
		// Get credential info from RPC request, and set in InMemoryTransitJobState.
		jm.setInMemoryTransitJobState(
			InMemoryTransitJobState{
				credentialInfo: req.CredentialInfo,
			})

		jpp0.SetJobStatus(common.EJobStatus.InProgress())

		if jm.ShouldLog(pipeline.LogInfo) {
			jm.Log(pipeline.LogInfo, fmt.Sprintf("JobID=%v resumed", req.JobID))
		}

		// Iterate through all transfer of the Job Parts and reset the transfer status
		jm.(*jobMgr).jobPartMgrs.Iterate(true, func(partNum common.PartNumber, jpm IJobPartMgr) {
			jpp := jpm.Plan()
			// Iterate through this job part's transfers
			for t := uint32(0); t < jpp.NumTransfers; t++ {
				// transferHeader represents the memory map transfer header of transfer at index position for given job and part number
				jppt := jpp.Transfer(t)
				// If the transfer status is less than -1, it means the transfer failed because of some reason.
				// Transfer Status needs to reset.
				if jppt.TransferStatus() <= common.ETransferStatus.Failed() {
					jppt.SetTransferStatus(common.ETransferStatus.Started(), true)
					jppt.SetErrorCode(0, true)
				}
			}
		})

		jm.ResumeTransfers(steCtx) // Reschedule all job part's transfers
		//}()
		jr = common.CancelPauseResumeResponse{
			CancelledPauseResumed: true,
			ErrorMsg:              "",
		}
	}
	return jr
}

// GetJobSummary api returns the job progress summary of an active job
/*
* Return following Properties in Job Progress Summary
* CompleteJobOrdered - determines whether final part of job has been ordered or not
* TotalTransfers - total number of transfers available for the given job
* TotalNumberOfTransfersCompleted - total number of transfers in the job completed
* NumberOfTransfersCompletedAfterCheckpoint - number of transfers completed after the last checkpoint
* NumberOfTransferFailedAfterCheckpoint - number of transfers failed after last checkpoint timestamp
* PercentageProgress - job progress reported in terms of percentage
* FailedTransfers - list of transfer after last checkpoint timestamp that failed.
 */
func GetJobSummary(jobID common.JobID) common.ListJobSummaryResponse {
	// getJobPartMapFromJobPartInfoMap gives the map of partNo to JobPartPlanInfo Pointer for a given JobId
	jm, found := JobsAdmin.JobMgr(jobID)
	if !found {
		// Job with JobId does not exists
		// Search the plan files in Azcopy folder
		// and resurrect the Job
		if !JobsAdmin.ResurrectJob(jobID, EMPTY_SAS_STRING, EMPTY_SAS_STRING) {
			return common.ListJobSummaryResponse{
				ErrorMsg: fmt.Sprintf("no job with JobId %v exists", jobID),
			}
		}
		// If the job manager was not found, then Job was resurrected
		// Get the Job manager again for given JobId
		jm, _ = JobsAdmin.JobMgr(jobID)
	}

	js := common.ListJobSummaryResponse{
		Timestamp:          time.Now().UTC(),
		JobID:              jobID,
		ErrorMsg:           "",
		JobStatus:          common.EJobStatus.InProgress(), // Default
		CompleteJobOrdered: false,                          // default to false; returns true if ALL job parts have been ordered
		FailedTransfers:    []common.TransferDetail{},
	}

	// To avoid race condition: get overall status BEFORE we get counts of completed files)
	// (if we get it afterwards, we can get a cases where the counts haven't reached 100% done, but by the time we
	// get the status, the job IS finished - and so we report completion with a lower total file count than what the job really had).
	// Better to check overall status first, and see it as uncompleted on this call (and completed on the next call).
	part0, ok := jm.JobPartMgr(0)
	if !ok {
		panic(fmt.Errorf("error getting the 0th part of Job %s", jobID))
	}
	part0PlanStatus := part0.Plan().JobStatus()

	// Now iterate and count things up
	jm.(*jobMgr).jobPartMgrs.Iterate(true, func(partNum common.PartNumber, jpm IJobPartMgr) {
		jpp := jpm.Plan()
		js.CompleteJobOrdered = js.CompleteJobOrdered || jpp.IsFinalPart
		js.TotalTransfers += jpp.NumTransfers

		// Iterate through this job part's transfers
		for t := uint32(0); t < jpp.NumTransfers; t++ {
			// transferHeader represents the memory map transfer header of transfer at index position for given job and part number
			jppt := jpp.Transfer(t)
			js.TotalBytesEnumerated += uint64(jppt.SourceSize)

			if jppt.EntityType == common.EEntityType.File() {
				js.FileTransfers++
			} else {
				js.FolderPropertyTransfers++
			}

			// check for all completed transfer to calculate the progress percentage at the end
			switch jppt.TransferStatus() {
			case common.ETransferStatus.NotStarted(),
				common.ETransferStatus.Started():
				js.TotalBytesExpected += uint64(jppt.SourceSize)
			case common.ETransferStatus.Success():
				js.TransfersCompleted++
				js.TotalBytesTransferred += uint64(jppt.SourceSize)
				js.TotalBytesExpected += uint64(jppt.SourceSize)
			case common.ETransferStatus.Failed(),
				common.ETransferStatus.BlobTierFailure():
				js.TransfersFailed++
				// getting the source and destination for failed transfer at position - index
				src, dst, isFolder := jpp.TransferSrcDstStrings(t)
				// appending to list of failed transfer
				js.FailedTransfers = append(js.FailedTransfers,
					common.TransferDetail{
						Src:                src,
						Dst:                dst,
						IsFolderProperties: isFolder,
						TransferStatus:     common.ETransferStatus.Failed(),
						ErrorCode:          jppt.ErrorCode()}) // TODO: Optimize
			case common.ETransferStatus.SkippedEntityAlreadyExists(),
				common.ETransferStatus.SkippedBlobHasSnapshots():
				js.TransfersSkipped++
				// getting the source and destination for skipped transfer at position - index
				src, dst, isFolder := jpp.TransferSrcDstStrings(t)
				js.SkippedTransfers = append(js.SkippedTransfers,
					common.TransferDetail{
						Src:                src,
						Dst:                dst,
						IsFolderProperties: isFolder,
						TransferStatus:     jppt.TransferStatus(),
					})
			}
		}
	})

	// Add on byte count from files in flight, to get a more accurate running total
	js.TotalBytesTransferred += JobsAdmin.SuccessfulBytesInActiveFiles()
	if js.TotalBytesExpected == 0 {
		// if no bytes expected, and we should avoid dividing by 0 (which results in NaN)
		js.PercentComplete = 100
	} else {
		js.PercentComplete = 100 * float32(js.TotalBytesTransferred) / float32(js.TotalBytesExpected)
	}

	// This is added to let FE to continue fetching the Job Progress Summary
	// in case of resume. In case of resume, the Job is already completely
	// ordered so the progress summary should be fetched until all job parts
	// are iterated and have been scheduled
	js.CompleteJobOrdered = js.CompleteJobOrdered || jm.AllTransfersScheduled()

	js.BytesOverWire = uint64(JobsAdmin.BytesOverWire())

	// Get the number of active go routines performing the transfer or executing the chunk Func
	// TODO: added for debugging purpose. remove later (is covered by GetPerfInfo now anyway)
	js.ActiveConnections = jm.ActiveConnections()

	js.PerfStrings, js.PerfConstraint = jm.GetPerfInfo()

	pipeStats := jm.PipelineNetworkStats()
	if pipeStats != nil {
		js.AverageIOPS = pipeStats.OperationsPerSecond()
		js.AverageE2EMilliseconds = pipeStats.AverageE2EMilliseconds()
		js.NetworkErrorPercentage = pipeStats.NetworkErrorPercentage()
		js.ServerBusyPercentage = pipeStats.TotalServerBusyPercentage()
	}

	// If the status is cancelled, then no need to check for completerJobOrdered
	// since user must have provided the consent to cancel an incompleteJob if that
	// is the case.
	if part0PlanStatus == common.EJobStatus.Cancelled() {
		js.JobStatus = part0PlanStatus
		js.PerformanceAdvice = jm.TryGetPerformanceAdvice(js.TotalBytesExpected, js.TotalTransfers-js.TransfersSkipped, part0.Plan().FromTo)
		return js
	}
	// Job is completed if Job order is complete AND ALL transfers are completed/failed
	// FIX: active or inactive state, then job order is said to be completed if final part of job has been ordered.
	if (js.CompleteJobOrdered) && (part0PlanStatus == common.EJobStatus.Completed()) {
		js.JobStatus = part0PlanStatus
	}

	if js.JobStatus == common.EJobStatus.Completed() {
		js.JobStatus = js.JobStatus.EnhanceJobStatusInfo(js.TransfersSkipped > 0, js.TransfersFailed > 0,
			js.TransfersCompleted > 0)

		js.PerformanceAdvice = jm.TryGetPerformanceAdvice(js.TotalBytesExpected, js.TotalTransfers-js.TransfersSkipped, part0.Plan().FromTo)

	}

	return js
}

// ListJobTransfers api returns the list of transfer with specific status for given jobId in http response
func ListJobTransfers(r common.ListJobTransfersRequest) common.ListJobTransfersResponse {
	// getJobPartInfoReferenceFromMap gives the JobPartPlanInfo Pointer for given JobId and partNumber
	jm, found := JobsAdmin.JobMgr(r.JobID)
	if !found {
		// Job with JobId does not exists
		// Search the plan files in Azcopy folder
		// and resurrect the Job
		if !JobsAdmin.ResurrectJob(r.JobID, EMPTY_SAS_STRING, EMPTY_SAS_STRING) {
			return common.ListJobTransfersResponse{
				ErrorMsg: fmt.Sprintf("no job with JobId %v exists", r.JobID),
			}
		}
		// If the job manager was not found, then Job was resurrected
		// Get the Job manager again for given JobId
		jm, _ = JobsAdmin.JobMgr(r.JobID)
	}

	ljt := common.ListJobTransfersResponse{
		JobID:   r.JobID,
		Details: []common.TransferDetail{},
	}
	for partNum := PartNumber(0); true; partNum++ {
		jpm, found := jm.JobPartMgr(partNum)
		if !found {
			break
		}
		// jPartPlan represents the memory map JobPartPlanHeader for given jobid and part number
		jpp := jpm.Plan()
		//numTransfer := jPartPlan.NumTransfers
		// transferStatusList represents the list containing number of transfer for given jobID and part number
		for t := uint32(0); t < jpp.NumTransfers; t++ {
			// getting transfer header of transfer at index index for given jobId and part number
			transferEntry := jpp.Transfer(t)
			// If the expected status is not to list all transfer and
			// if the transfer status is not equal to the given status
			// skip the transfer.
			// If the given status is failed and the current transfer status is <= -1,
			// it means transfer failed and could have failed because of some other reason.
			// In this case we don't skip the transfer.
			// For Example: In case with-status is Failed, transfers with status "BlobAlreadyExistsFailure"
			// will also be included.
			if r.OfStatus != common.ETransferStatus.All() &&
				((transferEntry.TransferStatus() != r.OfStatus) &&
					!(r.OfStatus == common.ETransferStatus.Failed() && transferEntry.TransferStatus() <= common.ETransferStatus.Failed())) {
				continue
			}
			// getting source and destination of a transfer at index index for given jobId and part number.
			src, dst, isFolder := jpp.TransferSrcDstStrings(t)
			ljt.Details = append(ljt.Details,
				common.TransferDetail{Src: src, Dst: dst, IsFolderProperties: isFolder, TransferStatus: transferEntry.TransferStatus(), ErrorCode: transferEntry.ErrorCode()})
		}
	}
	return ljt
}

// ListJobs returns the jobId of all the jobs existing in the current instance of azcopy
func ListJobs() common.ListJobsResponse {
	// Resurrect all the Jobs from the existing JobPart Plan files
	JobsAdmin.ResurrectJobParts()
	// building the ListJobsResponse for sending response back to front-end
	jobIds := JobsAdmin.JobIDs()
	if len(jobIds) == 0 {
		return common.ListJobsResponse{ErrorMessage: "no jobs exists in Azcopy history"}
	}
	listJobResponse := common.ListJobsResponse{JobIDDetails: []common.JobIDDetails{}}
	for _, jobId := range jobIds {
		jm, found := JobsAdmin.JobMgr(jobId)
		if !found {
			continue
		}
		jpm, found := jm.JobPartMgr(0)
		if !found {
			continue
		}
		listJobResponse.JobIDDetails = append(listJobResponse.JobIDDetails,
			common.JobIDDetails{JobId: jobId, CommandString: jpm.Plan().CommandString(),
				StartTime: jpm.Plan().StartTime, JobStatus: jpm.Plan().JobStatus()})

		// Close the job part managers and the log.
		jm.(*jobMgr).jobPartMgrs.Iterate(false, func(k common.PartNumber, v IJobPartMgr) {
			v.Close()
		})
		jm.CloseLog()
	}
	return listJobResponse
}

// GetJobFromTo api returns the job FromTo info.
func GetJobFromTo(r common.GetJobFromToRequest) common.GetJobFromToResponse {
	jm, found := JobsAdmin.JobMgr(r.JobID)
	if !found {
		// Job with JobId does not exists.
		// Search the plan files in Azcopy folder and resurrect the Job.
		if !JobsAdmin.ResurrectJob(r.JobID, EMPTY_SAS_STRING, EMPTY_SAS_STRING) {
			return common.GetJobFromToResponse{
				ErrorMsg: fmt.Sprintf("no job with JobID %v exists", r.JobID),
			}
		}
		jm, _ = JobsAdmin.JobMgr(r.JobID)
	}

	// Get zero'th part of the job part plan.
	jp0, ok := jm.JobPartMgr(0)
	if !ok {
		return common.GetJobFromToResponse{
			ErrorMsg: fmt.Sprintf("error getting the job's FromTo with JobID %v", r.JobID),
		}
	}

	// Use first transfer's source/destination as represent.
	source, destination, _ := jp0.Plan().TransferSrcDstStrings(0)
	if source == "" && destination == "" {
		return common.GetJobFromToResponse{
			ErrorMsg: fmt.Sprintf("error getting the source/destination with JobID %v", r.JobID),
		}
	}

	return common.GetJobFromToResponse{
		ErrorMsg:    "",
		FromTo:      jp0.Plan().FromTo,
		Source:      source,
		Destination: destination,
	}
}<|MERGE_RESOLUTION|>--- conflicted
+++ resolved
@@ -153,11 +153,7 @@
 			credentialInfo: order.CredentialInfo,
 		})
 	// Supply no plan MMF because we don't have one, and AddJobPart will create one on its own.
-<<<<<<< HEAD
 	jpm.AddJobPart(order.PartNum, jppfn, nil, order.SourceRoot.SAS, order.DestinationRoot.SAS, true) // Add this part to the Job and schedule its transfers
-=======
-	jpm.AddJobPart(order.PartNum, jppfn, nil, order.SourceSAS, order.DestinationSAS, true) // Add this part to the Job and schedule its transfers
->>>>>>> cf4bb9eb
 	return common.CopyJobPartOrderResponse{JobStarted: true}
 }
 
