package ste

import (
	"context"
	"errors"
	"fmt"
	"net/http"
	"strings"
	"sync/atomic"
	"time"

	"github.com/Azure/azure-sdk-for-go/sdk/storage/azfile/fileerror"

	"github.com/Azure/azure-sdk-for-go/sdk/azcore"
	"github.com/Azure/azure-sdk-for-go/sdk/storage/azblob/blob"

	"net/url"

	"github.com/Azure/azure-storage-azcopy/v10/common"
	"github.com/minio/minio-go/pkg/credentials"
)

type IJobPartTransferMgr interface {
	FromTo() common.FromTo
	Info() *TransferInfo
	ResourceDstData(dataFileToXfer []byte) (headers common.ResourceHTTPHeaders, metadata common.Metadata, blobTags common.BlobTags, cpkOptions common.CpkOptions)
	LastModifiedTime() time.Time
	PreserveLastModifiedTime() (time.Time, bool)
	ShouldPutMd5() bool
	DeleteDestinationFileIfNecessary() bool
	MD5ValidationOption() common.HashValidationOption
	BlobTypeOverride() common.BlobType
	BlobTiers() (blockBlobTier common.BlockBlobTier, pageBlobTier common.PageBlobTier)
	JobHasLowFileCount() bool
	// ScheduleChunk(chunkFunc chunkFunc)
	Context() context.Context
	SlicePool() common.ByteSlicePooler
	CacheLimiter() common.CacheLimiter
	WaitUntilLockDestination(ctx context.Context) error
	EnsureDestinationUnlocked()
	HoldsDestinationLock() bool
	StartJobXfer()
	GetOverwriteOption() common.OverwriteOption
	GetForceIfReadOnly() bool
	ShouldDecompress() bool
	GetSourceCompressionType() (common.CompressionType, error)
	ReportChunkDone(id common.ChunkID) (lastChunk bool, chunksDone uint32)
	TransferStatusIgnoringCancellation() common.TransferStatus
	SetStatus(status common.TransferStatus)
	SetErrorCode(errorCode int32)
	SetNumberOfChunks(numChunks uint32)
	SetActionAfterLastChunk(f func())
	ReportTransferDone() uint32
	RescheduleTransfer()
	ScheduleChunks(chunkFunc chunkFunc)
	SetDestinationIsModified()
	Cancel()
	WasCanceled() bool
	IsLive() bool
	IsDeadBeforeStart() bool
	IsDeadInflight() bool
	// TODO: added for debugging purpose. remove later
	OccupyAConnection()
	// TODO: added for debugging purpose. remove later
	ReleaseAConnection()

	SrcServiceClient() *common.ServiceClient
	DstServiceClient() *common.ServiceClient
	GetS2SSourceTokenCredential(ctx context.Context) (token *string, err error)

	FailActiveUpload(where string, err error)
	FailActiveDownload(where string, err error)
	FailActiveUploadWithStatus(where string, err error, failureStatus common.TransferStatus)
	FailActiveDownloadWithStatus(where string, err error, failureStatus common.TransferStatus)
	FailActiveS2SCopy(where string, err error)
	FailActiveS2SCopyWithStatus(where string, err error, failureStatus common.TransferStatus)
	// TODO: Cleanup FailActiveUpload/FailActiveUploadWithStatus & FailActiveS2SCopy/FailActiveS2SCopyWithStatus
	FailActiveSend(where string, err error)
	FailActiveSendWithStatus(where string, err error, failureStatus common.TransferStatus)
	LogUploadError(source, destination, errorMsg string, status int)
	LogDownloadError(source, destination, errorMsg string, status int)
	LogS2SCopyError(source, destination, errorMsg string, status int)
	LogSendError(source, destination, errorMsg string, status int)
	LogError(resource, context string, err error)
	LogTransferInfo(level common.LogLevel, source, destination, msg string)
	LogTransferStart(source, destination, description string)
	LogChunkStatus(id common.ChunkID, reason common.WaitReason)
	ChunkStatusLogger() common.ChunkStatusLogger
	LogAtLevelForCurrentTransfer(level common.LogLevel, msg string)
	GetOverwritePrompter() *overwritePrompter
	GetFolderCreationTracker() FolderCreationTracker
	common.ILogger
	DeleteSnapshotsOption() common.DeleteSnapshotsOption
	PermanentDeleteOption() common.PermanentDeleteOption
	SecurityInfoPersistenceManager() *securityInfoPersistenceManager
	FolderDeletionManager() common.FolderDeletionManager
	GetDestinationRoot() string
	ShouldInferContentType() bool
	CpkInfo() *blob.CPKInfo
	CpkScopeInfo() *blob.CPKScopeInfo
	IsSourceEncrypted() bool
	PropertiesToTransfer() common.SetPropertiesFlags
	ResetSourceSize() // sets source size to 0 (made to be used by setProperties command to make number of bytes transferred = 0)
	SuccessfulBytesTransferred() int64
	TransferIndex() (partNum, transferIndex uint32)
	RestartedTransfer() bool
}

// TransferInfo is a per path object that needs to be transferred
type TransferInfo struct {
	JobID                   common.JobID
	BlockSize               int64
	PutBlobSize             int64
	Source                  string
	SourceSize              int64
	Destination             string
	EntityType              common.EntityType
	PreservePermissions     common.PreservePermissionsOption
	PreserveInfo            bool
	PreservePOSIXProperties bool
	BlobFSRecursiveDelete   bool

	// Paths of targets excluding the container/fileshare name.
	// ie. for https://acc1.blob.core.windows.net/c1/a/b/c/d.txt,
	// SourceFilePath (or destination) would be a/b/c/d.txt.
	// If they point to local resources, these strings would be empty.
	SrcContainer string
	DstContainer string
	SrcFilePath  string
	DstFilePath  string

	// Transfer info for S2S copy
	SrcProperties
	S2SGetPropertiesInBackend      bool
	S2SSourceChangeValidation      bool
	DestLengthValidation           bool
	S2SInvalidMetadataHandleOption common.InvalidMetadataHandleOption

	// Blob
	SrcBlobType    blob.BlobType   // used for both S2S and for downloads to local from blob
	S2SSrcBlobTier blob.AccessTier // AccessTierType (string) is used to accommodate service-side support matrix change.

	RehydratePriority blob.RehydratePriority

	VersionID  string
	SnapshotID string
<<<<<<< HEAD
	Provider   credentials.Provider //custom Provider
	IsNFSCopy  bool
=======
>>>>>>> 28c6d8b7
}

func (i *TransferInfo) IsFilePropertiesTransfer() bool {
	return i.EntityType == common.EEntityType.FileProperties()
}

func (i *TransferInfo) IsFolderPropertiesTransfer() bool {
	return i.EntityType == common.EEntityType.Folder()
}

// We don't preserve LMTs on folders.
// The main reason is that preserving folder LMTs at download time is very difficult, because it requires us to keep track of when the
// last file has been saved in each folder OR just do all the folders at the very end.
// This is because if we modify the contents of a folder after setting its LMT, then the LMT will change because Windows and Linux
// (and presumably MacOS) automatically update the folder LMT when the contents are changed.
// The possible solutions to this problem may become difficult on very large jobs (e.g. 10s or hundreds of millions of files,
// with millions of directories).
// The secondary reason is that folder LMT's don't actually tell the user anything particularly useful. Specifically,
// they do NOT tell you when the folder contents (recursively) were last updated: in Azure Files they are never updated
// when folder contents change; and in NTFS they are only updated when immediate children are changed (not grandchildren).
//
// param isDownload indicates whether the transfer is a download or an upload.
// returns true if the last write time should be transferred, false otherwise.
func (i *TransferInfo) ShouldTransferLastWriteTime(fromTo common.FromTo) bool {
	if fromTo.IsDownload() {
		return !i.IsFolderPropertiesTransfer()
	}
	return true
}

// entityTypeLogIndicator returns a string that can be used in logging to distinguish folder property transfers from "normal" transfers.
// It's purpose is to avoid any confusion from folks seeing a folder name in the log and thinking, "But I don't have a file with that name".
// It also makes it clear that the log record relates to the folder's properties, not its contained files.
func (i *TransferInfo) entityTypeLogIndicator() string {
	if i.IsFolderPropertiesTransfer() {
		return "(folder properties) "
	} else if i.IsFilePropertiesTransfer() {
		return "(file properties) "
	} else {
		return ""
	}
}

type SrcProperties struct {
	SrcHTTPHeaders common.ResourceHTTPHeaders // User for S2S copy, where per transfer's src properties need be set in destination.
	SrcMetadata    common.Metadata
	SrcBlobTags    common.BlobTags
}

// //////////////////////////////////////////////////////////////////////////////////////////////////////////////////////

type chunkFunc func(int)

// jobPartTransferMgr represents the runtime information for a Job Part's transfer
type jobPartTransferMgr struct {
	// how many bytes have been successfully transferred
	// (hard to infer from atomicChunksDone because that counts both successes and failures)
	atomicSuccessfulBytes int64

	// NumberOfChunksDone represents the number of chunks of a transfer
	// which are either completed or failed.
	// NumberOfChunksDone determines the final cancellation or completion of a transfer
	atomicChunksDone uint32

	// used defensively to protect against accidental double counting
	atomicCompletionIndicator uint32

	// used to show whether we have started doing things that may affect the destination
	atomicDestModifiedIndicator uint32

	// used to show whether THIS jptm holds the destination lock
	atomicDestLockHeldIndicator uint32

	jobPartMgr          IJobPartMgr // Refers to the "owning" Job Part
	jobPartPlanTransfer *JobPartPlanTransfer
	transferIndex       uint32

	// the context of this transfer; allows any failing chunk to cancel the whole transfer
	ctx context.Context

	// Call cancel to cancel the transfer
	cancel context.CancelFunc

	numChunks uint32

	transferInfo *TransferInfo

	actionAfterLastChunk func()

	/*
		@Parteek removed 3/23 morning, as jeff ad equivalent
		// transfer chunks are put into this channel and execution engine takes chunk out of this channel.
		chunkChannel chan<- ChunkMsg*/
}

func (jptm *jobPartTransferMgr) GetOverwritePrompter() *overwritePrompter {
	return jptm.jobPartMgr.getOverwritePrompter()
}

func (jptm *jobPartTransferMgr) GetFolderCreationTracker() FolderCreationTracker {
	return jptm.jobPartMgr.getFolderCreationTracker()
}

func (jptm *jobPartTransferMgr) FromTo() common.FromTo {
	return jptm.jobPartMgr.Plan().FromTo
}

func (jptm *jobPartTransferMgr) StartJobXfer() {
	jptm.jobPartMgr.StartJobXfer(jptm)
}

func (jptm *jobPartTransferMgr) GetOverwriteOption() common.OverwriteOption {
	return jptm.jobPartMgr.GetOverwriteOption()
}

func (jptm *jobPartTransferMgr) GetForceIfReadOnly() bool {
	return jptm.jobPartMgr.GetForceIfReadOnly()
}

func (jptm *jobPartTransferMgr) ShouldDecompress() bool {
	if jptm.jobPartMgr.AutoDecompress() {
		ct, _ := jptm.GetSourceCompressionType()
		return ct != common.ECompressionType.None()
	}
	return false
}

func (jptm *jobPartTransferMgr) GetSourceCompressionType() (common.CompressionType, error) {
	encoding := jptm.Info().SrcHTTPHeaders.ContentEncoding
	return common.GetCompressionType(encoding)
}

func (jptm *jobPartTransferMgr) Info() *TransferInfo {
	if jptm.transferInfo != nil {
		return jptm.transferInfo
	}

	plan := jptm.jobPartMgr.Plan()
	srcURI, dstURI, _ := plan.TransferSrcDstStrings(jptm.transferIndex)
	dstBlobData := plan.DstBlobData

	var err error
	var srcContainer, srcPath string
	if plan.FromTo.From().IsRemote() {
		srcContainer, srcPath, err = common.SplitContainerNameFromPath(srcURI)
		if err != nil {
			panic(err)
		}
	}

	var dstContainer, dstPath string
	if plan.FromTo.To().IsRemote() {
		dstContainer, dstPath, err = common.SplitContainerNameFromPath(dstURI)
		if err != nil {
			panic(err)
		}
	}

	srcHTTPHeaders, srcMetadata, srcBlobType, srcBlobTier, s2sGetPropertiesInBackend, DestLengthValidation, s2sSourceChangeValidation, s2sInvalidMetadataHandleOption, entityType, versionID, snapshotID, blobTags :=
		plan.TransferSrcPropertiesAndMetadata(jptm.transferIndex)
	srcSAS, dstSAS := jptm.jobPartMgr.SAS()
	// If the length of destination SAS is greater than 0
	// it means the destination is remote url and destination SAS
	// has been stripped from the destination before persisting it in
	// part plan file.
	// SAS needs to be appended before executing the transfer
	if len(dstSAS) > 0 {
		dUrl, e := url.Parse(dstURI)
		if e != nil {
			panic(e)
		}
		if len(dUrl.RawQuery) > 0 {
			dUrl.RawQuery += "&" + dstSAS
		} else {
			dUrl.RawQuery = dstSAS
		}
		dstURI = dUrl.String()
	}

	// If the length of source SAS is greater than 0
	// it means the source is a remote url and source SAS
	// has been stripped from the source before persisting it in
	// part plan file.
	// SAS needs to be appended before executing the transfer
	if len(srcSAS) > 0 {
		sUrl, e := url.Parse(srcURI)
		if e != nil {
			panic(e)
		}
		if len(sUrl.RawQuery) > 0 {
			sUrl.RawQuery += "&" + srcSAS
		} else {
			sUrl.RawQuery = srcSAS
		}
		srcURI = sUrl.String()
	}

	if versionID != "" {
		sURL, e := url.Parse(srcURI)
		if e != nil {
			panic(e)
		}
		if len(sURL.RawQuery) > 0 {
			sURL.RawQuery += "&versionId=" + versionID
		} else {
			sURL.RawQuery = "versionId=" + versionID
		}
		srcURI = sURL.String()
	}

	if snapshotID != "" {
		sURL, e := url.Parse(srcURI)
		if e != nil {
			panic(e)
		}
		if len(sURL.RawQuery) > 0 {
			sURL.RawQuery += "&snapshot=" + snapshotID
		} else {
			sURL.RawQuery = "snapshot=" + snapshotID
		}
		srcURI = sURL.String()
	}

	sourceSize := plan.Transfer(jptm.transferIndex).SourceSize
	var blockSize = dstBlobData.BlockSize
	// If the blockSize is 0, then User didn't provide any blockSize
	// We need to set the blockSize in such way that number of blocks per blob
	// does not exceeds 50000 (max number of block per blob)
	if blockSize == 0 {
		blockSize = common.DefaultBlockBlobBlockSize
		for ; sourceSize >= common.MaxNumberOfBlocksPerBlob*blockSize; blockSize = 2 * blockSize {
			if blockSize > common.BlockSizeThreshold {
				/*
				 * For a RAM usage of 0.5G/core, we would have 4G memory on typical 8 core device, meaning at a blockSize of 256M,
				 * we can have 4 blocks in core, waiting for a disk or n/w operation. Any higher block size would *sort of*
				 * serialize n/w and disk operations, and is better avoided.
				 */
				if sourceSize%common.MaxNumberOfBlocksPerBlob == 0 {
					blockSize = sourceSize / common.MaxNumberOfBlocksPerBlob
				} else {
					blockSize = sourceSize/common.MaxNumberOfBlocksPerBlob + 1
				}
				break
			}
		}
	}
	if blockSize > common.MaxBlockBlobBlockSize {
		jptm.Log(common.LogWarning, fmt.Sprintf("block-size %d is greater than maximum allowed size %d, setting it to maximum allowed size", blockSize, int64(common.MaxBlockBlobBlockSize)))
	}
	blockSize = common.Iff(blockSize > common.MaxBlockBlobBlockSize, common.MaxBlockBlobBlockSize, blockSize)

	// If the putBlobSize is 0, then the user didn't provide any putBlobSize, default to block size to default to no breaking changes (prior to this feature, we would use blockSize to determine the put blob size).
	putBlobSize := dstBlobData.PutBlobSize
	if putBlobSize == 0 {
		putBlobSize = blockSize
	}
	if putBlobSize > common.MaxPutBlobSize {
		jptm.Log(common.LogWarning, fmt.Sprintf("put-blob-size %d is greater than maximum allowed size %d, setting it to maximum allowed size", putBlobSize, int64(common.MaxPutBlobSize)))
	}
	putBlobSize = common.Iff(putBlobSize > common.MaxPutBlobSize, common.MaxPutBlobSize, putBlobSize)

	var srcBlobTags common.BlobTags
	if blobTags != nil {
		srcBlobTags = common.BlobTags{}
		for k, v := range blobTags {
			key, _ := url.QueryUnescape(k)
			value, _ := url.QueryUnescape(v)
			srcBlobTags[key] = value
		}
	}

	return &TransferInfo{
		JobID:                          plan.JobID,
		BlockSize:                      blockSize,
		PutBlobSize:                    putBlobSize,
		Source:                         srcURI,
		SourceSize:                     sourceSize,
		Destination:                    dstURI,
		SrcContainer:                   srcContainer,
		SrcFilePath:                    srcPath,
		DstContainer:                   dstContainer,
		DstFilePath:                    dstPath,
		EntityType:                     entityType,
		PreservePermissions:            plan.PreservePermissions,
		PreserveInfo:                   plan.PreserveInfo,
		PreservePOSIXProperties:        plan.PreservePOSIXProperties,
		S2SGetPropertiesInBackend:      s2sGetPropertiesInBackend,
		S2SSourceChangeValidation:      s2sSourceChangeValidation,
		S2SInvalidMetadataHandleOption: s2sInvalidMetadataHandleOption,
		BlobFSRecursiveDelete:          plan.BlobFSRecursiveDelete,
		DestLengthValidation:           DestLengthValidation,
		SrcProperties: SrcProperties{
			SrcHTTPHeaders: srcHTTPHeaders,
			SrcMetadata:    srcMetadata,
			SrcBlobTags:    srcBlobTags,
		},
		SrcBlobType:       srcBlobType,
		S2SSrcBlobTier:    srcBlobTier,
		RehydratePriority: plan.RehydratePriority.ToRehydratePriorityType(),
		VersionID:         versionID,
		SnapshotID:        snapshotID,
	}
}

func (jptm *jobPartTransferMgr) Context() context.Context {
	return jptm.ctx
}

func (jptm *jobPartTransferMgr) SlicePool() common.ByteSlicePooler {
	return jptm.jobPartMgr.SlicePool()
}

func (jptm *jobPartTransferMgr) CacheLimiter() common.CacheLimiter {
	return jptm.jobPartMgr.CacheLimiter()
}

func (jptm *jobPartTransferMgr) FileCountLimiter() common.CacheLimiter {
	return jptm.jobPartMgr.FileCountLimiter()
}

// WaitUntilLockDestination does two things. It respects any limit that may be in place on the number of
// active destination files (by blocking until we are under the max count), and it
// registers the destination as "locked" in our internal map. The reason we
// lock internally in map like this is:
// (a) it is desirable to have some kind of locking because there are  edge cases where
// we may map two source files to one destination. This can happen in two situations: 1. when we move data from a
// case sensitive file system to a case insensitive one (and two source files map to the same destination).
// And 2. in the occasions where we mutate the destination name (since when doing such mutation we can't and don't check
// whether we are also transferring another file with a name that is already equal to the result of that mutation).
// We have chosen to lock only for the duration of the writing
// to the destination because we don't wait to maintain a huge dictionary of all files in the job and
// this much locking is enough to prevent data from both sources getting MIXED TOGETHER in the one file. It's not enough
// to prevent one source file completely overwriting the other at the destination... but that's a much more tolerable
// form of "corruption" than actually ending up with data from two sources in one file - which is what we can get if
// we don't have this lock. AND
// (b) Linux file locking is not consistently implemented, so it seems cleaner not to rely on OS file locking to accomplish (a)
// (and we need (a) on Linux for case (ii) below).
//
// As at Oct 2019, cases where we mutate destination names are
// (i)  when destination is Windows or Azure Files, and source contains characters unsupported at the destination
// (ii) when downloading with --decompress and there are two files that differ only in an extension that will will strip
// e.g. foo.txt and foo.txt.gz (if we decompress the latter, we'll strip the extension and the names will collide)
// (iii) For completeness, there's also bucket->container name resolution when copying from S3, but that is not expected to ever
// create collisions, since it already takes steps to prevent them.
func (jptm *jobPartTransferMgr) WaitUntilLockDestination(ctx context.Context) error {
	if strings.EqualFold(jptm.Info().Destination, common.Dev_Null) {
		return nil // nothing to lock
	}

	if jptm.useFileCountLimiter() {
		err := jptm.jobPartMgr.FileCountLimiter().WaitUntilAdd(ctx, 1, func() bool { return true })
		if err != nil {
			return err
		}
	}

	err := jptm.jobPartMgr.ExclusiveDestinationMap().Add(jptm.Info().Destination)
	if err == nil {
		atomic.StoreUint32(&jptm.atomicDestLockHeldIndicator, 1) // THIS jptm owns the dest lock (not some other jptm processing an file with the same name, and thereby preventing us from doing so)
	} else {
		if jptm.useFileCountLimiter() {
			jptm.jobPartMgr.FileCountLimiter().Remove(1) // since we are about to say that acquiring the "lock" failed
		}
	}

	return err
}

func (jptm *jobPartTransferMgr) EnsureDestinationUnlocked() {
	didHaveLock := atomic.CompareAndSwapUint32(&jptm.atomicDestLockHeldIndicator, 1, 0) // set to 0, but only if it is currently 1. Return true if changed
	// only unlock if THIS jptm actually had the lock. (So that we don't make unwanted removals from fileCountLimiter)
	if didHaveLock {
		jptm.jobPartMgr.ExclusiveDestinationMap().Remove(jptm.Info().Destination)
		if jptm.useFileCountLimiter() {
			jptm.jobPartMgr.FileCountLimiter().Remove(1)
		}
	}
}

func (jptm *jobPartTransferMgr) HoldsDestinationLock() bool {
	return atomic.LoadUint32(&jptm.atomicDestLockHeldIndicator) == 1
}

func (jptm *jobPartTransferMgr) useFileCountLimiter() bool {
	ft := jptm.FromTo()    // TODO: consider changing isDownload (and co) to have struct receiver instead of pointer receiver, so don't need variable like this
	return ft.IsDownload() // count-based limits are only applied for download a present
}

func (jptm *jobPartTransferMgr) RescheduleTransfer() {
	jptm.jobPartMgr.RescheduleTransfer(jptm)
}

func (jptm *jobPartTransferMgr) ScheduleChunks(chunkFunc chunkFunc) {
	jptm.jobPartMgr.ScheduleChunks(chunkFunc)
}

func (jptm *jobPartTransferMgr) ResourceDstData(dataFileToXfer []byte) (headers common.ResourceHTTPHeaders, metadata common.Metadata, blobTags common.BlobTags, cpkOptions common.CpkOptions) {
	return jptm.jobPartMgr.(*jobPartMgr).resourceDstData(jptm.Info().Source, dataFileToXfer)
}

// TODO refactor into something like jptm.IsLastModifiedTimeEqual() so that there is NO LastModifiedTime method and people therefore CAN'T do it wrong due to time zone
func (jptm *jobPartTransferMgr) LastModifiedTime() time.Time {
	return time.Unix(0, jptm.jobPartPlanTransfer.ModifiedTime)
}

// PreserveLastModifiedTime checks for the PreserveLastModifiedTime flag in JobPartPlan of a transfer.
// If PreserveLastModifiedTime is set to true, it returns the lastModifiedTime of the source.
func (jptm *jobPartTransferMgr) PreserveLastModifiedTime() (time.Time, bool) {
	if preserveLastModifiedTime := jptm.jobPartMgr.(*jobPartMgr).localDstData().PreserveLastModifiedTime; preserveLastModifiedTime {
		lastModifiedTime := jptm.jobPartPlanTransfer.ModifiedTime
		return time.Unix(0, lastModifiedTime), true
	}
	return time.Time{}, false
}

func (jptm *jobPartTransferMgr) ShouldPutMd5() bool {
	return jptm.jobPartMgr.ShouldPutMd5()
}

func (jptm *jobPartTransferMgr) DeleteDestinationFileIfNecessary() bool {
	return jptm.jobPartMgr.DeleteDestinationFileIfNecessary()
}

func (jptm *jobPartTransferMgr) MD5ValidationOption() common.HashValidationOption {
	return jptm.jobPartMgr.(*jobPartMgr).localDstData().MD5VerificationOption
}

func (jptm *jobPartTransferMgr) DeleteSnapshotsOption() common.DeleteSnapshotsOption {
	return jptm.jobPartMgr.(*jobPartMgr).deleteSnapshotsOption()
}

func (jptm *jobPartTransferMgr) PermanentDeleteOption() common.PermanentDeleteOption {
	return jptm.jobPartMgr.(*jobPartMgr).permanentDeleteOption()
}

func (jptm *jobPartTransferMgr) BlobTypeOverride() common.BlobType {
	return jptm.jobPartMgr.BlobTypeOverride()
}

func (jptm *jobPartTransferMgr) BlobTiers() (blockBlobTier common.BlockBlobTier, pageBlobTier common.PageBlobTier) {
	return jptm.jobPartMgr.BlobTiers()
}

func (jptm *jobPartTransferMgr) CpkInfo() *blob.CPKInfo {
	return jptm.jobPartMgr.CpkInfo()
}

func (jptm *jobPartTransferMgr) CpkScopeInfo() *blob.CPKScopeInfo {
	return jptm.jobPartMgr.CpkScopeInfo()
}

func (jptm *jobPartTransferMgr) IsSourceEncrypted() bool {
	return jptm.jobPartMgr.IsSourceEncrypted()
}

func (jptm *jobPartTransferMgr) PropertiesToTransfer() common.SetPropertiesFlags {
	return jptm.jobPartMgr.PropertiesToTransfer()
}

func (jptm *jobPartTransferMgr) ResetSourceSize() {
	jptm.transferInfo.SourceSize = 0
}

// This will identity a file in a job
func (jptm *jobPartTransferMgr) TransferIndex() (partNum, transferIndex uint32) {
	return uint32(jptm.jobPartMgr.Plan().PartNum), jptm.transferIndex
}

func (jptm *jobPartTransferMgr) RestartedTransfer() bool {
	return (jptm.jobPartMgr.Plan().FromTo.To() == common.ELocation.Blob() &&
		jptm.TransferStatusIgnoringCancellation() == common.ETransferStatus.Restarted())
}

// JobHasLowFileCount returns an estimate of whether we only have a very small number of files in the overall job
// (An "estimate" because it actually only looks at the current job part)
func (jptm *jobPartTransferMgr) JobHasLowFileCount() bool {
	// TODO: review this guesstimated threshold
	// Threshold is chosen because for a single large file (in Windows-based test configuration with approx 9.5 Gps disks)
	// one file gets between 2 or 5 Gbps (depending on other factors), but we really want at least 4 times that throughput.
	// So a minimal threshold would be 4.
	const lowFileCountThreshold = 4
	return jptm.jobPartMgr.Plan().NumTransfers < lowFileCountThreshold
}

func (jptm *jobPartTransferMgr) SetNumberOfChunks(numChunks uint32) {
	jptm.numChunks = numChunks
}

func (jptm *jobPartTransferMgr) SetActionAfterLastChunk(f func()) {
	jptm.actionAfterLastChunk = f
}

// Call Done when a chunk has completed its transfer; this method returns the number of chunks completed so far
func (jptm *jobPartTransferMgr) ReportChunkDone(id common.ChunkID) (lastChunk bool, chunksDone uint32) {

	// Tell the id to remember that we (the jptm) have been told about its completion
	// Will panic if we've already been told about its completion before.
	// Why? As defensive programming, since if we accidentally counted one chunk twice, we'd complete
	// before another was finish. Which would be bad
	id.SetCompletionNotificationSent()

	// track progress
	if jptm.IsLive() {
		atomic.AddInt64(&jptm.atomicSuccessfulBytes, id.Length())
		jptm.jobPartMgr.(*jobPartMgr).jobMgr.AddSuccessfulBytesInActiveFiles(id.Length())
	}

	// Do our actual processing
	chunksDone = atomic.AddUint32(&jptm.atomicChunksDone, 1)
	lastChunk = chunksDone == jptm.numChunks
	if lastChunk {
		jptm.runActionAfterLastChunk()
		jptm.jobPartMgr.(*jobPartMgr).jobMgr.AddSuccessfulBytesInActiveFiles(-atomic.LoadInt64(&jptm.atomicSuccessfulBytes))
		// subtract our bytes from the active files bytes, because we are done now
	}
	return lastChunk, chunksDone
}

// If an automatic action has been specified for after the last chunk, run it now
// (Prior to introduction of this routine, individual chunkfuncs had to check the return values
// of ReportChunkDone and then implement their own versions of the necessary transfer epilogue code.
// But that led to unwanted duplication of epilogue code, in the various types of chunkfunc. This routine
// makes it easier to create DRY epilogue code.)
func (jptm *jobPartTransferMgr) runActionAfterLastChunk() {
	if jptm.actionAfterLastChunk != nil {
		jptm.actionAfterLastChunk()     // Call the final action first,
		jptm.actionAfterLastChunk = nil // make sure it can't be run again, since epilogue methods are not expected to be idempotent,
	}
}

// TransferStatusIgnoringCancellation is the raw transfer status. Generally should use
// IsFailedOrCancelled or IsLive instead of this routine because they take cancellation into
// account
func (jptm *jobPartTransferMgr) TransferStatusIgnoringCancellation() common.TransferStatus {
	return jptm.jobPartPlanTransfer.TransferStatus()
}

// TransferStatus updates the status of given transfer for given jobId and partNumber
func (jptm *jobPartTransferMgr) SetStatus(status common.TransferStatus) {
	jptm.jobPartPlanTransfer.SetTransferStatus(status, false)
}

// SetErrorCode updates the errorcode of transfer for given jobId and partNumber.
func (jptm *jobPartTransferMgr) ErrorCode() int32 {
	return jptm.jobPartPlanTransfer.ErrorCode()
}

// SetErrorCode updates the errorcode of transfer for given jobId and partNumber.
func (jptm *jobPartTransferMgr) SetErrorCode(errorCode int32) {
	// If the given errorCode is 0, then errorCode doesn't needs to be updated since default value
	// of errorCode is 0.
	if errorCode == 0 {
		return
	}
	jptm.jobPartPlanTransfer.SetErrorCode(errorCode, false)
}

// ErrorMessage gets the error message of transfer for given job.
func (jptm *jobPartTransferMgr) ErrorMessage() string {
	return jptm.jobPartPlanTransfer.ErrorMessage()
}

// ErrorMessage updates the error message of transfer for given job.
func (jptm *jobPartTransferMgr) SetErrorMessage(errorMessage string) {
	jptm.jobPartPlanTransfer.SetErrorMessage(errorMessage, false)
}

// TODO: Can we kill this method?
/*func (jptm *jobPartTransferMgr) ChunksDone() uint32 {
	return atomic.LoadUint32(&jptm.atomicChunksDone)
}*/

func (jptm *jobPartTransferMgr) Cancel()           { jptm.cancel() }
func (jptm *jobPartTransferMgr) WasCanceled() bool { return jptm.ctx.Err() != nil }

// SetDestinationIsModified tells the jptm that it should consider the destination to have been modified
func (jptm *jobPartTransferMgr) SetDestinationIsModified() {
	old := atomic.SwapUint32(&jptm.atomicDestModifiedIndicator, 1)
	// TODO: one day it might be cleaner to simply transition the TransferStatus
	//   from NotStarted to Started here. However, that's potentially a non-trivial change
	//   because the default is currently (2019) "Started".  So the NotStarted state is never used.
	//   Starting to use it would require analysis and testing that we don't have time for right now.
	if old == 0 {
		jptm.LogAtLevelForCurrentTransfer(common.LogDebug, "destination modified flag is set to true")
	}
}

func (jptm *jobPartTransferMgr) hasStartedWork() bool {
	return atomic.LoadUint32(&jptm.atomicDestModifiedIndicator) == 1
}

// isDead covers all non-successful outcomes. It is necessary because
// the raw status values do not reflect possible cancellation.
// Do not call directly. Use IsDeadBeforeStart or IsDeadInflight
// instead because they usually require different handling
// Practically, a jptm is dead as soon as the context is released.
func (jptm *jobPartTransferMgr) isDead() bool {
	return jptm.TransferStatusIgnoringCancellation() < 0 || jptm.WasCanceled()
}

// IsDeadBeforeStart is true for transfers that fail or are cancelled before any action is taken
// that may affect the destination.
func (jptm *jobPartTransferMgr) IsDeadBeforeStart() bool {
	return jptm.isDead() && !jptm.hasStartedWork()
}

// IsDeadInflight is true for transfers that fail or are cancelled after they have
// (or may have) manipulated the destination
func (jptm *jobPartTransferMgr) IsDeadInflight() bool {
	return jptm.isDead() && jptm.hasStartedWork()
}

// IsLive is the inverse of isDead.  It doesn't mean "success", just means "not failed yet"
// (e.g. something still in progress will return true from IsLive.)
func (jptm *jobPartTransferMgr) IsLive() bool {
	return !jptm.isDead()
}

func (jptm *jobPartTransferMgr) ShouldLog(level common.LogLevel) bool {
	return jptm.jobPartMgr.ShouldLog(level)
}

func (jptm *jobPartTransferMgr) LogChunkStatus(id common.ChunkID, reason common.WaitReason) {
	jptm.jobPartMgr.ChunkStatusLogger().LogChunkStatus(id, reason)
}

func (jptm *jobPartTransferMgr) ChunkStatusLogger() common.ChunkStatusLogger {
	return jptm.jobPartMgr.ChunkStatusLogger()
}

// Add 1 to the active number of goroutine performing the transfer or executing the chunkFunc
// TODO: added for debugging purpose. remove later
func (jptm *jobPartTransferMgr) OccupyAConnection() {
	jptm.jobPartMgr.OccupyAConnection()
}

// Sub 1 from the active number of goroutine performing the transfer or executing the chunkFunc
// TODO: added for debugging purpose. remove later
func (jptm *jobPartTransferMgr) ReleaseAConnection() {
	jptm.jobPartMgr.ReleaseAConnection()
}

func (jptm *jobPartTransferMgr) FailActiveUpload(where string, err error) {
	jptm.failActiveTransfer(transferErrorCodeUploadFailed, where, err, common.ETransferStatus.Failed())
}

func (jptm *jobPartTransferMgr) FailActiveDownload(where string, err error) {
	jptm.failActiveTransfer(transferErrorCodeDownloadFailed, where, err, common.ETransferStatus.Failed())
}

func (jptm *jobPartTransferMgr) FailActiveS2SCopy(where string, err error) {
	jptm.failActiveTransfer(transferErrorCodeCopyFailed, where, err, common.ETransferStatus.Failed())
}

func (jptm *jobPartTransferMgr) FailActiveUploadWithStatus(where string, err error, failureStatus common.TransferStatus) {
	jptm.failActiveTransfer(transferErrorCodeUploadFailed, where, err, failureStatus)
}

func (jptm *jobPartTransferMgr) FailActiveDownloadWithStatus(where string, err error, failureStatus common.TransferStatus) {
	jptm.failActiveTransfer(transferErrorCodeDownloadFailed, where, err, failureStatus)
}

func (jptm *jobPartTransferMgr) FailActiveS2SCopyWithStatus(where string, err error, failureStatus common.TransferStatus) {
	jptm.failActiveTransfer(transferErrorCodeCopyFailed, where, err, failureStatus)
}

// TODO: FailActive* need be further refactored with a separate workitem.
func (jptm *jobPartTransferMgr) TempJudgeUploadOrCopy() (isUpload, isCopy bool) {
	fromTo := jptm.FromTo()

	isUpload = fromTo.IsUpload()
	isCopy = fromTo.IsS2S()

	return isUpload, isCopy
}

func (jptm *jobPartTransferMgr) FailActiveSend(where string, err error) {
	isUpload, isCopy := jptm.TempJudgeUploadOrCopy()

	if isUpload {
		jptm.FailActiveUpload(where, err)
	} else if isCopy {
		jptm.FailActiveS2SCopy(where, err)
	} else {
		// we used to panic here, but that was hard to maintain, e.g. if there was a failure path that wasn't exercised
		// by test suite, and it reached this point in the code, we'd get a panic, but really it's better to just fail the
		// transfer
		jptm.FailActiveDownload(where+" (check operation type, is it really download?)", err)
	}
}

func (jptm *jobPartTransferMgr) FailActiveSendWithStatus(where string, err error, failureStatus common.TransferStatus) {
	isUpload, isCopy := jptm.TempJudgeUploadOrCopy()

	if isUpload {
		jptm.FailActiveUploadWithStatus(where, err, failureStatus)
	} else if isCopy {
		jptm.FailActiveS2SCopyWithStatus(where, err, failureStatus)
	} else {
		panic("invalid state, FailActiveSendWithStatus used by illegal direction")
	}
}

// Use this to mark active transfers (i.e. those where chunk funcs have been scheduled) as failed.
// Unlike just setting the status to failed, this also handles cancellation correctly
func (jptm *jobPartTransferMgr) failActiveTransfer(typ transferErrorCode, descriptionOfWhereErrorOccurred string, err error, failureStatus common.TransferStatus) {
	// TODO here we only act if the transfer is not yet canceled
	// 	however, it's possible that this function is called simultaneously by different chunks
	//  in that case, the logs would be repeated
	//  as of april 9th, 2019, there's no obvious solution without adding more complexity into this part of the code, which is already not pretty and kind of everywhere
	//  consider redesign the lifecycle management in ste
	if !jptm.WasCanceled() {
		jptm.Cancel()
		serviceCode, status, msg := ErrorEx{err}.ErrorCodeAndString()

		if serviceCode == common.CPK_ERROR_SERVICE_CODE {
			cpkAccessFailureLogGLCM.Do(func() {
				common.GetLifecycleMgr().Info("One or more transfers have failed because AzCopy currently does not support blobs encrypted with customer provided keys (CPK). " +
					"If you wish to access CPK-encrypted blobs, we recommend using one of the Azure Storage SDKs to do so.")
			})
		}

		requestID := ErrorEx{err}.MSRequestID()
		fullMsg := fmt.Sprintf("%s. When %s. X-Ms-Request-Id: %s\n", msg, descriptionOfWhereErrorOccurred, requestID) // trailing \n to separate it better from any later, unrelated, log lines
		jptm.logTransferError(typ, jptm.Info().Source, jptm.Info().Destination, fullMsg, status)
		jptm.SetStatus(failureStatus)
		jptm.SetErrorCode(int32(status)) // TODO: what are the rules about when this needs to be set, and doesn't need to be (e.g. for earlier failures)?
		jptm.SetErrorMessage(fullMsg)
		// If the status code was 403, it means there was an authentication error and we exit.
		// User can resume the job if completely ordered with a new sas.
		if status == http.StatusForbidden &&
			!jptm.jobPartMgr.(*jobPartMgr).jobMgr.IsDaemon() {
			// quit right away, since without proper authentication no work can be done
			// display a clear message
			if strings.Contains(descriptionOfWhereErrorOccurred, "tags") {
				common.GetLifecycleMgr().Info(fmt.Sprintf("Authorization failed during an attempt to set tags, please ensure you have the appropriate Tags permission %s", err.Error()))
			} else {
				common.GetLifecycleMgr().Info(fmt.Sprintf("Authentication failed, it is either not correct, or expired, or does not have the correct permission %s", err.Error()))
			}

			if fileerror.HasCode(err, "ShareSizeLimitReached") {
				common.GetLifecycleMgr().Error("Increase the file share quota and call Resume command.")
			}

			// and use the normal cancelling mechanism so that we can exit in a clean and controlled way
			jptm.jobPartMgr.(*jobPartMgr).jobMgr.CancelPauseJobOrder(common.EJobStatus.Cancelling())
			// TODO: this results in the final job output line being: Final Job Status: Cancelled
			//     That's not ideal, because it would be better if it said Final Job Status: Failed
			//     However, we don't have any way to distinguish "user cancelled after some failed files" from
			//     from "application cancelled itself after an auth failure".  The former should probably be reported as
			//     Cancelled, so we can't just make a sweeping change to reporting both as Failed.
			//     For now, let's live with it being reported as cancelled, since that's still better than not reporting any
			//     status at all, which is what it did previously (when we called glcm.Error here)
		}
	}
	// TODO: right now the convention re cancellation seems to be that if you cancel, you MUST both call cancel AND
	// TODO: ... call ReportChunkDone (with the latter being done for ALL the expected chunks). Is that maintainable?
	// TODO: ... Is that really ideal, having to call ReportChunkDone for all the chunks AFTER cancellation?
	// TODO: ... but it is currently necessary,because of the way the transfer is only considered done (and automatic epilogue only triggers)
	// TODO: ... if all expected chunks report as done
}

func (jptm *jobPartTransferMgr) PipelineLogInfo() LogOptions {
	return jptm.jobPartMgr.(*jobPartMgr).jobMgr.(*jobMgr).PipelineLogInfo()
}

func (jptm *jobPartTransferMgr) Log(level common.LogLevel, msg string) {
	plan := jptm.jobPartMgr.Plan()
	jptm.jobPartMgr.Log(level, fmt.Sprintf("%s: [P#%d-T#%d] ", common.LogLevel(level), plan.PartNum, jptm.transferIndex)+msg)
}

func (jptm *jobPartTransferMgr) ErrorCodeAndString(err error) (int, string) {
	var respErr *azcore.ResponseError
	if errors.As(err, &respErr) {
		return respErr.StatusCode, respErr.RawResponse.Status
	}
	return 0, err.Error()

}

type transferErrorCode string

const (
	transferErrorCodeUploadFailed   transferErrorCode = "UPLOADFAILED"
	transferErrorCodeDownloadFailed transferErrorCode = "DOWNLOADFAILED"
	transferErrorCodeCopyFailed     transferErrorCode = "COPYFAILED"
)

func (jptm *jobPartTransferMgr) LogAtLevelForCurrentTransfer(level common.LogLevel, msg string) {
	// order of log elements here is mirrored, with some more added, in logTransferError
	info := jptm.Info()
	fullMsg := common.URLStringExtension(info.Source).RedactSecretQueryParamForLogging() + " " + info.entityTypeLogIndicator() +
		msg +
		" Dst: " + common.URLStringExtension(info.Destination).RedactSecretQueryParamForLogging()

	jptm.Log(level, fullMsg)
}

func (jptm *jobPartTransferMgr) logTransferError(errorCode transferErrorCode, source, destination, errorMsg string, status int) {
	// order of log elements here is mirrored, in subset, in LogForCurrentTransfer
	info := jptm.Info() // TODO we are getting a lot of Info calls and its (presumably) not well-optimized.  Profile that?
	msg := fmt.Sprintf("%v: %v", errorCode, info.entityTypeLogIndicator()) + common.URLStringExtension(source).RedactSecretQueryParamForLogging() +
		fmt.Sprintf(" : %03d : %s\n   Dst: ", status, errorMsg) + common.URLStringExtension(destination).RedactSecretQueryParamForLogging()
	jptm.Log(common.LogError, msg)
}

func (jptm *jobPartTransferMgr) LogUploadError(source, destination, errorMsg string, status int) {
	jptm.logTransferError(transferErrorCodeUploadFailed, source, destination, errorMsg, status)
}

func (jptm *jobPartTransferMgr) LogDownloadError(source, destination, errorMsg string, status int) {
	jptm.logTransferError(transferErrorCodeDownloadFailed, source, destination, errorMsg, status)
}

func (jptm *jobPartTransferMgr) LogS2SCopyError(source, destination, errorMsg string, status int) {
	jptm.logTransferError(transferErrorCodeCopyFailed, source, destination, errorMsg, status)
}

// TODO: Log*Error need be further refactored with a separate workitem.
func (jptm *jobPartTransferMgr) LogSendError(source, destination, errorMsg string, status int) {
	isUpload, isCopy := jptm.TempJudgeUploadOrCopy()

	if isUpload {
		jptm.LogUploadError(source, destination, errorMsg, status)
	} else if isCopy {
		jptm.LogS2SCopyError(source, destination, errorMsg, status)
	} else {
		panic("invalid state, LogSendError used by illegal direction")
	}
}

func (jptm *jobPartTransferMgr) LogError(resource, context string, err error) {
	_, status, msg := ErrorEx{err}.ErrorCodeAndString()
	MSRequestID := ErrorEx{err}.MSRequestID()
	jptm.Log(common.LogError,
		fmt.Sprintf("%s: %d: %s-%s. X-Ms-Request-Id:%s\n", common.URLStringExtension(resource).RedactSecretQueryParamForLogging(), status, context, msg, MSRequestID))
}

func (jptm *jobPartTransferMgr) LogTransferStart(source, destination, description string) {
	jptm.Log(common.LogInfo,
		fmt.Sprintf("Starting transfer: Source %q Destination %q. %s",
			common.URLStringExtension(source).RedactSecretQueryParamForLogging(),
			common.URLStringExtension(destination).RedactSecretQueryParamForLogging(),
			description))
}

func (jptm *jobPartTransferMgr) LogTransferInfo(level common.LogLevel, source, destination, msg string) {
	jptm.Log(level,
		fmt.Sprintf("Transfer: Source %q Destination %q. %s",
			common.URLStringExtension(source).RedactSecretQueryParamForLogging(),
			common.URLStringExtension(destination).RedactSecretQueryParamForLogging(),
			msg))
}

func (jptm *jobPartTransferMgr) Panic(err error) { jptm.jobPartMgr.Panic(err) }

// Call ReportTransferDone to report when a Transfer for this Job Part has completed
// TODO: I feel like this should take the status & we kill SetStatus
func (jptm *jobPartTransferMgr) ReportTransferDone() uint32 {
	// In case of context leak in job part transfer manager.
	jptm.Cancel()

	// defensive programming check, to make sure this method is not called twice for the same transfer
	// (since if it was, job would count us as TWO completions, and maybe miss another transfer that
	// should have been counted but wasn't)
	// TODO: it would be nice if this protection was actually in jobPartMgr.ReportTransferDone,
	//    but that's harder to implement (would imply need for a threadsafe map there, to track
	//    status by transfer). So for now we are going with the check here. This is the only call
	//    to the jobPartManager anyway (as it Feb 2019)
	if atomic.SwapUint32(&jptm.atomicCompletionIndicator, 1) != 0 {
		panic("cannot report the same transfer done twice")
	}

	// Update Status Manager
	jptm.jobPartMgr.SendXferDoneMsg(xferDoneMsg{Src: jptm.Info().Source,
		Dst:                jptm.Info().Destination,
		IsFolderProperties: jptm.Info().IsFolderPropertiesTransfer(),
		TransferStatus:     jptm.jobPartPlanTransfer.TransferStatus(),
		TransferSize:       uint64(jptm.Info().SourceSize),
		ErrorCode:          jptm.ErrorCode(),
		ErrorMessage:       jptm.ErrorMessage(),
	})

	return jptm.jobPartMgr.ReportTransferDone(jptm.jobPartPlanTransfer.TransferStatus())
}

func (jptm *jobPartTransferMgr) GetS2SSourceTokenCredential(ctx context.Context) (*string, error) {
	invalidToken := "InvalidToken" // This will be replaced by srcAuthPolicy with valid one
	if jptm.jobPartMgr.SourceIsOAuth() {
		return &invalidToken, nil
	}
	return nil, nil
}

func (jptm *jobPartTransferMgr) SrcServiceClient() *common.ServiceClient {
	return jptm.jobPartMgr.SrcServiceClient()
}

func (jptm *jobPartTransferMgr) DstServiceClient() *common.ServiceClient {
	return jptm.jobPartMgr.DstServiceClient()
}

func (jptm *jobPartTransferMgr) SecurityInfoPersistenceManager() *securityInfoPersistenceManager {
	return jptm.jobPartMgr.SecurityInfoPersistenceManager()
}

func (jptm *jobPartTransferMgr) FolderDeletionManager() common.FolderDeletionManager {
	return jptm.jobPartMgr.FolderDeletionManager()
}

func (jptm *jobPartTransferMgr) GetDestinationRoot() string {
	p := jptm.jobPartMgr.Plan()
	return string(p.DestinationRoot[:p.DestinationRootLength])
}

func (jptm *jobPartTransferMgr) ShouldInferContentType() bool {
	// For remote files, we preserve the content-type and we don't have to infer it using AzCopy
	// For local files, even if the file size is 0B, we try to infer the content based on file extension
	fromTo := jptm.FromTo()
	return fromTo.From() == common.ELocation.Local()
}

func (jptm *jobPartTransferMgr) SuccessfulBytesTransferred() int64 {
	return atomic.LoadInt64(&jptm.atomicSuccessfulBytes)
}<|MERGE_RESOLUTION|>--- conflicted
+++ resolved
@@ -144,11 +144,7 @@
 
 	VersionID  string
 	SnapshotID string
-<<<<<<< HEAD
 	Provider   credentials.Provider //custom Provider
-	IsNFSCopy  bool
-=======
->>>>>>> 28c6d8b7
 }
 
 func (i *TransferInfo) IsFilePropertiesTransfer() bool {
