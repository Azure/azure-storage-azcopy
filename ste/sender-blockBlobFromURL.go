// Copyright © 2017 Microsoft <wastore@microsoft.com>
//
// Permission is hereby granted, free of charge, to any person obtaining a copy
// of this software and associated documentation files (the "Software"), to deal
// in the Software without restriction, including without limitation the rights
// to use, copy, modify, merge, publish, distribute, sublicense, and/or sell
// copies of the Software, and to permit persons to whom the Software is
// furnished to do so, subject to the following conditions:
//
// The above copyright notice and this permission notice shall be included in
// all copies or substantial portions of the Software.
//
// THE SOFTWARE IS PROVIDED "AS IS", WITHOUT WARRANTY OF ANY KIND, EXPRESS OR
// IMPLIED, INCLUDING BUT NOT LIMITED TO THE WARRANTIES OF MERCHANTABILITY,
// FITNESS FOR A PARTICULAR PURPOSE AND NONINFRINGEMENT. IN NO EVENT SHALL THE
// AUTHORS OR COPYRIGHT HOLDERS BE LIABLE FOR ANY CLAIM, DAMAGES OR OTHER
// LIABILITY, WHETHER IN AN ACTION OF CONTRACT, TORT OR OTHERWISE, ARISING FROM,
// OUT OF OR IN CONNECTION WITH THE SOFTWARE OR THE USE OR OTHER DEALINGS IN
// THE SOFTWARE.

package ste

import (
	"bytes"
<<<<<<< HEAD
	"github.com/Azure/azure-sdk-for-go/sdk/storage/azblob/blob"
=======
	"fmt"
>>>>>>> 6770682a
	"net/url"
	"sync/atomic"

	"github.com/Azure/azure-pipeline-go/pipeline"
	"github.com/Azure/azure-storage-blob-go/azblob"

	"github.com/Azure/azure-storage-azcopy/v10/common"
)

type urlToBlockBlobCopier struct {
	blockBlobSenderBase

	srcURL url.URL
}

func newURLToBlockBlobCopier(jptm IJobPartTransferMgr, destination string, p pipeline.Pipeline, pacer pacer, srcInfoProvider IRemoteSourceInfoProvider) (s2sCopier, error) {
	// Get blob tier, by default set none.
	var destBlobTier blob.AccessTier
	// If the source is block blob, preserve source's blob tier.
	if blobSrcInfoProvider, ok := srcInfoProvider.(IBlobSourceInfoProvider); ok {
		if blobSrcInfoProvider.BlobType() == blob.BlobTypeBlockBlob {
			destBlobTier = blobSrcInfoProvider.BlobTier()
		}
	}

	senderBase, err := newBlockBlobSenderBase(jptm, destination, p, pacer, srcInfoProvider, destBlobTier)
	if err != nil {
		return nil, err
	}

	srcURL, err := srcInfoProvider.PreSignedSourceURL()
	if err != nil {
		return nil, err
	}

	return &urlToBlockBlobCopier{
		blockBlobSenderBase: *senderBase,
		srcURL:              *srcURL}, nil
}

// Returns a chunk-func for blob copies
func (c *urlToBlockBlobCopier) GenerateCopyFunc(id common.ChunkID, blockIndex int32, adjustedChunkSize int64, chunkIsWholeFile bool) chunkFunc {
	if blockIndex == 0 && adjustedChunkSize == 0 {
		setPutListNeed(&c.atomicPutListIndicator, putListNotNeeded)
		return c.generateCreateEmptyBlob(id)
	}
	// Small blobs from all sources will be copied over to destination using PutBlobFromUrl with the exception of files
	fromTo := c.blockBlobSenderBase.jptm.FromTo()
	if c.NumChunks() == 1 && adjustedChunkSize <= int64(azblob.BlockBlobMaxUploadBlobBytes) && fromTo.From() != common.ELocation.File() {
		/*
		 * siminsavani: FYI: For GCP, if the blob is the entirety of the file, GCP still returns
		 * invalid error from service due to PutBlockFromUrl.
		 */
		setPutListNeed(&c.atomicPutListIndicator, putListNotNeeded)
		return c.generateStartPutBlobFromURL(id, blockIndex, adjustedChunkSize)

	}
	setPutListNeed(&c.atomicPutListIndicator, putListNeeded)
	return c.generatePutBlockFromURL(id, blockIndex, adjustedChunkSize)
}

// generateCreateEmptyBlob generates a func to create empty blob in destination.
// This could be replaced by sync version of copy blob from URL.
func (c *urlToBlockBlobCopier) generateCreateEmptyBlob(id common.ChunkID) chunkFunc {
	return createSendToRemoteChunkFunc(c.jptm, id, func() {
		jptm := c.jptm

		jptm.LogChunkStatus(id, common.EWaitReason.S2SCopyOnWire())
		// Create blob and finish.
		if !ValidateTier(jptm, c.destBlobTier, c.destBlockBlobURL.BlobURL, c.jptm.Context(), false) {
			c.destBlobTier = ""
		}

		blobTags := c.blobTagsToApply
		separateSetTagsRequired := separateSetTagsRequired(blobTags)
		if separateSetTagsRequired || len(blobTags) == 0 {
			blobTags = nil
		}

		// TODO: Remove this snippet once service starts supporting CPK with blob tier
		destBlobTier := c.destBlobTier
		if c.cpkToApply.EncryptionScope != nil || (c.cpkToApply.EncryptionKey != nil && c.cpkToApply.EncryptionKeySha256 != nil) {
			destBlobTier = ""
		}

		if _, err := c.destBlockBlobURL.Upload(c.jptm.Context(), bytes.NewReader(nil), common.ToAzBlobHTTPHeaders(c.headersToApply), c.metadataToApply, azblob.BlobAccessConditions{}, azblob.AccessTierType(destBlobTier), blobTags, c.cpkToApply, azblob.ImmutabilityPolicyOptions{}); err != nil {
			jptm.FailActiveSend("Creating empty blob", err)
			return
		}

		atomic.AddInt32(&c.atomicChunksWritten, 1)

		if separateSetTagsRequired {
			if _, err := c.destBlockBlobURL.SetTags(jptm.Context(), nil, nil, nil, c.blobTagsToApply); err != nil {
				c.jptm.Log(pipeline.LogWarning, err.Error())
			}
		}
	})
}

// generatePutBlockFromURL generates a func to copy the block of src data from given startIndex till the given chunkSize.
func (c *urlToBlockBlobCopier) generatePutBlockFromURL(id common.ChunkID, blockIndex int32, adjustedChunkSize int64) chunkFunc {
	return createSendToRemoteChunkFunc(c.jptm, id, func() {
		// step 1: generate block ID
		encodedBlockID := c.generateEncodedBlockID(blockIndex)

		// step 2: save the block ID into the list of block IDs
		c.setBlockID(blockIndex, encodedBlockID)

		if c.ChunkAlreadyTransferred(blockIndex) {
			c.jptm.LogAtLevelForCurrentTransfer(pipeline.LogDebug, fmt.Sprintf("Skipping chunk %d as it was already transferred.", blockIndex))
			atomic.AddInt32(&c.atomicChunksWritten, 1)
			return
		}

		// step 3: put block to remote
		c.jptm.LogChunkStatus(id, common.EWaitReason.S2SCopyOnWire())

		if err := c.pacer.RequestTrafficAllocation(c.jptm.Context(), adjustedChunkSize); err != nil {
			c.jptm.FailActiveUpload("Pacing block", err)
		}
		_, err := c.destBlockBlobURL.StageBlockFromURL(c.jptm.Context(), encodedBlockID, c.srcURL,
			id.OffsetInFile(), adjustedChunkSize, azblob.LeaseAccessConditions{}, azblob.ModifiedAccessConditions{}, c.cpkToApply, c.jptm.GetS2SSourceBlobTokenCredential())
		if err != nil {
			c.jptm.FailActiveSend("Staging block from URL", err)
			return
		}

		atomic.AddInt32(&c.atomicChunksWritten, 1)
	})
}

func (c *urlToBlockBlobCopier) generateStartPutBlobFromURL(id common.ChunkID, blockIndex int32, adjustedChunkSize int64) chunkFunc {
	return createSendToRemoteChunkFunc(c.jptm, id, func() {

		c.jptm.LogChunkStatus(id, common.EWaitReason.S2SCopyOnWire())

		// Create blob and finish.
		if !ValidateTier(c.jptm, c.destBlobTier, c.destBlockBlobURL.BlobURL, c.jptm.Context(), false) {
			c.destBlobTier = ""
		}

		blobTags := c.blobTagsToApply
		separateSetTagsRequired := separateSetTagsRequired(blobTags)
		if separateSetTagsRequired || len(blobTags) == 0 {
			blobTags = nil
		}

		// TODO: Remove this snippet once service starts supporting CPK with blob tier
		destBlobTier := c.destBlobTier
		if c.cpkToApply.EncryptionScope != nil || (c.cpkToApply.EncryptionKey != nil && c.cpkToApply.EncryptionKeySha256 != nil) {
			destBlobTier = ""
		}

		if err := c.pacer.RequestTrafficAllocation(c.jptm.Context(), adjustedChunkSize); err != nil {
			c.jptm.FailActiveUpload("Pacing block", err)
		}

		_, err := c.destBlockBlobURL.PutBlobFromURL(c.jptm.Context(), common.ToAzBlobHTTPHeaders(c.headersToApply), c.srcURL, c.metadataToApply,
			azblob.ModifiedAccessConditions{}, azblob.BlobAccessConditions{}, nil, nil, azblob.AccessTierType(destBlobTier), blobTags,
			c.cpkToApply, c.jptm.GetS2SSourceBlobTokenCredential())

		if err != nil {
			c.jptm.FailActiveSend("Put Blob from URL", err)
			return
		}

		atomic.AddInt32(&c.atomicChunksWritten, 1)

		if separateSetTagsRequired {
			if _, err := c.destBlockBlobURL.SetTags(c.jptm.Context(), nil, nil, nil, c.blobTagsToApply); err != nil {
				c.jptm.Log(pipeline.LogWarning, err.Error())
			}
		}
	})
}

// GetDestinationLength gets the destination length.
func (c *urlToBlockBlobCopier) GetDestinationLength() (int64, error) {
	properties, err := c.destBlockBlobURL.GetProperties(c.jptm.Context(), azblob.BlobAccessConditions{}, c.cpkToApply)
	if err != nil {
		return -1, err
	}

	return properties.ContentLength(), nil
}<|MERGE_RESOLUTION|>--- conflicted
+++ resolved
@@ -22,11 +22,8 @@
 
 import (
 	"bytes"
-<<<<<<< HEAD
+	"fmt"
 	"github.com/Azure/azure-sdk-for-go/sdk/storage/azblob/blob"
-=======
-	"fmt"
->>>>>>> 6770682a
 	"net/url"
 	"sync/atomic"
 
