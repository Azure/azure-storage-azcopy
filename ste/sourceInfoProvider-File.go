--- conflicted
+++ resolved
@@ -98,7 +98,6 @@
 			return nil, err
 		}
 
-<<<<<<< HEAD
 		switch p.EntityType() {
 		case common.EEntityType.File():
 			fileURL := azfile.NewFileURL(*presignedURL, p.jptm.SourceProviderPipeline())
@@ -106,6 +105,9 @@
 			if err != nil {
 				return nil, err
 			}
+
+			// We cache this as getting the SDDL is a separate operation.
+			p.cachedPermissionKey = properties.FilePermissionKey()
 
 			srcProperties = &SrcProperties{
 				SrcHTTPHeaders: common.ResourceHTTPHeaders{
@@ -124,6 +126,8 @@
 			if err != nil {
 				return nil, err
 			}
+			
+			p.cachedPermissionKey = properties.FilePermissionKey()
 
 			srcProperties = &SrcProperties{
 				SrcHTTPHeaders: common.ResourceHTTPHeaders{}, // no contentType etc for folders
@@ -131,27 +135,6 @@
 			}
 		default:
 			panic("unsupported entity type")
-=======
-		fileURL := azfile.NewFileURL(*presignedURL, p.jptm.SourceProviderPipeline())
-		properties, err := fileURL.GetProperties(p.ctx)
-		if err != nil {
-			return nil, err
-		}
-
-		// We cache this as getting the SDDL is a separate operation.
-		p.cachedPermissionKey = properties.FilePermissionKey()
-
-		srcProperties = &SrcProperties{
-			SrcHTTPHeaders: common.ResourceHTTPHeaders{
-				ContentType:        properties.ContentType(),
-				ContentEncoding:    properties.ContentEncoding(),
-				ContentDisposition: properties.ContentDisposition(),
-				ContentLanguage:    properties.ContentLanguage(),
-				CacheControl:       properties.CacheControl(),
-				ContentMD5:         properties.ContentMD5(),
-			},
-			SrcMetadata: common.FromAzFileMetadataToCommonMetadata(properties.NewMetadata()),
->>>>>>> b2457dac
 		}
 	}
 
