--- conflicted
+++ resolved
@@ -22,20 +22,15 @@
 
 import (
 	"context"
-<<<<<<< HEAD
 	"crypto/md5"
 	"fmt"
 	"github.com/Azure/azure-sdk-for-go/sdk/azcore/to"
 	"github.com/Azure/azure-sdk-for-go/sdk/storage/azfile/directory"
 	"github.com/Azure/azure-sdk-for-go/sdk/storage/azfile/file"
 	"io"
-=======
->>>>>>> d087a6be
 	"sync"
 	"time"
 
-	"github.com/Azure/azure-sdk-for-go/sdk/storage/azfile/directory"
-	"github.com/Azure/azure-sdk-for-go/sdk/storage/azfile/file"
 	"github.com/Azure/azure-sdk-for-go/sdk/storage/azfile/share"
 
 	"github.com/Azure/azure-storage-azcopy/v10/common"
@@ -189,10 +184,10 @@
 	//TODO: Should we do that?
 	return &fileSourceInfoProvider{
 		defaultRemoteSourceInfoProvider: *base,
-		ctx: jptm.Context(),
-		cacheOnce: &sync.Once{},
-		srcShareClient: s.NewShareClient(jptm.Info().SrcContainer),
-		sourceURL: source.URL()}, nil
+		ctx:                             jptm.Context(),
+		cacheOnce:                       &sync.Once{},
+		srcShareClient:                  s.NewShareClient(jptm.Info().SrcContainer),
+		sourceURL:                       source.URL()}, nil
 }
 
 func (p *fileSourceInfoProvider) PreSignedSourceURL() (string, error) {
@@ -316,15 +311,16 @@
 func (p *fileSourceInfoProvider) GetMD5(offset, count int64) ([]byte, error) {
 	switch p.EntityType() {
 	case common.EEntityType.File():
-		source, err := p.PreSignedSourceURL()
-		if err != nil {
-			return nil, err
-		}
 		var rangeGetContentMD5 *bool
 		if count <= common.MaxRangeGetSize {
 			rangeGetContentMD5 = to.Ptr(true)
 		}
-		fileClient := common.CreateShareFileClient(source, p.jptm.S2SSourceCredentialInfo(), p.jptm.CredentialOpOptions(), p.jptm.S2SSourceClientOptions(), p.jptm.SourceTrailingDot(), nil)
+		fsc, err := p.jptm.SrcServiceClient().FileServiceClient()
+		if err != nil {
+			return nil, err
+		}
+		shareClient := fsc.NewShareClient(p.transferInfo.SrcContainer)
+		fileClient := shareClient.NewRootDirectoryClient().NewFileClient(p.transferInfo.SrcFilePath)
 		response, err := fileClient.DownloadStream(p.ctx, &file.DownloadStreamOptions{
 			Range:              file.HTTPRange{Offset: offset, Count: count},
 			RangeGetContentMD5: rangeGetContentMD5,
