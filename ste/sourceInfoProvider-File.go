--- conflicted
+++ resolved
@@ -108,17 +108,6 @@
 }
 
 func (f fileGetPropertiesAdapter) GetOwner() *string {
-<<<<<<< HEAD
-	return f.GetProperties.Owner
-}
-
-func (f fileGetPropertiesAdapter) GetGroup() *string {
-	return f.GetProperties.Group
-}
-
-func (f fileGetPropertiesAdapter) GetFileMode() *string {
-	return f.GetProperties.FileMode
-=======
 	return common.IffNotNil(&f.GetProperties.Owner, to.Ptr(""))
 }
 
@@ -128,7 +117,6 @@
 
 func (f fileGetPropertiesAdapter) GetFileMode() *string {
 	return common.IffNotNil(&f.GetProperties.FileMode, to.Ptr(""))
->>>>>>> 11f7a5b1
 }
 
 type directoryGetPropertiesAdapter struct {
@@ -184,17 +172,6 @@
 }
 
 func (f directoryGetPropertiesAdapter) GetOwner() *string {
-<<<<<<< HEAD
-	return f.GetProperties.Owner
-}
-
-func (f directoryGetPropertiesAdapter) GetGroup() *string {
-	return f.GetProperties.Group
-}
-
-func (f directoryGetPropertiesAdapter) GetFileMode() *string {
-	return f.GetProperties.FileMode
-=======
 	return common.IffNotNil(&f.GetProperties.Owner, to.Ptr(""))
 }
 
@@ -204,7 +181,6 @@
 
 func (f directoryGetPropertiesAdapter) GetFileMode() *string {
 	return common.IffNotNil(&f.GetProperties.FileMode, to.Ptr(""))
->>>>>>> 11f7a5b1
 }
 
 // Source info provider for Azure blob
@@ -314,14 +290,6 @@
 	sddlString, err := sipm.GetSDDLFromID(key, p.srcShareClient)
 
 	return sddlString, err
-}
-
-func (p *fileSourceInfoProvider) GetNFSProperties() (TypedNFSPropertyHolder, error) {
-	return p.getCachedProperties()
-}
-
-func (p *fileSourceInfoProvider) GetNFSPermissions() (TypedNFSPermissionsHolder, error) {
-	return p.getCachedProperties()
 }
 
 func (p *fileSourceInfoProvider) Properties() (*SrcProperties, error) {
