// Copyright © 2017 Microsoft <wastore@microsoft.com>
//
// Permission is hereby granted, free of charge, to any person obtaining a copy
// of this software and associated documentation files (the "Software"), to deal
// in the Software without restriction, including without limitation the rights
// to use, copy, modify, merge, publish, distribute, sublicense, and/or sell
// copies of the Software, and to permit persons to whom the Software is
// furnished to do so, subject to the following conditions:
//
// The above copyright notice and this permission notice shall be included in
// all copies or substantial portions of the Software.
//
// THE SOFTWARE IS PROVIDED "AS IS", WITHOUT WARRANTY OF ANY KIND, EXPRESS OR
// IMPLIED, INCLUDING BUT NOT LIMITED TO THE WARRANTIES OF MERCHANTABILITY,
// FITNESS FOR A PARTICULAR PURPOSE AND NONINFRINGEMENT. IN NO EVENT SHALL THE
// AUTHORS OR COPYRIGHT HOLDERS BE LIABLE FOR ANY CLAIM, DAMAGES OR OTHER
// LIABILITY, WHETHER IN AN ACTION OF CONTRACT, TORT OR OTHERWISE, ARISING FROM,
// OUT OF OR IN CONNECTION WITH THE SOFTWARE OR THE USE OR OTHER DEALINGS IN
// THE SOFTWARE.

package ste

import (
	"context"
	"fmt"
	"net/http"
	"runtime"
	"strings"
	"sync"
	"sync/atomic"
	"time"

	"github.com/Azure/azure-pipeline-go/pipeline"

	"github.com/Azure/azure-storage-azcopy/common"
)

var _ IJobMgr = &jobMgr{}

type PartNumber = common.PartNumber

// InMemoryTransitJobState defines job state transit in memory, and not in JobPartPlan file.
// Note: InMemoryTransitJobState should only be set when request come from cmd(FE) module to STE module.
// In memory CredentialInfo is currently maintained per job in STE, as FE could have many-to-one relationship with STE,
// i.e. different jobs could have different OAuth tokens requested from FE, and these jobs can run at same time in STE.
// This can be optimized if FE would no more be another module vs STE module.
type InMemoryTransitJobState struct {
	credentialInfo common.CredentialInfo
}

type IJobMgr interface {
	JobID() common.JobID
	JobPartMgr(partNum PartNumber) (IJobPartMgr, bool)
	//Throughput() XferThroughput
	AddJobPart(partNum PartNumber, planFile JobPartPlanFileName, sourceSAS string,
		destinationSAS string, scheduleTransfers bool) IJobPartMgr
	SetIncludeExclude(map[string]int, map[string]int)
	IncludeExclude() (map[string]int, map[string]int)
	ResumeTransfers(appCtx context.Context)
	AllTransfersScheduled() bool
	ConfirmAllTransfersScheduled()
	ResetAllTransfersScheduled()
	PipelineLogInfo() pipeline.LogOptions
	ReportJobPartDone() uint32
	Context() context.Context
	Cancel()
	// TODO: added for debugging purpose. remove later
	OccupyAConnection()
	// TODO: added for debugging purpose. remove later
	ReleaseAConnection()
	// TODO: added for debugging purpose. remove later
	ActiveConnections() int64
	GetPerfInfo() (displayStrings []string, constraint common.PerfConstraint)
	TryGetPerformanceAdvice(bytesInJob uint64, filesInJob uint32, fromTo common.FromTo) []common.PerformanceAdvice
	//Close()
	getInMemoryTransitJobState() InMemoryTransitJobState      // get in memory transit job state saved in this job.
	setInMemoryTransitJobState(state InMemoryTransitJobState) // set in memory transit job state saved in this job.
	ChunkStatusLogger() common.ChunkStatusLogger
	HttpClient() *http.Client
	PipelineNetworkStats() *pipelineNetworkStats
	getOverwritePrompter() *overwritePrompter
	getFolderCreationTracker() common.FolderCreationTracker
	common.ILoggerCloser
}

////////////////////////////////////////////////////////////////////////////////////////////////////////////////////////

func newJobMgr(concurrency ConcurrencySettings, appLogger common.ILogger, jobID common.JobID, appCtx context.Context, cpuMon common.CPUMonitor, level common.LogLevel, commandString string, logFileFolder string) IJobMgr {
	// atomicAllTransfersScheduled is set to 1 since this api is also called when new job part is ordered.
	enableChunkLogOutput := level.ToPipelineLogLevel() == pipeline.LogDebug
	jm := jobMgr{jobID: jobID, jobPartMgrs: newJobPartToJobPartMgr(), include: map[string]int{}, exclude: map[string]int{},
		httpClient:                    NewAzcopyHTTPClient(concurrency.MaxIdleConnections),
		logger:                        common.NewJobLogger(jobID, level, appLogger, logFileFolder),
		chunkStatusLogger:             common.NewChunkStatusLogger(jobID, cpuMon, logFileFolder, enableChunkLogOutput),
		concurrency:                   concurrency,
		overwritePrompter:             newOverwritePrompter(),
		folderCreationTracker:         common.NewFolderCreationTracker(),
		pipelineNetworkStats:          newPipelineNetworkStats(JobsAdmin.(*jobsAdmin).concurrencyTuner), // let the stats coordinate with the concurrency tuner
		exclusiveDestinationMapHolder: &atomic.Value{},
		initMu:                        &sync.Mutex{},
		/*Other fields remain zero-value until this job is scheduled */}
	jm.reset(appCtx, commandString)
	jm.logJobsAdminMessages()
	return &jm
}

func (jm *jobMgr) getOverwritePrompter() *overwritePrompter {
	return jm.overwritePrompter
}

func (jm *jobMgr) getFolderCreationTracker() common.FolderCreationTracker {
	return jm.folderCreationTracker
}

func (jm *jobMgr) reset(appCtx context.Context, commandString string) IJobMgr {
	jm.logger.OpenLog()
	// log the user given command to the job log file.
	// since the log file is opened in case of resume, list and many other operations
	// for which commandString passed is empty, the length check is added
	if len(commandString) > 0 {
		jm.logger.Log(pipeline.LogInfo, fmt.Sprintf("Job-Command %s", commandString))
	}
	jm.logConcurrencyParameters()
	jm.ctx, jm.cancel = context.WithCancel(appCtx)
	atomic.StoreUint64(&jm.atomicNumberOfBytesCovered, 0)
	atomic.StoreUint64(&jm.atomicTotalBytesToXfer, 0)
	jm.partsDone = 0
	return jm
}

func (jm *jobMgr) logConcurrencyParameters() {
	jm.logger.Log(pipeline.LogInfo, fmt.Sprintf("Number of CPUs: %d", runtime.NumCPU()))
	// TODO: label max file buffer ram with how we obtained it (env var or default)
	jm.logger.Log(pipeline.LogInfo, fmt.Sprintf("Max file buffer RAM %.3f GB",
		float32(JobsAdmin.(*jobsAdmin).cacheLimiter.Limit())/(1024*1024*1024)))

	dynamicMessage := ""
	if jm.concurrency.AutoTuneMainPool() {
		dynamicMessage = " will be dynamically tuned up to "
	}
	jm.logger.Log(pipeline.LogInfo, fmt.Sprintf("Max concurrent network operations: %s%d (%s)",
		dynamicMessage,
		jm.concurrency.MaxMainPoolSize.Value,
		jm.concurrency.MaxMainPoolSize.GetDescription()))

	jm.logger.Log(pipeline.LogInfo, fmt.Sprintf("Check CPU usage when dynamically tuning concurrency: %t (%s)",
		jm.concurrency.CheckCpuWhenTuning.Value,
		jm.concurrency.CheckCpuWhenTuning.GetDescription()))

	jm.logger.Log(pipeline.LogInfo, fmt.Sprintf("Max concurrent transfer initiation routines: %d (%s)",
		jm.concurrency.TransferInitiationPoolSize.Value,
		jm.concurrency.TransferInitiationPoolSize.GetDescription()))
	jm.logger.Log(pipeline.LogInfo, fmt.Sprintf("Max open files when downloading: %d (auto-computed)",
		jm.concurrency.MaxOpenDownloadFiles))
}

// jobMgrInitState holds one-time init structures (such as SIPM), that initialize when the first part is added.
type jobMgrInitState struct {
	securityInfoPersistenceManager *securityInfoPersistenceManager
}

// jobMgr represents the runtime information for a Job
type jobMgr struct {
	// NOTE: for the 64 bit atomic functions to work on a 32 bit system, we have to guarantee the right 64-bit alignment
	// so the 64 bit integers are placed first in the struct to avoid future breaks
	// refer to: https://golang.org/pkg/sync/atomic/#pkg-note-BUG
	atomicNumberOfBytesCovered uint64
	atomicTotalBytesToXfer     uint64
	// atomicCurrentConcurrentConnections defines the number of active goroutines performing the transfer / executing the chunk func
	// TODO: added for debugging purpose. remove later
	atomicCurrentConcurrentConnections int64
	// atomicAllTransfersScheduled defines whether all job parts have been iterated and resumed or not
	atomicAllTransfersScheduled     int32
	atomicFinalPartOrderedIndicator int32
	atomicTransferDirection         common.TransferDirection

	concurrency          ConcurrencySettings
	logger               common.ILoggerResetable
	chunkStatusLogger    common.ChunkStatusLoggerCloser
	jobID                common.JobID // The Job's unique ID
	ctx                  context.Context
	cancel               context.CancelFunc
	pipelineNetworkStats *pipelineNetworkStats

	exclusiveDestinationMapHolder *atomic.Value

	// Share the same HTTP Client across all job parts, so that the we maximize re-use of
	// its internal connection pool
	httpClient *http.Client

	jobPartMgrs jobPartToJobPartMgr // The map of part #s to JobPartMgrs
	// partsDone keep the count of completed part of the Job.
	partsDone uint32
	//throughput  common.CountPerSecond // TODO: Set LastCheckedTime to now

	inMemoryTransitJobState InMemoryTransitJobState
	// list of transfer mentioned to include only then while resuming the job
	include map[string]int
	// list of transfer mentioned to exclude while resuming the job
	exclude map[string]int

	// only a single instance of the prompter is needed for all transfers
	overwritePrompter *overwritePrompter

<<<<<<< HEAD
	// must have a single instance of this, for the whole job
	folderCreationTracker common.FolderCreationTracker
=======
	initMu    *sync.Mutex
	initState *jobMgrInitState
>>>>>>> b2457dac
}

////////////////////////////////////////////////////////////////////////////////////////////////////////////////////////

func (jm *jobMgr) Progress() (uint64, uint64) {
	return atomic.LoadUint64(&jm.atomicNumberOfBytesCovered),
		atomic.LoadUint64(&jm.atomicTotalBytesToXfer)
}

//func (jm *jobMgr) Throughput() XferThroughput { return jm.throughput }

// JobID returns the JobID that this jobMgr managers
func (jm *jobMgr) JobID() common.JobID { return jm.jobID }

// JobPartMgr looks up a job's part
func (jm *jobMgr) JobPartMgr(partNumber PartNumber) (IJobPartMgr, bool) {
	return jm.jobPartMgrs.Get(partNumber)
}

// Add 1 to the active number of goroutine performing the transfer or executing the chunkFunc
// TODO: added for debugging purpose. remove later
func (jm *jobMgr) OccupyAConnection() {
	atomic.AddInt64(&jm.atomicCurrentConcurrentConnections, 1)
}

// Sub 1 from the active number of goroutine performing the transfer or executing the chunkFunc
// TODO: added for debugging purpose. remove later
func (jm *jobMgr) ReleaseAConnection() {
	atomic.AddInt64(&jm.atomicCurrentConcurrentConnections, -1)
}

// returns the number of goroutines actively performing the transfer / executing the chunkFunc
// TODO: added for debugging purpose. remove later
func (jm *jobMgr) ActiveConnections() int64 {
	return atomic.LoadInt64(&jm.atomicCurrentConcurrentConnections)
}

// GetPerfStrings returns strings that may be logged for performance diagnostic purposes
// The number and content of strings may change as we enhance our perf diagnostics
func (jm *jobMgr) GetPerfInfo() (displayStrings []string, constraint common.PerfConstraint) {
	jm.logJobsAdminMessages()
	atomicTransferDirection := jm.atomicTransferDirection.AtomicLoad()

	// get data appropriate to our current transfer direction
	chunkStateCounts := jm.chunkStatusLogger.GetCounts(atomicTransferDirection)

	// convert the counts to simple strings for consumption by callers
	const format = "%c: %2d"
	result := make([]string, len(chunkStateCounts)+2)
	total := int64(0)
	for i, c := range chunkStateCounts {
		result[i] = fmt.Sprintf(format, c.WaitReason.Name[0], c.Count)
		total += c.Count
	}
	result[len(result)-2] = fmt.Sprintf(format, 'T', total)

	// Add an exact count of the number of running goroutines in the main pool
	// The states, above, that run inside that pool (basically the H and B states) will sum to
	// a value <= this value. But without knowing this value, its harder to be sure if they are at the limit
	// or not, especially if we are dynamically tuning the pool size.
	result[len(result)-1] = fmt.Sprintf(strings.Replace(format, "%c", "%s", -1), "GRs", JobsAdmin.CurrentMainPoolSize())

	con := jm.chunkStatusLogger.GetPrimaryPerfConstraint(atomicTransferDirection, jm.PipelineNetworkStats())

	// logging from here is a bit of a hack
	// TODO: can we find a better way to get this info into the log?  The caller is at app level,
	//    not job level, so can't log it directly AFAICT.
	jm.logPerfInfo(result, con)

	return result, con
}

func (jm *jobMgr) logPerfInfo(displayStrings []string, constraint common.PerfConstraint) {
	constraintString := fmt.Sprintf("primary performance constraint is %s", constraint)
	msg := fmt.Sprintf("PERF: %s. States: %s", constraintString, strings.Join(displayStrings, ", "))
	jm.Log(pipeline.LogInfo, msg)
}

func (jm *jobMgr) TryGetPerformanceAdvice(bytesInJob uint64, filesInJob uint32, fromTo common.FromTo) []common.PerformanceAdvice {
	ja := JobsAdmin.(*jobsAdmin)
	if !ja.provideBenchmarkResults {
		return make([]common.PerformanceAdvice, 0)
	}

	megabitsPerSec := float64(0)
	finalReason, finalConcurrency := ja.concurrencyTuner.GetFinalState()

	secondsAfterTuning := float64(0)
	tuningEndSeconds := atomic.LoadInt64(&ja.atomicTuningEndSeconds)
	if tuningEndSeconds > 0 {
		bytesTransferredAfterTuning := ja.BytesOverWire() - atomic.LoadInt64(&ja.atomicBytesTransferredWhileTuning)
		secondsAfterTuning = time.Since(time.Unix(tuningEndSeconds, 0)).Seconds()
		megabitsPerSec = (8 * float64(bytesTransferredAfterTuning) / secondsAfterTuning) / (1000 * 1000)
	}

	// if we we didn't run enough after the end of tuning, due to too little time or too close the slow patch as throughput winds down approaching 100%,
	// then pretend that we didn't get any tuning result at all
	percentCompleteAtTuningStart := 100 * float64(atomic.LoadInt64(&ja.atomicBytesTransferredWhileTuning)) / float64(bytesInJob)
	if finalReason != concurrencyReasonTunerDisabled && (secondsAfterTuning < 10 || percentCompleteAtTuningStart > 95) {
		finalReason = concurrencyReasonNone
	}

	averageBytesPerFile := int64(0)
	if filesInJob > 0 {
		averageBytesPerFile = int64(bytesInJob / uint64(filesInJob))
	}

	dir := jm.atomicTransferDirection.AtomicLoad()
	isToAzureFiles := fromTo.To() == common.ELocation.File()
	a := NewPerformanceAdvisor(jm.pipelineNetworkStats, ja.commandLineMbpsCap, int64(megabitsPerSec), finalReason, finalConcurrency, dir, averageBytesPerFile, isToAzureFiles)
	return a.GetAdvice()
}

// initializeJobPartPlanInfo func initializes the JobPartPlanInfo handler for given JobPartOrder
func (jm *jobMgr) AddJobPart(partNum PartNumber, planFile JobPartPlanFileName, sourceSAS string,
	destinationSAS string, scheduleTransfers bool) IJobPartMgr {
	jpm := &jobPartMgr{jobMgr: jm, filename: planFile, sourceSAS: sourceSAS,
		destinationSAS: destinationSAS, pacer: JobsAdmin.(*jobsAdmin).pacer,
		slicePool:        JobsAdmin.(*jobsAdmin).slicePool,
		cacheLimiter:     JobsAdmin.(*jobsAdmin).cacheLimiter,
		fileCountLimiter: JobsAdmin.(*jobsAdmin).fileCountLimiter}
	jpm.planMMF = jpm.filename.Map()
	jm.jobPartMgrs.Set(partNum, jpm)
	jm.setFinalPartOrdered(partNum, jpm.planMMF.Plan().IsFinalPart)
	jm.setDirection(jpm.Plan().FromTo)
	jpm.exclusiveDestinationMap = jm.getExclusiveDestinationMap(partNum, jpm.Plan().FromTo)

	jm.initMu.Lock()
	defer jm.initMu.Unlock()
	if jm.initState == nil {
		jm.initState = &jobMgrInitState{
			securityInfoPersistenceManager: newSecurityInfoPersistenceManager(jm.ctx),
		}
	}
	jpm.jobMgrInitState = jm.initState

	if scheduleTransfers {
		// If the schedule transfer is set to true
		// Instead of the scheduling the Transfer for given JobPart
		// JobPart is put into the partChannel
		// from where it is picked up and scheduled
		//jpm.ScheduleTransfers(jm.ctx, make(map[string]int), make(map[string]int))
		JobsAdmin.QueueJobParts(jpm)
	}
	return jpm
}

func (jm *jobMgr) setFinalPartOrdered(partNum PartNumber, isFinalPart bool) {
	newVal := common.Iffint32(isFinalPart, 1, 0)
	oldVal := atomic.SwapInt32(&jm.atomicFinalPartOrderedIndicator, newVal)
	if newVal == 0 && oldVal == 1 {
		// we just cleared the flag. Sanity check that.
		if partNum == 0 {
			// We can't complain because, when resuming a job, there are actually TWO calls made the ResurrectJob.
			// The effect is that all the parts are ordered... then all the parts are ordered _again_ (with new JobPartManagers replacing those from the first time)
			// (The first resurrect is from GetJobFromTo and the second is from ResumeJobOrder)
			// So we don't object if the _first_ part clears the flag. The assumption we make, by allowing this special case here, is that
			// the first part will be scheduled before any higher-numbered part.  As long as that assumption is true, this is safe.
			// TODO: do we really need to to Resurrect the job twice?
		} else {
			// But we do object if any other part clears the flag, since that wouldn't make sense.
			panic("Error: another job part was scheduled after the final part")
		}

	}
}

// Remembers which direction we are running in (upload, download or neither (for service to service))
// It actually remembers the direction that our most recently-added job PART is running in,
// because that's where the fromTo information can be found,
// but we assume that all the job parts are running in the same direction.
// TODO: Optimize this when it's necessary for delete.
func (jm *jobMgr) setDirection(fromTo common.FromTo) {
	if fromTo.IsUpload() {
		jm.atomicTransferDirection.AtomicStore(common.ETransferDirection.Upload())
	}
	if fromTo.IsDownload() {
		jm.atomicTransferDirection.AtomicStore(common.ETransferDirection.Download())
		JobsAdmin.RequestTuneSlowly()
	}
	if fromTo.IsS2S() {
		jm.atomicTransferDirection.AtomicStore(common.ETransferDirection.S2SCopy())
		JobsAdmin.RequestTuneSlowly()
	}
}

// can't do this at time of constructing the jobManager, because it doesn't know fromTo at that time
func (jm *jobMgr) getExclusiveDestinationMap(partNum PartNumber, fromTo common.FromTo) *common.ExclusiveStringMap {
	// assume that first part is ordered before any others
	if partNum == 0 {
		jm.exclusiveDestinationMapHolder.Store(common.NewExclusiveStringMap(fromTo, runtime.GOOS))
	}
	return jm.exclusiveDestinationMapHolder.Load().(*common.ExclusiveStringMap)
}

func (jm *jobMgr) HttpClient() *http.Client {
	return jm.httpClient
}

func (jm *jobMgr) PipelineNetworkStats() *pipelineNetworkStats {
	return jm.pipelineNetworkStats
}

// SetIncludeExclude sets the include / exclude list of transfers
// supplied with resume command to include or exclude mentioned transfers
func (jm *jobMgr) SetIncludeExclude(include, exclude map[string]int) {
	jm.include = include
	jm.exclude = exclude
}

// Returns the list of transfer mentioned to include / exclude
func (jm *jobMgr) IncludeExclude() (map[string]int, map[string]int) {
	return jm.include, jm.exclude
}

// ScheduleTransfers schedules this job part's transfers. It is called when a new job part is ordered & is also called to resume a paused Job
func (jm *jobMgr) ResumeTransfers(appCtx context.Context) {
	jm.reset(appCtx, "")
	// Since while creating the JobMgr, atomicAllTransfersScheduled is set to true
	// reset it to false while resuming it
	//jm.ResetAllTransfersScheduled()
	jm.jobPartMgrs.Iterate(false, func(p common.PartNumber, jpm IJobPartMgr) {
		JobsAdmin.QueueJobParts(jpm)
		//jpm.ScheduleTransfers(jm.ctx, includeTransfer, excludeTransfer)
	})
}

// AllTransfersScheduled returns whether Job has completely resumed or not
func (jm *jobMgr) AllTransfersScheduled() bool {
	return atomic.LoadInt32(&jm.atomicAllTransfersScheduled) == 1
}

// ConfirmAllTransfersScheduled sets the atomicAllTransfersScheduled to true
func (jm *jobMgr) ConfirmAllTransfersScheduled() {
	atomic.StoreInt32(&jm.atomicAllTransfersScheduled, 1)
}

// ResetAllTransfersScheduled sets the ResetAllTransfersScheduled to false
func (jm *jobMgr) ResetAllTransfersScheduled() {
	atomic.StoreInt32(&jm.atomicAllTransfersScheduled, 0)
}

// ReportJobPartDone is called to report that a job part completed or failed
func (jm *jobMgr) ReportJobPartDone() uint32 {
	shouldLog := jm.ShouldLog(pipeline.LogInfo)

	jobPart0Mgr, ok := jm.jobPartMgrs.Get(0)
	if !ok {
		jm.Panic(fmt.Errorf("Failed to find Job %v, Part #0", jm.jobID))
	}
	part0Plan := jobPart0Mgr.Plan()
	jobStatus := part0Plan.JobStatus() // status of part 0 is status of job as a whole

	partsDone := atomic.AddUint32(&jm.partsDone, 1)
	// If the last part is still awaited or other parts all still not complete,
	// JobPart 0 status is not changed (unless we are cancelling)
	allKnownPartsDone := partsDone == jm.jobPartMgrs.Count()
	haveFinalPart := atomic.LoadInt32(&jm.atomicFinalPartOrderedIndicator) == 1
	isCancelling := jobStatus == common.EJobStatus.Cancelling()
	shouldComplete := allKnownPartsDone && (haveFinalPart || isCancelling)
	if !shouldComplete {
		if shouldLog {
			jm.Log(pipeline.LogInfo, fmt.Sprintf("is part of Job which %d total number of parts done ", partsDone))
		}
		return partsDone
	}

	partDescription := "all parts of entire Job"
	if !haveFinalPart {
		partDescription = "known parts of incomplete Job"
	}
	if shouldLog {
		jm.Log(pipeline.LogInfo, fmt.Sprintf("%s %s successfully completed, cancelled or paused", partDescription, jm.jobID.String()))
	}

	switch jobStatus {
	case common.EJobStatus.Cancelling():
		part0Plan.SetJobStatus(common.EJobStatus.Cancelled())
		if shouldLog {
			jm.Log(pipeline.LogInfo, fmt.Sprintf("%s %v successfully cancelled", partDescription, jm.jobID))
		}
	case common.EJobStatus.InProgress():
		part0Plan.SetJobStatus((common.EJobStatus).Completed())
	}

	jm.chunkStatusLogger.FlushLog() // TODO: remove once we sort out what will be calling CloseLog (currently nothing)

	return partsDone
}

func (jm *jobMgr) getInMemoryTransitJobState() InMemoryTransitJobState {
	return jm.inMemoryTransitJobState
}

// Note: InMemoryTransitJobState should only be set when request come from cmd(FE) module to STE module.
// And the state should no more be changed inside STE module.
func (jm *jobMgr) setInMemoryTransitJobState(state InMemoryTransitJobState) {
	jm.inMemoryTransitJobState = state
}

func (jm *jobMgr) Context() context.Context                { return jm.ctx }
func (jm *jobMgr) Cancel()                                 { jm.cancel() }
func (jm *jobMgr) ShouldLog(level pipeline.LogLevel) bool  { return jm.logger.ShouldLog(level) }
func (jm *jobMgr) Log(level pipeline.LogLevel, msg string) { jm.logger.Log(level, msg) }
func (jm *jobMgr) PipelineLogInfo() pipeline.LogOptions {
	return pipeline.LogOptions{
		Log:       jm.Log,
		ShouldLog: func(level pipeline.LogLevel) bool { return level <= jm.logger.MinimumLogLevel() },
	}
}
func (jm *jobMgr) Panic(err error) { jm.logger.Panic(err) }
func (jm *jobMgr) CloseLog() {
	jm.logger.CloseLog()
	jm.chunkStatusLogger.FlushLog()
}

func (jm *jobMgr) ChunkStatusLogger() common.ChunkStatusLogger {
	return jm.chunkStatusLogger
}

// TODO: find a better way for JobsAdmin to log (it doesn't have direct access to the job log, because it was originally designed to support multilpe jobs
func (jm *jobMgr) logJobsAdminMessages() {
	for {
		select {
		case msg := <-JobsAdmin.MessagesForJobLog():
			jm.Log(pipeline.LogInfo, msg)
		default:
			return
		}
	}
}

// PartsDone returns the number of the Job's parts that are either completed or failed
//func (jm *jobMgr) PartsDone() uint32 { return atomic.LoadUint32(&jm.partsDone) }

// SetPartsDone sets the number of Job's parts that are done (completed or failed)
//func (jm *jobMgr) SetPartsDone(partsDone uint32) { atomic.StoreUint32(&jm.partsDone, partsDone) }

////////////////////////////////////////////////////////////////////////////////////////////////////////////////////////

type jobPartToJobPartMgr struct {
	nocopy common.NoCopy
	lock   sync.RWMutex
	m      map[PartNumber]IJobPartMgr
}

func newJobPartToJobPartMgr() jobPartToJobPartMgr {
	return jobPartToJobPartMgr{m: make(map[PartNumber]IJobPartMgr)}
}

func (m *jobPartToJobPartMgr) Count() uint32 {
	m.nocopy.Check()
	m.lock.RLock()
	count := uint32(len(m.m))
	m.lock.RUnlock()
	return count
}

func (m *jobPartToJobPartMgr) Set(key common.PartNumber, value IJobPartMgr) {
	m.nocopy.Check()
	m.lock.Lock()
	m.m[key] = value
	m.lock.Unlock()
}
func (m *jobPartToJobPartMgr) Get(key common.PartNumber) (value IJobPartMgr, ok bool) {
	m.nocopy.Check()
	m.lock.RLock()
	value, ok = m.m[key]
	m.lock.RUnlock()
	return
}
func (m *jobPartToJobPartMgr) Delete(key common.PartNumber) {
	m.nocopy.Check()
	m.lock.Lock()
	delete(m.m, key)
	m.lock.Unlock()
}

// We purposely disallow len
func (m *jobPartToJobPartMgr) Iterate(readonly bool, f func(k common.PartNumber, v IJobPartMgr)) {
	m.nocopy.Check()
	locker := sync.Locker(&m.lock)
	if readonly {
		locker = m.lock.RLocker()
	}
	locker.Lock()
	for k, v := range m.m {
		f(k, v)
	}
	locker.Unlock()
}

////////////////////////////////////////////////////////////////////////////////////////////////////////////////////////

// ThroughputState struct holds the attribute to monitor the through of an existing JobOrder
//type XferThroughput struct {
//	lastCheckedTime  time.Time
//	lastCheckedBytes int64
//	currentBytes     int64
//}

// getLastCheckedTime api returns the lastCheckedTime of ThroughputState instance in thread-safe manner
/*func (t *XferThroughput) LastCheckedTime() time.Time { return t.lastCheckedTime }

// updateLastCheckTime api updates the lastCheckedTime of ThroughputState instance in thread-safe manner
func (t *XferThroughput) SetLastCheckTime(currentTime time.Time) { t.lastCheckedTime = currentTime }

// getLastCheckedBytes api returns the lastCheckedBytes of ThroughputState instance in thread-safe manner
func (t *XferThroughput) LastCheckedBytes() int64 { return atomic.LoadInt64(&t.lastCheckedBytes) }

// updateLastCheckedBytes api updates the lastCheckedBytes of ThroughputState instance in thread-safe manner
func (t *XferThroughput) SetLastCheckedBytes(bytes int64) {
	atomic.StoreInt64(&t.lastCheckedBytes, bytes)
}

// getCurrentBytes api returns the currentBytes of ThroughputState instance in thread-safe manner
func (t *XferThroughput) CurrentBytes() int64 { return atomic.LoadInt64(&t.currentBytes) }

// updateCurrentBytes api adds the value in currentBytes of ThroughputState instance in thread-safe manner
func (t *XferThroughput) SetCurrentBytes(bytes int64) int64 {
	return atomic.AddInt64(&t.currentBytes, bytes)
}
*/<|MERGE_RESOLUTION|>--- conflicted
+++ resolved
@@ -202,13 +202,11 @@
 	// only a single instance of the prompter is needed for all transfers
 	overwritePrompter *overwritePrompter
 
-<<<<<<< HEAD
 	// must have a single instance of this, for the whole job
 	folderCreationTracker common.FolderCreationTracker
-=======
+	
 	initMu    *sync.Mutex
 	initState *jobMgrInitState
->>>>>>> b2457dac
 }
 
 ////////////////////////////////////////////////////////////////////////////////////////////////////////////////////////
