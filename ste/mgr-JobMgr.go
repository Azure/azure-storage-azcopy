// Copyright © 2017 Microsoft <wastore@microsoft.com>
//
// Permission is hereby granted, free of charge, to any person obtaining a copy
// of this software and associated documentation files (the "Software"), to deal
// in the Software without restriction, including without limitation the rights
// to use, copy, modify, merge, publish, distribute, sublicense, and/or sell
// copies of the Software, and to permit persons to whom the Software is
// furnished to do so, subject to the following conditions:
//
// The above copyright notice and this permission notice shall be included in
// all copies or substantial portions of the Software.
//
// THE SOFTWARE IS PROVIDED "AS IS", WITHOUT WARRANTY OF ANY KIND, EXPRESS OR
// IMPLIED, INCLUDING BUT NOT LIMITED TO THE WARRANTIES OF MERCHANTABILITY,
// FITNESS FOR A PARTICULAR PURPOSE AND NONINFRINGEMENT. IN NO EVENT SHALL THE
// AUTHORS OR COPYRIGHT HOLDERS BE LIABLE FOR ANY CLAIM, DAMAGES OR OTHER
// LIABILITY, WHETHER IN AN ACTION OF CONTRACT, TORT OR OTHERWISE, ARISING FROM,
// OUT OF OR IN CONNECTION WITH THE SOFTWARE OR THE USE OR OTHER DEALINGS IN
// THE SOFTWARE.

package ste

import (
	"context"
	"fmt"
	"net/http"
	"runtime"
	"strings"
	"sync"
	"sync/atomic"
	"time"

	"github.com/Azure/azure-storage-azcopy/v10/common"
)

var _ IJobMgr = &jobMgr{}

type PartNumber = common.PartNumber

// InMemoryTransitJobState defines job state transit in memory, and not in JobPartPlan file.
// Note: InMemoryTransitJobState should only be set when request come from cmd(FE) module to STE module.
// In memory CredentialInfo is currently maintained per job in STE, as FE could have many-to-one relationship with STE,
// i.e. different jobs could have different OAuth tokens requested from FE, and these jobs can run at same time in STE.
// This can be optimized if FE would no more be another module vs STE module.
type InMemoryTransitJobState struct {
	CredentialInfo common.CredentialInfo
	// S2SSourceCredentialType can override the CredentialInfo.CredentialType when being used for the source (e.g. Source Info Provider and when using GetS2SSourceBlobTokenCredential)
	S2SSourceCredentialType common.CredentialType
}

type IJobMgr interface {
	JobID() common.JobID
	JobPartMgr(partNum PartNumber) (IJobPartMgr, bool)
	// Throughput() XferThroughput
	// If existingPlanMMF is nil, a new MMF is opened.
	AddJobPart(partNum PartNumber, planFile JobPartPlanFileName, existingPlanMMF *JobPartPlanMMF, sourceSAS string,
		destinationSAS string, scheduleTransfers bool, completionChan chan struct{}) IJobPartMgr
	AddJobPart2(args *AddJobPartArgs) IJobPartMgr

	SetIncludeExclude(map[string]int, map[string]int)
	IncludeExclude() (map[string]int, map[string]int)
	ResumeTransfers(appCtx context.Context)
	AllTransfersScheduled() bool
	ConfirmAllTransfersScheduled()
	ResetAllTransfersScheduled()
	Reset(context.Context, string) IJobMgr
	PipelineLogInfo() LogOptions
	ReportJobPartDone(jobPartProgressInfo)
	Context() context.Context
	Cancel()
	// TODO: added for debugging purpose. remove later
	OccupyAConnection()
	// TODO: added for debugging purpose. remove later
	ReleaseAConnection()
	// TODO: added for debugging purpose. remove later
	ActiveConnections() int64
	GetPerfInfo() (displayStrings []string, constraint common.PerfConstraint)
	// Close()
	getInMemoryTransitJobState() InMemoryTransitJobState      // get in memory transit job state saved in this job.
	SetInMemoryTransitJobState(state InMemoryTransitJobState) // set in memory transit job state saved in this job.
	ChunkStatusLogger() common.ChunkStatusLogger
	HttpClient() *http.Client
	PipelineNetworkStats() *PipelineNetworkStats
	getOverwritePrompter() *overwritePrompter
	common.ILoggerCloser

	/* Status related functions */
	SendJobPartCreatedMsg(msg JobPartCreatedMsg)
	SendXferDoneMsg(msg xferDoneMsg)
	ListJobSummary() common.ListJobSummaryResponse
	ResurrectSummary(js common.ListJobSummaryResponse)

	/* Ported from jobsAdmin() */
	ScheduleTransfer(priority common.JobPriority, jptm IJobPartTransferMgr)
	ScheduleChunk(priority common.JobPriority, chunkFunc chunkFunc)

	/* Some comment */
	IterateJobParts(readonly bool, f func(k common.PartNumber, v IJobPartMgr))
	TransferDirection() common.TransferDirection
	AddSuccessfulBytesInActiveFiles(n int64)
	SuccessfulBytesInActiveFiles() uint64
	CancelPauseJobOrder(desiredJobStatus common.JobStatus) common.CancelPauseResumeResponse
	IsDaemon() bool

	// Cleanup Functions
	DeferredCleanupJobMgr()
}

// //////////////////////////////////////////////////////////////////////////////////////////////////////////////////////

func NewJobMgr(concurrency ConcurrencySettings, jobID common.JobID, appCtx context.Context, cpuMon common.CPUMonitor, level common.LogLevel,
	commandString string, logFileFolder string, tuner ConcurrencyTuner,
	pacer PacerAdmin, slicePool common.ByteSlicePooler, cacheLimiter common.CacheLimiter, fileCountLimiter common.CacheLimiter,
	jobLogger common.ILoggerResetable, daemonMode bool) IJobMgr {
	const channelSize = 100000
	// PartsChannelSize defines the number of JobParts which can be placed into the
	// parts channel. Any JobPart which comes from FE and partChannel is full,
	// has to wait and enumeration of transfer gets blocked till then.
	// TODO : PartsChannelSize Needs to be discussed and can change.
	const PartsChannelSize = 10000

	// partsCh is the channel in which all JobParts are put
	// for scheduling transfers. When the next JobPart order arrives
	// transfer engine creates the JobPartPlan file and
	// puts the JobPartMgr in partchannel
	// from which each part is picked up one by one
	// and transfers of that JobPart are scheduled
	partsCh := make(chan IJobPartMgr, PartsChannelSize)
	// Create normal & low transfer/chunk channels
	normalTransferCh, normalChunkCh := make(chan IJobPartTransferMgr, channelSize), make(chan chunkFunc, channelSize)
	lowTransferCh, lowChunkCh := make(chan IJobPartTransferMgr, channelSize), make(chan chunkFunc, channelSize)

	// atomicAllTransfersScheduled is set to 1 since this api is also called when new job part is ordered.
	enableChunkLogOutput := level == common.LogDebug

	/* Create book-keeping channels */
	jobPartProgressCh := make(chan jobPartProgressInfo)
	var jstm jobStatusManager
	jstm.respChan = make(chan common.ListJobSummaryResponse)
	jstm.listReq = make(chan struct{})
	jstm.partCreated = make(chan JobPartCreatedMsg, 100)
	jstm.xferDone = make(chan xferDoneMsg, 1000)
	jstm.xferDoneDrained = make(chan struct{})
	jstm.statusMgrDone = make(chan struct{})
	// Different logger for each job.
	if jobLogger == nil {
		jobLogger = common.NewJobLogger(jobID, common.ELogLevel.Debug(), logFileFolder, "" /* logFileNameSuffix */)
		jobLogger.OpenLog()
	}

	jm := jobMgr{jobID: jobID, jobPartMgrs: newJobPartToJobPartMgr(), include: map[string]int{}, exclude: map[string]int{},
		httpClient:           NewAzcopyHTTPClient(concurrency.MaxIdleConnections),
		logger:               jobLogger,
		chunkStatusLogger:    common.NewChunkStatusLogger(jobID, cpuMon, logFileFolder, enableChunkLogOutput),
		concurrency:          concurrency,
		overwritePrompter:    newOverwritePrompter(),
		pipelineNetworkStats: newPipelineNetworkStats(tuner), // let the stats coordinate with the concurrency tuner
		initMu:               &sync.Mutex{},
		jobPartProgress:      jobPartProgressCh,
		reportCancelCh:       make(chan struct{}, 1),
		coordinatorChannels: CoordinatorChannels{
			partsChannel:     partsCh,
			normalTransferCh: normalTransferCh,
			lowTransferCh:    lowTransferCh,
		},
		xferChannels: XferChannels{
			partsChannel:     partsCh,
			normalTransferCh: normalTransferCh,
			lowTransferCh:    lowTransferCh,
			normalChunckCh:   normalChunkCh,
			lowChunkCh:       lowChunkCh,
			closeTransferCh:  make(chan struct{}, 100),
			scheduleCloseCh:  make(chan struct{}, 1),
		},
		poolSizingChannels: poolSizingChannels{ // all deliberately unbuffered, because pool sizer routine works in lock-step with these - processing them as they happen, never catching up on populated buffer later
			entryNotificationCh: make(chan struct{}),
			exitNotificationCh:  make(chan struct{}),
			scalebackRequestCh:  make(chan struct{}),
			requestSlowTuneCh:   make(chan struct{}),
			done:                make(chan struct{}, 1),
		},
		concurrencyTuner: tuner,
		pacer:            pacer,
		slicePool:        slicePool,
		cacheLimiter:     cacheLimiter,
		fileCountLimiter: fileCountLimiter,
		cpuMon:           cpuMon,
		jstm:             &jstm,
		isDaemon:         daemonMode,
		/*Other fields remain zero-value until this job is scheduled */}
	jm.Reset(appCtx, commandString)
	// One routine constantly monitors the partsChannel.  It takes the JobPartManager from
	// the Channel and schedules the transfers of that JobPart.
	go jm.scheduleJobParts()
	// In addition to the main pool (which is governed ja.poolSizer), we spin up a separate set of workers to process initiation of transfers
	// (so that transfer initiation can't starve out progress on already-scheduled chunks.
	// (Not sure whether that can really happen, but this protects against it anyway.)
	// Perhaps MORE importantly, doing this separately gives us more CONTROL over how we interact with the file system.
	for cc := 0; cc < concurrency.TransferInitiationPoolSize.Value; cc++ {
		go jm.transferProcessor(cc)
	}

	go jm.reportJobPartDoneHandler()
	go jm.handleStatusUpdateMessage()

	return &jm
}

func (jm *jobMgr) getOverwritePrompter() *overwritePrompter {
	return jm.overwritePrompter
}

func (jm *jobMgr) Reset(appCtx context.Context, commandString string) IJobMgr {
	// jm.logger.OpenLog()
	// log the user given command to the job log file.
	// since the log file is opened in case of resume, list and many other operations
	// for which commandString passed is empty, the length check is added
	if len(commandString) > 0 {
		jm.logger.Log(common.LogError, fmt.Sprintf("Job-Command %s", commandString))
	}
	jm.logConcurrencyParameters()
	jm.ctx, jm.cancel = context.WithCancel(appCtx)
	atomic.StoreUint64(&jm.atomicNumberOfBytesCovered, 0)
	atomic.StoreUint64(&jm.atomicTotalBytesToXfer, 0)
	jm.partsDone = 0
	return jm
}

func (jm *jobMgr) logConcurrencyParameters() {
	level := common.LogWarning // log all this stuff at warning level, so that it can still be see it when running at that level. (It won't have the WARN prefix, because we don't add that)

	jm.logger.Log(level, fmt.Sprintf("Number of CPUs: %d", runtime.NumCPU()))
	// TODO: label max file buffer ram with how we obtained it (env var or default)
	jm.logger.Log(level, fmt.Sprintf("Max file buffer RAM %.3f GB",
		float32(jm.cacheLimiter.Limit())/(1024*1024*1024)))

	dynamicMessage := ""
	if jm.concurrency.AutoTuneMainPool() {
		dynamicMessage = " will be dynamically tuned up to "
	}
	jm.logger.Log(level, fmt.Sprintf("Max concurrent network operations: %s%d (%s)",
		dynamicMessage,
		jm.concurrency.MaxMainPoolSize.Value,
		jm.concurrency.MaxMainPoolSize.GetDescription()))

	jm.logger.Log(level, fmt.Sprintf("Check CPU usage when dynamically tuning concurrency: %t (%s)",
		jm.concurrency.CheckCpuWhenTuning.Value,
		jm.concurrency.CheckCpuWhenTuning.GetDescription()))

	jm.logger.Log(level, fmt.Sprintf("Max concurrent transfer initiation routines: %d (%s)",
		jm.concurrency.TransferInitiationPoolSize.Value,
		jm.concurrency.TransferInitiationPoolSize.GetDescription()))

	jm.logger.Log(level, fmt.Sprintf("Max enumeration routines: %d (%s)",
		jm.concurrency.EnumerationPoolSize.Value,
		jm.concurrency.EnumerationPoolSize.GetDescription()))

	jm.logger.Log(level, fmt.Sprintf("Parallelize getting file properties (file.Stat): %t (%s)",
		jm.concurrency.ParallelStatFiles.Value,
		jm.concurrency.ParallelStatFiles.GetDescription()))

	jm.logger.Log(level, fmt.Sprintf("Max open files when downloading: %d (auto-computed)",
		jm.concurrency.MaxOpenDownloadFiles))
}

// jobMgrInitState holds one-time init structures (such as SIPM), that initialize when the first part is added.
type jobMgrInitState struct {
	securityInfoPersistenceManager *securityInfoPersistenceManager
	folderCreationTracker          FolderCreationTracker
	folderDeletionManager          common.FolderDeletionManager
	exclusiveDestinationMapHolder  *atomic.Value
}

// jobMgr represents the runtime information for a Job
type jobMgr struct {
	// NOTE: for the 64 bit atomic functions to work on a 32 bit system, we have to guarantee the right 64-bit alignment
	// so the 64 bit integers are placed first in the struct to avoid future breaks
	// refer to: https://golang.org/pkg/sync/atomic/#pkg-note-BUG
	atomicNumberOfBytesCovered uint64
	atomicTotalBytesToXfer     uint64
	// atomicCurrentConcurrentConnections defines the number of active goroutines performing the transfer / executing the chunk func
	// TODO: added for debugging purpose. remove later
	atomicCurrentConcurrentConnections int64
	/* Pool sizer related values */
	atomicSuccessfulBytesInActiveFiles int64 // atomic 64-bit values should always be at the start of a struct to ensure alignment
	atomicCurrentMainPoolSize          int32
	// atomicAllTransfersScheduled defines whether all job parts have been iterated and resumed or not
	atomicAllTransfersScheduled     int32
	atomicFinalPartOrderedIndicator int32
	atomicTransferDirection         common.TransferDirection

	concurrency          ConcurrencySettings
	logger               common.ILoggerResetable
	chunkStatusLogger    common.ChunkStatusLoggerCloser
	jobID                common.JobID // The Job's unique ID
	ctx                  context.Context
	cancel               context.CancelFunc
	pipelineNetworkStats *PipelineNetworkStats

	// Share the same HTTP Client across all job parts, so that the we maximize reuse of
	// its internal connection pool
	httpClient *http.Client

	jobPartMgrs jobPartToJobPartMgr // The map of part #s to JobPartMgrs

	// reportCancelCh to close the report thread.
	reportCancelCh chan struct{}

	// partsDone keep the count of completed part of the Job.
	partsDone uint32
	// throughput  common.CountPerSecond // TODO: Set LastCheckedTime to now

	inMemoryTransitJobState InMemoryTransitJobState
	// list of transfer mentioned to include only then while resuming the job
	include map[string]int
	// list of transfer mentioned to exclude while resuming the job
	exclude map[string]int

	// only a single instance of the prompter is needed for all transfers
	overwritePrompter *overwritePrompter

	initMu    *sync.Mutex
	initState *jobMgrInitState

	jobPartProgress chan jobPartProgressInfo

	coordinatorChannels CoordinatorChannels
	xferChannels        XferChannels
	poolSizingChannels  poolSizingChannels
	concurrencyTuner    ConcurrencyTuner
	cpuMon              common.CPUMonitor
	pacer               PacerAdmin
	slicePool           common.ByteSlicePooler
	cacheLimiter        common.CacheLimiter
	fileCountLimiter    common.CacheLimiter
	jstm                *jobStatusManager

	isDaemon bool /* is it running as service */
}

// //////////////////////////////////////////////////////////////////////////////////////////////////////////////////////

func (jm *jobMgr) Progress() (uint64, uint64) {
	return atomic.LoadUint64(&jm.atomicNumberOfBytesCovered),
		atomic.LoadUint64(&jm.atomicTotalBytesToXfer)
}

// func (jm *jobMgr) Throughput() XferThroughput { return jm.throughput }

// JobID returns the JobID that this jobMgr managers
func (jm *jobMgr) JobID() common.JobID { return jm.jobID }

// JobPartMgr looks up a job's part
func (jm *jobMgr) JobPartMgr(partNumber PartNumber) (IJobPartMgr, bool) {
	return jm.jobPartMgrs.Get(partNumber)
}

// Add 1 to the active number of goroutine performing the transfer or executing the chunkFunc
// TODO: added for debugging purpose. remove later
func (jm *jobMgr) OccupyAConnection() {
	atomic.AddInt64(&jm.atomicCurrentConcurrentConnections, 1)
}

// Sub 1 from the active number of goroutine performing the transfer or executing the chunkFunc
// TODO: added for debugging purpose. remove later
func (jm *jobMgr) ReleaseAConnection() {
	atomic.AddInt64(&jm.atomicCurrentConcurrentConnections, -1)
}

// returns the number of goroutines actively performing the transfer / executing the chunkFunc
// TODO: added for debugging purpose. remove later
func (jm *jobMgr) ActiveConnections() int64 {
	return atomic.LoadInt64(&jm.atomicCurrentConcurrentConnections)
}

// GetPerfStrings returns strings that may be logged for performance diagnostic purposes
// The number and content of strings may change as we enhance our perf diagnostics
func (jm *jobMgr) GetPerfInfo() (displayStrings []string, constraint common.PerfConstraint) {
	atomicTransferDirection := jm.atomicTransferDirection.AtomicLoad()

	// get data appropriate to our current transfer direction
	chunkStateCounts := jm.chunkStatusLogger.GetCounts(atomicTransferDirection)

	// convert the counts to simple strings for consumption by callers
	const format = "%c: %2d"
	result := make([]string, len(chunkStateCounts)+2)
	total := int64(0)
	for i, c := range chunkStateCounts {
		result[i] = fmt.Sprintf(format, c.WaitReason.Name[0], c.Count)
		total += c.Count
	}
	result[len(result)-2] = fmt.Sprintf(format, 'T', total)

	// Add an exact count of the number of running goroutines in the main pool
	// The states, above, that run inside that pool (basically the H and B states) will sum to
	// a value <= this value. But without knowing this value, its harder to be sure if they are at the limit
	// or not, especially if we are dynamically tuning the pool size.
	result[len(result)-1] = fmt.Sprintf(strings.Replace(format, "%c", "%s", -1), "GRs", jm.CurrentMainPoolSize())

	con := jm.chunkStatusLogger.GetPrimaryPerfConstraint(atomicTransferDirection, jm.PipelineNetworkStats())

	// logging from here is a bit of a hack
	// TODO: can we find a better way to get this info into the log?  The caller is at app level,
	//    not job level, so can't log it directly AFAICT.
	jm.logPerfInfo(result, con)

	return result, con
}

func (jm *jobMgr) logPerfInfo(displayStrings []string, constraint common.PerfConstraint) {
	constraintString := fmt.Sprintf("primary performance constraint is %s", constraint)
	msg := fmt.Sprintf("PERF: %s. States: %s", constraintString, strings.Join(displayStrings, ", "))
	jm.Log(common.LogInfo, msg)
}

type AddJobPartArgs struct {
	PartNum         PartNumber
	PlanFile        JobPartPlanFileName
	ExistingPlanMMF *JobPartPlanMMF

	// this is required in S2S transfers authenticating to src
	// via oAuth
	SourceTokenCred *string

	// These clients are valid if this fits the FromTo. i.e if
	// we're uploading
	SrcClient  *common.ServiceClient
	DstClient  *common.ServiceClient
	SrcIsOAuth bool // true if source is authenticated via token

	ScheduleTransfers bool

	// This channel will be closed once all transfers in this part are done
	CompletionChan chan struct{}
}

// initializeJobPartPlanInfo func initializes the JobPartPlanInfo handler for given JobPartOrder
func (jm *jobMgr) AddJobPart2(args *AddJobPartArgs) IJobPartMgr {
	jpm := &jobPartMgr{
		jobMgr:            jm,
		filename:          args.PlanFile,
		srcServiceClient:  args.SrcClient,
		dstServiceClient:  args.DstClient,
		pacer:             jm.pacer,
		slicePool:         jm.slicePool,
		cacheLimiter:      jm.cacheLimiter,
		fileCountLimiter:  jm.fileCountLimiter,
		closeOnCompletion: args.CompletionChan,
		srcIsOAuth:        args.SrcIsOAuth,
	}
	// If an existing plan MMF was supplied, re use it. Otherwise, init a new one.
	if args.ExistingPlanMMF == nil {
		jpm.planMMF = jpm.filename.Map()
	} else {
		jpm.planMMF = args.ExistingPlanMMF
	}

	jm.jobPartMgrs.Set(args.PartNum, jpm)
	jm.setFinalPartOrdered(args.PartNum, jpm.planMMF.Plan().IsFinalPart)
	jm.setDirection(jpm.Plan().FromTo)

	jm.initMu.Lock()
	defer jm.initMu.Unlock()
	if jm.initState == nil {
		var logger common.ILogger = jm
		jm.initState = &jobMgrInitState{
			securityInfoPersistenceManager: newSecurityInfoPersistenceManager(jm.ctx),
			folderCreationTracker:          NewFolderCreationTracker(jpm.Plan().Fpo, jpm.Plan()),
			folderDeletionManager:          common.NewFolderDeletionManager(jm.ctx, jpm.Plan().Fpo, logger),
			exclusiveDestinationMapHolder:  &atomic.Value{},
		}
		jm.initState.exclusiveDestinationMapHolder.Store(common.NewExclusiveStringMap(jpm.Plan().FromTo, runtime.GOOS))
	}
	jpm.jobMgrInitState = jm.initState // so jpm can use it as much as desired without locking (since the only mutation is the init in jobManager. As far as jobPartManager is concerned, the init state is read-only
	jpm.exclusiveDestinationMap = jm.getExclusiveDestinationMap(args.PartNum, jpm.Plan().FromTo)

	if args.ScheduleTransfers {
		// If the schedule transfer is set to true
		// Instead of the scheduling the Transfer for given JobPart
		// JobPart is put into the partChannel
		// from where it is picked up and scheduled
		// jpm.ScheduleTransfers(jm.ctx, make(map[string]int), make(map[string]int))
		jm.QueueJobParts(jpm)
	}
	return jpm
}

// initializeJobPartPlanInfo func initializes the JobPartPlanInfo handler for given JobPartOrder
func (jm *jobMgr) AddJobPart(partNum PartNumber, planFile JobPartPlanFileName, existingPlanMMF *JobPartPlanMMF, sourceSAS string,
	destinationSAS string, scheduleTransfers bool, completionChan chan struct{}) IJobPartMgr {
	jpm := &jobPartMgr{jobMgr: jm, filename: planFile, sourceSAS: sourceSAS,
		destinationSAS: destinationSAS, pacer: jm.pacer,
		slicePool:         jm.slicePool,
		cacheLimiter:      jm.cacheLimiter,
		fileCountLimiter:  jm.fileCountLimiter,
		closeOnCompletion: completionChan,
	}
	// If an existing plan MMF was supplied, re use it. Otherwise, init a new one.
	if existingPlanMMF == nil {
		jpm.planMMF = jpm.filename.Map()
	} else {
		jpm.planMMF = existingPlanMMF
	}

	jm.jobPartMgrs.Set(partNum, jpm)
	jm.setFinalPartOrdered(partNum, jpm.planMMF.Plan().IsFinalPart)
	jm.setDirection(jpm.Plan().FromTo)

	jm.initMu.Lock()
	defer jm.initMu.Unlock()
	if jm.initState == nil {
		var logger common.ILogger = jm
		jm.initState = &jobMgrInitState{
			securityInfoPersistenceManager: newSecurityInfoPersistenceManager(jm.ctx),
			folderCreationTracker:          NewFolderCreationTracker(jpm.Plan().Fpo, jpm.Plan()),
			folderDeletionManager:          common.NewFolderDeletionManager(jm.ctx, jpm.Plan().Fpo, logger),
			exclusiveDestinationMapHolder:  &atomic.Value{},
		}
		jm.initState.exclusiveDestinationMapHolder.Store(common.NewExclusiveStringMap(jpm.Plan().FromTo, runtime.GOOS))
	}
	jpm.jobMgrInitState = jm.initState // so jpm can use it as much as desired without locking (since the only mutation is the init in jobManager. As far as jobPartManager is concerned, the init state is read-only
	jpm.exclusiveDestinationMap = jm.getExclusiveDestinationMap(partNum, jpm.Plan().FromTo)

	if scheduleTransfers {
		// If the schedule transfer is set to true
		// Instead of the scheduling the Transfer for given JobPart
		// JobPart is put into the partChannel
		// from where it is picked up and scheduled
		// jpm.ScheduleTransfers(jm.ctx, make(map[string]int), make(map[string]int))
		jm.QueueJobParts(jpm)
	}
	return jpm
}

func (jm *jobMgr) AddJobOrder(order common.CopyJobPartOrderRequest) IJobPartMgr {
	jppfn := JobPartPlanFileName(fmt.Sprintf(JobPartPlanFileNameFormat, order.JobID.String(), 0, DataSchemaVersion))
	jppfn.Create(order) // Convert the order to a plan file

	jpm := &jobPartMgr{
		jobMgr:           jm,
		filename:         jppfn,
		sourceSAS:        order.SourceRoot.SAS,
		destinationSAS:   order.DestinationRoot.SAS,
		pacer:            jm.pacer,
		slicePool:        jm.slicePool,
		cacheLimiter:     jm.cacheLimiter,
		fileCountLimiter: jm.fileCountLimiter,
		credInfo:         order.CredentialInfo,
		srcIsOAuth:       order.S2SSourceCredentialType.IsAzureOAuth(),
	}
	jpm.planMMF = jpm.filename.Map()
	jm.jobPartMgrs.Set(order.PartNum, jpm)
	jm.setFinalPartOrdered(order.PartNum, jpm.planMMF.Plan().IsFinalPart)
	jm.setDirection(jpm.Plan().FromTo)

	jm.initMu.Lock()
	defer jm.initMu.Unlock()
	if jm.initState == nil {
		var logger common.ILogger = jm
		jm.initState = &jobMgrInitState{
			securityInfoPersistenceManager: newSecurityInfoPersistenceManager(jm.ctx),
			folderCreationTracker:          NewFolderCreationTracker(jpm.Plan().Fpo, jpm.Plan()),
			folderDeletionManager:          common.NewFolderDeletionManager(jm.ctx, jpm.Plan().Fpo, logger),
			exclusiveDestinationMapHolder:  &atomic.Value{},
		}
		jm.initState.exclusiveDestinationMapHolder.Store(common.NewExclusiveStringMap(jpm.Plan().FromTo, runtime.GOOS))
	}
	jpm.jobMgrInitState = jm.initState // so jpm can use it as much as desired without locking (since the only mutation is the init in jobManager. As far as jobPartManager is concerned, the init state is read-only
	jpm.exclusiveDestinationMap = jm.getExclusiveDestinationMap(order.PartNum, jpm.Plan().FromTo)

	jm.QueueJobParts(jpm)
	return jpm
}

func (jm *jobMgr) setFinalPartOrdered(partNum PartNumber, isFinalPart bool) {
	newVal := int32(common.Iff(isFinalPart, 1, 0))
	oldVal := atomic.SwapInt32(&jm.atomicFinalPartOrderedIndicator, newVal)
	if newVal == 0 && oldVal == 1 {
		// we just cleared the flag. Sanity check that.
		if partNum == 0 {
			// We can't complain because, when resuming a job, there are actually TWO calls made the ResurrectJob.
			// The effect is that all the parts are ordered... then all the parts are ordered _again_ (with new JobPartManagers replacing those from the first time)
			// (The first resurrect is from GetJobDetails and the second is from ResumeJobOrder)
			// So we don't object if the _first_ part clears the flag. The assumption we make, by allowing this special case here, is that
			// the first part will be scheduled before any higher-numbered part.  As long as that assumption is true, this is safe.
			// TODO: do we really need to to Resurrect the job twice?
		} else {
			// But we do object if any other part clears the flag, since that wouldn't make sense.
			panic("Error: another job part was scheduled after the final part")
		}

	}
}

// Remembers which direction we are running in (upload, download or neither (for service to service))
// It actually remembers the direction that our most recently-added job PART is running in,
// because that's where the fromTo information can be found,
// but we assume that all the job parts are running in the same direction.
// TODO: Optimize this when it's necessary for delete.
func (jm *jobMgr) setDirection(fromTo common.FromTo) {
	if fromTo.IsUpload() {
		jm.atomicTransferDirection.AtomicStore(common.ETransferDirection.Upload())
	}
	if fromTo.IsDownload() {
		jm.atomicTransferDirection.AtomicStore(common.ETransferDirection.Download())
		jm.RequestTuneSlowly()
	}
	if fromTo.IsS2S() {
		jm.atomicTransferDirection.AtomicStore(common.ETransferDirection.S2SCopy())
		jm.RequestTuneSlowly()
	}
}

// can't do this at time of constructing the jobManager, because it doesn't know fromTo at that time
func (jm *jobMgr) getExclusiveDestinationMap(partNum PartNumber, fromTo common.FromTo) *common.ExclusiveStringMap {
	return jm.initState.exclusiveDestinationMapHolder.Load().(*common.ExclusiveStringMap)
}

func (jm *jobMgr) HttpClient() *http.Client {
	return jm.httpClient
}

func (jm *jobMgr) PipelineNetworkStats() *PipelineNetworkStats {
	return jm.pipelineNetworkStats
}

// SetIncludeExclude sets the include / exclude list of transfers
// supplied with resume command to include or exclude mentioned transfers
func (jm *jobMgr) SetIncludeExclude(include, exclude map[string]int) {
	jm.include = include
	jm.exclude = exclude
}

// Returns the list of transfer mentioned to include / exclude
func (jm *jobMgr) IncludeExclude() (map[string]int, map[string]int) {
	return jm.include, jm.exclude
}

// ScheduleTransfers schedules this job part's transfers. It is called when a new job part is ordered & is also called to resume a paused Job
func (jm *jobMgr) ResumeTransfers(appCtx context.Context) {
	jm.Reset(appCtx, "")
	// Since while creating the JobMgr, atomicAllTransfersScheduled is set to true
	// reset it to false while resuming it
	// jm.ResetAllTransfersScheduled()
	jm.jobPartMgrs.Iterate(false, func(p common.PartNumber, jpm IJobPartMgr) {
		jm.QueueJobParts(jpm)
		// jpm.ScheduleTransfers(jm.ctx, includeTransfer, excludeTransfer)
	})
}

// AllTransfersScheduled returns whether Job has completely resumed or not
func (jm *jobMgr) AllTransfersScheduled() bool {
	return atomic.LoadInt32(&jm.atomicAllTransfersScheduled) == 1
}

// ConfirmAllTransfersScheduled sets the atomicAllTransfersScheduled to true
func (jm *jobMgr) ConfirmAllTransfersScheduled() {
	atomic.StoreInt32(&jm.atomicAllTransfersScheduled, 1)
}

// ResetAllTransfersScheduled sets the ResetAllTransfersScheduled to false
func (jm *jobMgr) ResetAllTransfersScheduled() {
	atomic.StoreInt32(&jm.atomicAllTransfersScheduled, 0)
}

// ReportJobPartDone is called to report that a job part completed or failed
func (jm *jobMgr) ReportJobPartDone(progressInfo jobPartProgressInfo) {
	jm.jobPartProgress <- progressInfo
}

func (jm *jobMgr) reportJobPartDoneHandler() {
	var haveFinalPart bool
	var jobProgressInfo jobPartProgressInfo
	shouldLog := jm.ShouldLog(common.LogInfo)

	for {
		select {
		case <-jm.reportCancelCh:
			jobPart0Mgr, ok := jm.jobPartMgrs.Get(0)
			if ok {
				part0plan := jobPart0Mgr.Plan()
				if part0plan.JobStatus() == common.EJobStatus.InProgress() ||
					part0plan.JobStatus() == common.EJobStatus.Cancelling() {
					jm.Panic(fmt.Errorf("reportCancelCh received cancel event while job still not completed, Job(%s) in state: %s",
						jm.jobID.String(), part0plan.JobStatus()))
				}
			} else {
				jm.Log(common.LogError, "part0Plan of job invalid")
			}
			jm.Log(common.LogInfo, "reportJobPartDoneHandler done called")
			return

		case partProgressInfo := <-jm.jobPartProgress:
			jobPart0Mgr, ok := jm.jobPartMgrs.Get(0)
			if !ok {
				jm.Panic(fmt.Errorf("Failed to find Job %v, Part #0", jm.jobID))
			}
			part0Plan := jobPart0Mgr.Plan()
			jobStatus := part0Plan.JobStatus() // status of part 0 is status of job as a whole
			partsDone := atomic.AddUint32(&jm.partsDone, 1)
			jobProgressInfo.transfersCompleted += partProgressInfo.transfersCompleted
			jobProgressInfo.transfersSkipped += partProgressInfo.transfersSkipped
			jobProgressInfo.transfersFailed += partProgressInfo.transfersFailed

			if partProgressInfo.completionChan != nil {
				close(partProgressInfo.completionChan)
			}

			// If the last part is still awaited or other parts all still not complete,
			// JobPart 0 status is not changed (unless we are cancelling)
			haveFinalPart = atomic.LoadInt32(&jm.atomicFinalPartOrderedIndicator) == 1
			allKnownPartsDone := partsDone == jm.jobPartMgrs.Count()
			isCancelling := jobStatus == common.EJobStatus.Cancelling()
			shouldComplete := (haveFinalPart && allKnownPartsDone) || // If we have all of the parts, they should all exit cleanly, so the job can be resumed properly.
				(isCancelling && !haveFinalPart) // If we're cancelling, it's OK to try to exit early; the user already accepted this job cannot be resumed. Outgoing requests will fail anyway, so nothing can properly clean up.
			if shouldComplete {
				// Inform StatusManager that all parts are done.
				if jm.jstm.xferDone != nil {
					close(jm.jstm.xferDone)
<<<<<<< HEAD
					jm.jstm.xferDone = nil
=======
>>>>>>> 7f5ab059
				}

				// Wait  for all XferDone messages to be processed by statusManager. Front end
				// depends on JobStatus to determine if we've to quit job. Setting it here without
				// draining XferDone will make it report incorrect statistics.
				jm.waitToDrainXferDone()
				partDescription := "all parts of entire Job"
				if !haveFinalPart {
					if allKnownPartsDone {
						partDescription = "known parts of incomplete Job"
					} else {
						partDescription = "incomplete Job"
					}
				}
				if shouldLog {
					jm.Log(common.LogInfo, fmt.Sprintf("%s %s successfully completed, cancelled or paused", partDescription, jm.jobID.String()))
				}

				switch part0Plan.JobStatus() {
				case common.EJobStatus.Cancelling():
					part0Plan.SetJobStatus(common.EJobStatus.Cancelled())
					if shouldLog {
						jm.Log(common.LogInfo, fmt.Sprintf("%s %v successfully cancelled", partDescription, jm.jobID))
					}
				case common.EJobStatus.InProgress():
					part0Plan.SetJobStatus((common.EJobStatus).EnhanceJobStatusInfo(jobProgressInfo.transfersSkipped > 0,
						jobProgressInfo.transfersFailed > 0,
						jobProgressInfo.transfersCompleted > 0))
				}

				// reset counters
				atomic.StoreUint32(&jm.partsDone, 0)
				jobProgressInfo = jobPartProgressInfo{}

				// flush logs
				jm.chunkStatusLogger.FlushLog() // TODO: remove once we sort out what will be calling CloseLog (currently nothing)
			} //Else log and wait for next part to complete

			if shouldLog {
				jm.Log(common.LogInfo, fmt.Sprintf("is part of Job which %d total number of parts done ", partsDone))
			}
		}
	}
}

func (jm *jobMgr) getInMemoryTransitJobState() InMemoryTransitJobState {
	return jm.inMemoryTransitJobState
}

// Note: InMemoryTransitJobState should only be set when request come from cmd(FE) module to STE module.
// And the state should no more be changed inside STE module.
func (jm *jobMgr) SetInMemoryTransitJobState(state InMemoryTransitJobState) {
	jm.inMemoryTransitJobState = state
}

func (jm *jobMgr) Context() context.Context { return jm.ctx }
func (jm *jobMgr) Cancel() {
	jm.cancel()
	jm.jobPartProgress <- jobPartProgressInfo{} // in case we're waiting on another job part; we can just shoot in a zeroed out version & achieve a cancel immediately
}
func (jm *jobMgr) ShouldLog(level common.LogLevel) bool  { return jm.logger.ShouldLog(level) }
func (jm *jobMgr) Log(level common.LogLevel, msg string) { jm.logger.Log(level, msg) }
func (jm *jobMgr) PipelineLogInfo() LogOptions {
	return LogOptions{
		Log:       jm.Log,
		ShouldLog: func(level common.LogLevel) bool { return level <= jm.logger.MinimumLogLevel() },
	}
}
func (jm *jobMgr) Panic(err error) { jm.logger.Panic(err) }
func (jm *jobMgr) CloseLog() {
	jm.logger.CloseLog()
	jm.chunkStatusLogger.FlushLog()
}

// DeferredCleanupJobMgr cleanup all the jobMgr resources.
// Warning: DeferredCleanupJobMgr should be called from JobMgrCleanup().
//
//	As this function neither thread safe nor idempotent. So if DeferredCleanupJobMgr called
//	multiple times, it may stuck as receiving channel already closed. Where as JobMgrCleanup()
//	safe in that sense it will do the cleanup only once.
//
// TODO: Add JobsAdmin reference to each JobMgr so that in any circumstances JobsAdmin should not freed,
//
//	while jobMgr running. Whereas JobsAdmin store number JobMgr running  at any time.
//	At that point DeferredCleanupJobMgr() will delete jobMgr from jobsAdmin map.
func (jm *jobMgr) DeferredCleanupJobMgr() {
	jm.Log(common.LogInfo, "DeferredCleanupJobMgr called")

	time.Sleep(60 * time.Second)

	jm.Log(common.LogInfo, "DeferredCleanupJobMgr out of sleep")

	// Call jm.Cancel to signal routines workdone.
	// This will take care of any jobPartMgr release.
	jm.Cancel()

	// Transfer Thread Cleanup.
	jm.cleanupTransferRoutine()

	// Remove JobPartsMgr from jobPartMgr kv.
	jm.deleteJobPartsMgrs()

	// Close chunk status logger.
	jm.cleanupChunkStatusLogger()
	jm.Log(common.LogInfo, "DeferredCleanupJobMgr Exit, Closing the log")

	// Sleep for sometime so that all go routine done with cleanUp and log the progress in job log.
	time.Sleep(60 * time.Second)

	jm.logger.CloseLog()
}

func (jm *jobMgr) ChunkStatusLogger() common.ChunkStatusLogger {
	return jm.chunkStatusLogger
}

func (jm *jobMgr) cleanupChunkStatusLogger() {
	jm.chunkStatusLogger.FlushLog()
	jm.chunkStatusLogger.CloseLogger()
}

// PartsDone returns the number of the Job's parts that are either completed or failed
// func (jm *jobMgr) PartsDone() uint32 { return atomic.LoadUint32(&jm.partsDone) }

// SetPartsDone sets the number of Job's parts that are done (completed or failed)
// func (jm *jobMgr) SetPartsDone(partsDone uint32) { atomic.StoreUint32(&jm.partsDone, partsDone) }

/////////////////////////////////////////////////////////////////////////////////////////////////////////////////////////
/* Infra ported to jobManager from JobsAdmin */

type CoordinatorChannels struct {
	partsChannel     chan<- IJobPartMgr         // Write Only
	normalTransferCh chan<- IJobPartTransferMgr // Write-only
	lowTransferCh    chan<- IJobPartTransferMgr // Write-only
}

type XferChannels struct {
	partsChannel     <-chan IJobPartMgr         // Read only
	normalTransferCh <-chan IJobPartTransferMgr // Read-only
	lowTransferCh    <-chan IJobPartTransferMgr // Read-only
	normalChunckCh   chan chunkFunc             // Read-write
	lowChunkCh       chan chunkFunc             // Read-write
	closeTransferCh  chan struct{}
	scheduleCloseCh  chan struct{}
}

type poolSizingChannels struct {
	entryNotificationCh chan struct{}
	exitNotificationCh  chan struct{}
	scalebackRequestCh  chan struct{}
	requestSlowTuneCh   chan struct{}
	done                chan struct{}
}

/////////////////////////////////////////////////////////////////////////////////////////////////////////////////////////
/* These functions are to integrate above into JobManager */

func (jm *jobMgr) CurrentMainPoolSize() int {
	return int(atomic.LoadInt32(&jm.atomicCurrentMainPoolSize))
}

func (jm *jobMgr) ScheduleTransfer(priority common.JobPriority, jptm IJobPartTransferMgr) {
	switch priority { // priority determines which channel handles the job part's transfers
	case common.EJobPriority.Normal():
		// jptm.SetChunkChannel(ja.xferChannels.normalChunckCh)
		jm.coordinatorChannels.normalTransferCh <- jptm
	case common.EJobPriority.Low():
		// jptm.SetChunkChannel(ja.xferChannels.lowChunkCh)
		jm.coordinatorChannels.lowTransferCh <- jptm
	default:
		jm.Panic(fmt.Errorf("invalid priority: %q", priority))
	}
}

func (jm *jobMgr) ScheduleChunk(priority common.JobPriority, chunkFunc chunkFunc) {
	switch priority { // priority determines which channel handles the job part's transfers
	case common.EJobPriority.Normal():
		jm.xferChannels.normalChunckCh <- chunkFunc
	case common.EJobPriority.Low():
		jm.xferChannels.lowChunkCh <- chunkFunc
	default:
		jm.Panic(fmt.Errorf("invalid priority: %q", priority))
	}
}

// QueueJobParts puts the given JobPartManager into the partChannel
// from where this JobPartMgr will be picked by a routine and
// its transfers will be scheduled
func (jm *jobMgr) QueueJobParts(jpm IJobPartMgr) {
	jm.coordinatorChannels.partsChannel <- jpm
}

// deleteJobPartsMgrs remove jobPartMgrs from jobPartToJobPartMgr kv.
func (jm *jobMgr) deleteJobPartsMgrs() {
	jm.Log(common.LogInfo, "deleteJobPartsMgrs enter")
	jm.jobPartMgrs.Iterate(false, func(k common.PartNumber, v IJobPartMgr) {
		v.Close()
		delete(jm.jobPartMgrs.m, k)
	})
	jm.Log(common.LogInfo, "deleteJobPartsMgrs exit")
}

// cleanupTransferRoutine closes all the Transfer thread.
// Note: Created the buffer channel so that, if somehow any thread missing(down), it should not stuck.
func (jm *jobMgr) cleanupTransferRoutine() {
	jm.reportCancelCh <- struct{}{}
	jm.xferChannels.scheduleCloseCh <- struct{}{}
	for cc := 0; cc < jm.concurrency.TransferInitiationPoolSize.Value; cc++ {
		jm.xferChannels.closeTransferCh <- struct{}{}
	}
}

// worker that sizes the chunkProcessor pool, dynamically if necessary
func (jm *jobMgr) poolSizer() {

	logConcurrency := func(targetConcurrency int, reason string) {
		switch reason {
		case ConcurrencyReasonNone,
			concurrencyReasonFinished,
			ConcurrencyReasonTunerDisabled:
			return
		default:
			msg := fmt.Sprintf("Trying %d concurrent connections (%s)", targetConcurrency, reason)
			common.GetLifecycleMgr().Info(msg)
			jm.Log(common.LogWarning, msg)
		}
	}

	nextWorkerId := 0
	actualConcurrency := 0
	lastBytesOnWire := int64(0)
	lastBytesTime := time.Now()
	hasHadTimeToStablize := false
	initialMonitoringInterval := time.Duration(4 * time.Second)
	expandedMonitoringInterval := time.Duration(8 * time.Second)
	throughputMonitoringInterval := initialMonitoringInterval
	slowTuneCh := jm.poolSizingChannels.requestSlowTuneCh

	// get initial pool size
	targetConcurrency, reason := jm.concurrencyTuner.GetRecommendedConcurrency(-1, jm.cpuMon.CPUContentionExists())
	logConcurrency(targetConcurrency, reason)

	// loop for ever, driving the actual concurrency towards the most up-to-date target
	for {
		// add or remove a worker if necessary
		if actualConcurrency < targetConcurrency {
			hasHadTimeToStablize = false
			nextWorkerId++
			go jm.chunkProcessor(nextWorkerId) // TODO: make sure this numbering is OK, even if we grow and shrink the pool (the id values don't matter right?)
		} else if actualConcurrency > targetConcurrency {
			hasHadTimeToStablize = false
			jm.poolSizingChannels.scalebackRequestCh <- struct{}{}
		} else if actualConcurrency == 0 && targetConcurrency == 0 {
			jm.Log(common.LogInfo, "Exits Pool sizer")
			return
		}

		// wait for something to happen (maybe ack from the worker of the change, else a timer interval)
		select {
		case <-jm.poolSizingChannels.done:
			targetConcurrency = 0
		case <-jm.poolSizingChannels.entryNotificationCh:
			// new worker has started
			actualConcurrency++
			atomic.StoreInt32(&jm.atomicCurrentMainPoolSize, int32(actualConcurrency))
		case <-jm.poolSizingChannels.exitNotificationCh:
			// worker has exited
			actualConcurrency--
			atomic.StoreInt32(&jm.atomicCurrentMainPoolSize, int32(actualConcurrency))
		case <-slowTuneCh:
			// we've been asked to tune more slowly
			// TODO: confirm we don't need this: expandedMonitoringInterval *= 2
			throughputMonitoringInterval = expandedMonitoringInterval
			slowTuneCh = nil // so we won't keep running this case at the expense of others)
		case <-time.After(throughputMonitoringInterval):
			if targetConcurrency != 0 && actualConcurrency == targetConcurrency { // scalebacks can take time. Don't want to do any tuning if actual is not yet aligned to target
				bytesOnWire := jm.pacer.GetTotalTraffic()
				if hasHadTimeToStablize {
					// throughput has had time to stabilize since last change, so we can meaningfully measure and act on throughput
					elapsedSeconds := time.Since(lastBytesTime).Seconds()
					bytes := bytesOnWire - lastBytesOnWire
					megabitsPerSec := (8 * float64(bytes) / elapsedSeconds) / (1000 * 1000)
					if megabitsPerSec > 4000 {
						throughputMonitoringInterval = expandedMonitoringInterval // start averaging throughputs over longer time period, since in some tests it takes a little longer to get a good average
					}
					targetConcurrency, reason = jm.concurrencyTuner.GetRecommendedConcurrency(int(megabitsPerSec), jm.cpuMon.CPUContentionExists())
					logConcurrency(targetConcurrency, reason)
				} else {
					// we weren't in steady state before, but given that throughputMonitoringInterval has now elapsed,
					// we'll deem that we are in steady state now (so can start measuring throughput from now)
					hasHadTimeToStablize = true
				}
				lastBytesOnWire = bytesOnWire
				lastBytesTime = time.Now()
			}
		}
	}
}

// RequestTuneSlowly is used to ask for a slower rate of auto-concurrency tuning.
// Necessary because if there's a download or S2S transfer going on, we need to measure throughputs over longer intervals to make
// the auto tuning work.
func (jm *jobMgr) RequestTuneSlowly() {
	select {
	case jm.poolSizingChannels.requestSlowTuneCh <- struct{}{}:
	default:
		return // channel already full, so don't need to add our signal there too, it already has one
	}
}

func (jm *jobMgr) scheduleJobParts() {
	startedPoolSizer := false
	for {
		select {
		case <-jm.xferChannels.scheduleCloseCh:
			jm.Log(common.LogInfo, "ScheduleJobParts done called")
			jm.poolSizingChannels.done <- struct{}{}
			return

		case jobPart := <-jm.xferChannels.partsChannel:

			if !startedPoolSizer {
				// spin up a GR to coordinate dynamic sizing of the main pool
				// It will automatically spin up the right number of chunk processors
				go jm.poolSizer()
				startedPoolSizer = true
			}
			jobPart.ScheduleTransfers(jm.Context())
		}
	}
}

// general purpose worker that reads in schedules chunk jobs, and executes chunk jobs
func (jm *jobMgr) chunkProcessor(workerID int) {
	jm.poolSizingChannels.entryNotificationCh <- struct{}{}                   // say we have started
	defer func() { jm.poolSizingChannels.exitNotificationCh <- struct{}{} }() // say we have exited

	for {
		// We check for scalebacks first to shrink goroutine pool
		// Then, we check chunks: normal & low priority
		select {
		case <-jm.poolSizingChannels.scalebackRequestCh:
			return
		default:
			select {
			case chunkFunc := <-jm.xferChannels.normalChunckCh:
				chunkFunc(workerID)
			default:
				select {
				case chunkFunc := <-jm.xferChannels.lowChunkCh:
					chunkFunc(workerID)
				default:
					time.Sleep(100 * time.Millisecond) // Sleep before looping around
					// TODO: Question: In order to safely support high goroutine counts,
					// do we need to review sleep duration, or find an approach that does not require waking every x milliseconds
					// For now, duration has been increased substantially from the previous 1 ms, to reduce cost of
					// the wake-ups.
				}
			}
		}
	}
}

// separate from the chunkProcessor, this dedicated worker that reads in and executes transfer initiation jobs
// (which in turn schedule chunks that get picked up by chunkProcessor)
func (jm *jobMgr) transferProcessor(workerID int) {
	startTransfer := func(jptm IJobPartTransferMgr) {
		if jptm.WasCanceled() {
			if jptm.ShouldLog(common.LogInfo) {
				jptm.Log(common.LogInfo, fmt.Sprintf(" is not picked up worked %d because transfer was cancelled", workerID))
			}
			jptm.SetStatus(common.ETransferStatus.Cancelled())
			jptm.ReportTransferDone()
		} else {
			// TODO fix preceding space
			jptm.Log(common.LogDebug, fmt.Sprintf("has worker %d which is processing TRANSFER %d", workerID, jptm.(*jobPartTransferMgr).transferIndex))
			jptm.StartJobXfer()
		}
	}

	for {
		// No scaleback check here, because this routine runs only in a small number of goroutines, so no need to kill them off
		select {
		case <-jm.xferChannels.closeTransferCh:
			jm.Log(common.LogInfo, "transferProcessor done called")
			return

		case jptm := <-jm.xferChannels.normalTransferCh:
			startTransfer(jptm)

		default:
			select {
			case jptm := <-jm.xferChannels.lowTransferCh:
				startTransfer(jptm)
			default:
				time.Sleep(10 * time.Millisecond) // Sleep before looping around
			}
		}
	}
}

func (jm *jobMgr) IterateJobParts(readonly bool, f func(k common.PartNumber, v IJobPartMgr)) {
	jm.jobPartMgrs.Iterate(readonly, f)
}

func (jm *jobMgr) TransferDirection() common.TransferDirection {
	return jm.atomicTransferDirection.AtomicLoad()
}

func (jm *jobMgr) AddSuccessfulBytesInActiveFiles(n int64) {
	atomic.AddInt64(&jm.atomicSuccessfulBytesInActiveFiles, n)
}

func (jm *jobMgr) SuccessfulBytesInActiveFiles() uint64 {
	n := atomic.LoadInt64(&jm.atomicSuccessfulBytesInActiveFiles)
	if n < 0 {
		n = 0 // should never happen, but would result in nasty over/underflow if it did
	}
	return uint64(n)
}

func (jm *jobMgr) CancelPauseJobOrder(desiredJobStatus common.JobStatus) common.CancelPauseResumeResponse {
	verb := common.Iff(desiredJobStatus == common.EJobStatus.Paused(), "pause", "cancel")
	jobID := jm.jobID

	// Search for the Part 0 of the Job, since the Part 0 status concludes the actual status of the Job
	jpm, found := jm.JobPartMgr(0)
	if !found {
		return common.CancelPauseResumeResponse{
			CancelledPauseResumed: false,
			ErrorMsg:              fmt.Sprintf("job with JobId %s has a missing 0th part", jobID.String()),
		}
	}

	jpp0 := jpm.Plan()
	status := jpp0.JobStatus()
	var jr common.CancelPauseResumeResponse
	switch status { // Current status
	case common.EJobStatus.Completed(): // You can't change state of a completed job
		jr = common.CancelPauseResumeResponse{
			CancelledPauseResumed: false,
			ErrorMsg:              fmt.Sprintf("Can't %s JobID=%v because it has already completed", verb, jobID),
			JobStatus:             status,
		}
	case common.EJobStatus.Cancelled():
		// If the status of Job is cancelled, it means that it has already been cancelled
		// No need to cancel further
		jr = common.CancelPauseResumeResponse{
			CancelledPauseResumed: false,
			ErrorMsg:              fmt.Sprintf("cannot cancel the job %s since it is already cancelled", jobID),
			JobStatus:             status,
		}
	case common.EJobStatus.Cancelling():
		// If the status of Job is cancelling, it means that it has already been requested for cancellation
		// No need to cancel further
		jr = common.CancelPauseResumeResponse{
			CancelledPauseResumed: true,
			ErrorMsg:              fmt.Sprintf("cannot cancel the job %s since it has already been requested for cancellation", jobID),
			JobStatus:             status,
		}
	case common.EJobStatus.InProgress():
		// If the Job status is in Progress and Job is not completely ordered
		// Job cannot be resumed later, hence graceful cancellation is not required
		// hence sending the response immediately. Response CancelPauseResumeResponse
		// returned has CancelledPauseResumed set to false, because that will let
		// Job immediately stop.
		fallthrough
	case common.EJobStatus.Paused(): // Logically, It's OK to pause an already-paused job
		jpp0.SetJobStatus(desiredJobStatus)
		msg := fmt.Sprintf("JobID=%v %s", jobID,
			common.Iff(desiredJobStatus == common.EJobStatus.Paused(), "paused", "canceled"))

		if jm.ShouldLog(common.LogInfo) {
			jm.Log(common.LogInfo, msg)
		}
		jm.Cancel() // Stop all inflight-chunks/transfer for this job (this includes all parts)
		jr = common.CancelPauseResumeResponse{
			CancelledPauseResumed: true,
			ErrorMsg:              msg,
			JobStatus:             status,
		}
	}
	return jr
}

func (jm *jobMgr) IsDaemon() bool {
	return jm.isDaemon
}

////////////////////////////////////////////////////////////////////////////////////////////////////////////////////////

type jobPartToJobPartMgr struct {
	nocopy common.NoCopy
	lock   sync.RWMutex
	m      map[PartNumber]IJobPartMgr
}

func newJobPartToJobPartMgr() jobPartToJobPartMgr {
	return jobPartToJobPartMgr{m: make(map[PartNumber]IJobPartMgr)}
}

func (m *jobPartToJobPartMgr) Count() uint32 {
	m.nocopy.Check()
	m.lock.RLock()
	count := uint32(len(m.m))
	m.lock.RUnlock()
	return count
}

func (m *jobPartToJobPartMgr) Set(key common.PartNumber, value IJobPartMgr) {
	m.nocopy.Check()
	m.lock.Lock()
	m.m[key] = value
	m.lock.Unlock()
}
func (m *jobPartToJobPartMgr) Get(key common.PartNumber) (value IJobPartMgr, ok bool) {
	m.nocopy.Check()
	m.lock.RLock()
	value, ok = m.m[key]
	m.lock.RUnlock()
	return
}
func (m *jobPartToJobPartMgr) Delete(key common.PartNumber) {
	m.nocopy.Check()
	m.lock.Lock()
	delete(m.m, key)
	m.lock.Unlock()
}

// We purposely disallow len
func (m *jobPartToJobPartMgr) Iterate(readonly bool, f func(k common.PartNumber, v IJobPartMgr)) {
	m.nocopy.Check()
	locker := sync.Locker(&m.lock)
	if readonly {
		locker = m.lock.RLocker()
	}
	locker.Lock()
	for k, v := range m.m {
		f(k, v)
	}
	locker.Unlock()
}

// //////////////////////////////////////////////////////////////////////////////////////////////////////////////////////

// ThroughputState struct holds the attribute to monitor the through of an existing JobOrder
// type XferThroughput struct {
//	lastCheckedTime  time.Time
//	lastCheckedBytes int64
//	currentBytes     int64
// }

// getLastCheckedTime api returns the lastCheckedTime of ThroughputState instance in thread-safe manner
/*func (t *XferThroughput) LastCheckedTime() time.Time { return t.lastCheckedTime }

// updateLastCheckTime api updates the lastCheckedTime of ThroughputState instance in thread-safe manner
func (t *XferThroughput) SetLastCheckTime(currentTime time.Time) { t.lastCheckedTime = currentTime }

// getLastCheckedBytes api returns the lastCheckedBytes of ThroughputState instance in thread-safe manner
func (t *XferThroughput) LastCheckedBytes() int64 { return atomic.LoadInt64(&t.lastCheckedBytes) }

// updateLastCheckedBytes api updates the lastCheckedBytes of ThroughputState instance in thread-safe manner
func (t *XferThroughput) SetLastCheckedBytes(bytes int64) {
	atomic.StoreInt64(&t.lastCheckedBytes, bytes)
}

// getCurrentBytes api returns the currentBytes of ThroughputState instance in thread-safe manner
func (t *XferThroughput) CurrentBytes() int64 { return atomic.LoadInt64(&t.currentBytes) }

// updateCurrentBytes api adds the value in currentBytes of ThroughputState instance in thread-safe manner
func (t *XferThroughput) SetCurrentBytes(bytes int64) int64 {
	return atomic.AddInt64(&t.currentBytes, bytes)
}
*/<|MERGE_RESOLUTION|>--- conflicted
+++ resolved
@@ -717,10 +717,7 @@
 				// Inform StatusManager that all parts are done.
 				if jm.jstm.xferDone != nil {
 					close(jm.jstm.xferDone)
-<<<<<<< HEAD
 					jm.jstm.xferDone = nil
-=======
->>>>>>> 7f5ab059
 				}
 
 				// Wait  for all XferDone messages to be processed by statusManager. Front end
