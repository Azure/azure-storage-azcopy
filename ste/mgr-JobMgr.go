// Copyright © 2017 Microsoft <wastore@microsoft.com>
//
// Permission is hereby granted, free of charge, to any person obtaining a copy
// of this software and associated documentation files (the "Software"), to deal
// in the Software without restriction, including without limitation the rights
// to use, copy, modify, merge, publish, distribute, sublicense, and/or sell
// copies of the Software, and to permit persons to whom the Software is
// furnished to do so, subject to the following conditions:
//
// The above copyright notice and this permission notice shall be included in
// all copies or substantial portions of the Software.
//
// THE SOFTWARE IS PROVIDED "AS IS", WITHOUT WARRANTY OF ANY KIND, EXPRESS OR
// IMPLIED, INCLUDING BUT NOT LIMITED TO THE WARRANTIES OF MERCHANTABILITY,
// FITNESS FOR A PARTICULAR PURPOSE AND NONINFRINGEMENT. IN NO EVENT SHALL THE
// AUTHORS OR COPYRIGHT HOLDERS BE LIABLE FOR ANY CLAIM, DAMAGES OR OTHER
// LIABILITY, WHETHER IN AN ACTION OF CONTRACT, TORT OR OTHERWISE, ARISING FROM,
// OUT OF OR IN CONNECTION WITH THE SOFTWARE OR THE USE OR OTHER DEALINGS IN
// THE SOFTWARE.

package ste

import (
	"context"
	"fmt"
	"sync"
	"sync/atomic"

	"github.com/Azure/azure-pipeline-go/pipeline"
	"github.com/Azure/azure-storage-azcopy/common"
)

var _ IJobMgr = &jobMgr{}

type PartNumber = common.PartNumber

// InMemoryTransitJobState defines job state transit in memory, and not in JobPartPlan file.
// Note: InMemoryTransitJobState should only be set when request come from cmd(FE) module to STE module.
// In memory CredentialInfo is currently maintained per job in STE, as FE could have many-to-one relationship with STE,
// i.e. different jobs could have different OAuth tokens requested from FE, and these jobs can run at same time in STE.
// This can be optimized if FE would no more be another module vs STE module.
type InMemoryTransitJobState struct {
	credentialInfo common.CredentialInfo
}

type IJobMgr interface {
	JobID() common.JobID
	JobPartMgr(partNum PartNumber) (IJobPartMgr, bool)
	//Throughput() XferThroughput
	AddJobPart(partNum PartNumber, planFile JobPartPlanFileName, scheduleTransfers bool) IJobPartMgr
	ResumeTransfers(appCtx context.Context, includeTransfer map[string]int, excludeTransfer map[string]int)
	PipelineLogInfo() pipeline.LogOptions
	ReportJobPartDone() uint32
	Context() context.Context
	Cancel()
	// TODO: added for debugging purpose. remove later
	OccupyAConnection()
	// TODO: added for debugging purpose. remove later
	ReleaseAConnection()
	// TODO: added for debugging purpose. remove later
	ActiveConnections() int64
	//Close()
	getInMemoryTransitJobState() InMemoryTransitJobState      // get in memory transit job state saved in this job.
	setInMemoryTransitJobState(state InMemoryTransitJobState) // set in memory transit job state saved in this job.

	common.ILoggerCloser
}

////////////////////////////////////////////////////////////////////////////////////////////////////////////////////////

func newJobMgr(appLogger common.ILogger, jobID common.JobID, appCtx context.Context, level common.LogLevel, commandString string) IJobMgr {
	jm := jobMgr{jobID: jobID, jobPartMgrs: newJobPartToJobPartMgr(), logger: common.NewJobLogger(jobID, level, appLogger) /*Other fields remain zero-value until this job is scheduled */}
	jm.reset(appCtx, commandString)
	return &jm
}

func (jm *jobMgr) reset(appCtx context.Context, commandString string) IJobMgr {
	jm.logger.OpenLog()
	// log the user given command to the job log file.
	// since the log file is opened in case of resume, list and many other operations
	// for which commandString passed is empty, the length check is added
	if len(commandString) > 0 {
		jm.logger.Log(pipeline.LogInfo, fmt.Sprintf("Job-Command %s", commandString))
	}
	jm.ctx, jm.cancel = context.WithCancel(appCtx)
	atomic.StoreUint64(&jm.atomicNumberOfBytesCovered, 0)
	atomic.StoreUint64(&jm.atomicTotalBytesToXfer, 0)
	jm.partsDone = 0
	return jm
}

// jobMgr represents the runtime information for a Job
type jobMgr struct {
	logger common.ILoggerResetable
	jobID  common.JobID // The Job's unique ID
	ctx    context.Context
	cancel context.CancelFunc

	jobPartMgrs jobPartToJobPartMgr // The map of part #s to JobPartMgrs
	// partsDone keep the count of completed part of the Job.
	partsDone uint32
	//throughput  common.CountPerSecond // TODO: Set LastCheckedTime to now

	inMemoryTransitJobState InMemoryTransitJobState

	finalPartOrdered           bool
	atomicNumberOfBytesCovered uint64
	atomicTotalBytesToXfer     uint64
	// atomicCurrentConcurrentConnections defines the number of active goroutines performing the transfer / executing the chunk func
	// TODO: added for debugging purpose. remove later
	atomicCurrentConcurrentConnections int64
}

////////////////////////////////////////////////////////////////////////////////////////////////////////////////////////

func (jm *jobMgr) Progress() (uint64, uint64) {
	return atomic.LoadUint64(&jm.atomicNumberOfBytesCovered),
		atomic.LoadUint64(&jm.atomicTotalBytesToXfer)
}

//func (jm *jobMgr) Throughput() XferThroughput { return jm.throughput }

// JobID returns the JobID that this jobMgr managers
func (jm *jobMgr) JobID() common.JobID { return jm.jobID }

// JobPartMgr looks up a job's part
func (jm *jobMgr) JobPartMgr(partNumber PartNumber) (IJobPartMgr, bool) {
	return jm.jobPartMgrs.Get(partNumber)
}

// Add 1 to the active number of goroutine performing the transfer or executing the chunkFunc
// TODO: added for debugging purpose. remove later
func (jm *jobMgr) OccupyAConnection() {
	atomic.AddInt64(&jm.atomicCurrentConcurrentConnections, 1)
}

// Sub 1 from the active number of goroutine performing the transfer or executing the chunkFunc
// TODO: added for debugging purpose. remove later
func (jm *jobMgr) ReleaseAConnection() {
	atomic.AddInt64(&jm.atomicCurrentConcurrentConnections, -1)
}

// returns the number of goroutines actively performing the transfer / executing the chunkFunc
// TODO: added for debugging purpose. remove later
func (jm *jobMgr) ActiveConnections() int64 {
	return atomic.LoadInt64(&jm.atomicCurrentConcurrentConnections)
}

// initializeJobPartPlanInfo func initializes the JobPartPlanInfo handler for given JobPartOrder
func (jm *jobMgr) AddJobPart(partNum PartNumber, planFile JobPartPlanFileName, scheduleTransfers bool) IJobPartMgr {
	jpm := &jobPartMgr{jobMgr: jm, filename: planFile, pacer: JobsAdmin.(*jobsAdmin).pacer}
	jpm.planMMF = jpm.filename.Map()
	jm.jobPartMgrs.Set(partNum, jpm)
	jm.finalPartOrdered = jpm.planMMF.Plan().IsFinalPart
	if scheduleTransfers {
		// If the schedule transfer is set to true
		// Instead of the scheduling the Transfer for given JobPart
		// JobPart is put into the partChannel
		// from where it is picked up and scheduled
		//jpm.ScheduleTransfers(jm.ctx, make(map[string]int), make(map[string]int))
		JobsAdmin.QueueJobParts(jpm)
	}
	return jpm
}

// ScheduleTransfers schedules this job part's transfers. It is called when a new job part is ordered & is also called to resume a paused Job
func (jm *jobMgr) ResumeTransfers(appCtx context.Context, includeTransfer map[string]int, excludeTransfer map[string]int) {
	jm.reset(appCtx, "")
	jm.jobPartMgrs.Iterate(false, func(p common.PartNumber, jpm IJobPartMgr) {
		jpm.ScheduleTransfers(jm.ctx, includeTransfer, excludeTransfer)
	})
}

// ReportJobPartDone is called to report that a job part completed or failed
func (jm *jobMgr) ReportJobPartDone() uint32 {
	shouldLog := jm.ShouldLog(pipeline.LogInfo)
	partsDone := atomic.AddUint32(&jm.partsDone, 1)
	// If the last part is still awaited or other parts all still not complete,
	// JobPart 0 status is not changed.
	if partsDone != jm.jobPartMgrs.Count() || !jm.finalPartOrdered {
		if shouldLog {
			jm.Log(pipeline.LogInfo, fmt.Sprintf("is part of Job which %d total number of parts done ", partsDone))
		}
		return partsDone
	}

	if shouldLog {
		jm.Log(pipeline.LogInfo, fmt.Sprintf("all parts of Job %s successfully completed, cancelled or paused", jm.jobID.String()))
	}
	jobPart0Mgr, ok := jm.jobPartMgrs.Get(0)
	if !ok {
		jm.Panic(fmt.Errorf("Failed to find Job %v, Part #0", jm.jobID))
	}

	switch part0Plan := jobPart0Mgr.Plan(); part0Plan.JobStatus() {
	case common.EJobStatus.Cancelling():
		part0Plan.SetJobStatus(common.EJobStatus.Cancelled())
		if shouldLog {
			jm.Log(pipeline.LogInfo, fmt.Sprintf("all parts of Job %v successfully cancelled; cleaning up the Job", jm.jobID))
		}
		//jm.jobsInfo.cleanUpJob(jm.jobID)
	case common.EJobStatus.InProgress():
		part0Plan.SetJobStatus((common.EJobStatus).Completed())
	}
	return partsDone
}
<<<<<<< HEAD

func (jm *jobMgr) getInMemoryTransitJobState() InMemoryTransitJobState {
	return jm.inMemoryTransitJobState
}

// Note: InMemoryTransitJobState should only be set when request come from cmd(FE) module to STE module.
// And the state should no more be changed inside STE module.
func (jm *jobMgr) setInMemoryTransitJobState(state InMemoryTransitJobState) {
	jm.inMemoryTransitJobState = state
}

=======
>>>>>>> 947d58ca
func (jm *jobMgr) Context() context.Context                { return jm.ctx }
func (jm *jobMgr) Cancel()                                 { jm.cancel() }
func (jm *jobMgr) ShouldLog(level pipeline.LogLevel) bool  { return jm.logger.ShouldLog(level) }
func (jm *jobMgr) Log(level pipeline.LogLevel, msg string) { jm.logger.Log(level, msg) }
func (jm *jobMgr) PipelineLogInfo() pipeline.LogOptions {
	return pipeline.LogOptions{
		Log:       jm.Log,
		ShouldLog: func(level pipeline.LogLevel) bool { return level <= jm.logger.MinimumLogLevel() },
	}
}
func (jm *jobMgr) Panic(err error) { jm.logger.Panic(err) }
func (jm *jobMgr) CloseLog()       { jm.logger.CloseLog() }

// PartsDone returns the number of the Job's parts that are either completed or failed
//func (jm *jobMgr) PartsDone() uint32 { return atomic.LoadUint32(&jm.partsDone) }

// SetPartsDone sets the number of Job's parts that are done (completed or failed)
//func (jm *jobMgr) SetPartsDone(partsDone uint32) { atomic.StoreUint32(&jm.partsDone, partsDone) }

////////////////////////////////////////////////////////////////////////////////////////////////////////////////////////

type jobPartToJobPartMgr struct {
	nocopy common.NoCopy
	lock   sync.RWMutex
	m      map[PartNumber]IJobPartMgr
}

func newJobPartToJobPartMgr() jobPartToJobPartMgr {
	return jobPartToJobPartMgr{m: make(map[PartNumber]IJobPartMgr)}
}

func (m *jobPartToJobPartMgr) Count() uint32 {
	m.nocopy.Check()
	m.lock.RLock()
	count := uint32(len(m.m))
	m.lock.RUnlock()
	return count
}

func (m *jobPartToJobPartMgr) Set(key common.PartNumber, value IJobPartMgr) {
	m.nocopy.Check()
	m.lock.Lock()
	m.m[key] = value
	m.lock.Unlock()
}
func (m *jobPartToJobPartMgr) Get(key common.PartNumber) (value IJobPartMgr, ok bool) {
	m.nocopy.Check()
	m.lock.RLock()
	value, ok = m.m[key]
	m.lock.RUnlock()
	return
}
func (m *jobPartToJobPartMgr) Delete(key common.PartNumber) {
	m.nocopy.Check()
	m.lock.Lock()
	delete(m.m, key)
	m.lock.Unlock()
}

// We purposely disallow len
func (m *jobPartToJobPartMgr) Iterate(readonly bool, f func(k common.PartNumber, v IJobPartMgr)) {
	m.nocopy.Check()
	locker := sync.Locker(&m.lock)
	if !readonly {
		locker = m.lock.RLocker()
	}
	locker.Lock()
	for k, v := range m.m {
		f(k, v)
	}
	locker.Unlock()
}

////////////////////////////////////////////////////////////////////////////////////////////////////////////////////////

// ThroughputState struct holds the attribute to monitor the through of an existing JobOrder
//type XferThroughput struct {
//	lastCheckedTime  time.Time
//	lastCheckedBytes int64
//	currentBytes     int64
//}

// getLastCheckedTime api returns the lastCheckedTime of ThroughputState instance in thread-safe manner
/*func (t *XferThroughput) LastCheckedTime() time.Time { return t.lastCheckedTime }

// updateLastCheckTime api updates the lastCheckedTime of ThroughputState instance in thread-safe manner
func (t *XferThroughput) SetLastCheckTime(currentTime time.Time) { t.lastCheckedTime = currentTime }

// getLastCheckedBytes api returns the lastCheckedBytes of ThroughputState instance in thread-safe manner
func (t *XferThroughput) LastCheckedBytes() int64 { return atomic.LoadInt64(&t.lastCheckedBytes) }

// updateLastCheckedBytes api updates the lastCheckedBytes of ThroughputState instance in thread-safe manner
func (t *XferThroughput) SetLastCheckedBytes(bytes int64) {
	atomic.StoreInt64(&t.lastCheckedBytes, bytes)
}

// getCurrentBytes api returns the currentBytes of ThroughputState instance in thread-safe manner
func (t *XferThroughput) CurrentBytes() int64 { return atomic.LoadInt64(&t.currentBytes) }

// updateCurrentBytes api adds the value in currentBytes of ThroughputState instance in thread-safe manner
func (t *XferThroughput) SetCurrentBytes(bytes int64) int64 {
	return atomic.AddInt64(&t.currentBytes, bytes)
}
*/<|MERGE_RESOLUTION|>--- conflicted
+++ resolved
@@ -204,7 +204,6 @@
 	}
 	return partsDone
 }
-<<<<<<< HEAD
 
 func (jm *jobMgr) getInMemoryTransitJobState() InMemoryTransitJobState {
 	return jm.inMemoryTransitJobState
@@ -216,8 +215,6 @@
 	jm.inMemoryTransitJobState = state
 }
 
-=======
->>>>>>> 947d58ca
 func (jm *jobMgr) Context() context.Context                { return jm.ctx }
 func (jm *jobMgr) Cancel()                                 { jm.cancel() }
 func (jm *jobMgr) ShouldLog(level pipeline.LogLevel) bool  { return jm.logger.ShouldLog(level) }
