--- conflicted
+++ resolved
@@ -54,10 +54,6 @@
 	// Throughput() XferThroughput
 	// If existingPlanMMF is nil, a new MMF is opened.
 	AddJobPart(args *AddJobPartArgs) IJobPartMgr
-<<<<<<< HEAD
-
-=======
->>>>>>> 8e9ab558
 	ResumeTransfers(appCtx context.Context)
 	ResetFailedTransfersCount()
 	AllTransfersScheduled() bool
