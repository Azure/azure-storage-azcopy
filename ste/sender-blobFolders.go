--- conflicted
+++ resolved
@@ -15,7 +15,6 @@
 )
 
 type blobFolderSender struct {
-<<<<<<< HEAD
 	destinationClient *blockblob.Client // We'll treat all folders as block blobs
 	destination       azblob.BlockBlobURL
 	jptm              IJobPartTransferMgr
@@ -24,16 +23,6 @@
 	headersToAppply   blob.HTTPHeaders
 	blobTagsToApply   map[string]string
 	cpkToApply        azblob.ClientProvidedKeyOptions
-=======
-	destClient      *blockblob.Client // We'll treat all folders as block blobs
-	destination     azblob.BlockBlobURL
-	jptm            IJobPartTransferMgr
-	sip             ISourceInfoProvider
-	metadataToApply azblob.Metadata
-	headersToAppply blob.HTTPHeaders
-	blobTagsToApply azblob.BlobTagsMap
-	cpkToApply      azblob.ClientProvidedKeyOptions
->>>>>>> 6c161382
 }
 
 func newBlobFolderSender(jptm IJobPartTransferMgr, destination string, p pipeline.Pipeline, pacer pacer, sip ISourceInfoProvider) (sender, error) {
@@ -55,7 +44,6 @@
 
 	var out sender
 	fsend := blobFolderSender{
-<<<<<<< HEAD
 		jptm:              jptm,
 		sip:               sip,
 		destinationClient: destClient,
@@ -64,16 +52,7 @@
 		headersToAppply:   props.SrcHTTPHeaders.ToBlobHTTPHeaders(),
 		blobTagsToApply:   props.SrcBlobTags,
 		cpkToApply:        common.ToClientProvidedKeyOptions(jptm.CpkInfo(), jptm.CpkScopeInfo()),
-=======
-		jptm:            jptm,
-		sip:             sip,
-		destClient:      destClient,
-		destination:     destBlockBlobURL,
-		metadataToApply: props.SrcMetadata.Clone().ToAzBlobMetadata(), // We're going to modify it, so we should clone it.
-		headersToAppply: props.SrcHTTPHeaders.ToBlobHTTPHeaders(),
-		blobTagsToApply: props.SrcBlobTags.ToAzBlobTagsMap(),
-		cpkToApply:      common.ToClientProvidedKeyOptions(jptm.CpkInfo(), jptm.CpkScopeInfo()),
->>>>>>> 6c161382
+
 	}
 	fromTo := jptm.FromTo()
 	if fromTo.IsUpload() {
@@ -176,11 +155,7 @@
 		return b.SetContainerACL() // Can't do much with a container, but it is here.
 	}
 
-<<<<<<< HEAD
 	_, err = b.destinationClient.GetProperties(b.jptm.Context(), &blob.GetPropertiesOptions{CPKInfo: b.jptm.CpkInfo()})
-=======
-	_, err = b.destClient.GetProperties(b.jptm.Context(), &blob.GetPropertiesOptions{CPKInfo: b.jptm.CpkInfo()})
->>>>>>> 6c161382
 	if err != nil {
 		if !bloberror.HasCode(err, bloberror.BlobNotFound) {
 			return fmt.Errorf("when checking if blob exists: %w", err)
