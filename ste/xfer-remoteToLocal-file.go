--- conflicted
+++ resolved
@@ -26,6 +26,7 @@
 	"io"
 	"os"
 	"strings"
+	"path/filepath"
 
 	"github.com/Azure/azure-pipeline-go/pipeline"
 	"github.com/Azure/azure-storage-azcopy/v10/common"
@@ -370,22 +371,17 @@
 			//check if we need to rename back to original name. At this point, we're sure the file is completely
 			//downloaded and not corrupt. Infact, post this point we should only log errors and
 			//not fail the transfer.
-<<<<<<< HEAD
-			/*
-			if err == nil && !strings.EqualFold(info.Destination, common.Dev_Null) {
-				renameErr := os.Rename(info.getTempDownloadPath(), info.Destination)
-=======
+		
 			renameNecessary := !strings.EqualFold(info.getDownloadPath(), info.Destination) && 
 			                   !strings.EqualFold(info.Destination, common.Dev_Null)
 			if err == nil && renameNecessary {
 				renameErr := os.Rename(info.getDownloadPath(), info.Destination)
->>>>>>> 39f1e968
 				if renameErr != nil {
 					jptm.LogError(info.Destination, fmt.Sprintf(
 						"Failed to rename. File at %s", info.getDownloadPath()), renameErr)
 				}
 			}
-			*/
+
 		}
 	}
 
@@ -496,14 +492,6 @@
 // Returns the path of file to be downloaded. If we want to
 // download to a temp path we return a temp paht in format 
 // /actual/parent/path/.azDownload-<jobID>-<actualFileName>
-<<<<<<< HEAD
-func (info *TransferInfo) getTempDownloadPath() string {
-	return info.Destination
-	/*
-	parent, fileName := filepath.Split(info.Destination)
-	fileName = fmt.Sprintf(azcopyTempDownloadPrefix, info.JobID.String()) + fileName
-	return filepath.Join(parent, fileName) */
-=======
 func (info *TransferInfo) getDownloadPath() string {
 	if common.GetLifecycleMgr().DownloadToTempPath() {
 		parent, fileName := filepath.Split(info.Destination)
@@ -511,7 +499,6 @@
 		return filepath.Join(parent, fileName)
 	}
 	return info.Destination
->>>>>>> 39f1e968
 }
 
 // conforms to io.Writer and io.Closer
