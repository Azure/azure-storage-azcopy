// Copyright © Microsoft <wastore@microsoft.com>
//
// Permission is hereby granted, free of charge, to any person obtaining a copy
// of this software and associated documentation files (the "Software"), to deal
// in the Software without restriction, including without limitation the rights
// to use, copy, modify, merge, publish, distribute, sublicense, and/or sell
// copies of the Software, and to permit persons to whom the Software is
// furnished to do so, subject to the following conditions:
//
// The above copyright notice and this permission notice shall be included in
// all copies or substantial portions of the Software.
//
// THE SOFTWARE IS PROVIDED "AS IS", WITHOUT WARRANTY OF ANY KIND, EXPRESS OR
// IMPLIED, INCLUDING BUT NOT LIMITED TO THE WARRANTIES OF MERCHANTABILITY,
// FITNESS FOR A PARTICULAR PURPOSE AND NONINFRINGEMENT. IN NO EVENT SHALL THE
// AUTHORS OR COPYRIGHT HOLDERS BE LIABLE FOR ANY CLAIM, DAMAGES OR OTHER
// LIABILITY, WHETHER IN AN ACTION OF CONTRACT, TORT OR OTHERWISE, ARISING FROM,
// OUT OF OR IN CONNECTION WITH THE SOFTWARE OR THE USE OR OTHER DEALINGS IN
// THE SOFTWARE.

package ste

import (
	"context"
	"fmt"
	"net/http"
	"net/url"
	"strings"
	"time"

	"github.com/Azure/azure-pipeline-go/pipeline"
	"github.com/Azure/azure-storage-file-go/azfile"

	"github.com/Azure/azure-storage-azcopy/common"
)

type URLHolder interface {
	URL() url.URL
	String() string
}

// azureFileSenderBase implements both IFolderSender and (most of) IFileSender.
// Why implement both interfaces in the one type, even though they are largely unrelated? Because it
// makes functions like newAzureFilesUploader easier to reason about, since they always return the same type.
// It may also make it easier to describe what's needed when supporting an new backend - e.g. "to send to a new back end
// you need a sender that implements IFileSender and, if the back end is folder aware, it should also implement IFolderSender"
// (The alternative would be to have the likes of newAzureFilesUploader call sip.EntityType and return a different type
// if the entity type is folder).
type azureFileSenderBase struct {
<<<<<<< HEAD
	jptm         IJobPartTransferMgr
	fileOrDirURL URLHolder
	chunkSize    uint32
	numChunks    uint32
	pipeline     pipeline.Pipeline
	pacer        pacer
	ctx          context.Context
=======
	jptm      IJobPartTransferMgr
	fileURL   azfile.FileURL
	chunkSize uint32
	numChunks uint32
	pipeline  pipeline.Pipeline
	pacer     pacer
	ctx       context.Context
	sip       ISourceInfoProvider
>>>>>>> b2457dac
	// Headers and other info that we will apply to the destination
	// object. For S2S, these come from the source service.
	// When sending local data, they are computed based on
	// the properties of the local file
	headersToApply  azfile.FileHTTPHeaders
	metadataToApply azfile.Metadata
}

func newAzureFileSenderBase(jptm IJobPartTransferMgr, destination string, p pipeline.Pipeline, pacer pacer, sip ISourceInfoProvider) (*azureFileSenderBase, error) {

	info := jptm.Info()

	// compute chunk size (irrelevant but harmless for folders)
	// If the given chunk Size for the Job is greater than maximum file chunk size i.e 4 MB
	// then chunk size will be 4 MB.
	chunkSize := info.BlockSize
	if chunkSize > common.DefaultAzureFileChunkSize {
		chunkSize = common.DefaultAzureFileChunkSize
		if jptm.ShouldLog(pipeline.LogWarning) {
			jptm.Log(pipeline.LogWarning,
				fmt.Sprintf("Block size %d larger than maximum file chunk size, 4 MB chunk size used", info.BlockSize))
		}
	}

	// compute num chunks (irrelevant but harmless for folders)
	numChunks := getNumChunks(info.SourceSize, chunkSize)

	// make sure URL is parsable
	destURL, err := url.Parse(destination)
	if err != nil {
		return nil, err
	}

	// due to the REST parity feature added in 2019-02-02, the File APIs are no longer backward compatible
	// so we must use the latest SDK version to stay safe
	ctx := context.WithValue(jptm.Context(), ServiceAPIVersionOverride, azfile.ServiceVersion)

	props, err := sip.Properties()
	if err != nil {
		return nil, err
	}

<<<<<<< HEAD
	var h URLHolder
	if info.IsFolderPropertiesTransfer() {
		h = azfile.NewDirectoryURL(*destURL, p)
	} else {
		h = azfile.NewFileURL(*destURL, p)
	}
=======
	headers := props.SrcHTTPHeaders.ToAzFileHTTPHeaders()
>>>>>>> b2457dac

	return &azureFileSenderBase{
		jptm:            jptm,
		fileOrDirURL:    h,
		chunkSize:       chunkSize,
		numChunks:       numChunks,
		pipeline:        p,
		pacer:           pacer,
		ctx:             ctx,
		sip:             sip,
		headersToApply:  headers,
		metadataToApply: props.SrcMetadata.ToAzFileMetadata(),
	}, nil
}

func (u *azureFileSenderBase) fileURL() azfile.FileURL {
	return u.fileOrDirURL.(azfile.FileURL)
}

func (u *azureFileSenderBase) dirURL() azfile.DirectoryURL {
	return u.fileOrDirURL.(azfile.DirectoryURL)
}

func (u *azureFileSenderBase) SendableEntityType() common.EntityType {
	if _, ok := u.fileOrDirURL.(azfile.DirectoryURL); ok {
		return common.EEntityType.Folder()
	} else {
		return common.EEntityType.File()
	}
}

func (u *azureFileSenderBase) ChunkSize() uint32 {
	return u.chunkSize
}

func (u *azureFileSenderBase) NumChunks() uint32 {
	return u.numChunks
}

func (u *azureFileSenderBase) RemoteFileExists() (bool, error) {
	return remoteObjectExists(u.fileURL().GetProperties(u.ctx))
}

func (u *azureFileSenderBase) Prologue(state common.PrologueState) (destinationModified bool) {
	jptm := u.jptm
	info := jptm.Info()

	destinationModified = true

	// Create the parent directories of the file. Note share must be existed, as the files are listed from share or directory.
	err := AzureFileParentDirCreator{}.CreateParentDirToRoot(u.ctx, u.fileURL(), u.pipeline, u.jptm.GetFolderCreationTracker())
	if err != nil {
		jptm.FailActiveUpload("Creating parent directory", err)
		return
	}

	if state.CanInferContentType() {
		// sometimes, specifically when reading local files, we have more info
		// about the file type at this time than what we had before
		u.headersToApply.ContentType = state.GetInferredContentType(u.jptm)
	}

	if info.PreserveNTFSACLs {
		// Prepare to transfer SDDLs from the source.
		if sddlSIP, ok := u.sip.(ISDDLBearingSourceInfoProvider); ok {
			// If both sides are files...
			if fSIP, ok := sddlSIP.(*fileSourceInfoProvider); ok {
				srcURL, err := url.Parse(info.Source)
				common.PanicIfErr(err)

				srcURLParts := azfile.NewFileURLParts(*srcURL)
				dstURLParts := azfile.NewFileURLParts(u.fileURL.URL())

				// and happen to be the same account and share, we can get away with using the same key and save a trip.
				if srcURLParts.Host == dstURLParts.Host && srcURLParts.ShareName == dstURLParts.ShareName {
					u.headersToApply.PermissionKey = fSIP.cachedPermissionKey
				}
			}

			// If we didn't do the workaround, then let's get the SDDL and put it later.
			if u.headersToApply.PermissionKey == "" {
				u.headersToApply.PermissionString, err = sddlSIP.GetSDDL()
				if err != nil {
					jptm.FailActiveUpload("Getting permissions", err)
					return
				}
			}
		}

		if len(u.headersToApply.PermissionString) > filesServiceMaxSDDLSize {
			fURLParts := azfile.NewFileURLParts(u.fileURL.URL())
			fURLParts.DirectoryOrFilePath = ""
			shareURL := azfile.NewShareURL(fURLParts.URL(), u.pipeline)

			sipm := u.jptm.SecurityInfoPersistenceManager()

			u.headersToApply.PermissionKey, err = sipm.PutSDDL(u.headersToApply.PermissionString, shareURL)
			if err != nil {
				jptm.FailActiveUpload("Putting permissions", err)
				return
			}

			u.headersToApply.PermissionString = ""
		}
	}

	// Create Azure file with the source size
	_, err = u.fileURL().Create(u.ctx, info.SourceSize, u.headersToApply, u.metadataToApply)
	if err != nil {
		jptm.FailActiveUpload("Creating file", err)
		return
	}

	return
}

func (u *azureFileSenderBase) Cleanup() {
	jptm := u.jptm

	// Cleanup
	if jptm.IsDeadInflight() {
		// transfer was either failed or cancelled
		// the file created in share needs to be deleted, since it's
		// contents will be at an unknown stage of partial completeness
		deletionContext, cancelFn := context.WithTimeout(context.Background(), 2*time.Minute)
		defer cancelFn()
		_, err := u.fileURL().Delete(deletionContext)
		if err != nil {
			jptm.Log(pipeline.LogError, fmt.Sprintf("error deleting the (incomplete) file %s. Failed with error %s", u.fileOrDirURL.String(), err.Error()))
		}
	}
}

func (u *azureFileSenderBase) GetDestinationLength() (int64, error) {
	prop, err := u.fileURL().GetProperties(u.ctx)

	if err != nil {
		return -1, err
	}

	return prop.ContentLength(), nil
}

func (u *azureFileSenderBase) EnsureFolderExists() error {
	return AzureFileParentDirCreator{}.CreateDirToRoot(u.ctx, u.dirURL(), u.pipeline, u.jptm.GetFolderCreationTracker())
}

func (u *azureFileSenderBase) SetFolderProperties() error {
	// TODO
	return nil
}

// namespace for functions related to creating parent directories in Azure File
// to avoid free floating global funcs
type AzureFileParentDirCreator struct{}

// getParentDirectoryURL gets parent directory URL of an Azure FileURL.
func (AzureFileParentDirCreator) getParentDirectoryURL(uh URLHolder, p pipeline.Pipeline) azfile.DirectoryURL {
	u := uh.URL()
	u.Path = u.Path[:strings.LastIndex(u.Path, "/")]
	return azfile.NewDirectoryURL(u, p)
}

// verifyAndHandleCreateErrors handles create errors, StatusConflict is ignored, as specific level directory could be existing.
// Report http.StatusForbidden, as user should at least have read and write permission of the destination,
// and there is no permission on directory level, i.e. create directory is a general permission for each level diretories for Azure file.
func (AzureFileParentDirCreator) verifyAndHandleCreateErrors(err error) error {
	if err != nil {
		sErr, sErrOk := err.(azfile.StorageError)
		if sErrOk && sErr.Response() != nil &&
			(sErr.Response().StatusCode == http.StatusConflict) { // Note the ServiceCode actually be AuthenticationFailure when share failed to be created, if want to create share as well.
			return nil
		}
		return err
	}

	return nil
}

// splitWithoutToken splits string with a given token, and returns splitted results without token.
func (AzureFileParentDirCreator) splitWithoutToken(str string, token rune) []string {
	return strings.FieldsFunc(str, func(c rune) bool {
		return c == token
	})
}

// CreateParentDirToRoot creates parent directories of the Azure file if file's parent directory doesn't exist.
func (d AzureFileParentDirCreator) CreateParentDirToRoot(ctx context.Context, fileURL azfile.FileURL, p pipeline.Pipeline, t common.FolderCreationTracker) error {
	dirURL := d.getParentDirectoryURL(fileURL, p)
	return d.CreateDirToRoot(ctx, dirURL, p, t)
}

// CreateDirToRoot Creates the dir (and parents as necessary) if it does not exist
func (d AzureFileParentDirCreator) CreateDirToRoot(ctx context.Context, dirURL azfile.DirectoryURL, p pipeline.Pipeline, t common.FolderCreationTracker) error {
	dirURLExtension := common.FileURLPartsExtension{FileURLParts: azfile.NewFileURLParts(dirURL.URL())}
	if _, err := dirURL.GetProperties(ctx); err != nil {
		if stgErr, stgErrOk := err.(azfile.StorageError); stgErrOk && stgErr.Response() != nil &&
			stgErr.Response().StatusCode == http.StatusNotFound { // At least need read and write permisson for destination
			// File's parent directory doesn't exist, try to create the parent directories.
			// Split directories as segments.
			segments := d.splitWithoutToken(dirURLExtension.DirectoryOrFilePath, '/')

			shareURL := azfile.NewShareURL(dirURLExtension.GetShareURL(), p)
			curDirURL := shareURL.NewRootDirectoryURL() // Share directory should already exist, doesn't support creating share
			// Try to create the directories
			for i := 0; i < len(segments); i++ {
				curDirURL = curDirURL.NewDirectoryURL(segments[i])
<<<<<<< HEAD
				_, err := curDirURL.Create(ctx, azfile.Metadata{})
				if err == nil {
					// We did create it, so record that fact. I.e. THIS job created the folder.
					// Must do it here, in the routine that is shared by both the folder and the file code,
					// because due to the parallelism of AzCopy, we don't know which will get here first, file code, or folder code.
					dirUrl := curDirURL.URL()
					t.RecordCreation(dirUrl.String())
				}
=======
				// TODO: Persist permissions on folders.
				_, err := curDirURL.Create(ctx, azfile.Metadata{}, "", "")
>>>>>>> b2457dac
				if verifiedErr := d.verifyAndHandleCreateErrors(err); verifiedErr != nil {
					return verifiedErr
				}
			}
		} else {
			return err
		}
	}

	// Directly return if parent directory exists.
	return nil
}<|MERGE_RESOLUTION|>--- conflicted
+++ resolved
@@ -47,7 +47,6 @@
 // (The alternative would be to have the likes of newAzureFilesUploader call sip.EntityType and return a different type
 // if the entity type is folder).
 type azureFileSenderBase struct {
-<<<<<<< HEAD
 	jptm         IJobPartTransferMgr
 	fileOrDirURL URLHolder
 	chunkSize    uint32
@@ -55,16 +54,7 @@
 	pipeline     pipeline.Pipeline
 	pacer        pacer
 	ctx          context.Context
-=======
-	jptm      IJobPartTransferMgr
-	fileURL   azfile.FileURL
-	chunkSize uint32
-	numChunks uint32
-	pipeline  pipeline.Pipeline
-	pacer     pacer
-	ctx       context.Context
-	sip       ISourceInfoProvider
->>>>>>> b2457dac
+	sip          ISourceInfoProvider
 	// Headers and other info that we will apply to the destination
 	// object. For S2S, these come from the source service.
 	// When sending local data, they are computed based on
@@ -107,16 +97,12 @@
 		return nil, err
 	}
 
-<<<<<<< HEAD
 	var h URLHolder
 	if info.IsFolderPropertiesTransfer() {
 		h = azfile.NewDirectoryURL(*destURL, p)
 	} else {
 		h = azfile.NewFileURL(*destURL, p)
 	}
-=======
-	headers := props.SrcHTTPHeaders.ToAzFileHTTPHeaders()
->>>>>>> b2457dac
 
 	return &azureFileSenderBase{
 		jptm:            jptm,
@@ -126,8 +112,8 @@
 		pipeline:        p,
 		pacer:           pacer,
 		ctx:             ctx,
+		headersToApply:  props.SrcHTTPHeaders.ToAzFileHTTPHeaders(),
 		sip:             sip,
-		headersToApply:  headers,
 		metadataToApply: props.SrcMetadata.ToAzFileMetadata(),
 	}, nil
 }
@@ -188,7 +174,7 @@
 				common.PanicIfErr(err)
 
 				srcURLParts := azfile.NewFileURLParts(*srcURL)
-				dstURLParts := azfile.NewFileURLParts(u.fileURL.URL())
+				dstURLParts := azfile.NewFileURLParts(u.fileURL().URL())
 
 				// and happen to be the same account and share, we can get away with using the same key and save a trip.
 				if srcURLParts.Host == dstURLParts.Host && srcURLParts.ShareName == dstURLParts.ShareName {
@@ -207,7 +193,7 @@
 		}
 
 		if len(u.headersToApply.PermissionString) > filesServiceMaxSDDLSize {
-			fURLParts := azfile.NewFileURLParts(u.fileURL.URL())
+			fURLParts := azfile.NewFileURLParts(u.fileURL().URL())
 			fURLParts.DirectoryOrFilePath = ""
 			shareURL := azfile.NewShareURL(fURLParts.URL(), u.pipeline)
 
@@ -324,8 +310,8 @@
 			// Try to create the directories
 			for i := 0; i < len(segments); i++ {
 				curDirURL = curDirURL.NewDirectoryURL(segments[i])
-<<<<<<< HEAD
-				_, err := curDirURL.Create(ctx, azfile.Metadata{})
+				// TODO: Persist permissions on folders.
+				_, err := curDirURL.Create(ctx, azfile.Metadata{}, "", "")
 				if err == nil {
 					// We did create it, so record that fact. I.e. THIS job created the folder.
 					// Must do it here, in the routine that is shared by both the folder and the file code,
@@ -333,10 +319,6 @@
 					dirUrl := curDirURL.URL()
 					t.RecordCreation(dirUrl.String())
 				}
-=======
-				// TODO: Persist permissions on folders.
-				_, err := curDirURL.Create(ctx, azfile.Metadata{}, "", "")
->>>>>>> b2457dac
 				if verifiedErr := d.verifyAndHandleCreateErrors(err); verifiedErr != nil {
 					return verifiedErr
 				}
