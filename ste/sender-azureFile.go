// Copyright © Microsoft <wastore@microsoft.com>
//
// Permission is hereby granted, free of charge, to any person obtaining a copy
// of this software and associated documentation files (the "Software"), to deal
// in the Software without restriction, including without limitation the rights
// to use, copy, modify, merge, publish, distribute, sublicense, and/or sell
// copies of the Software, and to permit persons to whom the Software is
// furnished to do so, subject to the following conditions:
//
// The above copyright notice and this permission notice shall be included in
// all copies or substantial portions of the Software.
//
// THE SOFTWARE IS PROVIDED "AS IS", WITHOUT WARRANTY OF ANY KIND, EXPRESS OR
// IMPLIED, INCLUDING BUT NOT LIMITED TO THE WARRANTIES OF MERCHANTABILITY,
// FITNESS FOR A PARTICULAR PURPOSE AND NONINFRINGEMENT. IN NO EVENT SHALL THE
// AUTHORS OR COPYRIGHT HOLDERS BE LIABLE FOR ANY CLAIM, DAMAGES OR OTHER
// LIABILITY, WHETHER IN AN ACTION OF CONTRACT, TORT OR OTHERWISE, ARISING FROM,
// OUT OF OR IN CONNECTION WITH THE SOFTWARE OR THE USE OR OTHER DEALINGS IN
// THE SOFTWARE.

package ste

import (
	"context"
	"errors"
	"fmt"
	"net/http"
	"net/url"
	"strings"
	"time"

	"github.com/Azure/azure-sdk-for-go/sdk/azcore"
	"github.com/Azure/azure-sdk-for-go/sdk/storage/azfile/directory"
	"github.com/Azure/azure-sdk-for-go/sdk/storage/azfile/file"
	"github.com/Azure/azure-sdk-for-go/sdk/storage/azfile/fileerror"
	filesas "github.com/Azure/azure-sdk-for-go/sdk/storage/azfile/sas"
	"github.com/Azure/azure-sdk-for-go/sdk/storage/azfile/share"

	"github.com/Azure/azure-storage-azcopy/v10/common"
)

type FileClientStub interface {
	URL() string
}


// azureFileSenderBase implements both IFolderSender and (most of) IFileSender.
// Why implement both interfaces in the one type, even though they are largely unrelated? Because it
// makes functions like newAzureFilesUploader easier to reason about, since they always return the same type.
// It may also make it easier to describe what's needed when supporting an new backend - e.g. "to send to a new back end
// you need a sender that implements IFileSender and, if the back end is folder aware, it should also implement IFolderSender"
// (The alternative would be to have the likes of newAzureFilesUploader call sip.EntityType and return a different type
// if the entity type is folder).
type azureFileSenderBase struct {
	jptm                 IJobPartTransferMgr
	addFileRequestIntent bool
	fileOrDirClient      FileClientStub
	shareClient          *share.Client
	chunkSize            int64
	numChunks            uint32
	pacer                pacer
	ctx                  context.Context
	sip                  ISourceInfoProvider
	// Headers and other info that we will apply to the destination
	// object. For S2S, these come from the source service.
	// When sending local data, they are computed based on
	// the properties of the local file
	headersToApply       file.HTTPHeaders
	smbPropertiesToApply file.SMBProperties
	permissionsToApply   file.Permissions
	metadataToApply      common.Metadata
}

func newAzureFileSenderBase(jptm IJobPartTransferMgr, destination string, pacer pacer, sip ISourceInfoProvider) (*azureFileSenderBase, error) {
	info := jptm.Info()

	// compute chunk size (irrelevant but harmless for folders)
	// If the given chunk Size for the Job is greater than maximum file chunk size i.e 4 MB
	// then chunk size will be 4 MB.
	chunkSize := info.BlockSize
	if chunkSize > common.DefaultAzureFileChunkSize {
		chunkSize = common.DefaultAzureFileChunkSize
		if jptm.ShouldLog(common.LogWarning) {
			jptm.Log(common.LogWarning,
				fmt.Sprintf("Block size %d larger than maximum file chunk size, 4 MB chunk size used", info.BlockSize))
		}
	}

	// compute num chunks (irrelevant but harmless for folders)
	numChunks := getNumChunks(info.SourceSize, chunkSize)

	// due to the REST parity feature added in 2019-02-02, the File APIs are no longer backward compatible
	// so we must use the latest SDK version to stay safe
	// TODO: Should we get rid of this one?

	props, err := sip.Properties()
	if err != nil {
		return nil, err
	}

	fileURLParts, err := file.ParseURL(destination)
	if err != nil {
		return nil, err
	}
	addFileRequestIntent := (fileURLParts.SAS.Signature() == "") // We are using oAuth
	shareName := fileURLParts.ShareName
	shareSnapshot := fileURLParts.ShareSnapshot
	directoryOrFilePath := fileURLParts.DirectoryOrFilePath
	// Strip any non-service related things away
	fileURLParts.ShareName = ""
	fileURLParts.ShareSnapshot = ""
	fileURLParts.DirectoryOrFilePath = ""
	serviceClient, err := jptm.DstServiceClient().FileServiceClient()
	if err != nil {
		return nil, err
	}

	shareClient := serviceClient.NewShareClient(shareName)
	if shareSnapshot != "" {
		shareClient, err = shareClient.WithSnapshot(shareSnapshot)
		if err != nil {
			return nil, err
		}
	}

	var client FileClientStub
	if info.IsFolderPropertiesTransfer() {
		if directoryOrFilePath == "" {
			client = shareClient.NewRootDirectoryClient()
		} else {
			client = shareClient.NewDirectoryClient(directoryOrFilePath)
		}
	} else {
		client = shareClient.NewRootDirectoryClient().NewFileClient(directoryOrFilePath)
	}

	return &azureFileSenderBase{
		jptm:                 jptm,
		addFileRequestIntent: addFileRequestIntent,
		shareClient:          shareClient,
		fileOrDirClient:      client,
		chunkSize:            chunkSize,
		numChunks:            numChunks,
		pacer:                pacer,
		ctx:                  jptm.Context(),
		headersToApply:       props.SrcHTTPHeaders.ToFileHTTPHeaders(),
		smbPropertiesToApply: file.SMBProperties{},
		permissionsToApply:   file.Permissions{},
		sip:                  sip,
		metadataToApply:      props.SrcMetadata,
	}, nil
}

func (u *azureFileSenderBase) getFileClient() *file.Client {
	return u.fileOrDirClient.(*file.Client)
}

func (u *azureFileSenderBase) getDirectoryClient() *directory.Client {
	return u.fileOrDirClient.(*directory.Client)
}

func (u *azureFileSenderBase) ChunkSize() int64 {
	return u.chunkSize
}

func (u *azureFileSenderBase) NumChunks() uint32 {
	return u.numChunks
}

func (u *azureFileSenderBase) RemoteFileExists() (bool, time.Time, error) {
	props, err := u.getFileClient().GetProperties(u.ctx, nil)
	return remoteObjectExists(filePropertiesResponseAdapter{props}, err)
}

func (u *azureFileSenderBase) Prologue(state common.PrologueState) (destinationModified bool) {
	jptm := u.jptm
	info := jptm.Info()

	destinationModified = true

	if jptm.ShouldInferContentType() {
		// sometimes, specifically when reading local files, we have more info
		// about the file type at this time than what we had before
		u.headersToApply.ContentType = state.GetInferredContentType(u.jptm)
	}

	stage, err := u.addPermissionsToHeaders(info, u.getFileClient().URL())
	if err != nil {
		jptm.FailActiveSend(stage, err)
		return
	}

	stage, err = u.addSMBPropertiesToHeaders(info)
	if err != nil {
		jptm.FailActiveSend(stage, err)
		return
	}

	// Turn off readonly at creation time (because if its set at creation time, we won't be
	// able to upload any data to the file!). We'll set it in epilogue, if necessary.
	creationProperties := u.smbPropertiesToApply
	if creationProperties.Attributes != nil {
		creationProperties.Attributes.ReadOnly = false
	}

	err = common.DoWithOverrideReadOnlyOnAzureFiles(u.ctx,
		func() (interface{}, error) {
			return u.getFileClient().Create(u.ctx, info.SourceSize, &file.CreateOptions{HTTPHeaders: &u.headersToApply, Permissions: &u.permissionsToApply, SMBProperties: &creationProperties, Metadata: u.metadataToApply})
		},
		u.fileOrDirClient,
		u.jptm.GetForceIfReadOnly())

	if fileerror.HasCode(err, fileerror.ParentNotFound) {
		// Create the parent directories of the file. Note share must be existed, as the files are listed from share or directory.
		jptm.Log(common.LogError, fmt.Sprintf("%s: %s \n AzCopy going to create parent directories of the Azure files", fileerror.ParentNotFound, err.Error()))
		err = AzureFileParentDirCreator{}.CreateParentDirToRoot(u.ctx, u.getFileClient(), u.shareClient, u.jptm.GetFolderCreationTracker())
		if err != nil {
			u.jptm.FailActiveUpload("Creating parent directory", err)
		}

		// retrying file creation
		err = common.DoWithOverrideReadOnlyOnAzureFiles(u.ctx,
			func() (interface{}, error) {
				return u.getFileClient().Create(u.ctx, info.SourceSize, &file.CreateOptions{
					HTTPHeaders:   &u.headersToApply,
					SMBProperties: &creationProperties,
					Permissions:   &u.permissionsToApply,
					Metadata:      u.metadataToApply,
				})
			},
			u.fileOrDirClient,
			u.jptm.GetForceIfReadOnly())
	}

	if err != nil {
		jptm.FailActiveUpload("Creating file", err)
		return
	}

	return
}

func (u *azureFileSenderBase) addPermissionsToHeaders(info *TransferInfo, destURL string) (stage string, err error) {
	if !info.PreserveSMBPermissions.IsTruthy() {
		return "", nil
	}

	// Prepare to transfer SDDLs from the source.
	if sddlSIP, ok := u.sip.(ISMBPropertyBearingSourceInfoProvider); ok {
		// If both sides are Azure Files...
		if fSIP, ok := sddlSIP.(*fileSourceInfoProvider); ok {

			srcURLParts, err := file.ParseURL(info.Source)
			common.PanicIfErr(err)
			dstURLParts, err := file.ParseURL(destURL)
			common.PanicIfErr(err)

			// and happen to be the same account and share, we can get away with using the same key and save a trip.
			if srcURLParts.Host == dstURLParts.Host && srcURLParts.ShareName == dstURLParts.ShareName {
				u.permissionsToApply.PermissionKey = &fSIP.cachedPermissionKey
			}
		}

		// If we didn't do the workaround, then let's get the SDDL and put it later.
		if u.permissionsToApply.PermissionKey == nil || *u.permissionsToApply.PermissionKey == "" {
			pString, err := sddlSIP.GetSDDL()

			// Sending "" to the service is invalid, but the service will return it sometimes (e.g. on file shares)
			// Thus, we'll let the files SDK fill in "inherit" for us, so the service is happy.
			if pString != "" {
				u.permissionsToApply.Permission = &pString
			}

			if err != nil {
				return "Getting permissions", err
			}
		}
	}

	if u.permissionsToApply.Permission != nil && len(*u.permissionsToApply.Permission) > filesServiceMaxSDDLSize {
		sipm := u.jptm.SecurityInfoPersistenceManager()
		pkey, err := sipm.PutSDDL(*u.permissionsToApply.Permission, u.shareClient)
		u.permissionsToApply.PermissionKey = &pkey
		if err != nil {
			return "Putting permissions", err
		}

		ePermString := ""
		u.permissionsToApply.Permission = &ePermString
	}
	return "", nil
}

func (u *azureFileSenderBase) addSMBPropertiesToHeaders(info *TransferInfo) (stage string, err error) {
	if !info.PreserveSMBInfo {
		return "", nil
	}
	if smbSIP, ok := u.sip.(ISMBPropertyBearingSourceInfoProvider); ok {
		smbProps, err := smbSIP.GetSMBProperties()

		if err != nil {
			return "Obtaining SMB properties", err
		}

		fromTo := u.jptm.FromTo()
		if fromTo.From() == common.ELocation.File() { // Files SDK can panic when the service hands it something unexpected!
			defer func() { // recover from potential panics and output raw properties for debug purposes
				if panicerr := recover(); panicerr != nil {
					stage = "Reading SMB properties"

					attr, _ := smbProps.FileAttributes()
					lwt := smbProps.FileLastWriteTime()
					fct := smbProps.FileCreationTime()

					err = fmt.Errorf("failed to read SMB properties (%w)! Raw data: attr: `%s` lwt: `%s`, fct: `%s`", err, attr, lwt, fct)
				}
			}()
		}

		attribs, _ := smbProps.FileAttributes()
		u.smbPropertiesToApply.Attributes = attribs

		if info.ShouldTransferLastWriteTime() {
			lwTime := smbProps.FileLastWriteTime()
			u.smbPropertiesToApply.LastWriteTime = &lwTime
		}

		creationTime := smbProps.FileCreationTime()
		u.smbPropertiesToApply.CreationTime = &creationTime
	}
	return "", nil
}

func (u *azureFileSenderBase) Epilogue() {
	// always set the SMB info again after the file content has been uploaded, for the following reasons:
	//   0. File attributes such as readOnly and archive need to be passed through another Set Properties call.
	//   1. The syntax for SMB permissions are slightly different for create call vs update call.
	//      This is not trivial but the Files Team has explicitly told us to perform this extra set call.
	//   2. The service started updating the last-write-time in March 2021 when the file is modified.
	//      So when we uploaded the ranges, we've unintentionally changed the last-write-time.
	if u.jptm.IsLive() && u.jptm.Info().PreserveSMBInfo {
		// This is an extra round trip, but we can live with that for these relatively rare cases
		_, err := u.getFileClient().SetHTTPHeaders(u.ctx, &file.SetHTTPHeadersOptions{
			HTTPHeaders:   &u.headersToApply,
			Permissions:   &u.permissionsToApply,
			SMBProperties: &u.smbPropertiesToApply,
		})
		if err != nil {
			u.jptm.FailActiveSend("Applying final attribute settings", err)
		}
	}
}

func (u *azureFileSenderBase) Cleanup() {
	jptm := u.jptm

	// Cleanup
	if jptm.IsDeadInflight() {
		// transfer was either failed or cancelled
		// the file created in share needs to be deleted, since it's
		// contents will be at an unknown stage of partial completeness
		deletionContext, cancelFn := context.WithTimeout(context.WithValue(context.Background(), ServiceAPIVersionOverride, DefaultServiceApiVersion), 2*time.Minute)
		defer cancelFn()
		_, err := u.getFileClient().Delete(deletionContext, nil)
		if err != nil {
			jptm.Log(common.LogError, fmt.Sprintf("error deleting the (incomplete) file %s. Failed with error %s", u.fileOrDirClient.URL(), err.Error()))
		}
	}
}

func (u *azureFileSenderBase) GetDestinationLength() (int64, error) {
	prop, err := u.getFileClient().GetProperties(u.ctx, nil)

	if err != nil {
		return -1, err
	}

	if prop.ContentLength == nil {
		return -1, fmt.Errorf("destination content length not returned")
	}
	return *prop.ContentLength, nil
}

func (u *azureFileSenderBase) EnsureFolderExists() error {
	return AzureFileParentDirCreator{}.CreateDirToRoot(u.ctx, u.shareClient, u.getDirectoryClient(), u.jptm.GetFolderCreationTracker())
}

func (u *azureFileSenderBase) SetFolderProperties() error {
	info := u.jptm.Info()

	_, err := u.addPermissionsToHeaders(info, u.getDirectoryClient().URL())
	if err != nil {
		return err
	}

	_, err = u.addSMBPropertiesToHeaders(info)
	if err != nil {
		return err
	}

<<<<<<< HEAD
	_, err = u.getDirectoryClient().SetMetadata(u.ctx, &directory.SetMetadataOptions{Metadata: u.metadataToApply})
	if err != nil {
		return err
	}

=======
>>>>>>> 98add5d2
	err = common.DoWithOverrideReadOnlyOnAzureFiles(u.ctx,
		func() (interface{}, error) {
			_, err := u.getDirectoryClient().SetMetadata(u.ctx, &directory.SetMetadataOptions{Metadata: u.metadataToApply})
			if err != nil {
				return nil, err
			}
			return u.getDirectoryClient().SetProperties(u.ctx, &directory.SetPropertiesOptions{
				FileSMBProperties: &u.smbPropertiesToApply,
				FilePermissions:   &u.permissionsToApply,
			})
		},
		u.fileOrDirClient,
		u.jptm.GetForceIfReadOnly())

	return err
}

func (u *azureFileSenderBase) DirUrlToString() string {
	directoryURL := u.getDirectoryClient().URL()
	rawURL, err := url.Parse(directoryURL)
	common.PanicIfErr(err)
	rawURL.RawQuery = ""
	// To avoid encoding/decoding
	rawURL.RawPath = ""
	return rawURL.String()
}

// namespace for functions related to creating parent directories in Azure File
// to avoid free floating global funcs
type AzureFileParentDirCreator struct{}

// getParentDirectoryClient gets parent directory client of a path.
func (AzureFileParentDirCreator) getParentDirectoryClient(uh FileClientStub, shareClient *share.Client) (*directory.Client, error) {
	rawURL, _ := url.Parse(uh.URL())
	rawURL.Path = rawURL.Path[:strings.LastIndex(rawURL.Path, "/")]
	directoryURLParts, err := filesas.ParseURL(rawURL.String())
	if err != nil {
		return nil, err
	}
	directoryOrFilePath := directoryURLParts.DirectoryOrFilePath
	if directoryURLParts.ShareSnapshot != "" {
		shareClient, err = shareClient.WithSnapshot(directoryURLParts.ShareSnapshot)
		if err != nil {
			return nil, err
		}
	}
	return shareClient.NewRootDirectoryClient().NewSubdirectoryClient(directoryOrFilePath), nil
}

// verifyAndHandleCreateErrors handles create errors, StatusConflict is ignored, as specific level directory could be existing.
// Report http.StatusForbidden, as user should at least have read and write permission of the destination,
// and there is no permission on directory level, i.e. create directory is a general permission for each level directories for Azure file.
func (AzureFileParentDirCreator) verifyAndHandleCreateErrors(err error) error {
	if err != nil {
		var respErr *azcore.ResponseError
		if errors.As(err, &respErr) && respErr.StatusCode == http.StatusConflict { // Note the ServiceCode actually be AuthenticationFailure when share failed to be created, if want to create share as well.
			return nil
		}
		return err
	}

	return nil
}

// splitWithoutToken splits string with a given token, and returns split results without token.
func (AzureFileParentDirCreator) splitWithoutToken(str string, token rune) []string {
	return strings.FieldsFunc(str, func(c rune) bool {
		return c == token
	})
}

// CreateParentDirToRoot creates parent directories of the Azure file if file's parent directory doesn't exist.
func (d AzureFileParentDirCreator) CreateParentDirToRoot(ctx context.Context, fileClient *file.Client, shareClient *share.Client, t FolderCreationTracker) error {
	directoryClient, err := d.getParentDirectoryClient(fileClient, shareClient)
	if err != nil {
		return err
	}
	return d.CreateDirToRoot(ctx, shareClient, directoryClient, t)
}

func (d AzureFileParentDirCreator) CreateDirToRoot(ctx context.Context, shareClient *share.Client, directoryClient *directory.Client, t FolderCreationTracker) error {
	fileURLParts, err := file.ParseURL(directoryClient.URL())
	if err != nil {
		return err
	}
	_, err = directoryClient.GetProperties(ctx, nil)
	if err != nil {
		var respErr *azcore.ResponseError
		if errors.As(err, &respErr) && (respErr.StatusCode == http.StatusNotFound || respErr.StatusCode == http.StatusForbidden) {
			// Either the parent directory does not exist, or we may not have read permissions.
			// Try to create the parent directories. Split directories as segments.
			segments := d.splitWithoutToken(fileURLParts.DirectoryOrFilePath, '/')
			currentDirectoryClient := shareClient.NewRootDirectoryClient() // Share directory should already exist, doesn't support creating share
			// Try to create the directories
			for i := 0; i < len(segments); i++ {
				currentDirectoryClient = currentDirectoryClient.NewSubdirectoryClient(segments[i])
				rawURL := currentDirectoryClient.URL()
				recorderURL, err := url.Parse(rawURL)
				if err != nil {
					return err
				}
				recorderURL.RawQuery = ""
				err = t.CreateFolder(recorderURL.String(), func() error {
					_, err := currentDirectoryClient.Create(ctx, nil)
					return err
				})
				if verifiedErr := d.verifyAndHandleCreateErrors(err); verifiedErr != nil {
					return verifiedErr
				}
			}
		} else {
			return err
		}
	}
	// Directly return if parent directory exists.
	return nil
}<|MERGE_RESOLUTION|>--- conflicted
+++ resolved
@@ -398,14 +398,6 @@
 		return err
 	}
 
-<<<<<<< HEAD
-	_, err = u.getDirectoryClient().SetMetadata(u.ctx, &directory.SetMetadataOptions{Metadata: u.metadataToApply})
-	if err != nil {
-		return err
-	}
-
-=======
->>>>>>> 98add5d2
 	err = common.DoWithOverrideReadOnlyOnAzureFiles(u.ctx,
 		func() (interface{}, error) {
 			_, err := u.getDirectoryClient().SetMetadata(u.ctx, &directory.SetMetadataOptions{Metadata: u.metadataToApply})
