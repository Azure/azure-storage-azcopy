--- conflicted
+++ resolved
@@ -52,17 +52,6 @@
 // (The alternative would be to have the likes of newAzureFilesUploader call sip.EntityType and return a different type
 // if the entity type is folder).
 type azureFileSenderBase struct {
-<<<<<<< HEAD
-	jptm            IJobPartTransferMgr
-	fileOrDirClient URLHolder
-	shareClient     *share.Client
-	serviceClient   *service.Client
-	chunkSize       int64
-	numChunks       uint32
-	pacer           pacer
-	ctx             context.Context
-	sip             ISourceInfoProvider
-=======
 	jptm                 IJobPartTransferMgr
 	addFileRequestIntent bool
 	fileOrDirClient      FileClientStub
@@ -72,7 +61,6 @@
 	pacer                pacer
 	ctx                  context.Context
 	sip                  ISourceInfoProvider
->>>>>>> 0d0fab9e
 	// Headers and other info that we will apply to the destination
 	// object. For S2S, these come from the source service.
 	// When sending local data, they are computed based on
@@ -146,11 +134,7 @@
 
 	return &azureFileSenderBase{
 		jptm:                 jptm,
-<<<<<<< HEAD
-		serviceClient:        serviceClient,
-=======
 		addFileRequestIntent: addFileRequestIntent,
->>>>>>> 0d0fab9e
 		shareClient:          shareClient,
 		fileOrDirClient:      client,
 		chunkSize:            chunkSize,
