--- conflicted
+++ resolved
@@ -6,7 +6,6 @@
 	"testing"
 )
 
-<<<<<<< HEAD
 //func TestGetShouldRetry(t *testing.T) {
 //	a := assert.New(t)
 //
@@ -48,9 +47,6 @@
 //		a.True(shouldRetry(nil, strErr))
 //	}
 //}
-=======
-func TestGetShouldRetry(t *testing.T) {
-	a := assert.New(t)
 
 	//GetShouldRetry returns nil if RetryStatusCodes is nil
 	RetryStatusCodes = nil
@@ -90,7 +86,6 @@
 		a.True(shouldRetry(nil, strErr))
 	}
 }
->>>>>>> 166cf8b5
 
 func TestGetErrorCode(t *testing.T) {
 	a := assert.New(t)
