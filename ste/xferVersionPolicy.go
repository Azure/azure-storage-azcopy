// Copyright © Microsoft <wastore@microsoft.com>
//
// Permission is hereby granted, free of charge, to any person obtaining a copy
// of this software and associated documentation files (the "Software"), to deal
// in the Software without restriction, including without limitation the rights
// to use, copy, modify, merge, publish, distribute, sublicense, and/or sell
// copies of the Software, and to permit persons to whom the Software is
// furnished to do so, subject to the following conditions:
//
// The above copyright notice and this permission notice shall be included in
// all copies or substantial portions of the Software.
//
// THE SOFTWARE IS PROVIDED "AS IS", WITHOUT WARRANTY OF ANY KIND, EXPRESS OR
// IMPLIED, INCLUDING BUT NOT LIMITED TO THE WARRANTIES OF MERCHANTABILITY,
// FITNESS FOR A PARTICULAR PURPOSE AND NONINFRINGEMENT. IN NO EVENT SHALL THE
// AUTHORS OR COPYRIGHT HOLDERS BE LIABLE FOR ANY CLAIM, DAMAGES OR OTHER
// LIABILITY, WHETHER IN AN ACTION OF CONTRACT, TORT OR OTHERWISE, ARISING FROM,
// OUT OF OR IN CONNECTION WITH THE SOFTWARE OR THE USE OR OTHER DEALINGS IN
// THE SOFTWARE.

package ste

import (
	"github.com/Azure/azure-sdk-for-go/sdk/azcore/policy"
	"github.com/Azure/azure-storage-azcopy/v10/common"
	"net/http"
)

type serviceAPIVersionOverride struct{}

// ServiceAPIVersionOverride is a global variable in package ste which is a key to Service Api Version Value set in the every Job's context.
var ServiceAPIVersionOverride = serviceAPIVersionOverride{}

// DefaultServiceApiVersion is the default value of service api version that is set as value to the ServiceAPIVersionOverride in every Job's context.
var DefaultServiceApiVersion = common.GetLifecycleMgr().GetEnvironmentVariable(common.EEnvironmentVariable.DefaultServiceApiVersion())

type versionPolicy struct {
}

func newVersionPolicy() policy.Policy {
	return &versionPolicy{}
}

func (r *versionPolicy) Do(req *policy.Request) (*http.Response, error) {
	// get the service api version value using the ServiceAPIVersionOverride set in the context.
	if value := req.Raw().Context().Value(ServiceAPIVersionOverride); value != nil {
		req.Raw().Header["x-ms-version"] = []string{value.(string)}
	}
	return req.Next()
}

// TODO: Delete me when bumping the service version is no longer relevant.
<<<<<<< HEAD
type trailingDotPolicy struct {
	trailingDot *common.TrailingDotOption
	from *common.Location
}

func NewTrailingDotPolicy(trailingDot *common.TrailingDotOption, from *common.Location) policy.Policy {
	return &trailingDotPolicy{trailingDot: trailingDot, from: from}
}

func (r *trailingDotPolicy) Do(req *policy.Request) (*http.Response, error) {
	if r.trailingDot != nil && *r.trailingDot == common.ETrailingDotOption.Enable() {
		req.Raw().Header.Set("x-ms-allow-trailing-dot", "true")
		if r.from != nil && *r.from == common.ELocation.File() {
			req.Raw().Header.Set("x-ms-source-allow-trailing-dot", "true")
		}
		req.Raw().Header["x-ms-version"] = []string{"2022-11-02"}
=======
type coldTierPolicy struct {
}

func newColdTierPolicy() policy.Policy {
	return &coldTierPolicy{}
}

func (r *coldTierPolicy) Do(req *policy.Request) (*http.Response, error) {
	if req.Raw().Header.Get("x-ms-access-tier") == common.EBlockBlobTier.Cold().String() {
		req.Raw().Header["x-ms-version"] = []string{"2021-12-02"}
>>>>>>> a1099c15
	}
	return req.Next()
}<|MERGE_RESOLUTION|>--- conflicted
+++ resolved
@@ -47,38 +47,4 @@
 		req.Raw().Header["x-ms-version"] = []string{value.(string)}
 	}
 	return req.Next()
-}
-
-// TODO: Delete me when bumping the service version is no longer relevant.
-<<<<<<< HEAD
-type trailingDotPolicy struct {
-	trailingDot *common.TrailingDotOption
-	from *common.Location
-}
-
-func NewTrailingDotPolicy(trailingDot *common.TrailingDotOption, from *common.Location) policy.Policy {
-	return &trailingDotPolicy{trailingDot: trailingDot, from: from}
-}
-
-func (r *trailingDotPolicy) Do(req *policy.Request) (*http.Response, error) {
-	if r.trailingDot != nil && *r.trailingDot == common.ETrailingDotOption.Enable() {
-		req.Raw().Header.Set("x-ms-allow-trailing-dot", "true")
-		if r.from != nil && *r.from == common.ELocation.File() {
-			req.Raw().Header.Set("x-ms-source-allow-trailing-dot", "true")
-		}
-		req.Raw().Header["x-ms-version"] = []string{"2022-11-02"}
-=======
-type coldTierPolicy struct {
-}
-
-func newColdTierPolicy() policy.Policy {
-	return &coldTierPolicy{}
-}
-
-func (r *coldTierPolicy) Do(req *policy.Request) (*http.Response, error) {
-	if req.Raw().Header.Get("x-ms-access-tier") == common.EBlockBlobTier.Cold().String() {
-		req.Raw().Header["x-ms-version"] = []string{"2021-12-02"}
->>>>>>> a1099c15
-	}
-	return req.Next()
 }