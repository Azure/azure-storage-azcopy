--- conflicted
+++ resolved
@@ -81,8 +81,6 @@
 		req.Raw().Header["x-ms-version"] = []string{"2021-12-02"}
 	}
 	return req.Next()
-<<<<<<< HEAD
-=======
 }
 
 func NewTrailingDotPolicyFactory(trailingDot common.TrailingDotOption) pipeline.Factory {
@@ -96,5 +94,4 @@
 			return next.Do(ctx, request)
 		}
 	})
->>>>>>> f05ea3f3
 }