package ste

import (
	"errors"
	"fmt"
	"github.com/Azure/azure-pipeline-go/pipeline"
	"github.com/Azure/azure-sdk-for-go/sdk/azcore"
	"github.com/Azure/azure-sdk-for-go/sdk/storage/azblob/blob"
	"github.com/Azure/azure-storage-azcopy/v10/common"
	"github.com/Azure/azure-storage-file-go/azfile"
	"net/http"
	"net/url"
	"strings"
)

func SetProperties(jptm IJobPartTransferMgr, p pipeline.Pipeline, pacer pacer) {
	// If the transfer was cancelled, then reporting transfer as done and increasing the bytes transferred by the size of the source.
	if jptm.WasCanceled() {
		jptm.ReportTransferDone()
		return
	}

	// schedule the work as a chunk, so it will run on the main goroutine pool, instead of the
	// smaller "transfer initiation pool", where this code runs.
	id := common.NewChunkID(jptm.Info().Source, 0, 0)
	cf := createChunkFunc(true, jptm, id, func() {
		to := jptm.FromTo()
		switch to.From() {
		case common.ELocation.Blob():
			setPropertiesBlob(jptm)
		case common.ELocation.BlobFS():
			setPropertiesBlobFS(jptm)
		case common.ELocation.File():
			setPropertiesFile(jptm, p)
		default:
			panic("Attempting set-properties on invalid location: " + to.From().String())
		}
	})
	jptm.ScheduleChunks(cf)
}

func setPropertiesBlob(jptm IJobPartTransferMgr) {
	info := jptm.Info()
<<<<<<< HEAD
=======
	// Get the source blob url of blob to set properties on
	// TODO : Migrate this when GetAccountInfo is added to blob client level in Track 2.
	u, _ := url.Parse(info.Source)
	srcBlobURL := azblob.NewBlobURL(*u, p)
>>>>>>> ed3c49b6

	// Internal function which checks the transfer status and logs the msg respectively.
	// Sets the transfer status and Reports Transfer as Done.
	// Internal function is created to avoid redundancy of the above steps from several places in the api.
	transferDone := func(status common.TransferStatus, err error) {
		if status == common.ETransferStatus.Failed() {
			jptm.LogError(info.Source, "SET-PROPERTIES FAILED with error: ", err)
		} else {
			jptm.Log(pipeline.LogInfo, fmt.Sprintf("SET-PROPERTIES SUCCESSFUL: %s", strings.Split(info.Destination, "?")[0]))
		}

		jptm.SetStatus(status)
		jptm.ResetSourceSize() // sets source size to 0 (made to be used by setProperties command to make number of bytes transferred = 0)
		jptm.ReportTransferDone()
	}

<<<<<<< HEAD
	// Get the source blob url of blob to set properties on
=======
>>>>>>> ed3c49b6
	srcBlobClient, err := common.CreateBlobClient(info.Source, jptm.CredentialInfo(), jptm.CredentialOpOptions(), jptm.ClientOptions())
	if err != nil {
		errorHandlerForXferSetProperties(err, jptm, transferDone)
		return
	}
	PropertiesToTransfer := jptm.PropertiesToTransfer()
	_, metadata, blobTags, _ := jptm.ResourceDstData(nil)

	if PropertiesToTransfer.ShouldTransferTier() {
		rehydratePriority := info.RehydratePriority
		blockBlobTier, pageBlobTier := jptm.BlobTiers()

		var err error = nil
<<<<<<< HEAD
		if jptm.Info().SrcBlobType == blob.BlobTypeBlockBlob && blockBlobTier != common.EBlockBlobTier.None() && ValidateTier(jptm, blockBlobTier.ToAccessTierType(), srcBlobClient, jptm.Context(), true) {
=======
		if jptm.Info().SrcBlobType == blob.BlobTypeBlockBlob && blockBlobTier != common.EBlockBlobTier.None() && ValidateTier(jptm, blockBlobTier.ToAccessTierType(), srcBlobURL, jptm.Context(), true) {
>>>>>>> ed3c49b6
			_, err = srcBlobClient.SetTier(jptm.Context(), blockBlobTier.ToAccessTierType(),
				&blob.SetTierOptions{RehydratePriority: &rehydratePriority})
		}
		// cannot return true for >1, therefore only one of these will run
<<<<<<< HEAD
		if jptm.Info().SrcBlobType == blob.BlobTypePageBlob && pageBlobTier != common.EPageBlobTier.None() && ValidateTier(jptm, pageBlobTier.ToAccessTierType(), srcBlobClient, jptm.Context(), true) {
=======
		if jptm.Info().SrcBlobType == blob.BlobTypePageBlob && pageBlobTier != common.EPageBlobTier.None() && ValidateTier(jptm, pageBlobTier.ToAccessTierType(), srcBlobURL, jptm.Context(), true) {
>>>>>>> ed3c49b6
			_, err = srcBlobClient.SetTier(jptm.Context(), pageBlobTier.ToAccessTierType(),
				&blob.SetTierOptions{RehydratePriority: &rehydratePriority})
		}

		if err != nil {
			errorHandlerForXferSetProperties(err, jptm, transferDone)
			return
		}
		// don't mark it a success just yet, because more properties might need to be changed
	}

	if PropertiesToTransfer.ShouldTransferMetaData() {
		_, err := srcBlobClient.SetMetadata(jptm.Context(), metadata, nil)
		//TODO the canonical thing in this is changing key value to upper case. How to go around it?
		if err != nil {
			errorHandlerForXferSetProperties(err, jptm, transferDone)
			return
		}
	}
	if PropertiesToTransfer.ShouldTransferBlobTags() {
		_, err := srcBlobClient.SetTags(jptm.Context(), blobTags, nil)
		if err != nil {
			errorHandlerForXferSetProperties(err, jptm, transferDone)
			return
		}
	}
	// marking it a successful flow, as no property has resulted in err != nil
	transferDone(common.ETransferStatus.Success(), nil)
}

func setPropertiesBlobFS(jptm IJobPartTransferMgr) {
	info := jptm.Info()

	// Internal function which checks the transfer status and logs the msg respectively.
	// Sets the transfer status and Report Transfer as Done.
	// Internal function is created to avoid redundancy of the above steps from several places in the api.
	transferDone := func(status common.TransferStatus, err error) {
		if status == common.ETransferStatus.Failed() {
			jptm.LogError(info.Source, "SET-PROPERTIES ERROR ", err)
		} else {
			jptm.Log(pipeline.LogInfo, fmt.Sprintf("SET-PROPERTIES SUCCESSFUL: %s", strings.Split(info.Destination, "?")[0]))
		}

		jptm.SetStatus(status)
		jptm.ResetSourceSize() // sets source size to 0 (made to be used by setProperties command to make number of bytes transferred = 0)
		jptm.ReportTransferDone()
	}

<<<<<<< HEAD
	// Get the source blob url of blob to set properties on
=======
>>>>>>> ed3c49b6
	srcBlobClient, err := common.CreateBlobClient(info.Source, jptm.CredentialInfo(), jptm.CredentialOpOptions(), jptm.ClientOptions())
	if err != nil {
		errorHandlerForXferSetProperties(err, jptm, transferDone)
		return
	}

	PropertiesToTransfer := jptm.PropertiesToTransfer()
	_, metadata, blobTags, _ := jptm.ResourceDstData(nil)

	if PropertiesToTransfer.ShouldTransferTier() {
		rehydratePriority := info.RehydratePriority
		_, pageBlobTier := jptm.BlobTiers()
		var err error = nil
<<<<<<< HEAD
		if ValidateTier(jptm, pageBlobTier.ToAccessTierType(), srcBlobClient, jptm.Context(), false) {
=======
		if ValidateTier(jptm, pageBlobTier.ToAccessTierType(), srcBlobURL, jptm.Context(), false) {
>>>>>>> ed3c49b6
			_, err = srcBlobClient.SetTier(jptm.Context(), pageBlobTier.ToAccessTierType(),
				&blob.SetTierOptions{RehydratePriority: &rehydratePriority})
		}

		if err != nil {
			errorHandlerForXferSetProperties(err, jptm, transferDone)
			return
		}
		// don't mark it a success just yet, because more properties might need to be changed
	}

	if PropertiesToTransfer.ShouldTransferMetaData() {
		_, err := srcBlobClient.SetMetadata(jptm.Context(), metadata, nil)
		if err != nil {
			errorHandlerForXferSetProperties(err, jptm, transferDone)
			return
		}
	}
	if PropertiesToTransfer.ShouldTransferBlobTags() {
		_, err := srcBlobClient.SetTags(jptm.Context(), blobTags, nil)
		if err != nil {
			errorHandlerForXferSetProperties(err, jptm, transferDone)
			return
		}
	}

	// marking it a successful flow, as no property has resulted in err != nil
	transferDone(common.ETransferStatus.Success(), nil)
}

func setPropertiesFile(jptm IJobPartTransferMgr, p pipeline.Pipeline) {
	info := jptm.Info()
	u, _ := url.Parse(info.Source)
	srcFileURL := azfile.NewFileURL(*u, p)
	_ = srcFileURL
	// Internal function which checks the transfer status and logs the msg respectively.
	// Sets the transfer status and Report Transfer as Done.
	// Internal function is created to avoid redundancy of the above steps from several places in the api.
	transferDone := func(status common.TransferStatus, err error) {
		if status == common.ETransferStatus.Failed() {
			jptm.LogError(info.Source, "SET-PROPERTIES ERROR ", err)
		} else {
			jptm.Log(pipeline.LogInfo, fmt.Sprintf("SET-PROPERTIES SUCCESSFUL: %s", strings.Split(info.Destination, "?")[0]))
		}

		jptm.SetStatus(status)
		jptm.ResetSourceSize() // sets source size to 0 (made to be used by setProperties command to make number of bytes transferred = 0)
		jptm.ReportTransferDone()
	}

	PropertiesToTransfer := jptm.PropertiesToTransfer()
	_, metadata, _, _ := jptm.ResourceDstData(nil)

	if PropertiesToTransfer.ShouldTransferTier() {
		// this case should have been picked up by front end and given error (changing tier is not available for File Storage)
		err := fmt.Errorf("trying to change tier of file")
		transferDone(common.ETransferStatus.Failed(), err)
	}
	if PropertiesToTransfer.ShouldTransferMetaData() {
		_, err := srcFileURL.SetMetadata(jptm.Context(), metadata.ToAzFileMetadata())
		if err != nil {
			errorHandlerForXferSetProperties(err, jptm, transferDone)
			return
		}
	}
	// TAGS NOT AVAILABLE FOR FILES
	transferDone(common.ETransferStatus.Success(), nil)
}

func errorHandlerForXferSetProperties(err error, jptm IJobPartTransferMgr, transferDone func(status common.TransferStatus, err error)) {
	var respErr *azcore.ResponseError
	if errors.As(err, &respErr) && respErr.StatusCode == http.StatusForbidden {
		// If the status code was 403, it means there was an authentication error, and we exit.
		// User can resume the job if completely ordered with a new sas.
		errMsg := fmt.Sprintf("Authentication Failed. The SAS is not correct or expired or does not have the correct permission %s", err.Error())
		jptm.Log(pipeline.LogError, errMsg)
		common.GetLifecycleMgr().Error(errMsg)
		// TODO : Migrate on azfile
	} else if strErr, ok := err.(azfile.StorageError); ok {
		// If the status code was 403, it means there was an authentication error, and we exit.
		// User can resume the job if completely ordered with a new sas.
		if strErr.Response().StatusCode == http.StatusForbidden {
			errMsg := fmt.Sprintf("Authentication Failed. The SAS is not correct or expired or does not have the correct permission %s", err.Error())
			jptm.Log(pipeline.LogError, errMsg)
			common.GetLifecycleMgr().Error(errMsg)
		}
	}

	// in all other cases, make the transfer as failed
	transferDone(common.ETransferStatus.Failed(), err)
}<|MERGE_RESOLUTION|>--- conflicted
+++ resolved
@@ -41,13 +41,6 @@
 
 func setPropertiesBlob(jptm IJobPartTransferMgr) {
 	info := jptm.Info()
-<<<<<<< HEAD
-=======
-	// Get the source blob url of blob to set properties on
-	// TODO : Migrate this when GetAccountInfo is added to blob client level in Track 2.
-	u, _ := url.Parse(info.Source)
-	srcBlobURL := azblob.NewBlobURL(*u, p)
->>>>>>> ed3c49b6
 
 	// Internal function which checks the transfer status and logs the msg respectively.
 	// Sets the transfer status and Reports Transfer as Done.
@@ -64,10 +57,6 @@
 		jptm.ReportTransferDone()
 	}
 
-<<<<<<< HEAD
-	// Get the source blob url of blob to set properties on
-=======
->>>>>>> ed3c49b6
 	srcBlobClient, err := common.CreateBlobClient(info.Source, jptm.CredentialInfo(), jptm.CredentialOpOptions(), jptm.ClientOptions())
 	if err != nil {
 		errorHandlerForXferSetProperties(err, jptm, transferDone)
@@ -81,20 +70,12 @@
 		blockBlobTier, pageBlobTier := jptm.BlobTiers()
 
 		var err error = nil
-<<<<<<< HEAD
 		if jptm.Info().SrcBlobType == blob.BlobTypeBlockBlob && blockBlobTier != common.EBlockBlobTier.None() && ValidateTier(jptm, blockBlobTier.ToAccessTierType(), srcBlobClient, jptm.Context(), true) {
-=======
-		if jptm.Info().SrcBlobType == blob.BlobTypeBlockBlob && blockBlobTier != common.EBlockBlobTier.None() && ValidateTier(jptm, blockBlobTier.ToAccessTierType(), srcBlobURL, jptm.Context(), true) {
->>>>>>> ed3c49b6
 			_, err = srcBlobClient.SetTier(jptm.Context(), blockBlobTier.ToAccessTierType(),
 				&blob.SetTierOptions{RehydratePriority: &rehydratePriority})
 		}
 		// cannot return true for >1, therefore only one of these will run
-<<<<<<< HEAD
 		if jptm.Info().SrcBlobType == blob.BlobTypePageBlob && pageBlobTier != common.EPageBlobTier.None() && ValidateTier(jptm, pageBlobTier.ToAccessTierType(), srcBlobClient, jptm.Context(), true) {
-=======
-		if jptm.Info().SrcBlobType == blob.BlobTypePageBlob && pageBlobTier != common.EPageBlobTier.None() && ValidateTier(jptm, pageBlobTier.ToAccessTierType(), srcBlobURL, jptm.Context(), true) {
->>>>>>> ed3c49b6
 			_, err = srcBlobClient.SetTier(jptm.Context(), pageBlobTier.ToAccessTierType(),
 				&blob.SetTierOptions{RehydratePriority: &rehydratePriority})
 		}
@@ -143,10 +124,6 @@
 		jptm.ReportTransferDone()
 	}
 
-<<<<<<< HEAD
-	// Get the source blob url of blob to set properties on
-=======
->>>>>>> ed3c49b6
 	srcBlobClient, err := common.CreateBlobClient(info.Source, jptm.CredentialInfo(), jptm.CredentialOpOptions(), jptm.ClientOptions())
 	if err != nil {
 		errorHandlerForXferSetProperties(err, jptm, transferDone)
@@ -160,11 +137,7 @@
 		rehydratePriority := info.RehydratePriority
 		_, pageBlobTier := jptm.BlobTiers()
 		var err error = nil
-<<<<<<< HEAD
 		if ValidateTier(jptm, pageBlobTier.ToAccessTierType(), srcBlobClient, jptm.Context(), false) {
-=======
-		if ValidateTier(jptm, pageBlobTier.ToAccessTierType(), srcBlobURL, jptm.Context(), false) {
->>>>>>> ed3c49b6
 			_, err = srcBlobClient.SetTier(jptm.Context(), pageBlobTier.ToAccessTierType(),
 				&blob.SetTierOptions{RehydratePriority: &rehydratePriority})
 		}
