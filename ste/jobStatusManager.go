// Copyright © Microsoft <wastore@microsoft.com>
//
// Permission is hereby granted, free of charge, to any person obtaining a copy
// of this software and associated documentation files (the "Software"), to deal
// in the Software without restriction, including without limitation the rights
// to use, copy, modify, merge, publish, distribute, sublicense, and/or sell
// copies of the Software, and to permit persons to whom the Software is
// furnished to do so, subject to the following conditions:
//
// The above copyright notice and this permission notice shall be included in
// all copies or substantial portions of the Software.
//
// THE SOFTWARE IS PROVIDED "AS IS", WITHOUT WARRANTY OF ANY KIND, EXPRESS OR
// IMPLIED, INCLUDING BUT NOT LIMITED TO THE WARRANTIES OF MERCHANTABILITY,
// FITNESS FOR A PARTICULAR PURPOSE AND NONINFRINGEMENT. IN NO EVENT SHALL THE
// AUTHORS OR COPYRIGHT HOLDERS BE LIABLE FOR ANY CLAIM, DAMAGES OR OTHER
// LIABILITY, WHETHER IN AN ACTION OF CONTRACT, TORT OR OTHERWISE, ARISING FROM,
// OUT OF OR IN CONNECTION WITH THE SOFTWARE OR THE USE OR OTHER DEALINGS IN
// THE SOFTWARE.

package ste

import (
	"time"

	"github.com/Azure/azure-storage-azcopy/v10/common"
)

type JobPartCreatedMsg struct {
	TotalTransfers       uint32
	IsFinalPart          bool
	TotalBytesEnumerated uint64
	FileTransfers        uint32
	FolderTransfer       uint32
	SymlinkTransfers     uint32
}

type xferDoneMsg = common.TransferDetail
type jobStatusManager struct {
	js              common.ListJobSummaryResponse
	respChan        chan common.ListJobSummaryResponse
	listReq         chan struct{}
	partCreated     chan JobPartCreatedMsg
	xferDone        chan xferDoneMsg
	xferDoneDrained chan struct{} // To signal that all xferDone have been processed
	statusMgrDone   chan struct{} // To signal statusManager has closed
}

func (jm *jobMgr) waitToDrainXferDone() {
	<-jm.jstm.xferDoneDrained
}

func (jm *jobMgr) statusMgrClosed() bool {
	select {
	case <-jm.jstm.statusMgrDone:
		return true
	default:
		return false
	}
}

/* These functions should not fail */
func (jm *jobMgr) SendJobPartCreatedMsg(msg JobPartCreatedMsg) {
	defer func() {
		if recErr := recover(); recErr != nil {
			jm.Log(common.LogError, "Cannot send message on closed channel")
		}
	}()
	if jm.jstm.partCreated != nil { // Sends not allowed if channel is closed
<<<<<<< HEAD
		jm.jstm.partCreated <- msg
=======
		select {
		case jm.jstm.partCreated <- msg:
		case <-jm.jstm.statusMgrDone: // Nobody is listening anymore, let's back off.
		}
>>>>>>> b3ba02e2

		if msg.IsFinalPart {
			// Inform statusManager that this is all parts we've
			close(jm.jstm.partCreated)
<<<<<<< HEAD
			jm.jstm.partCreated = nil
=======
>>>>>>> b3ba02e2
		}
	}
}

func (jm *jobMgr) SendXferDoneMsg(msg xferDoneMsg) {
	defer func() {
		if recErr := recover(); recErr != nil {
			jm.Log(common.LogError, "Cannot send message on channel")
		}
	}()
<<<<<<< HEAD
	jm.jstm.xferDone <- msg
=======
	if jm.jstm.xferDone != nil {
		select {
		case jm.jstm.xferDone <- msg:
		case <-jm.jstm.statusMgrDone: // Nobody is listening anymore, let's back off.
		}
	}
>>>>>>> b3ba02e2
}

func (jm *jobMgr) ListJobSummary() common.ListJobSummaryResponse {
	if jm.statusMgrClosed() {
		return jm.jstm.js
	}

	select {
	case jm.jstm.listReq <- struct{}{}:
		return <-jm.jstm.respChan
	case <-jm.jstm.statusMgrDone:
		// StatusManager closed while we requested for an update.
		// Return the last update. This is okay because there will
		// be no further updates.
		return jm.jstm.js
	}
}

func (jm *jobMgr) ResurrectSummary(js common.ListJobSummaryResponse) {
	jm.jstm.js = js
}

func (jm *jobMgr) handleStatusUpdateMessage() {
	jstm := jm.jstm
	js := &jstm.js
	js.JobID = jm.jobID
	js.CompleteJobOrdered = false
	js.ErrorMsg = ""
	allXferDoneHandled := false

	for {
		select {
		case msg, ok := <-jstm.partCreated:
			if !ok {
				jstm.partCreated = nil
				continue
			}
			js.CompleteJobOrdered = js.CompleteJobOrdered || msg.IsFinalPart
			js.TotalTransfers += msg.TotalTransfers
			js.FileTransfers += msg.FileTransfers
			js.FolderPropertyTransfers += msg.FolderTransfer
			js.SymlinkTransfers += msg.SymlinkTransfers
			js.TotalBytesEnumerated += msg.TotalBytesEnumerated
			js.TotalBytesExpected += msg.TotalBytesEnumerated

		case msg, ok := <-jstm.xferDone:
			if !ok { // Channel is closed, all transfers have been attended.
				jstm.xferDone = nil

				// close drainXferDone so that other components can know no further updates happen
				allXferDoneHandled = true
				close(jstm.xferDoneDrained)
				continue
			}

			msg.Src = common.URLStringExtension(msg.Src).RedactSecretQueryParamForLogging()
			msg.Dst = common.URLStringExtension(msg.Dst).RedactSecretQueryParamForLogging()

			switch msg.TransferStatus {
			case common.ETransferStatus.Success():
				if msg.IsFolderProperties {
					js.FoldersCompleted++
				}
				js.TransfersCompleted++
				js.TotalBytesTransferred += msg.TransferSize
			case common.ETransferStatus.Failed(),
				common.ETransferStatus.TierAvailabilityCheckFailure(),
				common.ETransferStatus.BlobTierFailure():
				if msg.IsFolderProperties {
					js.FoldersFailed++
				}
				js.TransfersFailed++
				js.FailedTransfers = append(js.FailedTransfers, msg)
			case common.ETransferStatus.SkippedEntityAlreadyExists(),
				common.ETransferStatus.SkippedBlobHasSnapshots():
				if msg.IsFolderProperties {
					js.FoldersSkipped++
				}
				js.TransfersSkipped++
				js.SkippedTransfers = append(js.SkippedTransfers, msg)
			}

		case <-jstm.listReq:
			/* Display stats */
			js.Timestamp = time.Now().UTC()
<<<<<<< HEAD
			if jstm.respChan != nil {
				jstm.respChan <- *js // Send on the channel
				defer func() {       // Exit gracefully if panic
					if recErr := recover(); recErr != nil {
						jm.Log(common.LogError, "Cannot send message on respChan")
					}
				}()
			}
=======
			defer func() { // Exit gracefully if panic
				if recErr := recover(); recErr != nil {
					jm.Log(common.LogError, "Cannot send message on respChan")
				}
			}()
			select {
			case jstm.respChan <- *js:
				// Send on the channel
			case <-jstm.statusMgrDone:
				// If we time out, no biggie. This isn't world-ending, nor is it essential info. The other side stopped listening by now.
			}

>>>>>>> b3ba02e2
			// Reset the lists so that they don't keep accumulating and take up excessive memory
			// There is no need to keep sending the same items over and over again
			js.FailedTransfers = []common.TransferDetail{}
			js.SkippedTransfers = []common.TransferDetail{}

			if allXferDoneHandled {
				close(jstm.statusMgrDone)
				close(jstm.respChan)
				close(jstm.listReq)
<<<<<<< HEAD
				jstm.listReq = nil
				jstm.respChan = nil
				jstm.statusMgrDone = nil
=======
>>>>>>> b3ba02e2
				return
			}
		}
	}
}<|MERGE_RESOLUTION|>--- conflicted
+++ resolved
@@ -67,22 +67,11 @@
 		}
 	}()
 	if jm.jstm.partCreated != nil { // Sends not allowed if channel is closed
-<<<<<<< HEAD
 		jm.jstm.partCreated <- msg
-=======
-		select {
-		case jm.jstm.partCreated <- msg:
-		case <-jm.jstm.statusMgrDone: // Nobody is listening anymore, let's back off.
-		}
->>>>>>> b3ba02e2
 
 		if msg.IsFinalPart {
 			// Inform statusManager that this is all parts we've
 			close(jm.jstm.partCreated)
-<<<<<<< HEAD
-			jm.jstm.partCreated = nil
-=======
->>>>>>> b3ba02e2
 		}
 	}
 }
@@ -93,16 +82,7 @@
 			jm.Log(common.LogError, "Cannot send message on channel")
 		}
 	}()
-<<<<<<< HEAD
 	jm.jstm.xferDone <- msg
-=======
-	if jm.jstm.xferDone != nil {
-		select {
-		case jm.jstm.xferDone <- msg:
-		case <-jm.jstm.statusMgrDone: // Nobody is listening anymore, let's back off.
-		}
-	}
->>>>>>> b3ba02e2
 }
 
 func (jm *jobMgr) ListJobSummary() common.ListJobSummaryResponse {
@@ -188,16 +168,6 @@
 		case <-jstm.listReq:
 			/* Display stats */
 			js.Timestamp = time.Now().UTC()
-<<<<<<< HEAD
-			if jstm.respChan != nil {
-				jstm.respChan <- *js // Send on the channel
-				defer func() {       // Exit gracefully if panic
-					if recErr := recover(); recErr != nil {
-						jm.Log(common.LogError, "Cannot send message on respChan")
-					}
-				}()
-			}
-=======
 			defer func() { // Exit gracefully if panic
 				if recErr := recover(); recErr != nil {
 					jm.Log(common.LogError, "Cannot send message on respChan")
@@ -209,8 +179,6 @@
 			case <-jstm.statusMgrDone:
 				// If we time out, no biggie. This isn't world-ending, nor is it essential info. The other side stopped listening by now.
 			}
-
->>>>>>> b3ba02e2
 			// Reset the lists so that they don't keep accumulating and take up excessive memory
 			// There is no need to keep sending the same items over and over again
 			js.FailedTransfers = []common.TransferDetail{}
@@ -220,12 +188,6 @@
 				close(jstm.statusMgrDone)
 				close(jstm.respChan)
 				close(jstm.listReq)
-<<<<<<< HEAD
-				jstm.listReq = nil
-				jstm.respChan = nil
-				jstm.statusMgrDone = nil
-=======
->>>>>>> b3ba02e2
 				return
 			}
 		}
