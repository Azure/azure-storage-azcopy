--- conflicted
+++ resolved
@@ -25,17 +25,14 @@
 	"fmt"
 	"os"
 	"path/filepath"
+	"sort"
 	"strings"
 	"sync"
 	"sync/atomic"
 	"time"
-<<<<<<< HEAD
 
 	"github.com/Azure/azure-pipeline-go/pipeline"
 	"github.com/Azure/azure-storage-azcopy/common"
-=======
-	"sort"
->>>>>>> dcbe0197
 )
 
 var JobsAdminInitialized = make(chan bool, 1)
@@ -44,16 +41,16 @@
 // this struct is used to sort the JobPartPlan files of the same job on the basis
 // of Part number
 // TODO: can use the same struct to sort job part plan files on the basis of job number and part number
-type sortPlanFiles struct { Files []os.FileInfo }
+type sortPlanFiles struct{ Files []os.FileInfo }
 
 // Less determines the comparison between two fileInfo's
 // compares the part number of the Job Part files
-func (spf sortPlanFiles) Less(i, j int) bool{
+func (spf sortPlanFiles) Less(i, j int) bool {
 	_, parti, err := JobPartPlanFileName(spf.Files[i].Name()).Parse()
 	if err != nil {
 		panic(fmt.Errorf("error parsing the JobPartPlanfile name %s. Failed with error %s", spf.Files[i].Name(), err.Error()))
 	}
-	_, partj, err :=  JobPartPlanFileName(spf.Files[j].Name()).Parse()
+	_, partj, err := JobPartPlanFileName(spf.Files[j].Name()).Parse()
 	if err != nil {
 		panic(fmt.Errorf("error parsing the JobPartPlanfile name %s. Failed with error %s", spf.Files[j].Name(), err.Error()))
 	}
@@ -61,7 +58,7 @@
 }
 
 // Len determines the length of number of files
-func (spf sortPlanFiles) Len() int { return len(spf.Files)}
+func (spf sortPlanFiles) Len() int { return len(spf.Files) }
 
 func (spf sortPlanFiles) Swap(i, j int) { spf.Files[i], spf.Files[j] = spf.Files[j], spf.Files[i] }
 
@@ -162,13 +159,13 @@
 // from where this JobPartMgr will be picked by a routine and
 // its transfers will be scheduled
 func (ja *jobsAdmin) QueueJobParts(jpm IJobPartMgr) {
-	ja.coordinatorChannels.partsChannel <-jpm
+	ja.coordinatorChannels.partsChannel <- jpm
 }
 
 // 1 single goroutine runs this method and InitJobsAdmin  kicks that goroutine off.
 func (ja *jobsAdmin) scheduleJobParts() {
 	for {
-		jobPart := <- ja.xferChannels.partsChannel
+		jobPart := <-ja.xferChannels.partsChannel
 		// If the job manager is not found for the JobId of JobPart
 		// taken from partsChannel
 		// there is an error in our code
@@ -253,13 +250,13 @@
 }
 
 type CoordinatorChannels struct {
-	partsChannel 	chan <- IJobPartMgr // Write Only
+	partsChannel     chan<- IJobPartMgr         // Write Only
 	normalTransferCh chan<- IJobPartTransferMgr // Write-only
 	lowTransferCh    chan<- IJobPartTransferMgr // Write-only
 }
 
 type XferChannels struct {
-	partsChannel <- chan IJobPartMgr // Read only
+	partsChannel     <-chan IJobPartMgr         // Read only
 	normalTransferCh <-chan IJobPartTransferMgr // Read-only
 	lowTransferCh    <-chan IJobPartTransferMgr // Read-only
 	normalChunckCh   chan chunkFunc             // Read-write
@@ -336,14 +333,14 @@
 	return atomic.LoadInt64(&ja.pacer.bytesTransferred)
 }
 
-func (ja *jobsAdmin) ResurrectJob(jobId common.JobID) bool{
+func (ja *jobsAdmin) ResurrectJob(jobId common.JobID) bool {
 	// Search the existing plan files for the PartPlans for the given jobId
 	// only the files which have JobId has prefix and DataSchemaVersion as Suffix
 	// are include in the result
 	files := func(prefix, ext string) []os.FileInfo {
 		var files []os.FileInfo
 		filepath.Walk(ja.planDir, func(path string, fileInfo os.FileInfo, _ error) error {
-			if !fileInfo.IsDir() && strings.HasPrefix(fileInfo.Name(), prefix) &&strings.HasSuffix(fileInfo.Name(), ext) {
+			if !fileInfo.IsDir() && strings.HasPrefix(fileInfo.Name(), prefix) && strings.HasSuffix(fileInfo.Name(), ext) {
 				files = append(files, fileInfo)
 			}
 			return nil
@@ -355,8 +352,8 @@
 		return false
 	}
 	// sort the JobPartPlan files with respect to Part Number
-	sort.Sort(sortPlanFiles{Files:files})
-	for f:= 0; f < len(files); f++ {
+	sort.Sort(sortPlanFiles{Files: files})
+	for f := 0; f < len(files); f++ {
 		planFile := JobPartPlanFileName(files[f].Name())
 		jobID, partNum, err := planFile.Parse()
 		if err != nil {
