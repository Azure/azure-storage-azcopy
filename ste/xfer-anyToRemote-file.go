// Copyright © 2017 Microsoft <wastore@microsoft.com>
//
// Permission is hereby granted, free of charge, to any person obtaining a copy
// of this software and associated documentation files (the "Software"), to deal
// in the Software without restriction, including without limitation the rights
// to use, copy, modify, merge, publish, distribute, sublicense, and/or sell
// copies of the Software, and to permit persons to whom the Software is
// furnished to do so, subject to the following conditions:
//
// The above copyright notice and this permission notice shall be included in
// all copies or substantial portions of the Software.
//
// THE SOFTWARE IS PROVIDED "AS IS", WITHOUT WARRANTY OF ANY KIND, EXPRESS OR
// IMPLIED, INCLUDING BUT NOT LIMITED TO THE WARRANTIES OF MERCHANTABILITY,
// FITNESS FOR A PARTICULAR PURPOSE AND NONINFRINGEMENT. IN NO EVENT SHALL THE
// AUTHORS OR COPYRIGHT HOLDERS BE LIABLE FOR ANY CLAIM, DAMAGES OR OTHER
// LIABILITY, WHETHER IN AN ACTION OF CONTRACT, TORT OR OTHERWISE, ARISING FROM,
// OUT OF OR IN CONNECTION WITH THE SOFTWARE OR THE USE OR OTHER DEALINGS IN
// THE SOFTWARE.

package ste

import (
	"context"
	"crypto/md5"
	"errors"
	"fmt"
	"github.com/Azure/azure-storage-blob-go/azblob"
	"hash"
	"net/http"
	"net/url"
	"runtime"
	"strings"
	"sync"

	"github.com/Azure/azure-pipeline-go/pipeline"
	"github.com/Azure/azure-storage-azcopy/v10/common"
)

// This code for blob tier safety is _not_ safe for multiple jobs at once.
// That's alright, but it's good to know on the off chance.
// This sync.Once is present to ensure we output information about a S2S access tier preservation failure to stdout once
var tierNotAllowedFailure sync.Once
var checkLengthFailureOnReadOnlyDst sync.Once

// This sync.Once and string pair ensures that we only get a user's destination account kind once when handling set-tier
// Premium block blob doesn't support tiering, and page blobs only support P1-80.
// There are also size restrictions on tiering.
var destAccountSKU string

var destAccountKind string
var tierSetPossibleFail bool
var getDestAccountInfo sync.Once
var getDestAccountInfoError error

func prepareDestAccountInfo(bURL azblob.BlobURL, jptm IJobPartTransferMgr, ctx context.Context, mustGet bool) {
	getDestAccountInfo.Do(func() {
		infoResp, err := bURL.GetAccountInfo(ctx)
		if err != nil {
			// If GetAccountInfo fails, this transfer should fail because we lack at least one available permission
			// UNLESS the user is using OAuth. In which case, the account owner can still get the info.
			// If we fail to get the info under OAuth, don't fail the transfer.
			// (https://docs.microsoft.com/en-us/rest/api/storageservices/get-account-information#authorization)
			if mustGet {
				getDestAccountInfoError = err
			} else {
				tierSetPossibleFail = true
				glcm := common.GetLifecycleMgr()
				glcm.Info("Transfers could fail because AzCopy could not verify if the destination supports tiers.")
				destAccountSKU = "failget"
				destAccountKind = "failget"
			}
		} else {
			destAccountSKU = string(infoResp.SkuName())
			destAccountKind = string(infoResp.AccountKind())
		}
	})

	if getDestAccountInfoError != nil {
		jptm.FailActiveSendWithStatus("Checking destination tier availability (Set blob tier) ", getDestAccountInfoError, common.ETransferStatus.TierAvailabilityCheckFailure())
	}
}

// // TODO: Infer availability based upon blob size as well, for premium page blobs.
func BlobTierAllowed(destTier azblob.AccessTierType) bool {
	// If we failed to get the account info, just return true.
	// This is because we can't infer whether it's possible or not, and the setTier operation could possibly succeed (or fail)
	if tierSetPossibleFail {
		return true
	}

	// If the account is premium, Storage/StorageV2 only supports page blobs (Tiers P1-80). Block blob does not support tiering whatsoever.
	if strings.Contains(destAccountSKU, "Premium") {
		// storage V1/V2
		if destAccountKind == "StorageV2" {
			// P1-80 possible.
			return premiumPageBlobTierRegex.MatchString(string(destTier))
		}

		if destAccountKind == "Storage" {
			// No tier setting is allowed.
			return false
		}

		if strings.Contains(destAccountKind, "Block") {
			// No tier setting is allowed.
			return false
		}

		// Any other storage type would have to be file storage, and we can't set tier there.
		panic("Cannot set tier on azure files.")
	} else {
		if destAccountKind == "Storage" { // Tier setting not allowed on classic accounts
			return false
		}
		// Standard storage account. If it's Hot, Cool, or Archive, we're A-OK.
		// Page blobs, however, don't have an access tier on Standard accounts.
		// However, this is also OK, because the pageblob sender code prevents us from using a standard access tier type.
		return destTier == azblob.AccessTierArchive || destTier == azblob.AccessTierCool || destTier == azblob.AccessTierHot
	}
}

func ValidateTier(jptm IJobPartTransferMgr, blobTier azblob.AccessTierType, blobURL azblob.BlobURL, ctx context.Context, performQuietly bool) (isValid bool) {

	if jptm.IsLive() && blobTier != azblob.AccessTierNone {

		// Let's check if we can confirm we'll be able to check the destination blob's account info.
		// A SAS token, even with write-only permissions is enough. OR, OAuth with the account owner.
		// We can't guess that last information, so we'll take a gamble and try to get account info anyway.
		// User delegation SAS is the same as OAuth
		destParts := azblob.NewBlobURLParts(blobURL.URL())
		mustGet := destParts.SAS.Encode() != "" && destParts.SAS.SignedTid() == ""

		prepareDestAccountInfo(blobURL, jptm, ctx, mustGet)
		tierAvailable := BlobTierAllowed(blobTier)

		if tierAvailable {
			return true
		} else if !performQuietly {
			tierNotAllowedFailure.Do(func() {
				glcm := common.GetLifecycleMgr()
				glcm.Info("Destination could not accommodate the tier " + string(blobTier) + ". Going ahead with the default tier. In case of service to service transfer, consider setting the flag --s2s-preserve-access-tier=false.")
			})
		}
		return false
	} else {
		return false
	}
}

// xfer.go requires just a single xfer function for the whole job.
// This routine serves that role for uploads and S2S copies, and redirects for each transfer to a file or folder implementation
func anyToRemote(jptm IJobPartTransferMgr, p pipeline.Pipeline, pacer pacer, senderFactory senderFactory, sipf sourceInfoProviderFactory) {
	info := jptm.Info()
	fromTo := jptm.FromTo()

	// Ensure that the transfer isn't the same item, and fail it if it is.
	// This scenario can only happen with S2S. We'll parse the URLs and compare the host and path.
	if fromTo.IsS2S() {
		srcURL, err := url.Parse(info.Source)
		common.PanicIfErr(err)
		dstURL, err := url.Parse(info.Destination)
		common.PanicIfErr(err)

		if srcURL.Hostname() == dstURL.Hostname() &&
			srcURL.EscapedPath() == dstURL.EscapedPath() {

			// src and dst point to the same object
			// if src does not have snapshot/versionId, then error out as we cannot copy into the object itself
			// if dst has snapshot or versionId specified, do not error and let the service fail the request with clear message
			srcRQ := srcURL.Query()

			if len(srcRQ["sharesnapshot"]) == 0 && len(srcRQ["snapshot"]) == 0 && len(srcRQ["versionid"]) == 0 {
				jptm.LogSendError(info.Source, info.Destination, "Transfer source and destination are the same, which would cause data loss. Aborting transfer.", 0)
				jptm.SetStatus(common.ETransferStatus.Failed())
				jptm.ReportTransferDone()
				return
			}
		}
	}

	if info.IsFolderPropertiesTransfer() {
		anyToRemote_folder(jptm, info, p, pacer, senderFactory, sipf)
<<<<<<< HEAD
	} else if info.EntityType == common.EEntityType.Symlink() {
=======

	case common.EEntityType.File():
    if (jptm.GetOverwriteOption() == common.EOverwriteOption.PosixProperties()) {
		  anyToRemote_fileProperties(jptm, info, p, pacer, senderFactory, sipf)
    } else {
		  anyToRemote_file(jptm, info, p, pacer, senderFactory, sipf)
    }
	case common.EEntityType.Symlink():
>>>>>>> 32fe9c23
		anyToRemote_symlink(jptm, info, p, pacer, senderFactory, sipf)
	} else {
		anyToRemote_file(jptm, info, p, pacer, senderFactory, sipf)
	}
}

// anyToRemote_file handles all kinds of sender operations for files - both uploads from local files, and S2S copies
func anyToRemote_file(jptm IJobPartTransferMgr, info TransferInfo, p pipeline.Pipeline, pacer pacer, senderFactory senderFactory, sipf sourceInfoProviderFactory) {

	pseudoId := common.NewPseudoChunkIDForWholeFile(info.Source)
	jptm.LogChunkStatus(pseudoId, common.EWaitReason.XferStart())
	defer jptm.LogChunkStatus(pseudoId, common.EWaitReason.ChunkDone())

	srcSize := info.SourceSize

	// step 1. perform initial checks
	if jptm.WasCanceled() {
		/* This is the earliest we detect jptm has been cancelled before scheduling chunks */
		jptm.SetStatus(common.ETransferStatus.Cancelled())
		jptm.ReportTransferDone()
		return
	}

	// step 2a. Create sender
	srcInfoProvider, err := sipf(jptm)
	if err != nil {
		jptm.LogSendError(info.Source, info.Destination, err.Error(), 0)
		jptm.SetStatus(common.ETransferStatus.Failed())
		jptm.ReportTransferDone()
		return
	}
	if srcInfoProvider.EntityType() != common.EEntityType.File() {
		panic("configuration error. Source Info Provider does not have File entity type")
	}

	s, err := senderFactory(jptm, info.Destination, p, pacer, srcInfoProvider)
	if err != nil {
		jptm.LogSendError(info.Source, info.Destination, err.Error(), 0)
		jptm.SetStatus(common.ETransferStatus.Failed())
		jptm.ReportTransferDone()
		return
	}

	// step 2b. Read chunk size and count from the sender (since it may have applied its own defaults and/or calculations to produce these values
	numChunks := s.NumChunks()
	if jptm.ShouldLog(pipeline.LogInfo) {
		jptm.LogTransferStart(info.Source, info.Destination, fmt.Sprintf("Specified chunk size %d", s.ChunkSize()))
	}
	if s.NumChunks() == 0 {
		panic("must always schedule one chunk, even if file is empty") // this keeps our code structure simpler, by using a dummy chunk for empty files
	}

	// step 3: check overwrite option
	// if the force Write flags is set to false or prompt
	// then check the file exists at the remote location
	// if it does, react accordingly
	if jptm.GetOverwriteOption() != common.EOverwriteOption.True() {
		exists, dstLmt, existenceErr := s.RemoteFileExists()
		if existenceErr != nil {
			jptm.LogSendError(info.Source, info.Destination, "Could not check destination file existence. "+existenceErr.Error(), 0)
			jptm.SetStatus(common.ETransferStatus.Failed()) // is a real failure, not just a SkippedFileAlreadyExists, in this case
			jptm.ReportTransferDone()
			return
		}
		if exists {
			shouldOverwrite := false

			// if necessary, prompt to confirm user's intent
			if jptm.GetOverwriteOption() == common.EOverwriteOption.Prompt() {
				// remove the SAS before prompting the user
				parsed, _ := url.Parse(info.Destination)
				parsed.RawQuery = ""
				shouldOverwrite = jptm.GetOverwritePrompter().ShouldOverwrite(parsed.String(), common.EEntityType.File())
			} else if jptm.GetOverwriteOption() == common.EOverwriteOption.IfSourceNewer() {
				// only overwrite if source lmt is newer (after) the destination
				if jptm.LastModifiedTime().After(dstLmt) {
					shouldOverwrite = true
				}
			}

			if !shouldOverwrite {
				// logging as Warning so that it turns up even in compact logs, and because previously we use Error here
				jptm.LogAtLevelForCurrentTransfer(pipeline.LogWarning, "File already exists, so will be skipped")
				jptm.SetStatus(common.ETransferStatus.SkippedEntityAlreadyExists())
				jptm.ReportTransferDone()
				return
			}
		}
	}

	// step 4: Open the local Source File (if any)
	common.GetLifecycleMgr().E2EAwaitAllowOpenFiles()
	jptm.LogChunkStatus(pseudoId, common.EWaitReason.OpenLocalSource())
	var sourceFileFactory func() (common.CloseableReaderAt, error)
	srcFile := (common.CloseableReaderAt)(nil)
	if srcInfoProvider.IsLocal() {
		sourceFileFactory = srcInfoProvider.(ILocalSourceInfoProvider).OpenSourceFile // all local providers must implement this interface
		srcFile, err = sourceFileFactory()
		if err != nil {
			suffix := ""
			if strings.Contains(err.Error(), "Access is denied") && runtime.GOOS == "windows" {
				suffix = " See --" + common.BackupModeFlagName + " flag if you need to read all files regardless of their permissions"
			}
			jptm.LogSendError(info.Source, info.Destination, "Couldn't open source. "+err.Error()+suffix, 0)
			jptm.SetStatus(common.ETransferStatus.Failed())
			jptm.ReportTransferDone()
			return
		}
		defer srcFile.Close() // we read all the chunks in this routine, so can close the file at the end
	}

	// We always to LMT verification after the transfer. Also do it here, before transfer, when:
	// 1) Source is local, and source's size is > 1 chunk.  (why not always?  Since getting LMT is not "free" at very small sizes)
	// 2) Source is remote, i.e. S2S copy case. And source's size is larger than one chunk. So verification can possibly save transfer's cost.
	jptm.LogChunkStatus(pseudoId, common.EWaitReason.ModifiedTimeRefresh())
	if _, isS2SCopier := s.(s2sCopier); numChunks > 1 &&
		(srcInfoProvider.IsLocal() || isS2SCopier && info.S2SSourceChangeValidation) {
		lmt, err := srcInfoProvider.GetFreshFileLastModifiedTime()
		if err != nil {
			jptm.LogSendError(info.Source, info.Destination, "Couldn't get source's last modified time-"+err.Error(), 0)
			jptm.SetStatus(common.ETransferStatus.Failed())
			jptm.ReportTransferDone()
			return
		}
		if !lmt.Equal(jptm.LastModifiedTime()) {
			jptm.LogSendError(info.Source, info.Destination, "File modified since transfer scheduled", 0)
			jptm.SetStatus(common.ETransferStatus.Failed())
			jptm.ReportTransferDone()
			return
		}
	}

	// step 5a: lock the destination
	// (is safe to do it relatively early here, before we run the prologue, because its just a internal lock, within the app)
	// But must be after all of the early returns that are above here (since
	// if we succeed here, we need to know the epilogue will definitely run to unlock later)
	jptm.LogChunkStatus(pseudoId, common.EWaitReason.LockDestination())
	err = jptm.WaitUntilLockDestination(jptm.Context())
	if err != nil {
		jptm.LogSendError(info.Source, info.Destination, err.Error(), 0)
		jptm.SetStatus(common.ETransferStatus.Failed())
		jptm.ReportTransferDone()
		return
	}

	// *****
	// Error-handling rules change here.
	// ABOVE this point, we end the transfer using the code as shown above
	// BELOW this point, this routine always schedules the expected number
	// of chunks, even if it has seen a failure, and the
	// workers (the chunkfunc implementations) must use
	// jptm.FailActiveSend when there's an error)
	// TODO: are we comfortable with this approach?
	//   DECISION: 16 Jan, 2019: for now, we are leaving in place the above rule than number of of completed chunks must
	//   eventually reach numChunks, since we have no better short-term alternative.
	// ******

	// step 5b: tell jptm what to expect, and how to clean up at the end
	jptm.SetNumberOfChunks(numChunks)
	jptm.SetActionAfterLastChunk(func() { epilogueWithCleanupSendToRemote(jptm, s, srcInfoProvider) })

	// stop tracking pseudo id (since real chunk id's will be tracked from here on)
	jptm.LogChunkStatus(pseudoId, common.EWaitReason.ChunkDone())

	// Step 6: Go through the file and schedule chunk messages to send each chunk
	scheduleSendChunks(jptm, info.Source, srcFile, srcSize, s, sourceFileFactory, srcInfoProvider)
}

var jobCancelledLocalPrefetchErr = errors.New("job was cancelled; Pre-fetching stopped")

// Schedule all the send chunks.
// For upload, we force preload of each chunk to memory, and we wait (block)
// here if the amount of preloaded data gets excessive. That's OK to do,
// because if we already have that much data preloaded (and scheduled for sending in
// chunks) then we don't need to schedule any more chunks right now, so the blocking
// is harmless (and a good thing, to avoid excessive RAM usage).
// To take advantage of the good sequential read performance provided by many file systems,
// and to be able to compute an MD5 hash for the file, we work sequentially through the file here.
func scheduleSendChunks(jptm IJobPartTransferMgr, srcPath string, srcFile common.CloseableReaderAt, srcSize int64, s sender, sourceFileFactory common.ChunkReaderSourceFactory, srcInfoProvider ISourceInfoProvider) {
	// For generic send
	chunkSize := s.ChunkSize()
	numChunks := s.NumChunks()

	// For upload
	var md5Channel chan<- []byte
	var prefetchErr error
	var chunkReader common.SingleChunkReader
	ps := common.PrologueState{}

	var md5Hasher hash.Hash
	if jptm.ShouldPutMd5() {
		md5Hasher = md5.New()
	} else {
		md5Hasher = common.NewNullHasher()
	}
	safeToUseHash := true

	if srcInfoProvider.IsLocal() {
		md5Channel = s.(uploader).Md5Channel()
		defer close(md5Channel)
	}

	chunkIDCount := int32(0)
	for startIndex := int64(0); startIndex < srcSize || isDummyChunkInEmptyFile(startIndex, srcSize); startIndex += int64(chunkSize) {

		adjustedChunkSize := int64(chunkSize)

		// compute actual size of the chunk
		if startIndex+int64(chunkSize) > srcSize {
			adjustedChunkSize = srcSize - startIndex
		}

		id := common.NewChunkID(srcPath, startIndex, adjustedChunkSize) // TODO: stop using adjustedChunkSize, below, and use the size that's in the ID

		if srcInfoProvider.IsLocal() {
			if jptm.WasCanceled() {
				prefetchErr = jobCancelledLocalPrefetchErr
			} else {
				// As long as the prefetch error is nil, we'll attempt a prefetch.
				// Otherwise, the chunk reader didn't need to be made.
				// It's a waste of time to prefetch here, too, if we already know we can't upload.
				// Furthermore, this prevents prefetchErr changing from under us.
				if prefetchErr == nil {
					// create reader and prefetch the data into it
					chunkReader = createPopulatedChunkReader(jptm, sourceFileFactory, id, adjustedChunkSize, srcFile)

					// Wait until we have enough RAM, and when we do, prefetch the data for this chunk.
					prefetchErr = chunkReader.BlockingPrefetch(srcFile, false)
					if prefetchErr == nil {
						// *** NOTE: the hasher hashes the buffer as it is right now.  IF the chunk upload fails, then
						//     the chunkReader will repeat the read from disk. So there is an essential dependency
						//     between the hashing and our change detection logic.
						common.DocumentationForDependencyOnChangeDetection() // <-- read the documentation here ***

						chunkReader.WriteBufferTo(md5Hasher)
						ps = chunkReader.GetPrologueState()
					} else {
						safeToUseHash = false // because we've missed a chunk
					}
				}
			}
		}

		// If this is the the very first chunk, do special init steps
		if startIndex == 0 {
			// Run prologue before first chunk is scheduled.
			// If file is not local, we'll get no leading bytes, but we still run the prologue in case
			// there's other initialization to do in the sender.
			modified := s.Prologue(ps)
			if modified {
				jptm.SetDestinationIsModified()
			}
		}

		// schedule the chunk job/msg
		jptm.LogChunkStatus(id, common.EWaitReason.WorkerGR())
		isWholeFile := numChunks == 1
		var cf chunkFunc
		if srcInfoProvider.IsLocal() {
			if prefetchErr == nil {
				cf = s.(uploader).GenerateUploadFunc(id, chunkIDCount, chunkReader, isWholeFile)
			} else {
				if chunkReader != nil {
					_ = chunkReader.Close()
				}

				// Our jptm logic currently requires us to schedule every chunk, even if we know there's an error,
				// so we schedule a func that will just fail with the given error
				cf = createSendToRemoteChunkFunc(jptm, id, func() { jptm.FailActiveSend("chunk data read", prefetchErr) })
			}
		} else {
			cf = s.(s2sCopier).GenerateCopyFunc(id, chunkIDCount, adjustedChunkSize, isWholeFile)
		}
		jptm.ScheduleChunks(cf)

		chunkIDCount++
	}

	// sanity check to verify the number of chunks scheduled
	if chunkIDCount != int32(numChunks) {
		panic(fmt.Errorf("difference in the number of chunk calculated %v and actual chunks scheduled %v for src %s of size %v", numChunks, chunkIDCount, srcPath, srcSize))
	}

	if srcInfoProvider.IsLocal() && safeToUseHash {
		md5Channel <- md5Hasher.Sum(nil)
	}
}

// Make reader for this chunk.
// Each chunk reader also gets a factory to make a reader for the file, in case it needs to repeat its part
// of the file read later (when doing a retry)
// BTW, the reader we create here just works with a single chuck. (That's in contrast with downloads, where we have
// to use an object that encompasses the whole file, so that it can put the chunks back into order. We don't have that requirement here.)
func createPopulatedChunkReader(jptm IJobPartTransferMgr, sourceFileFactory common.ChunkReaderSourceFactory, id common.ChunkID, adjustedChunkSize int64, srcFile common.CloseableReaderAt) common.SingleChunkReader {
	chunkReader := common.NewSingleChunkReader(jptm.Context(),
		sourceFileFactory,
		id,
		adjustedChunkSize,
		jptm.ChunkStatusLogger(),
		jptm,
		jptm.SlicePool(),
		jptm.CacheLimiter())

	return chunkReader
}

func isDummyChunkInEmptyFile(startIndex int64, fileSize int64) bool {
	return startIndex == 0 && fileSize == 0
}

// Complete epilogue. Handles both success and failure.
func epilogueWithCleanupSendToRemote(jptm IJobPartTransferMgr, s sender, sip ISourceInfoProvider) {
	info := jptm.Info()
	// allow our usual state tracking mechanism to keep count of how many epilogues are running at any given instant, for perf diagnostics
	pseudoId := common.NewPseudoChunkIDForWholeFile(info.Source)
	jptm.LogChunkStatus(pseudoId, common.EWaitReason.Epilogue())
	defer jptm.LogChunkStatus(pseudoId, common.EWaitReason.ChunkDone()) // normal setting to done doesn't apply to these pseudo ids

	if jptm.WasCanceled() {
		// This is where we detect that transfer has been cancelled. Further statements do not act on
		// dead jptm. We set the status here.
		jptm.SetStatus(common.ETransferStatus.Cancelled())
	}
	if jptm.IsLive() {
		if _, isS2SCopier := s.(s2sCopier); sip.IsLocal() || (isS2SCopier && info.S2SSourceChangeValidation) {
			// Check the source to see if it was changed during transfer. If it was, mark the transfer as failed.
			lmt, err := sip.GetFreshFileLastModifiedTime()
			if err != nil {
				jptm.FailActiveSend("epilogueWithCleanupSendToRemote", err)
			}

			if !lmt.Equal(jptm.LastModifiedTime()) {
				// **** Note that this check is ESSENTIAL and not just for the obvious reason of not wanting to upload
				//      corrupt or inconsistent data. It's also essential to the integrity of our MD5 hashes.
				common.DocumentationForDependencyOnChangeDetection() // <-- read the documentation here ***

				jptm.FailActiveSend("epilogueWithCleanupSendToRemote", errors.New("source modified during transfer"))
			}
		}
	}

	// TODO: should we refactor to force this to accept jptm isLive as a parameter, to encourage it to be checked?
	//  or should we redefine epilogue to be success-path only, and only call it in that case?
	s.Epilogue() // Perform service-specific cleanup before jptm cleanup. Some services may actually require setup to make the file actually appear.

	if jptm.IsLive() && info.DestLengthValidation {
		_, isS2SCopier := s.(s2sCopier)
		shouldCheckLength := true
		destLength, err := s.GetDestinationLength()

		if resp, respOk := err.(pipeline.Response); respOk && resp.Response() != nil &&
			resp.Response().StatusCode == http.StatusForbidden {
			// The destination is write-only. Cannot verify length
			shouldCheckLength = false
			checkLengthFailureOnReadOnlyDst.Do(func() {
				var glcm = common.GetLifecycleMgr()
				msg := fmt.Sprintf("Could not read destination length. If the destination is write-only, use --check-length=false on the command line.")
				glcm.Info(msg)
				if jptm.ShouldLog(pipeline.LogError) {
					jptm.Log(pipeline.LogError, msg)
				}
			})
		}

		if shouldCheckLength {
			if err != nil {
				wrapped := fmt.Errorf("Could not read destination length. %w", err)
				jptm.FailActiveSend(common.IffString(isS2SCopier, "S2S ", "Upload ")+"Length check: Get destination length", wrapped)
			} else if destLength != jptm.Info().SourceSize {
				jptm.FailActiveSend(common.IffString(isS2SCopier, "S2S ", "Upload ")+"Length check", errors.New("destination length does not match source length"))
			}
		}
	}

	if jptm.HoldsDestinationLock() { // TODO consider add test of jptm.IsDeadInflight here, so we can remove that from inside all the cleanup methods
		s.Cleanup() // Perform jptm cleanup, if THIS jptm has the lock on the destination
	}

	commonSenderCompletion(jptm, s, info)
}

// commonSenderCompletion is used for both files and folders
func commonSenderCompletion(jptm IJobPartTransferMgr, s sender, info TransferInfo) {

	jptm.EnsureDestinationUnlocked()

	if jptm.TransferStatusIgnoringCancellation() == 0 {
		panic("think we're finished but status is notStarted")
	}
	// note that we do not really know whether the context was canceled because of an error, or because the user asked for it
	// if was an intentional cancel, the status is still "in progress", so we are still counting it as pending
	// we leave these transfer status alone
	// in case of errors, the status was already set, so we don't need to do anything here either
	//
	// it is entirely possible that all the chunks were finished, but then by the time we get to this line
	// the context is canceled. In this case, a completely transferred file would not be marked "completed".
	// it's definitely a case that we should be aware of, but given how rare it is, and how low the impact (the user can just resume), we don't have to do anything more to it atm.
	if jptm.IsLive() {
		// We know all chunks are done (because this routine was called)
		// and we know the transfer didn't fail (because just checked its status above and made sure the context was not canceled),
		// so it must have succeeded. So make sure its not left "in progress" state
		jptm.SetStatus(common.ETransferStatus.Success())

		// Final logging
		if jptm.ShouldLog(pipeline.LogInfo) { // TODO: question: can we remove these ShouldLogs?  Aren't they inside Log?
			if _, ok := s.(s2sCopier); ok {
				jptm.Log(pipeline.LogInfo, fmt.Sprintf("COPYSUCCESSFUL: %s%s", info.entityTypeLogIndicator(), strings.Split(info.Destination, "?")[0]))
			} else if _, ok := s.(uploader); ok {
				// Output relative path of file, includes file name.
				jptm.Log(pipeline.LogInfo, fmt.Sprintf("UPLOADSUCCESSFUL: %s%s", info.entityTypeLogIndicator(), strings.Split(info.Destination, "?")[0]))
			} else {
				panic("invalid state: epilogueWithCleanupSendToRemote should be used by COPY and UPLOAD")
			}
		}
		if jptm.ShouldLog(pipeline.LogDebug) {
			jptm.Log(pipeline.LogDebug, "Finalizing Transfer")
		}
	} else {
		if jptm.ShouldLog(pipeline.LogDebug) {
			jptm.Log(pipeline.LogDebug, "Finalizing Transfer Cancellation/Failure")
		}
	}
	// successful or unsuccessful, it's definitely over
	jptm.ReportTransferDone()
}<|MERGE_RESOLUTION|>--- conflicted
+++ resolved
@@ -181,9 +181,6 @@
 
 	if info.IsFolderPropertiesTransfer() {
 		anyToRemote_folder(jptm, info, p, pacer, senderFactory, sipf)
-<<<<<<< HEAD
-	} else if info.EntityType == common.EEntityType.Symlink() {
-=======
 
 	case common.EEntityType.File():
     if (jptm.GetOverwriteOption() == common.EOverwriteOption.PosixProperties()) {
@@ -192,7 +189,6 @@
 		  anyToRemote_file(jptm, info, p, pacer, senderFactory, sipf)
     }
 	case common.EEntityType.Symlink():
->>>>>>> 32fe9c23
 		anyToRemote_symlink(jptm, info, p, pacer, senderFactory, sipf)
 	} else {
 		anyToRemote_file(jptm, info, p, pacer, senderFactory, sipf)
