// Copyright © 2017 Microsoft <wastore@microsoft.com>
//
// Permission is hereby granted, free of charge, to any person obtaining a copy
// of this software and associated documentation files (the "Software"), to deal
// in the Software without restriction, including without limitation the rights
// to use, copy, modify, merge, publish, distribute, sublicense, and/or sell
// copies of the Software, and to permit persons to whom the Software is
// furnished to do so, subject to the following conditions:
//
// The above copyright notice and this permission notice shall be included in
// all copies or substantial portions of the Software.
//
// THE SOFTWARE IS PROVIDED "AS IS", WITHOUT WARRANTY OF ANY KIND, EXPRESS OR
// IMPLIED, INCLUDING BUT NOT LIMITED TO THE WARRANTIES OF MERCHANTABILITY,
// FITNESS FOR A PARTICULAR PURPOSE AND NONINFRINGEMENT. IN NO EVENT SHALL THE
// AUTHORS OR COPYRIGHT HOLDERS BE LIABLE FOR ANY CLAIM, DAMAGES OR OTHER
// LIABILITY, WHETHER IN AN ACTION OF CONTRACT, TORT OR OTHERWISE, ARISING FROM,
// OUT OF OR IN CONNECTION WITH THE SOFTWARE OR THE USE OR OTHER DEALINGS IN
// THE SOFTWARE.

package ste

import (
	"context"
	"crypto/md5"
	"errors"
	"fmt"
	"github.com/Azure/azure-sdk-for-go/sdk/storage/azblob/blob"
	"github.com/Azure/azure-storage-blob-go/azblob"
	"hash"
	"net/http"
	"net/url"
	"runtime"
	"strings"
	"sync"

	"github.com/Azure/azure-pipeline-go/pipeline"
	"github.com/Azure/azure-storage-azcopy/v10/common"
)

// This code for blob tier safety is _not_ safe for multiple jobs at once.
// That's alright, but it's good to know on the off chance.
// This sync.Once is present to ensure we output information about a S2S access tier preservation failure to stdout once
var tierNotAllowedFailure sync.Once
var checkLengthFailureOnReadOnlyDst sync.Once

// This sync.Once and string pair ensures that we only get a user's destination account kind once when handling set-tier
// Premium block blob doesn't support tiering, and page blobs only support P1-80.
// There are also size restrictions on tiering.
var destAccountSKU string

var destAccountKind string
var tierSetPossibleFail bool
var getDestAccountInfo sync.Once
var getDestAccountInfoError error

func prepareDestAccountInfo(bURL azblob.BlobURL, jptm IJobPartTransferMgr, ctx context.Context, mustGet bool) {
	getDestAccountInfo.Do(func() {
		infoResp, err := bURL.GetAccountInfo(ctx)
		if err != nil {
			// If GetAccountInfo fails, this transfer should fail because we lack at least one available permission
			// UNLESS the user is using OAuth. In which case, the account owner can still get the info.
			// If we fail to get the info under OAuth, don't fail the transfer.
			// (https://docs.microsoft.com/en-us/rest/api/storageservices/get-account-information#authorization)
			if mustGet {
				getDestAccountInfoError = err
			} else {
				tierSetPossibleFail = true
				glcm := common.GetLifecycleMgr()
				glcm.Info("Transfers could fail because AzCopy could not verify if the destination supports tiers.")
				destAccountSKU = "failget"
				destAccountKind = "failget"
			}
		} else {
			destAccountSKU = string(infoResp.SkuName())
			destAccountKind = string(infoResp.AccountKind())
		}
	})

	if getDestAccountInfoError != nil {
		jptm.FailActiveSendWithStatus("Checking destination tier availability (Set blob tier) ", getDestAccountInfoError, common.ETransferStatus.TierAvailabilityCheckFailure())
	}
}

// // TODO: Infer availability based upon blob size as well, for premium page blobs.
func BlobTierAllowed(destTier blob.AccessTier) bool {
	// If we failed to get the account info, just return true.
	// This is because we can't infer whether it's possible or not, and the setTier operation could possibly succeed (or fail)
	if tierSetPossibleFail {
		return true
	}

	// If the account is premium, Storage/StorageV2 only supports page blobs (Tiers P1-80). Block blob does not support tiering whatsoever.
	if strings.Contains(destAccountSKU, "Premium") {
		// storage V1/V2
		if destAccountKind == "StorageV2" {
			// P1-80 possible.
			return premiumPageBlobTierRegex.MatchString(string(destTier))
		}

		if destAccountKind == "Storage" {
			// No tier setting is allowed.
			return false
		}

		if strings.Contains(destAccountKind, "Block") {
			// No tier setting is allowed.
			return false
		}

		// Any other storage type would have to be file storage, and we can't set tier there.
		panic("Cannot set tier on azure files.")
	} else {
		if destAccountKind == "Storage" { // Tier setting not allowed on classic accounts
			return false
		}
		// Standard storage account. If it's Hot, Cool, or Archive, we're A-OK.
		// Page blobs, however, don't have an access tier on Standard accounts.
		// However, this is also OK, because the pageblob sender code prevents us from using a standard access tier type.
<<<<<<< HEAD
		return destTier == blob.AccessTierArchive || destTier == blob.AccessTierCool || destTier == blob.AccessTierHot
=======
		return destTier == azblob.AccessTierArchive || destTier == azblob.AccessTierCool || destTier == common.EBlockBlobTier.Cold().ToAccessTierType() || destTier == azblob.AccessTierHot
>>>>>>> f3300a80
	}
}

func ValidateTier(jptm IJobPartTransferMgr, blobTier blob.AccessTier, blobURL azblob.BlobURL, ctx context.Context, performQuietly bool) (isValid bool) {

	if jptm.IsLive() && blobTier != "" {

		// Let's check if we can confirm we'll be able to check the destination blob's account info.
		// A SAS token, even with write-only permissions is enough. OR, OAuth with the account owner.
		// We can't guess that last information, so we'll take a gamble and try to get account info anyway.
		// User delegation SAS is the same as OAuth
		destParts := azblob.NewBlobURLParts(blobURL.URL())
		mustGet := destParts.SAS.Encode() != "" && destParts.SAS.SignedTid() == ""

		prepareDestAccountInfo(blobURL, jptm, ctx, mustGet)
		tierAvailable := BlobTierAllowed(blobTier)

		if tierAvailable {
			return true
		} else if !performQuietly {
			tierNotAllowedFailure.Do(func() {
				glcm := common.GetLifecycleMgr()
				glcm.Info("Destination could not accommodate the tier " + string(blobTier) + ". Going ahead with the default tier. In case of service to service transfer, consider setting the flag --s2s-preserve-access-tier=false.")
			})
		}
		return false
	} else {
		return false
	}
}

// xfer.go requires just a single xfer function for the whole job.
// This routine serves that role for uploads and S2S copies, and redirects for each transfer to a file or folder implementation
func anyToRemote(jptm IJobPartTransferMgr, p pipeline.Pipeline, pacer pacer, senderFactory senderFactory, sipf sourceInfoProviderFactory) {
	info := jptm.Info()
	fromTo := jptm.FromTo()

	// Ensure that the transfer isn't the same item, and fail it if it is.
	// This scenario can only happen with S2S. We'll parse the URLs and compare the host and path.
	if fromTo.IsS2S() {
		srcURL, err := url.Parse(info.Source)
		common.PanicIfErr(err)
		dstURL, err := url.Parse(info.Destination)
		common.PanicIfErr(err)

		if srcURL.Hostname() == dstURL.Hostname() &&
			srcURL.EscapedPath() == dstURL.EscapedPath() {

			// src and dst point to the same object
			// if src does not have snapshot/versionId, then error out as we cannot copy into the object itself
			// if dst has snapshot or versionId specified, do not error and let the service fail the request with clear message
			srcRQ := srcURL.Query()

			if len(srcRQ["sharesnapshot"]) == 0 && len(srcRQ["snapshot"]) == 0 && len(srcRQ["versionid"]) == 0 {
				jptm.LogSendError(info.Source, info.Destination, "Transfer source and destination are the same, which would cause data loss. Aborting transfer.", 0)
				jptm.SetStatus(common.ETransferStatus.Failed())
				jptm.ReportTransferDone()
				return
			}
		}
	}

	switch info.EntityType {
	case common.EEntityType.Folder():
		anyToRemote_folder(jptm, info, p, pacer, senderFactory, sipf)
	case common.EEntityType.FileProperties():
		anyToRemote_fileProperties(jptm, info, p, pacer, senderFactory, sipf)
	case common.EEntityType.File():
		if jptm.GetOverwriteOption() == common.EOverwriteOption.PosixProperties() {
			anyToRemote_fileProperties(jptm, info, p, pacer, senderFactory, sipf)
		} else {
			anyToRemote_file(jptm, info, p, pacer, senderFactory, sipf)
		}
	case common.EEntityType.Symlink():
		anyToRemote_symlink(jptm, info, p, pacer, senderFactory, sipf)
	}
}

// anyToRemote_file handles all kinds of sender operations for files - both uploads from local files, and S2S copies
func anyToRemote_file(jptm IJobPartTransferMgr, info TransferInfo, p pipeline.Pipeline, pacer pacer, senderFactory senderFactory, sipf sourceInfoProviderFactory) {

	pseudoId := common.NewPseudoChunkIDForWholeFile(info.Source)
	jptm.LogChunkStatus(pseudoId, common.EWaitReason.XferStart())
	defer jptm.LogChunkStatus(pseudoId, common.EWaitReason.ChunkDone())

	srcSize := info.SourceSize

	// step 1. perform initial checks
	if jptm.WasCanceled() {
		/* This is the earliest we detect jptm has been cancelled before scheduling chunks */
		jptm.SetStatus(common.ETransferStatus.Cancelled())
		jptm.ReportTransferDone()
		return
	}

	// step 2a. Create sender
	srcInfoProvider, err := sipf(jptm)
	if err != nil {
		jptm.LogSendError(info.Source, info.Destination, err.Error(), 0)
		jptm.SetStatus(common.ETransferStatus.Failed())
		jptm.ReportTransferDone()
		return
	}
	if srcInfoProvider.EntityType() != common.EEntityType.File() {
		panic("configuration error. Source Info Provider does not have File entity type")
	}

	s, err := senderFactory(jptm, info.Destination, p, pacer, srcInfoProvider)
	if err != nil {
		jptm.LogSendError(info.Source, info.Destination, err.Error(), 0)
		jptm.SetStatus(common.ETransferStatus.Failed())
		jptm.ReportTransferDone()
		return
	}

	// step 2b. Read chunk size and count from the sender (since it may have applied its own defaults and/or calculations to produce these values
	numChunks := s.NumChunks()
	if jptm.ShouldLog(pipeline.LogInfo) {
		jptm.LogTransferStart(info.Source, info.Destination, fmt.Sprintf("Specified chunk size %d", s.ChunkSize()))
	}
	if s.NumChunks() == 0 {
		panic("must always schedule one chunk, even if file is empty") // this keeps our code structure simpler, by using a dummy chunk for empty files
	}

	// step 3: check overwrite option
	// if the force Write flags is set to false or prompt
	// then check the file exists at the remote location
	// if it does, react accordingly
	if jptm.GetOverwriteOption() != common.EOverwriteOption.True() {
		exists, dstLmt, existenceErr := s.RemoteFileExists()
		if existenceErr != nil {
			jptm.LogSendError(info.Source, info.Destination, "Could not check destination file existence. "+existenceErr.Error(), 0)
			jptm.SetStatus(common.ETransferStatus.Failed()) // is a real failure, not just a SkippedFileAlreadyExists, in this case
			jptm.ReportTransferDone()
			return
		}
		if exists {
			shouldOverwrite := false

			// if necessary, prompt to confirm user's intent
			if jptm.GetOverwriteOption() == common.EOverwriteOption.Prompt() {
				// remove the SAS before prompting the user
				parsed, _ := url.Parse(info.Destination)
				parsed.RawQuery = ""
				shouldOverwrite = jptm.GetOverwritePrompter().ShouldOverwrite(parsed.String(), common.EEntityType.File())
			} else if jptm.GetOverwriteOption() == common.EOverwriteOption.IfSourceNewer() {
				// only overwrite if source lmt is newer (after) the destination
				if jptm.LastModifiedTime().After(dstLmt) {
					shouldOverwrite = true
				}
			}

			if !shouldOverwrite {
				// logging as Warning so that it turns up even in compact logs, and because previously we use Error here
				jptm.LogAtLevelForCurrentTransfer(pipeline.LogWarning, "File already exists, so will be skipped")
				jptm.SetStatus(common.ETransferStatus.SkippedEntityAlreadyExists())
				jptm.ReportTransferDone()
				return
			}
		}
	}

	// step 4: Open the local Source File (if any)
	common.GetLifecycleMgr().E2EAwaitAllowOpenFiles()
	jptm.LogChunkStatus(pseudoId, common.EWaitReason.OpenLocalSource())
	var sourceFileFactory func() (common.CloseableReaderAt, error)
	srcFile := (common.CloseableReaderAt)(nil)
	if srcInfoProvider.IsLocal() {
		sourceFileFactory = srcInfoProvider.(ILocalSourceInfoProvider).OpenSourceFile // all local providers must implement this interface
		srcFile, err = sourceFileFactory()
		if err != nil {
			suffix := ""
			if strings.Contains(err.Error(), "Access is denied") && runtime.GOOS == "windows" {
				suffix = " See --" + common.BackupModeFlagName + " flag if you need to read all files regardless of their permissions"
			}
			jptm.LogSendError(info.Source, info.Destination, "Couldn't open source. "+err.Error()+suffix, 0)
			jptm.SetStatus(common.ETransferStatus.Failed())
			jptm.ReportTransferDone()
			return
		}
		defer srcFile.Close() // we read all the chunks in this routine, so can close the file at the end
	}

	// We always to LMT verification after the transfer. Also do it here, before transfer, when:
	// 1) Source is local, and source's size is > 1 chunk.  (why not always?  Since getting LMT is not "free" at very small sizes)
	// 2) Source is remote, i.e. S2S copy case. And source's size is larger than one chunk. So verification can possibly save transfer's cost.
	jptm.LogChunkStatus(pseudoId, common.EWaitReason.ModifiedTimeRefresh())
	if _, isS2SCopier := s.(s2sCopier); numChunks > 1 &&
		(srcInfoProvider.IsLocal() || isS2SCopier && info.S2SSourceChangeValidation) {
		lmt, err := srcInfoProvider.GetFreshFileLastModifiedTime()
		if err != nil {
			jptm.LogSendError(info.Source, info.Destination, "Couldn't get source's last modified time-"+err.Error(), 0)
			jptm.SetStatus(common.ETransferStatus.Failed())
			jptm.ReportTransferDone()
			return
		}
		if !lmt.Equal(jptm.LastModifiedTime()) {
			jptm.LogSendError(info.Source, info.Destination, "File modified since transfer scheduled", 0)
			jptm.SetStatus(common.ETransferStatus.Failed())
			jptm.ReportTransferDone()
			return
		}
	}

	// step 5a: lock the destination
	// (is safe to do it relatively early here, before we run the prologue, because its just a internal lock, within the app)
	// But must be after all of the early returns that are above here (since
	// if we succeed here, we need to know the epilogue will definitely run to unlock later)
	jptm.LogChunkStatus(pseudoId, common.EWaitReason.LockDestination())
	err = jptm.WaitUntilLockDestination(jptm.Context())
	if err != nil {
		jptm.LogSendError(info.Source, info.Destination, err.Error(), 0)
		jptm.SetStatus(common.ETransferStatus.Failed())
		jptm.ReportTransferDone()
		return
	}

	// *****
	// Error-handling rules change here.
	// ABOVE this point, we end the transfer using the code as shown above
	// BELOW this point, this routine always schedules the expected number
	// of chunks, even if it has seen a failure, and the
	// workers (the chunkfunc implementations) must use
	// jptm.FailActiveSend when there's an error)
	// TODO: are we comfortable with this approach?
	//   DECISION: 16 Jan, 2019: for now, we are leaving in place the above rule than number of of completed chunks must
	//   eventually reach numChunks, since we have no better short-term alternative.
	// ******

	// step 5b: tell jptm what to expect, and how to clean up at the end
	jptm.SetNumberOfChunks(numChunks)
	jptm.SetActionAfterLastChunk(func() { epilogueWithCleanupSendToRemote(jptm, s, srcInfoProvider) })

	// stop tracking pseudo id (since real chunk id's will be tracked from here on)
	jptm.LogChunkStatus(pseudoId, common.EWaitReason.ChunkDone())

	// Step 6: Go through the file and schedule chunk messages to send each chunk
	scheduleSendChunks(jptm, info.Source, srcFile, srcSize, s, sourceFileFactory, srcInfoProvider)
}

var jobCancelledLocalPrefetchErr = errors.New("job was cancelled; Pre-fetching stopped")

// Schedule all the send chunks.
// For upload, we force preload of each chunk to memory, and we wait (block)
// here if the amount of preloaded data gets excessive. That's OK to do,
// because if we already have that much data preloaded (and scheduled for sending in
// chunks) then we don't need to schedule any more chunks right now, so the blocking
// is harmless (and a good thing, to avoid excessive RAM usage).
// To take advantage of the good sequential read performance provided by many file systems,
// and to be able to compute an MD5 hash for the file, we work sequentially through the file here.
func scheduleSendChunks(jptm IJobPartTransferMgr, srcPath string, srcFile common.CloseableReaderAt, srcSize int64, s sender, sourceFileFactory common.ChunkReaderSourceFactory, srcInfoProvider ISourceInfoProvider) {
	// For generic send
	chunkSize := s.ChunkSize()
	numChunks := s.NumChunks()

	// For upload
	var md5Channel chan<- []byte
	var prefetchErr error
	var chunkReader common.SingleChunkReader
	ps := common.PrologueState{}

	var md5Hasher hash.Hash
	if jptm.ShouldPutMd5() {
		md5Hasher = md5.New()
	} else {
		md5Hasher = common.NewNullHasher()
	}
	safeToUseHash := true

	if srcInfoProvider.IsLocal() {
		md5Channel = s.(uploader).Md5Channel()
		defer close(md5Channel)
	}

	chunkIDCount := int32(0)
	for startIndex := int64(0); startIndex < srcSize || isDummyChunkInEmptyFile(startIndex, srcSize); startIndex += int64(chunkSize) {

		adjustedChunkSize := int64(chunkSize)

		// compute actual size of the chunk
		if startIndex+int64(chunkSize) > srcSize {
			adjustedChunkSize = srcSize - startIndex
		}

		id := common.NewChunkID(srcPath, startIndex, adjustedChunkSize) // TODO: stop using adjustedChunkSize, below, and use the size that's in the ID

		if srcInfoProvider.IsLocal() {
			if jptm.WasCanceled() {
				prefetchErr = jobCancelledLocalPrefetchErr
			} else {
				// As long as the prefetch error is nil, we'll attempt a prefetch.
				// Otherwise, the chunk reader didn't need to be made.
				// It's a waste of time to prefetch here, too, if we already know we can't upload.
				// Furthermore, this prevents prefetchErr changing from under us.
				if prefetchErr == nil {
					// create reader and prefetch the data into it
					chunkReader = createPopulatedChunkReader(jptm, sourceFileFactory, id, adjustedChunkSize, srcFile)

					// Wait until we have enough RAM, and when we do, prefetch the data for this chunk.
					prefetchErr = chunkReader.BlockingPrefetch(srcFile, false)
					if prefetchErr == nil {
						// *** NOTE: the hasher hashes the buffer as it is right now.  IF the chunk upload fails, then
						//     the chunkReader will repeat the read from disk. So there is an essential dependency
						//     between the hashing and our change detection logic.
						common.DocumentationForDependencyOnChangeDetection() // <-- read the documentation here ***

						chunkReader.WriteBufferTo(md5Hasher)
						ps = chunkReader.GetPrologueState()
					} else {
						safeToUseHash = false // because we've missed a chunk
					}
				}
			}
		}

		// If this is the the very first chunk, do special init steps
		if startIndex == 0 {
			// Run prologue before first chunk is scheduled.
			// If file is not local, we'll get no leading bytes, but we still run the prologue in case
			// there's other initialization to do in the sender.
			modified := s.Prologue(ps)
			if modified {
				jptm.SetDestinationIsModified()
			}
		}

		// schedule the chunk job/msg
		jptm.LogChunkStatus(id, common.EWaitReason.WorkerGR())
		isWholeFile := numChunks == 1
		var cf chunkFunc
		if srcInfoProvider.IsLocal() {
			if prefetchErr == nil {
				cf = s.(uploader).GenerateUploadFunc(id, chunkIDCount, chunkReader, isWholeFile)
			} else {
				if chunkReader != nil {
					_ = chunkReader.Close()
				}

				// Our jptm logic currently requires us to schedule every chunk, even if we know there's an error,
				// so we schedule a func that will just fail with the given error
				cf = createSendToRemoteChunkFunc(jptm, id, func() { jptm.FailActiveSend("chunk data read", prefetchErr) })
			}
		} else {
			cf = s.(s2sCopier).GenerateCopyFunc(id, chunkIDCount, adjustedChunkSize, isWholeFile)
		}
		jptm.ScheduleChunks(cf)

		chunkIDCount++
	}

	// sanity check to verify the number of chunks scheduled
	if chunkIDCount != int32(numChunks) {
		panic(fmt.Errorf("difference in the number of chunk calculated %v and actual chunks scheduled %v for src %s of size %v", numChunks, chunkIDCount, srcPath, srcSize))
	}

	if srcInfoProvider.IsLocal() && safeToUseHash {
		md5Channel <- md5Hasher.Sum(nil)
	}
}

// Make reader for this chunk.
// Each chunk reader also gets a factory to make a reader for the file, in case it needs to repeat its part
// of the file read later (when doing a retry)
// BTW, the reader we create here just works with a single chuck. (That's in contrast with downloads, where we have
// to use an object that encompasses the whole file, so that it can put the chunks back into order. We don't have that requirement here.)
func createPopulatedChunkReader(jptm IJobPartTransferMgr, sourceFileFactory common.ChunkReaderSourceFactory, id common.ChunkID, adjustedChunkSize int64, srcFile common.CloseableReaderAt) common.SingleChunkReader {
	chunkReader := common.NewSingleChunkReader(jptm.Context(),
		sourceFileFactory,
		id,
		adjustedChunkSize,
		jptm.ChunkStatusLogger(),
		jptm,
		jptm.SlicePool(),
		jptm.CacheLimiter())

	return chunkReader
}

func isDummyChunkInEmptyFile(startIndex int64, fileSize int64) bool {
	return startIndex == 0 && fileSize == 0
}

// Complete epilogue. Handles both success and failure.
func epilogueWithCleanupSendToRemote(jptm IJobPartTransferMgr, s sender, sip ISourceInfoProvider) {
	info := jptm.Info()
	// allow our usual state tracking mechanism to keep count of how many epilogues are running at any given instant, for perf diagnostics
	pseudoId := common.NewPseudoChunkIDForWholeFile(info.Source)
	jptm.LogChunkStatus(pseudoId, common.EWaitReason.Epilogue())
	defer jptm.LogChunkStatus(pseudoId, common.EWaitReason.ChunkDone()) // normal setting to done doesn't apply to these pseudo ids

	if jptm.WasCanceled() {
		// This is where we detect that transfer has been cancelled. Further statements do not act on
		// dead jptm. We set the status here.
		jptm.SetStatus(common.ETransferStatus.Cancelled())
	}
	if jptm.IsLive() {
		if _, isS2SCopier := s.(s2sCopier); sip.IsLocal() || (isS2SCopier && info.S2SSourceChangeValidation) {
			// Check the source to see if it was changed during transfer. If it was, mark the transfer as failed.
			lmt, err := sip.GetFreshFileLastModifiedTime()
			if err != nil {
				jptm.FailActiveSend("epilogueWithCleanupSendToRemote", err)
			}

			if !lmt.Equal(jptm.LastModifiedTime()) {
				// **** Note that this check is ESSENTIAL and not just for the obvious reason of not wanting to upload
				//      corrupt or inconsistent data. It's also essential to the integrity of our MD5 hashes.
				common.DocumentationForDependencyOnChangeDetection() // <-- read the documentation here ***

				jptm.FailActiveSend("epilogueWithCleanupSendToRemote", errors.New("source modified during transfer"))
			}
		}
	}

	// TODO: should we refactor to force this to accept jptm isLive as a parameter, to encourage it to be checked?
	//  or should we redefine epilogue to be success-path only, and only call it in that case?
	s.Epilogue() // Perform service-specific cleanup before jptm cleanup. Some services may actually require setup to make the file actually appear.

	if jptm.IsLive() && info.DestLengthValidation {
		_, isS2SCopier := s.(s2sCopier)
		shouldCheckLength := true
		destLength, err := s.GetDestinationLength()

		if resp, respOk := err.(pipeline.Response); respOk && resp.Response() != nil &&
			resp.Response().StatusCode == http.StatusForbidden {
			// The destination is write-only. Cannot verify length
			shouldCheckLength = false
			checkLengthFailureOnReadOnlyDst.Do(func() {
				var glcm = common.GetLifecycleMgr()
				msg := "Could not read destination length. If the destination is write-only, use --check-length=false on the command line."
				glcm.Info(msg)
				if jptm.ShouldLog(pipeline.LogError) {
					jptm.Log(pipeline.LogError, msg)
				}
			})
		}

		if shouldCheckLength {
			if err != nil {
				wrapped := fmt.Errorf("Could not read destination length. %w", err)
				jptm.FailActiveSend(common.IffString(isS2SCopier, "S2S ", "Upload ")+"Length check: Get destination length", wrapped)
			} else if destLength != jptm.Info().SourceSize {
				jptm.FailActiveSend(common.IffString(isS2SCopier, "S2S ", "Upload ")+"Length check", errors.New("destination length does not match source length"))
			}
		}
	}

	if jptm.HoldsDestinationLock() { // TODO consider add test of jptm.IsDeadInflight here, so we can remove that from inside all the cleanup methods
		s.Cleanup() // Perform jptm cleanup, if THIS jptm has the lock on the destination
	}

	commonSenderCompletion(jptm, s, info)
}

// commonSenderCompletion is used for both files and folders
func commonSenderCompletion(jptm IJobPartTransferMgr, s sender, info TransferInfo) {

	jptm.EnsureDestinationUnlocked()

	if jptm.TransferStatusIgnoringCancellation() == 0 {
		panic("think we're finished but status is notStarted")
	}
	// note that we do not really know whether the context was canceled because of an error, or because the user asked for it
	// if was an intentional cancel, the status is still "in progress", so we are still counting it as pending
	// we leave these transfer status alone
	// in case of errors, the status was already set, so we don't need to do anything here either
	//
	// it is entirely possible that all the chunks were finished, but then by the time we get to this line
	// the context is canceled. In this case, a completely transferred file would not be marked "completed".
	// it's definitely a case that we should be aware of, but given how rare it is, and how low the impact (the user can just resume), we don't have to do anything more to it atm.
	if jptm.IsLive() {
		// We know all chunks are done (because this routine was called)
		// and we know the transfer didn't fail (because just checked its status above and made sure the context was not canceled),
		// so it must have succeeded. So make sure its not left "in progress" state
		jptm.SetStatus(common.ETransferStatus.Success())

		// Final logging
		if jptm.ShouldLog(pipeline.LogInfo) { // TODO: question: can we remove these ShouldLogs?  Aren't they inside Log?
			if _, ok := s.(s2sCopier); ok {
				jptm.Log(pipeline.LogInfo, fmt.Sprintf("COPYSUCCESSFUL: %s%s", info.entityTypeLogIndicator(), strings.Split(info.Destination, "?")[0]))
			} else if _, ok := s.(uploader); ok {
				// Output relative path of file, includes file name.
				jptm.Log(pipeline.LogInfo, fmt.Sprintf("UPLOADSUCCESSFUL: %s%s", info.entityTypeLogIndicator(), strings.Split(info.Destination, "?")[0]))
			} else {
				panic("invalid state: epilogueWithCleanupSendToRemote should be used by COPY and UPLOAD")
			}
		}
		if jptm.ShouldLog(pipeline.LogDebug) {
			jptm.Log(pipeline.LogDebug, "Finalizing Transfer")
		}
	} else {
		if jptm.ShouldLog(pipeline.LogDebug) {
			jptm.Log(pipeline.LogDebug, "Finalizing Transfer Cancellation/Failure")
		}
	}
	// successful or unsuccessful, it's definitely over
	jptm.ReportTransferDone()
}<|MERGE_RESOLUTION|>--- conflicted
+++ resolved
@@ -117,11 +117,7 @@
 		// Standard storage account. If it's Hot, Cool, or Archive, we're A-OK.
 		// Page blobs, however, don't have an access tier on Standard accounts.
 		// However, this is also OK, because the pageblob sender code prevents us from using a standard access tier type.
-<<<<<<< HEAD
-		return destTier == blob.AccessTierArchive || destTier == blob.AccessTierCool || destTier == blob.AccessTierHot
-=======
-		return destTier == azblob.AccessTierArchive || destTier == azblob.AccessTierCool || destTier == common.EBlockBlobTier.Cold().ToAccessTierType() || destTier == azblob.AccessTierHot
->>>>>>> f3300a80
+		return destTier == blob.AccessTierArchive || destTier == blob.AccessTierCool || destTier == common.EBlockBlobTier.Cold().ToAccessTierType() || destTier == blob.AccessTierHot
 	}
 }
 
