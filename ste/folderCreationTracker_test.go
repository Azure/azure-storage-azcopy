// Copyright © Microsoft <wastore@microsoft.com>
//
// Permission is hereby granted, free of charge, to any person obtaining a copy
// of this software and associated documentation files (the "Software"), to deal
// in the Software without restriction, including without limitation the rights
// to use, copy, modify, merge, publish, distribute, sublicense, and/or sell
// copies of the Software, and to permit persons to whom the Software is
// furnished to do so, subject to the following conditions:
//
// The above copyright notice and this permission notice shall be included in
// all copies or substantial portions of the Software.
//
// THE SOFTWARE IS PROVIDED "AS IS", WITHOUT WARRANTY OF ANY KIND, EXPRESS OR
// IMPLIED, INCLUDING BUT NOT LIMITED TO THE WARRANTIES OF MERCHANTABILITY,
// FITNESS FOR A PARTICULAR PURPOSE AND NONINFRINGEMENT. IN NO EVENT SHALL THE
// AUTHORS OR COPYRIGHT HOLDERS BE LIABLE FOR ANY CLAIM, DAMAGES OR OTHER
// LIABILITY, WHETHER IN AN ACTION OF CONTRACT, TORT OR OTHERWISE, ARISING FROM,
// OUT OF OR IN CONNECTION WITH THE SOFTWARE OR THE USE OR OTHER DEALINGS IN
// THE SOFTWARE.
package ste

import (
	"sync"
	"sync/atomic"
	"testing"

	"github.com/Azure/azure-storage-azcopy/v10/common"
	"github.com/stretchr/testify/assert"
)

<<<<<<< HEAD
// This is mocked to test the folder creation tracker
type mockedJPPH struct {
	folderName []string
	index      []int
	status     []*JobPartPlanTransfer
}

func (jpph *mockedJPPH) CommandString() string                            { panic("Not implemented") }
func (jpph *mockedJPPH) GetRelativeSrcDstStrings(uint32) (string, string) { panic("Not implemented") }
func (jpph *mockedJPPH) JobPartStatus() common.JobStatus                  { panic("Not implemented") }
func (jpph *mockedJPPH) JobStatus() common.JobStatus                      { panic("Not implemented") }
func (jpph *mockedJPPH) SetJobPartStatus(common.JobStatus)                { panic("Not implemented") }
func (jpph *mockedJPPH) SetJobStatus(common.JobStatus)                    { panic("Not implemented") }
func (jpph *mockedJPPH) Transfer(idx uint32) *JobPartPlanTransfer {
	return jpph.status[idx]
}
func (jpph *mockedJPPH) TransferSrcDstRelatives(uint32) (string, string) { panic("Not implemented") }
func (jpph *mockedJPPH) TransferSrcDstStrings(uint32) (string, string, bool) {
	panic("Not implemented")
}
func (jpph *mockedJPPH) TransferSrcPropertiesAndMetadata(uint32) (common.ResourceHTTPHeaders, common.Metadata, blob.BlobType, blob.AccessTier, bool, bool, bool, common.InvalidMetadataHandleOption, common.EntityType, string, string, common.BlobTags) {
	panic("Not implemented")
=======
type mockedJobPlan struct {
	transfers map[JpptFolderIndex]*JobPartPlanTransfer
}

func (plan *mockedJobPlan) getFetchTransfer(t *testing.T) func(index JpptFolderIndex) *JobPartPlanTransfer {
	return func(index JpptFolderIndex) *JobPartPlanTransfer {
		tx, ok := plan.transfers[index]
		assert.Truef(t, ok, "plan file lookup missed: %v", index)

		return tx
	}
>>>>>>> d6980769
}

// This test verifies that when we call dir create for a directory, it is created only once,
// even if multiple routines request it to be created.
func TestFolderCreationTracker_directoryCreate(t *testing.T) {
	a := assert.New(t)

	// create a plan with one registered and one unregistered folder
	folderReg := "folderReg"
<<<<<<< HEAD
	folderUnReg := "folderUnReg"

	plan := &mockedJPPH{
		folderName: []string{folderReg, folderUnReg},
		index:      []int{0, 1},
		status: []*JobPartPlanTransfer{
			&JobPartPlanTransfer{atomicTransferStatus: common.ETransferStatus.NotStarted()},
			&JobPartPlanTransfer{atomicTransferStatus: common.ETransferStatus.NotStarted()},
=======
	regIdx := JpptFolderIndex{0, 1}
	folderUnReg := "folderUnReg"
	unregIdx := JpptFolderIndex{1, 1} // cheap validation of job part overlap

	plan := &mockedJobPlan{
		transfers: map[JpptFolderIndex]*JobPartPlanTransfer{
			regIdx:   {atomicTransferStatus: common.ETransferStatus.NotStarted()},
			unregIdx: {atomicTransferStatus: common.ETransferStatus.NotStarted()},
>>>>>>> d6980769
		},
	}

	fct := &jpptFolderTracker{
<<<<<<< HEAD
		plan:                   plan,
		mu:                     &sync.RWMutex{},
		contents:               make(map[string]uint32),
=======
		fetchTransfer:          plan.getFetchTransfer(t),
		mu:                     &sync.Mutex{},
		contents:               make(map[string]JpptFolderIndex),
>>>>>>> d6980769
		unregisteredButCreated: make(map[string]struct{}),
		lockFolderCreation:     true, // we want to test the locking behavior
	}

	// 1. Register folder1
	fct.RegisterPropertiesTransfer(folderReg, regIdx.PartNum, regIdx.TransferIndex)

	// Multiple calls to create folderReg should execute create only once.
	numOfCreations := int32(0)
	var wg sync.WaitGroup
	doCreation := func() error {
		atomic.AddInt32(&numOfCreations, 1)
		return nil
	}
	ch := make(chan bool)

<<<<<<< HEAD
	ch := make(chan bool)
=======
>>>>>>> d6980769
	for i := 0; i < 50; i++ {
		wg.Add(1)
		go func() {
			<-ch
			err := fct.CreateFolder(folderUnReg, doCreation)
			assert.NoError(t, err)
			wg.Done()
		}()
	}
	close(ch)

	wg.Wait()
	a.Equal(int32(1), numOfCreations)
	a.Equal(common.ETransferStatus.NotStarted(), plan.transfers[unregIdx].atomicTransferStatus) // validate that no state was written
	a.Equal(common.ETransferStatus.NotStarted(), plan.transfers[regIdx].atomicTransferStatus)   // validate that the overlap bug didn't occur

	// register the new folder, validate state persistence
	fct.RegisterPropertiesTransfer(folderUnReg, unregIdx.PartNum, unregIdx.TransferIndex)
	a.Equal(common.ETransferStatus.FolderCreated(), plan.transfers[unregIdx].atomicTransferStatus)
	a.Equal(common.ETransferStatus.NotStarted(), plan.transfers[regIdx].atomicTransferStatus) // validate that the overlap bug didn't occur

	// now test the prereg folder and validate the write occurs on creation
	numOfCreations = 0
	ch = make(chan bool)
	doCreation = func() error {
		atomic.AddInt32(&numOfCreations, 1)
		return nil
	}

	for i := 0; i < 50; i++ {
		wg.Add(1)
		go func() {
			<-ch
			err := fct.CreateFolder(folderReg, doCreation)
			assert.NoError(t, err)
			wg.Done()
		}()
	}
	close(ch) // this will cause all above go rotuines to start creating folder

	wg.Wait()
	a.Equal(int32(1), numOfCreations)
	a.Equal(common.ETransferStatus.FolderCreated(), plan.transfers[regIdx].atomicTransferStatus)
}<|MERGE_RESOLUTION|>--- conflicted
+++ resolved
@@ -24,34 +24,11 @@
 	"sync/atomic"
 	"testing"
 
+	"github.com/Azure/azure-sdk-for-go/sdk/storage/azblob/blob"
 	"github.com/Azure/azure-storage-azcopy/v10/common"
 	"github.com/stretchr/testify/assert"
 )
 
-<<<<<<< HEAD
-// This is mocked to test the folder creation tracker
-type mockedJPPH struct {
-	folderName []string
-	index      []int
-	status     []*JobPartPlanTransfer
-}
-
-func (jpph *mockedJPPH) CommandString() string                            { panic("Not implemented") }
-func (jpph *mockedJPPH) GetRelativeSrcDstStrings(uint32) (string, string) { panic("Not implemented") }
-func (jpph *mockedJPPH) JobPartStatus() common.JobStatus                  { panic("Not implemented") }
-func (jpph *mockedJPPH) JobStatus() common.JobStatus                      { panic("Not implemented") }
-func (jpph *mockedJPPH) SetJobPartStatus(common.JobStatus)                { panic("Not implemented") }
-func (jpph *mockedJPPH) SetJobStatus(common.JobStatus)                    { panic("Not implemented") }
-func (jpph *mockedJPPH) Transfer(idx uint32) *JobPartPlanTransfer {
-	return jpph.status[idx]
-}
-func (jpph *mockedJPPH) TransferSrcDstRelatives(uint32) (string, string) { panic("Not implemented") }
-func (jpph *mockedJPPH) TransferSrcDstStrings(uint32) (string, string, bool) {
-	panic("Not implemented")
-}
-func (jpph *mockedJPPH) TransferSrcPropertiesAndMetadata(uint32) (common.ResourceHTTPHeaders, common.Metadata, blob.BlobType, blob.AccessTier, bool, bool, bool, common.InvalidMetadataHandleOption, common.EntityType, string, string, common.BlobTags) {
-	panic("Not implemented")
-=======
 type mockedJobPlan struct {
 	transfers map[JpptFolderIndex]*JobPartPlanTransfer
 }
@@ -63,7 +40,22 @@
 
 		return tx
 	}
->>>>>>> d6980769
+}
+
+func (plan *mockedJobPlan) CommandString() string { panic("Not implemented") }
+func (plan *mockedJobPlan) GetRelativeSrcDstStrings(uint32) (string, string) {
+	panic("Not implemented")
+}
+func (plan *mockedJobPlan) JobPartStatus() common.JobStatus                 { panic("Not implemented") }
+func (plan *mockedJobPlan) JobStatus() common.JobStatus                     { panic("Not implemented") }
+func (plan *mockedJobPlan) SetJobPartStatus(common.JobStatus)               { panic("Not implemented") }
+func (plan *mockedJobPlan) SetJobStatus(common.JobStatus)                   { panic("Not implemented") }
+func (plan *mockedJobPlan) TransferSrcDstRelatives(uint32) (string, string) { panic("Not implemented") }
+func (plan *mockedJobPlan) TransferSrcDstStrings(uint32) (string, string, bool) {
+	panic("Not implemented")
+}
+func (plan *mockedJobPlan) TransferSrcPropertiesAndMetadata(uint32) (common.ResourceHTTPHeaders, common.Metadata, blob.BlobType, blob.AccessTier, bool, bool, bool, common.InvalidMetadataHandleOption, common.EntityType, string, string, common.BlobTags) {
+	panic("Not implemented")
 }
 
 // This test verifies that when we call dir create for a directory, it is created only once,
@@ -73,16 +65,6 @@
 
 	// create a plan with one registered and one unregistered folder
 	folderReg := "folderReg"
-<<<<<<< HEAD
-	folderUnReg := "folderUnReg"
-
-	plan := &mockedJPPH{
-		folderName: []string{folderReg, folderUnReg},
-		index:      []int{0, 1},
-		status: []*JobPartPlanTransfer{
-			&JobPartPlanTransfer{atomicTransferStatus: common.ETransferStatus.NotStarted()},
-			&JobPartPlanTransfer{atomicTransferStatus: common.ETransferStatus.NotStarted()},
-=======
 	regIdx := JpptFolderIndex{0, 1}
 	folderUnReg := "folderUnReg"
 	unregIdx := JpptFolderIndex{1, 1} // cheap validation of job part overlap
@@ -91,20 +73,13 @@
 		transfers: map[JpptFolderIndex]*JobPartPlanTransfer{
 			regIdx:   {atomicTransferStatus: common.ETransferStatus.NotStarted()},
 			unregIdx: {atomicTransferStatus: common.ETransferStatus.NotStarted()},
->>>>>>> d6980769
 		},
 	}
 
 	fct := &jpptFolderTracker{
-<<<<<<< HEAD
-		plan:                   plan,
+		fetchTransfer:          plan.getFetchTransfer(t),
 		mu:                     &sync.RWMutex{},
-		contents:               make(map[string]uint32),
-=======
-		fetchTransfer:          plan.getFetchTransfer(t),
-		mu:                     &sync.Mutex{},
 		contents:               make(map[string]JpptFolderIndex),
->>>>>>> d6980769
 		unregisteredButCreated: make(map[string]struct{}),
 		lockFolderCreation:     true, // we want to test the locking behavior
 	}
@@ -119,12 +94,8 @@
 		atomic.AddInt32(&numOfCreations, 1)
 		return nil
 	}
+
 	ch := make(chan bool)
-
-<<<<<<< HEAD
-	ch := make(chan bool)
-=======
->>>>>>> d6980769
 	for i := 0; i < 50; i++ {
 		wg.Add(1)
 		go func() {
