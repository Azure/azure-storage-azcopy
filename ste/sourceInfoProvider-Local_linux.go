--- conflicted
+++ resolved
@@ -241,11 +241,7 @@
 }
 
 func (f localFileSourceInfoProvider) GetNFSProperties() (TypedNFSPropertyHolder, error) {
-<<<<<<< HEAD
-	info, err := common.GetFileInformation(f.jptm.Info().Source)
-=======
 	info, err := common.GetFileInformation(f.jptm.Info().Source, true)
->>>>>>> 11f7a5b1
 	return HandleInfo{info}, err
 }
 
