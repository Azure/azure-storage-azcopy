--- conflicted
+++ resolved
@@ -40,15 +40,18 @@
 	return p.jptm.FromTo().From() == common.ELocation.BlobFS()
 }
 
-func (p *blobSourceInfoProvider) internalPresignedURL(useHNS bool) (*url.URL, error) {
+func (p *blobSourceInfoProvider) internalPresignedURL(useHNS bool) (string, error) {
 	uri, err := p.defaultRemoteSourceInfoProvider.PreSignedSourceURL()
 	if err != nil {
-		return nil, err
+		return "", err
 	}
 
 	// This will have no real effect on non-standard endpoints (e.g. emulator, stack), and *may* work, but probably won't.
 	// However, Stack/Emulator don't support HNS, so, this won't get use.
-	bURLParts := azblob.NewBlobURLParts(*uri)
+	bURLParts, err := blob.ParseURL(uri)
+	if err != nil {
+		return "", err
+	}
 	if useHNS {
 		bURLParts.Host = strings.Replace(bURLParts.Host, ".blob", ".dfs", 1)
 
@@ -60,21 +63,16 @@
 	} else {
 		bURLParts.Host = strings.Replace(bURLParts.Host, ".dfs", ".blob", 1)
 	}
-	out := bURLParts.URL()
 
-	return &out, nil
+	return bURLParts.String(), nil
 }
 
-func (p *blobSourceInfoProvider) PreSignedSourceURL() (*url.URL, error) {
+func (p *blobSourceInfoProvider) PreSignedSourceURL() (string, error) {
 	return p.internalPresignedURL(false) // prefer to return the blob URL; data can be read from either endpoint.
 }
 
 func (p *blobSourceInfoProvider) ReadLink() (string, error) {
-<<<<<<< HEAD
-	source, err := p.PreSignedSourceURL()
-=======
-	uri, err := p.internalPresignedURL(false)
->>>>>>> c78f86cc
+	source, err := p.internalPresignedURL(false)
 	if err != nil {
 		return "", err
 	}
@@ -141,7 +139,6 @@
 	if err != nil {
 		return azbfs.BlobFSAccessControl{}, err
 	}
-<<<<<<< HEAD
 	parsedURL, err := blob.ParseURL(presignedURL)
 	if err != nil {
 		return azbfs.BlobFSAccessControl{}, err
@@ -158,10 +155,6 @@
 	}
 	// todo: jank, and violates the principle of interfaces
 	fURL := azbfs.NewFileURL(*u, p.jptm.(*jobPartTransferMgr).jobPartMgr.(*jobPartMgr).secondarySourceProviderPipeline)
-=======
-
-	fURL := azbfs.NewFileURL(*presignedURL, p.jptm.SecondarySourceProviderPipeline())
->>>>>>> c78f86cc
 	return fURL.GetAccessControl(p.jptm.Context())
 }
 
@@ -174,12 +167,8 @@
 }
 
 func (p *blobSourceInfoProvider) GetFreshFileLastModifiedTime() (time.Time, error) {
-<<<<<<< HEAD
-	source, err := p.PreSignedSourceURL()
-=======
 	// We can't set a custom LMT on HNS, so it doesn't make sense to swap here.
-	presignedURL, err := p.internalPresignedURL(false)
->>>>>>> c78f86cc
+	source, err := p.internalPresignedURL(false)
 	if err != nil {
 		return time.Time{}, err
 	}
