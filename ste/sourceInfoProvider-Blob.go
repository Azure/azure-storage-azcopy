// Copyright © 2017 Microsoft <wastore@microsoft.com>
//
// Permission is hereby granted, free of charge, to any person obtaining a copy
// of this software and associated documentation files (the "Software"), to deal
// in the Software without restriction, including without limitation the rights
// to use, copy, modify, merge, publish, distribute, sublicense, and/or sell
// copies of the Software, and to permit persons to whom the Software is
// furnished to do so, subject to the following conditions:
//
// The above copyright notice and this permission notice shall be included in
// all copies or substantial portions of the Software.
//
// THE SOFTWARE IS PROVIDED "AS IS", WITHOUT WARRANTY OF ANY KIND, EXPRESS OR
// IMPLIED, INCLUDING BUT NOT LIMITED TO THE WARRANTIES OF MERCHANTABILITY,
// FITNESS FOR A PARTICULAR PURPOSE AND NONINFRINGEMENT. IN NO EVENT SHALL THE
// AUTHORS OR COPYRIGHT HOLDERS BE LIABLE FOR ANY CLAIM, DAMAGES OR OTHER
// LIABILITY, WHETHER IN AN ACTION OF CONTRACT, TORT OR OTHERWISE, ARISING FROM,
// OUT OF OR IN CONNECTION WITH THE SOFTWARE OR THE USE OR OTHER DEALINGS IN
// THE SOFTWARE.

package ste

import (
	"github.com/Azure/azure-sdk-for-go/sdk/storage/azblob/blob"
	"io"
	"net/url"
	"strings"
	"time"

	"github.com/Azure/azure-storage-azcopy/v10/azbfs"
	"github.com/Azure/azure-storage-azcopy/v10/common"
)

// Source info provider for Azure blob
type blobSourceInfoProvider struct {
	defaultRemoteSourceInfoProvider
}

func (p *blobSourceInfoProvider) ReadLink() (string, error) {
	source, err := p.PreSignedSourceURL()
	if err != nil {
		return "", err
	}
	blobClient, err := common.CreateBlobClient(source, p.jptm.S2SSourceCredentialInfo(), p.jptm.CredentialOpOptions(), p.jptm.S2SSourceClientOptions())

	ctx := p.jptm.Context()

	resp, err := blobClient.DownloadStream(ctx, &blob.DownloadStreamOptions{
		CPKInfo:      p.jptm.CpkInfo(),
		CPKScopeInfo: p.jptm.CpkScopeInfo(),
	})
	if err != nil {
		return "", err
	}

	symlinkBuf, err := io.ReadAll(resp.NewRetryReader(ctx, &blob.RetryReaderOptions{
		MaxRetries:   5,
		OnFailedRead: common.NewReadLogFunc(p.jptm, source),
	}))
	if err != nil {
		return "", err
	}

	return string(symlinkBuf), nil
}

func (p *blobSourceInfoProvider) GetUNIXProperties() (common.UnixStatAdapter, error) {
	prop, err := p.Properties()
	if err != nil {
		return nil, err
	}

	return common.ReadStatFromMetadata(prop.SrcMetadata.ToAzBlobMetadata(), p.SourceSize())
}

func (p *blobSourceInfoProvider) HasUNIXProperties() bool {
	prop, err := p.Properties()
	if err != nil {
		return false // This transfer is probably going to fail anyway.
	}

	for _, v := range common.AllLinuxProperties {
		_, ok := prop.SrcMetadata[v]
		if ok {
			return true
		}
	}

	return false
}

func newBlobSourceInfoProvider(jptm IJobPartTransferMgr) (ISourceInfoProvider, error) {
	base, err := newDefaultRemoteSourceInfoProvider(jptm)
	if err != nil {
		return nil, err
	}

	return &blobSourceInfoProvider{defaultRemoteSourceInfoProvider: *base}, nil
}

// AccessControl should ONLY get called when we know for a fact it is a blobFS->blobFS tranfser.
// It *assumes* that the source is actually a HNS account.
func (p *blobSourceInfoProvider) AccessControl() (azbfs.BlobFSAccessControl, error) {
	parsedURL, err := blob.ParseURL(p.transferInfo.Source)
	if err != nil {
		return azbfs.BlobFSAccessControl{}, err
	}
<<<<<<< HEAD
	parsedURL.Host = strings.ReplaceAll(parsedURL.Host, ".blob", ".dfs")
	if parsedURL.BlobName != "" {
		parsedURL.BlobName = strings.TrimSuffix(parsedURL.BlobName, "/") // BlobFS doesn't handle folders correctly like this.
=======
	sourceURL, err := url.Parse(presignedURL)
	if err != nil {
		return azbfs.BlobFSAccessControl{}, err
	}

	bURLParts := azblob.NewBlobURLParts(*sourceURL)
	bURLParts.Host = strings.ReplaceAll(bURLParts.Host, ".blob", ".dfs")
	if bURLParts.BlobName != "" {
		bURLParts.BlobName = strings.TrimSuffix(bURLParts.BlobName, "/") // BlobFS doesn't handle folders correctly like this.
>>>>>>> c237f5f6
	} else {
		parsedURL.BlobName = "/" // container level perms MUST have a /
	}

	u, err := url.Parse(parsedURL.String())
	if err != nil {
		return azbfs.BlobFSAccessControl{}, err
	}

	// todo: jank, and violates the principle of interfaces
	fURL := azbfs.NewFileURL(*u, p.jptm.(*jobPartTransferMgr).jobPartMgr.(*jobPartMgr).secondarySourceProviderPipeline)
	return fURL.GetAccessControl(p.jptm.Context())
}

func (p *blobSourceInfoProvider) BlobTier() blob.AccessTier {
	return p.transferInfo.S2SSrcBlobTier
}

func (p *blobSourceInfoProvider) BlobType() blob.BlobType {
	return p.transferInfo.SrcBlobType
}

func (p *blobSourceInfoProvider) GetFreshFileLastModifiedTime() (time.Time, error) {
	source, err := p.PreSignedSourceURL()
	if err != nil {
		return time.Time{}, err
	}

	blobClient, err := common.CreateBlobClient(source, p.jptm.S2SSourceCredentialInfo(), p.jptm.CredentialOpOptions(), p.jptm.S2SSourceClientOptions())
	if err != nil {
		return time.Time{}, err
	}

	properties, err := blobClient.GetProperties(p.jptm.Context(), &blob.GetPropertiesOptions{CPKInfo: p.jptm.CpkInfo()})
	if err != nil {
		return time.Time{}, err
	}
	return common.IffNotNil(properties.LastModified, time.Time{}), nil
}<|MERGE_RESOLUTION|>--- conflicted
+++ resolved
@@ -101,34 +101,24 @@
 // AccessControl should ONLY get called when we know for a fact it is a blobFS->blobFS tranfser.
 // It *assumes* that the source is actually a HNS account.
 func (p *blobSourceInfoProvider) AccessControl() (azbfs.BlobFSAccessControl, error) {
-	parsedURL, err := blob.ParseURL(p.transferInfo.Source)
+	presignedURL, err := p.PreSignedSourceURL()
 	if err != nil {
 		return azbfs.BlobFSAccessControl{}, err
 	}
-<<<<<<< HEAD
+	parsedURL, err := blob.ParseURL(presignedURL)
+	if err != nil {
+		return azbfs.BlobFSAccessControl{}, err
+	}
 	parsedURL.Host = strings.ReplaceAll(parsedURL.Host, ".blob", ".dfs")
 	if parsedURL.BlobName != "" {
 		parsedURL.BlobName = strings.TrimSuffix(parsedURL.BlobName, "/") // BlobFS doesn't handle folders correctly like this.
-=======
-	sourceURL, err := url.Parse(presignedURL)
-	if err != nil {
-		return azbfs.BlobFSAccessControl{}, err
-	}
-
-	bURLParts := azblob.NewBlobURLParts(*sourceURL)
-	bURLParts.Host = strings.ReplaceAll(bURLParts.Host, ".blob", ".dfs")
-	if bURLParts.BlobName != "" {
-		bURLParts.BlobName = strings.TrimSuffix(bURLParts.BlobName, "/") // BlobFS doesn't handle folders correctly like this.
->>>>>>> c237f5f6
 	} else {
 		parsedURL.BlobName = "/" // container level perms MUST have a /
 	}
-
 	u, err := url.Parse(parsedURL.String())
 	if err != nil {
 		return azbfs.BlobFSAccessControl{}, err
 	}
-
 	// todo: jank, and violates the principle of interfaces
 	fURL := azbfs.NewFileURL(*u, p.jptm.(*jobPartTransferMgr).jobPartMgr.(*jobPartMgr).secondarySourceProviderPipeline)
 	return fURL.GetAccessControl(p.jptm.Context())
