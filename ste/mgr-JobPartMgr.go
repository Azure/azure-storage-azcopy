package ste

import (
	"context"
	"errors"
	"fmt"
	"net/http"
	"os"
	"strings"
	"sync/atomic"
	"time"

	"github.com/Azure/azure-pipeline-go/pipeline"
	"github.com/Azure/azure-storage-azcopy/azbfs"
	"github.com/Azure/azure-storage-azcopy/common"
	"github.com/Azure/azure-storage-blob-go/2017-07-29/azblob"
	"github.com/Azure/azure-storage-file-go/2017-07-29/azfile"
	"github.com/Azure/go-autorest/autorest/adal"
)

var _ IJobPartMgr = &jobPartMgr{}

type IJobPartMgr interface {
	Plan() *JobPartPlanHeader
	ScheduleTransfers(jobCtx context.Context, includeTransfer map[string]int, excludeTransfer map[string]int)
	StartJobXfer(jptm IJobPartTransferMgr)
	ReportTransferDone() uint32
	IsForceWriteTrue() bool
	ScheduleChunks(chunkFunc chunkFunc)
	AddToBytesDone(value int64) int64
	AddToBytesToTransfer(value int64) int64
	BytesDone() int64
	BytesToTransfer() int64
	RescheduleTransfer(jptm IJobPartTransferMgr)
	BlobTiers() (blockBlobTier common.BlockBlobTier, pageBlobTier common.PageBlobTier)
	//CancelJob()
	Close()
	common.ILogger
}

type serviceAPIVersionOverride struct{}

// ServiceAPIVersionOverride is a global variable in package ste which is a key to Service Api Version Value set in the every Job's context.
var ServiceAPIVersionOverride = serviceAPIVersionOverride{}

// defaultServiceApiVersion is the default value of service api version that is set as value to the ServiceAPIVersionOverride in every Job's context.
const defaultServiceApiVersion = "2017-11-09"

// NewVersionPolicy creates a factory that can override the service version
// set in the request header.
// If the context has key overwrite-current-version set to false, then x-ms-version in
// request is not overwritten else it will set x-ms-version to 207-04-17
func NewVersionPolicyFactory() pipeline.Factory {
	return pipeline.FactoryFunc(func(next pipeline.Policy, po *pipeline.PolicyOptions) pipeline.PolicyFunc {
		return func(ctx context.Context, request pipeline.Request) (pipeline.Response, error) {
			// get the service api version value using the ServiceAPIVersionOverride set in the context.
			if value := ctx.Value(ServiceAPIVersionOverride); value != nil {
				request.Header.Set("x-ms-version", value.(string))
			}
			resp, err := next.Do(ctx, request)
			return resp, err
		}
	})
}

// NewBlobPipeline creates a Pipeline using the specified credentials and options.
func NewBlobPipeline(c azblob.Credential, o azblob.PipelineOptions, r XferRetryOptions, p *pacer) pipeline.Pipeline {
	if c == nil {
		panic("c can't be nil")
	}
	// Closest to API goes first; closest to the wire goes last
	f := []pipeline.Factory{
		azblob.NewTelemetryPolicyFactory(o.Telemetry),
		azblob.NewUniqueRequestIDPolicyFactory(),
		NewXferRetryPolicyFactory(r),
		c,
		pipeline.MethodFactoryMarker(), // indicates at what stage in the pipeline the method factory is invoked
		//NewPacerPolicyFactory(p),
		NewVersionPolicyFactory(),
		azblob.NewRequestLogPolicyFactory(o.RequestLog),
	}

	return pipeline.NewPipeline(f, pipeline.Options{HTTPSender: nil, Log: o.Log})
}

// NewBlobFSPipeline creates a pipeline for transfers to and from BlobFS Service
// The blobFS operations currently in azcopy are supported by SharedKey Credentials
func NewBlobFSPipeline(c azbfs.Credential, o azbfs.PipelineOptions, r XferRetryOptions, p *pacer) pipeline.Pipeline {
	if c == nil {
		panic("c can't be nil")
	}
	// Closest to API goes first; closest to the wire goes last
	f := []pipeline.Factory{
		azbfs.NewTelemetryPolicyFactory(o.Telemetry),
		azbfs.NewUniqueRequestIDPolicyFactory(),
		NewXferRetryPolicyFactory(r),
	}

	f = append(f, c)

	f = append(f,
		pipeline.MethodFactoryMarker(), // indicates at what stage in the pipeline the method factory is invoked
		NewPacerPolicyFactory(p),
		azbfs.NewRequestLogPolicyFactory(o.RequestLog))

	return pipeline.NewPipeline(f, pipeline.Options{HTTPSender: nil, Log: o.Log})
}

// newFilePipeline creates a Pipeline using the specified credentials and options.
func newFilePipeline(c azfile.Credential, o azfile.PipelineOptions, r azfile.RetryOptions, p *pacer) pipeline.Pipeline {
	if c == nil {
		panic("c can't be nil")
	}
	// Closest to API goes first; closest to the wire goes last
	f := []pipeline.Factory{
		azfile.NewTelemetryPolicyFactory(o.Telemetry),
		azfile.NewUniqueRequestIDPolicyFactory(),
		azfile.NewRetryPolicyFactory(r),
		c,
		pipeline.MethodFactoryMarker(), // indicates at what stage in the pipeline the method factory is invoked
		NewPacerPolicyFactory(p),
		NewVersionPolicyFactory(),
		azfile.NewRequestLogPolicyFactory(o.RequestLog),
	}

	return pipeline.NewPipeline(f, pipeline.Options{HTTPSender: nil, Log: o.Log})
}

////////////////////////////////////////////////////////////////////////////////////////////////////////////////////////

// jobPartMgr represents the runtime information for a Job's Part
type jobPartMgr struct {
	// These fields represent the part's existence
	jobMgr   IJobMgr // Refers to this part's Job (for logging, cancelling, etc.)
	filename JobPartPlanFileName

	// When the part is schedule to run (inprogress), the below fields are used
	planMMF JobPartPlanMMF // This Job part plan's MMF

	// Additional data shared by all of this Job Part's transfers; initialized when this jobPartMgr is created
	blobHTTPHeaders azblob.BlobHTTPHeaders
	fileHTTPHeaders azfile.FileHTTPHeaders

	// Additional data shared by all of this Job Part's transfers; initialized when this jobPartMgr is created
	blockBlobTier common.BlockBlobTier

	// Additional data shared by all of this Job Part's transfers; initialized when this jobPartMgr is created
	pageBlobTier common.PageBlobTier

	blobMetadata azblob.Metadata
	fileMetadata azfile.Metadata

	preserveLastModifiedTime bool

	newJobXfer newJobXfer // Method used to start the transfer

	priority common.JobPriority

	pacer *pacer // Pacer used by chunks when uploading data

	pipeline pipeline.Pipeline // ordered list of Factory objects and an object implementing the HTTPSender interface

	// numberOfTransfersDone_doNotUse represents the number of transfer of JobPartOrder
	// which are either completed or failed
	// numberOfTransfersDone_doNotUse determines the final cancellation of JobPartOrder
	atomicTransfersDone uint32

	// bytes transferred defines the number of bytes of a job part that are uploaded / downloaded successfully or failed.
	// bytesDone is used to represent the progress of Job more precisely.
	bytesDone int64

	// totalBytesToTransfer defines the total number of bytes of JobPart that needs to uploaded or downloaded.
	// It is the sum of size of all the transfer of a job part.
	totalBytesToTransfer int64
}

func (jpm *jobPartMgr) Plan() *JobPartPlanHeader { return jpm.planMMF.Plan() }

// ScheduleTransfers schedules this job part's transfers. It is called when a new job part is ordered & is also called to resume a paused Job
func (jpm *jobPartMgr) ScheduleTransfers(jobCtx context.Context, includeTransfer map[string]int, excludeTransfer map[string]int) {
	jpm.atomicTransfersDone = 0      // Reset the # of transfers done back to 0
	// partplan file is opened and mapped when job part is added
	//jpm.planMMF = jpm.filename.Map() // Open the job part plan file & memory-map it in
	plan := jpm.planMMF.Plan()

	// *** Open the job part: process any job part plan-setting used by all transfers ***
	dstData := plan.DstBlobData

	jpm.blobHTTPHeaders = azblob.BlobHTTPHeaders{
		ContentType:     string(dstData.ContentType[:dstData.ContentTypeLength]),
		ContentEncoding: string(dstData.ContentEncoding[:dstData.ContentEncodingLength]),
	}

	jpm.blockBlobTier = dstData.BlockBlobTier
	jpm.pageBlobTier = dstData.PageBlobTier
	jpm.fileHTTPHeaders = azfile.FileHTTPHeaders{
		ContentType:     string(dstData.ContentType[:dstData.ContentTypeLength]),
		ContentEncoding: string(dstData.ContentEncoding[:dstData.ContentEncodingLength]),
	}
	// For this job part, split the metadata string apart and create an azblob.Metadata out of it
	metadataString := string(dstData.Metadata[:dstData.MetadataLength])
	jpm.blobMetadata = azblob.Metadata{}
	if len(metadataString) > 0 {
		for _, keyAndValue := range strings.Split(metadataString, ";") { // key/value pairs are separated by ';'
			kv := strings.Split(keyAndValue, "=") // key/value are separated by '='
			jpm.blobMetadata[kv[0]] = kv[1]
		}
	}

	jpm.fileMetadata = azfile.Metadata{}
	if len(metadataString) > 0 {
		for _, keyAndValue := range strings.Split(metadataString, ";") { // key/value pairs are separated by ';'
			kv := strings.Split(keyAndValue, "=") // key/value are separated by '='
			jpm.fileMetadata[kv[0]] = kv[1]
		}
	}

	jpm.preserveLastModifiedTime = plan.DstLocalData.PreserveLastModifiedTime

	jpm.newJobXfer = computeJobXfer(plan.FromTo)

	jpm.priority = plan.Priority

	jpm.createPipeline(jobCtx) // pipeline is created per job part manager

	// *** Schedule this job part's transfers ***
	for t := uint32(0); t < plan.NumTransfers; t++ {
		jppt := plan.Transfer(t)
		jpm.AddToBytesToTransfer(jppt.SourceSize)
		ts := jppt.TransferStatus()
		if ts == common.ETransferStatus.Success() {
			jpm.ReportTransferDone()            // Don't schedule an already-completed/failed transfer
			jpm.AddToBytesDone(jppt.SourceSize) // Since transfer is not scheduled, hence increasing the
			continue
		}

		// If the list of transfer to be included is passed
		// then check current transfer exists in the list of included transfer
		// If it doesn't exists, skip the transfer
		if len(includeTransfer) > 0 {
			// Get the source string from the part plan header
			src, _ := plan.TransferSrcDstStrings(t)
			// If source doesn't exists, skip the transfer
			_, ok := includeTransfer[src]
			if !ok {
				jpm.ReportTransferDone()            // Don't schedule transfer which is not mentioned to be included
				jpm.AddToBytesDone(jppt.SourceSize) // Since transfer is not scheduled, hence increasing the number of bytes done
				continue
			}
		}
		// If the list of transfer to be excluded is passed
		// then check the current transfer in the list of excluded transfer
		// If it exists, then skip the transfer
		if len(excludeTransfer) > 0 {
			// Get the source string from the part plan header
			src, _ := plan.TransferSrcDstStrings(t)
			// If the source exists in the list of excluded transfer
			// skip the transfer
			_, ok := excludeTransfer[src]
			if ok {
				jpm.ReportTransferDone()            // Don't schedule transfer which is mentioned to be excluded
				jpm.AddToBytesDone(jppt.SourceSize) // Since transfer is not scheduled, hence increasing the number of bytes done
				continue
			}
		}

		// If the transfer was failed, then while rescheduling the transfer marking it Started.
		if ts == common.ETransferStatus.Failed() {
			jppt.SetTransferStatus(common.ETransferStatus.Started(), true)
		}

		// Each transfer gets its own context (so any chunk can cancel the whole transfer) based off the job's context
		transferCtx, transferCancel := context.WithCancel(jobCtx)
		jptm := &jobPartTransferMgr{
			jobPartMgr:          jpm,
			jobPartPlanTransfer: jppt,
			transferIndex:       t,
			ctx:                 transferCtx,
			cancel:              transferCancel,
			//TODO: insert the factory func interface in jptm.
			// numChunks will be set by the transfer's prologue method
		}
		if jpm.ShouldLog(pipeline.LogInfo) {
			jpm.Log(pipeline.LogInfo, fmt.Sprintf("scheduling JobID=%v, Part#=%d, Transfer#=%d, priority=%v", plan.JobID, plan.PartNum, t, plan.Priority))
		}
		JobsAdmin.(*jobsAdmin).ScheduleTransfer(jpm.priority, jptm)
	}
}

func (jpm *jobPartMgr) ScheduleChunks(chunkFunc chunkFunc) {
	JobsAdmin.ScheduleChunk(jpm.priority, chunkFunc)
}

func (jpm *jobPartMgr) RescheduleTransfer(jptm IJobPartTransferMgr) {
	JobsAdmin.(*jobsAdmin).ScheduleTransfer(jpm.priority, jptm)
}

// refreshToken is a delegate function for token refreshing.
func (jpm *jobPartMgr) refreshBlobToken(ctx context.Context, tokenInfo common.OAuthTokenInfo, tokenCredential *azblob.TokenCredential) {
	oauthConfig, err := adal.NewOAuthConfig(tokenInfo.ActiveDirectoryEndpoint, tokenInfo.Tenant)
	if err != nil {
		if jpm.ShouldLog(pipeline.LogError) {
			jpm.Log(pipeline.LogError, fmt.Sprintf("fail to refresh token, due to error: %v", err.Error()))
		}
	}

	spt, err := adal.NewServicePrincipalTokenFromManualToken(*oauthConfig, common.ApplicationID, common.Resource, tokenInfo.Token)
	if err != nil {
		if jpm.ShouldLog(pipeline.LogError) {
			jpm.Log(pipeline.LogError, fmt.Sprintf("fail to refresh token, due to error: %v", err.Error()))
		}
	}

	err = spt.RefreshWithContext(ctx)
	if err != nil {
		if jpm.ShouldLog(pipeline.LogError) {
			jpm.Log(pipeline.LogError, fmt.Sprintf("fail to refresh token, due to error: %v", err.Error()))
		}
	}

	newToken := spt.Token()
	tokenCredential.SetToken(newToken.AccessToken)

	if jpm.ShouldLog(pipeline.LogDebug) {
		jpm.Log(pipeline.LogDebug, fmt.Sprintf("JobID=%v, Part#=%d, token refreshed.", jpm.Plan().JobID, jpm.Plan().PartNum))
	}

	// Stop refresh if job is in cancelled, completed, paused status.
	// note: There could be case when token should be refreshed before job is in progress.
	jobStatus := jpm.Plan().JobStatus()
	if jobStatus == common.EJobStatus.Cancelled() || jobStatus == common.EJobStatus.Completed() || jobStatus == common.EJobStatus.Paused() {
		jpm.Log(
			pipeline.LogDebug,
			fmt.Sprintf("JobID=%v, Part#=%d, stop token refresh, as job is in status=%v.", jpm.Plan().JobID, jpm.Plan().PartNum, jobStatus))
		return
	}

	waitDuration := newToken.Expires().Sub(time.Now().UTC()) - common.DefaultTokenExpiryWithinThreshold
	if waitDuration < time.Second {
		waitDuration = time.Nanosecond
	}
	//waitDuration = time.Second * 1 //TODO: mock testing

	_ = time.AfterFunc(waitDuration, func() {
		jpm.refreshBlobToken(ctx, common.OAuthTokenInfo{
			Token:                   newToken,
			Tenant:                  tokenInfo.Tenant,
			ActiveDirectoryEndpoint: tokenInfo.ActiveDirectoryEndpoint,
		}, tokenCredential)
	})
}

// createCredential creates Azure storage client Credential based on CredentialInfo saved in InMemoryTransitJobState.
func (jpm *jobPartMgr) createBlobCredential(ctx context.Context) azblob.Credential {
	credential := azblob.NewAnonymousCredential()
	inMemoryJobState := jpm.jobMgr.getInMemoryTransitJobState()
	inMemoryTokenInfo := inMemoryJobState.credentialInfo.OAuthTokenInfo

	jpm.Log(pipeline.LogInfo, 
		fmt.Sprintf("jpm credential type: %v, token info: %v", inMemoryJobState.credentialInfo.CredentialType, inMemoryTokenInfo))

	if inMemoryJobState.credentialInfo.CredentialType == common.ECredentialType.OAuthToken() {
		if inMemoryTokenInfo.IsEmpty() {
			jpm.Panic(fmt.Errorf("invalid state, cannot get valid token info for OAuthToken credential"))
		}

		// Create TokenCredential and set access token into it.
		tokenCredential := azblob.NewTokenCredential(inMemoryTokenInfo.AccessToken)

		if inMemoryTokenInfo.IsExpired() || inMemoryTokenInfo.WillExpireIn(common.DefaultTokenExpiryWithinThreshold) {
			jpm.refreshBlobToken(ctx, inMemoryTokenInfo, tokenCredential)
		} else {
			waitDuration := inMemoryTokenInfo.Expires().Sub(time.Now().UTC()) - common.DefaultTokenExpiryWithinThreshold

			if waitDuration < time.Second {
				waitDuration = time.Nanosecond
			}
			//waitDuration = time.Nanosecond * 1 // TODO: mock testing

			_ = time.AfterFunc(waitDuration, func() {
				jpm.refreshBlobToken(ctx, inMemoryTokenInfo, tokenCredential)
			})
		}

		credential = tokenCredential
	}

	return credential
}

// refreshToken is a delegate function for token refreshing.
func (jpm *jobPartMgr) refreshBlobFSToken(ctx context.Context, tokenInfo common.OAuthTokenInfo, tokenCredential *azbfs.TokenCredential) {
	oauthConfig, err := adal.NewOAuthConfig(tokenInfo.ActiveDirectoryEndpoint, tokenInfo.Tenant)
	if err != nil {
		if jpm.ShouldLog(pipeline.LogError) {
			jpm.Log(pipeline.LogError, fmt.Sprintf("fail to refresh token, due to error: %v", err.Error()))
		}
	}

	spt, err := adal.NewServicePrincipalTokenFromManualToken(*oauthConfig, common.ApplicationID, common.Resource, tokenInfo.Token)
	if err != nil {
		if jpm.ShouldLog(pipeline.LogError) {
			jpm.Log(pipeline.LogError, fmt.Sprintf("fail to refresh token, due to error: %v", err.Error()))
		}
	}

	err = spt.RefreshWithContext(ctx)
	if err != nil {
		if jpm.ShouldLog(pipeline.LogError) {
			jpm.Log(pipeline.LogError, fmt.Sprintf("fail to refresh token, due to error: %v", err.Error()))
		}
	}

	newToken := spt.Token()
	tokenCredential.SetToken(newToken.AccessToken)

	if jpm.ShouldLog(pipeline.LogDebug) {
		jpm.Log(pipeline.LogDebug, fmt.Sprintf("JobID=%v, Part#=%d, token refreshed.", jpm.Plan().JobID, jpm.Plan().PartNum))
	}

	// Stop refresh if job is in cancelled, completed, paused status.
	// note: There could be case when token should be refreshed before job is in progress.
	jobStatus := jpm.Plan().JobStatus()
	if jobStatus == common.EJobStatus.Cancelled() || jobStatus == common.EJobStatus.Completed() || jobStatus == common.EJobStatus.Paused() {
		jpm.Log(
			pipeline.LogDebug,
			fmt.Sprintf("JobID=%v, Part#=%d, stop token refresh, as job is in status=%v.", jpm.Plan().JobID, jpm.Plan().PartNum, jobStatus))
		return
	}

	waitDuration := newToken.Expires().Sub(time.Now().UTC()) - common.DefaultTokenExpiryWithinThreshold
	if waitDuration < time.Second {
		waitDuration = time.Nanosecond
	}
	//waitDuration = time.Second * 1 //TODO: mock testing

	_ = time.AfterFunc(waitDuration, func() {
		jpm.refreshBlobFSToken(ctx, common.OAuthTokenInfo{
			Token:                   newToken,
			Tenant:                  tokenInfo.Tenant,
			ActiveDirectoryEndpoint: tokenInfo.ActiveDirectoryEndpoint,
		}, tokenCredential)
	})
}

// createCredential creates Azure storage client Credential based on CredentialInfo saved in InMemoryTransitJobState.
func (jpm *jobPartMgr) createBlobFSCredential(ctx context.Context) azbfs.Credential {
	inMemoryJobState := jpm.jobMgr.getInMemoryTransitJobState()
	inMemoryCredType := inMemoryJobState.credentialInfo.CredentialType
	inMemoryTokenInfo := inMemoryJobState.credentialInfo.OAuthTokenInfo

	switch inMemoryCredType {
	case common.ECredentialType.SharedKey(): // For testing
		// Get the Account Name and Key variables from environment
		name := os.Getenv("ACCOUNT_NAME")
		key := os.Getenv("ACCOUNT_KEY")
		// If the ACCOUNT_NAME and ACCOUNT_KEY are not set in environment variables
		if name == "" || key == "" {
			jpm.Panic(errors.New("ACCOUNT_NAME and ACCOUNT_KEY environment vars must be set before creating the blobfs pipeline"))
		}
		return azbfs.NewSharedKeyCredential(name, key)
	case common.ECredentialType.OAuthToken():
		if inMemoryTokenInfo.IsEmpty() {
			jpm.Panic(errors.New("invalid state, cannot get valid token info for OAuthToken credential"))
		}

		// Create TokenCredential and set access token into it.
		tokenCredential := azbfs.NewTokenCredential(inMemoryTokenInfo.AccessToken)

		if inMemoryTokenInfo.IsExpired() || inMemoryTokenInfo.WillExpireIn(common.DefaultTokenExpiryWithinThreshold) {
			jpm.refreshBlobFSToken(ctx, inMemoryTokenInfo, tokenCredential)
		} else {
			waitDuration := inMemoryTokenInfo.Expires().Sub(time.Now().UTC()) - common.DefaultTokenExpiryWithinThreshold

			if waitDuration < time.Second {
				waitDuration = time.Nanosecond
			}
			//waitDuration = time.Nanosecond * 1 // TODO: mock testing

			_ = time.AfterFunc(waitDuration, func() {
				jpm.refreshBlobFSToken(ctx, inMemoryTokenInfo, tokenCredential)
			})
		}

		return tokenCredential
	default:
		jpm.Panic(fmt.Errorf("invalid state, credential type %v is not supported", inMemoryCredType))

		// Suppress compiler warning
		return nil
	}
}

func (jpm *jobPartMgr) createPipeline(ctx context.Context) {
	if jpm.pipeline == nil {
		fromTo := jpm.planMMF.Plan().FromTo

		switch fromTo {
		case common.EFromTo.BlobTrash():
			fallthrough
		case common.EFromTo.BlobLocal(): // download from Azure Blob to local file system
			fallthrough
		case common.EFromTo.LocalBlob(): // upload from local file system to Azure blob
<<<<<<< HEAD
			credential := jpm.createBlobCredential(ctx)
			jpm.pipeline = NewBlobPipeline(
				credential,
				azblob.PipelineOptions{
					Log:       jpm.jobMgr.PipelineLogInfo(),
					Telemetry: azblob.TelemetryOptions{Value: "azcopy-V2"},
				},
=======
			jpm.pipeline = NewBlobPipeline(azblob.NewAnonymousCredential(), azblob.PipelineOptions{
				Log:       jpm.jobMgr.PipelineLogInfo(),
				Telemetry: azblob.TelemetryOptions{
					Value: common.UserAgent,
				},
			},
>>>>>>> dcbe0197
				XferRetryOptions{
					Policy:        0,
					MaxTries:      UploadMaxTries,
					TryTimeout:    UploadTryTimeout,
					RetryDelay:    UploadRetryDelay,
					MaxRetryDelay: UploadMaxRetryDelay},
				jpm.pacer)
		case common.EFromTo.BlobFSLocal():
			fallthrough
		case common.EFromTo.LocalBlobFS():
			credential := jpm.createBlobFSCredential(ctx)
			jpm.pipeline = NewBlobFSPipeline(
				credential,
				azbfs.PipelineOptions{
					Log:       jpm.jobMgr.PipelineLogInfo(),
					Telemetry: azbfs.TelemetryOptions{
						Value: common.UserAgent,
					},
				},
				XferRetryOptions{
					Policy:        0,
					MaxTries:      UploadMaxTries,
					TryTimeout:    UploadTryTimeout,
					RetryDelay:    UploadRetryDelay,
					MaxRetryDelay: UploadMaxRetryDelay},
				jpm.pacer)
		case common.EFromTo.FileTrash():
			fallthrough
		case common.EFromTo.FileLocal(): // download from Azure File to local file system
			fallthrough
		case common.EFromTo.LocalFile(): // upload from local file system to Azure File
			jpm.pipeline = newFilePipeline(
				azfile.NewAnonymousCredential(),
				azfile.PipelineOptions{
					Log:       jpm.jobMgr.PipelineLogInfo(),
					Telemetry: azfile.TelemetryOptions{
						Value: common.UserAgent,
					},
				},
				azfile.RetryOptions{
					Policy:        azfile.RetryPolicyExponential,
					MaxTries:      UploadMaxTries,
					TryTimeout:    UploadTryTimeout,
					RetryDelay:    UploadRetryDelay,
					MaxRetryDelay: UploadMaxRetryDelay,
				},
				jpm.pacer)
		default:
			panic(fmt.Errorf("Unrecognized FromTo: %q", fromTo.String()))
		}
	}
}

func (jpm *jobPartMgr) StartJobXfer(jptm IJobPartTransferMgr) {
	//jpm.createPipeline() //TODO: Ensure with @Jeff and @Prateek, as pipeline is created per jobPartMgr, it is moved to ScheduleTransfers
	jpm.newJobXfer(jptm, jpm.pipeline, jpm.pacer)
}

func (jpm *jobPartMgr) AddToBytesDone(value int64) int64 {
	return atomic.AddInt64(&jpm.bytesDone, value)
}

func (jpm *jobPartMgr) AddToBytesToTransfer(value int64) int64 {
	return atomic.AddInt64(&jpm.totalBytesToTransfer, value)
}

func (jpm *jobPartMgr) BytesDone() int64 {
	return atomic.LoadInt64(&jpm.bytesDone)
}

func (jpm *jobPartMgr) BytesToTransfer() int64 {
	return atomic.LoadInt64(&jpm.totalBytesToTransfer)
}

func (jpm *jobPartMgr) IsForceWriteTrue() bool {
	return jpm.Plan().ForceWrite
}

func (jpm *jobPartMgr) blobDstData(dataFileToXfer common.MMF) (headers azblob.BlobHTTPHeaders, metadata azblob.Metadata) {
	if jpm.planMMF.Plan().DstBlobData.NoGuessMimeType {
		return jpm.blobHTTPHeaders, jpm.blobMetadata
	}
	return azblob.BlobHTTPHeaders{ContentType: http.DetectContentType(dataFileToXfer)}, jpm.blobMetadata
}

func (jpm *jobPartMgr) fileDstData(dataFileToXfer common.MMF) (headers azfile.FileHTTPHeaders, metadata azfile.Metadata) {
	if jpm.planMMF.Plan().DstBlobData.NoGuessMimeType {
		return jpm.fileHTTPHeaders, jpm.fileMetadata
	}
	return azfile.FileHTTPHeaders{ContentType: http.DetectContentType(dataFileToXfer)}, jpm.fileMetadata
}

func (jpm *jobPartMgr) BlobTiers() (blockBlobTier common.BlockBlobTier, pageBlobTier common.PageBlobTier) {
	return jpm.blockBlobTier, jpm.pageBlobTier
}

func (jpm *jobPartMgr) localDstData() (preserveLastModifiedTime bool) {
	dstData := &jpm.Plan().DstLocalData
	return dstData.PreserveLastModifiedTime
}

// Call Done when a transfer has completed its epilog; this method returns the number of transfers completed so far
func (jpm *jobPartMgr) ReportTransferDone() (transfersDone uint32) {
	transfersDone = atomic.AddUint32(&jpm.atomicTransfersDone, 1)
	if jpm.ShouldLog(pipeline.LogInfo) {
		plan := jpm.Plan()
		jpm.Log(pipeline.LogInfo, fmt.Sprintf("JobID=%v, Part#=%d, TransfersDone=%d of %d", plan.JobID, plan.PartNum, transfersDone, plan.NumTransfers))
	}
	if transfersDone == jpm.planMMF.Plan().NumTransfers {
		jpm.jobMgr.ReportJobPartDone()
	}
	return transfersDone
}

//func (jpm *jobPartMgr) CancelJob() { jpm.jobMgr.Cancel() }
func (jpm *jobPartMgr) Close() {
	jpm.planMMF.Unmap()
	// Clear other fields to all for GC
	jpm.blobHTTPHeaders = azblob.BlobHTTPHeaders{}
	jpm.blobMetadata = azblob.Metadata{}
	jpm.fileHTTPHeaders = azfile.FileHTTPHeaders{}
	jpm.fileMetadata = azfile.Metadata{}
	jpm.preserveLastModifiedTime = false
	// TODO: Delete file?
	/*if err := os.Remove(jpm.planFile.Name()); err != nil {
		jpm.Panic(fmt.Errorf("error removing Job Part Plan file %s. Error=%v", jpm.planFile.Name(), err))
	}*/
}

func (jpm *jobPartMgr) ShouldLog(level pipeline.LogLevel) bool  { return jpm.jobMgr.ShouldLog(level) }
func (jpm *jobPartMgr) Log(level pipeline.LogLevel, msg string) { jpm.jobMgr.Log(level, msg) }
func (jpm *jobPartMgr) Panic(err error)                         { jpm.jobMgr.Panic(err) }

// TODO: Can we delete this method?
// numberOfTransfersDone returns the numberOfTransfersDone_doNotUse of JobPartPlanInfo
// instance in thread safe manner
//func (jpm *jobPartMgr) numberOfTransfersDone() uint32 {	return atomic.LoadUint32(&jpm.numberOfTransfersDone_doNotUse)}

// setNumberOfTransfersDone sets the number of transfers done to a specific value
// in a thread safe manner
//func (jppi *jobPartPlanInfo) setNumberOfTransfersDone(val uint32) {
//	atomic.StoreUint32(&jPartPlanInfo.numberOfTransfersDone_doNotUse, val)
//}<|MERGE_RESOLUTION|>--- conflicted
+++ resolved
@@ -178,7 +178,7 @@
 
 // ScheduleTransfers schedules this job part's transfers. It is called when a new job part is ordered & is also called to resume a paused Job
 func (jpm *jobPartMgr) ScheduleTransfers(jobCtx context.Context, includeTransfer map[string]int, excludeTransfer map[string]int) {
-	jpm.atomicTransfersDone = 0      // Reset the # of transfers done back to 0
+	jpm.atomicTransfersDone = 0 // Reset the # of transfers done back to 0
 	// partplan file is opened and mapped when job part is added
 	//jpm.planMMF = jpm.filename.Map() // Open the job part plan file & memory-map it in
 	plan := jpm.planMMF.Plan()
@@ -356,7 +356,7 @@
 	inMemoryJobState := jpm.jobMgr.getInMemoryTransitJobState()
 	inMemoryTokenInfo := inMemoryJobState.credentialInfo.OAuthTokenInfo
 
-	jpm.Log(pipeline.LogInfo, 
+	jpm.Log(pipeline.LogInfo,
 		fmt.Sprintf("jpm credential type: %v, token info: %v", inMemoryJobState.credentialInfo.CredentialType, inMemoryTokenInfo))
 
 	if inMemoryJobState.credentialInfo.CredentialType == common.ECredentialType.OAuthToken() {
@@ -501,22 +501,15 @@
 		case common.EFromTo.BlobLocal(): // download from Azure Blob to local file system
 			fallthrough
 		case common.EFromTo.LocalBlob(): // upload from local file system to Azure blob
-<<<<<<< HEAD
 			credential := jpm.createBlobCredential(ctx)
 			jpm.pipeline = NewBlobPipeline(
 				credential,
 				azblob.PipelineOptions{
-					Log:       jpm.jobMgr.PipelineLogInfo(),
-					Telemetry: azblob.TelemetryOptions{Value: "azcopy-V2"},
+					Log: jpm.jobMgr.PipelineLogInfo(),
+					Telemetry: azblob.TelemetryOptions{
+						Value: common.UserAgent,
+					},
 				},
-=======
-			jpm.pipeline = NewBlobPipeline(azblob.NewAnonymousCredential(), azblob.PipelineOptions{
-				Log:       jpm.jobMgr.PipelineLogInfo(),
-				Telemetry: azblob.TelemetryOptions{
-					Value: common.UserAgent,
-				},
-			},
->>>>>>> dcbe0197
 				XferRetryOptions{
 					Policy:        0,
 					MaxTries:      UploadMaxTries,
@@ -531,7 +524,7 @@
 			jpm.pipeline = NewBlobFSPipeline(
 				credential,
 				azbfs.PipelineOptions{
-					Log:       jpm.jobMgr.PipelineLogInfo(),
+					Log: jpm.jobMgr.PipelineLogInfo(),
 					Telemetry: azbfs.TelemetryOptions{
 						Value: common.UserAgent,
 					},
@@ -551,7 +544,7 @@
 			jpm.pipeline = newFilePipeline(
 				azfile.NewAnonymousCredential(),
 				azfile.PipelineOptions{
-					Log:       jpm.jobMgr.PipelineLogInfo(),
+					Log: jpm.jobMgr.PipelineLogInfo(),
 					Telemetry: azfile.TelemetryOptions{
 						Value: common.UserAgent,
 					},
