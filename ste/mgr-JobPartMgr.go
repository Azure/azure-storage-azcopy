package ste

import (
	"context"
	"fmt"
	"github.com/Azure/azure-sdk-for-go/sdk/azcore"
	"github.com/Azure/azure-sdk-for-go/sdk/azcore/policy"
	azruntime "github.com/Azure/azure-sdk-for-go/sdk/azcore/runtime"
	"github.com/Azure/azure-sdk-for-go/sdk/storage/azblob/blob"
	"mime"
	"net"
	"net/http"
	"net/url"
	"path/filepath"
	"runtime"
	"strings"
	"sync/atomic"
	"time"

	"github.com/Azure/azure-pipeline-go/pipeline"
	"github.com/Azure/azure-storage-azcopy/v10/azbfs"
	"github.com/Azure/azure-storage-azcopy/v10/common"
	"github.com/Azure/azure-storage-file-go/azfile"
	"golang.org/x/sync/semaphore"
)

var _ IJobPartMgr = &jobPartMgr{}

// debug knob
var DebugSkipFiles = make(map[string]bool)

type IJobPartMgr interface {
	Plan() *JobPartPlanHeader
	ScheduleTransfers(jobCtx context.Context)
	StartJobXfer(jptm IJobPartTransferMgr)
	ReportTransferDone(status common.TransferStatus) uint32
	GetOverwriteOption() common.OverwriteOption
	GetForceIfReadOnly() bool
	AutoDecompress() bool
	ScheduleChunks(chunkFunc chunkFunc)
	RescheduleTransfer(jptm IJobPartTransferMgr)
	BlobTypeOverride() common.BlobType
	BlobTiers() (blockBlobTier common.BlockBlobTier, pageBlobTier common.PageBlobTier)
	ShouldPutMd5() bool
	SAS() (string, string)
	// CancelJob()
	Close()
	// TODO: added for debugging purpose. remove later
	OccupyAConnection()
	// TODO: added for debugging purpose. remove later
	ReleaseAConnection()
	SlicePool() common.ByteSlicePooler
	CacheLimiter() common.CacheLimiter
	FileCountLimiter() common.CacheLimiter
	ExclusiveDestinationMap() *common.ExclusiveStringMap
	ChunkStatusLogger() common.ChunkStatusLogger
	common.ILogger

	CredentialInfo() common.CredentialInfo
	ClientOptions() azcore.ClientOptions
	S2SSourceCredentialInfo() common.CredentialInfo
	S2SSourceClientOptions() azcore.ClientOptions
	CredentialOpOptions() *common.CredentialOpOptions

	SourceProviderPipeline() pipeline.Pipeline
	getOverwritePrompter() *overwritePrompter
	getFolderCreationTracker() FolderCreationTracker
	SecurityInfoPersistenceManager() *securityInfoPersistenceManager
	FolderDeletionManager() common.FolderDeletionManager
	CpkInfo() *blob.CPKInfo
	CpkScopeInfo() *blob.CPKScopeInfo
	IsSourceEncrypted() bool
	/* Status Manager Updates */
	SendXferDoneMsg(msg xferDoneMsg)
	PropertiesToTransfer() common.SetPropertiesFlags
}

<<<<<<< HEAD
=======
type serviceAPIVersionOverride struct{}

// ServiceAPIVersionOverride is a global variable in package ste which is a key to Service Api Version Value set in the every Job's context.
var ServiceAPIVersionOverride = serviceAPIVersionOverride{}

// DefaultServiceApiVersion is the default value of service api version that is set as value to the ServiceAPIVersionOverride in every Job's context.
var DefaultServiceApiVersion = common.GetLifecycleMgr().GetEnvironmentVariable(common.EEnvironmentVariable.DefaultServiceApiVersion())

// NewVersionPolicy creates a factory that can override the service version
// set in the request header.
// If the context has key overwrite-current-version set to false, then x-ms-version in
// request is not overwritten else it will set x-ms-version to 207-04-17
func NewVersionPolicyFactory() pipeline.Factory {
	return pipeline.FactoryFunc(func(next pipeline.Policy, po *pipeline.PolicyOptions) pipeline.PolicyFunc {
		return func(ctx context.Context, request pipeline.Request) (pipeline.Response, error) {
			// get the service api version value using the ServiceAPIVersionOverride set in the context.
			if value := ctx.Value(ServiceAPIVersionOverride); value != nil {
				request.Header.Set("x-ms-version", value.(string))
			}
			resp, err := next.Do(ctx, request)
			return resp, err
		}
	})
}

func NewTrailingDotPolicyFactory(trailingDot common.TrailingDotOption, from common.Location) pipeline.Factory {
	return pipeline.FactoryFunc(func(next pipeline.Policy, po *pipeline.PolicyOptions) pipeline.PolicyFunc {
		return func(ctx context.Context, request pipeline.Request) (pipeline.Response, error) {
			if trailingDot == common.ETrailingDotOption.Enable() {
				request.Header.Set("x-ms-allow-trailing-dot", "true")
				if from == common.ELocation.File() {
					request.Header.Set("x-ms-source-allow-trailing-dot", "true")
				}
				request.Header.Set("x-ms-version", "2022-11-02")
			}
			return next.Do(ctx, request)
		}
	})
}

>>>>>>> 096d32ee
// NewAzcopyHTTPClient creates a new HTTP client.
// We must minimize use of this, and instead maximize re-use of the returned client object.
// Why? Because that makes our connection pooling more efficient, and prevents us exhausting the
// number of available network sockets on resource-constrained Linux systems. (E.g. when
// 'ulimit -Hn' is low).
func NewAzcopyHTTPClient(maxIdleConns int) *http.Client {
	return &http.Client{
		Transport: &http.Transport{
			Proxy: common.GlobalProxyLookup,
			DialContext: newDialRateLimiter(&net.Dialer{
				Timeout:   30 * time.Second,
				KeepAlive: 30 * time.Second,
				DualStack: true,
			}).DialContext,
			MaxIdleConns:           0, // No limit
			MaxIdleConnsPerHost:    maxIdleConns,
			IdleConnTimeout:        180 * time.Second,
			TLSHandshakeTimeout:    10 * time.Second,
			ExpectContinueTimeout:  1 * time.Second,
			DisableKeepAlives:      false,
			DisableCompression:     true, // must disable the auto-decompression of gzipped files, and just download the gzipped version. See https://github.com/Azure/azure-storage-azcopy/issues/374
			MaxResponseHeaderBytes: 0,
			// ResponseHeaderTimeout:  time.Duration{},
			// ExpectContinueTimeout:  time.Duration{},
		},
	}
}

// Prevents too many dials happening at once, because we've observed that that increases the thread
// count in the app, to several times more than is actually necessary - presumably due to a blocking OS
// call somewhere. It's tidier to avoid creating those excess OS threads.
// Even our change from Dial (deprecated) to DialContext did not replicate the effect of dialRateLimiter.
type dialRateLimiter struct {
	dialer *net.Dialer
	sem    *semaphore.Weighted
}

func newDialRateLimiter(dialer *net.Dialer) *dialRateLimiter {
	const concurrentDialsPerCpu = 10 // exact value doesn't matter too much, but too low will be too slow, and too high will reduce the beneficial effect on thread count
	return &dialRateLimiter{
		dialer,
		semaphore.NewWeighted(int64(concurrentDialsPerCpu * runtime.NumCPU())),
	}
}

func (d *dialRateLimiter) DialContext(ctx context.Context, network, address string) (net.Conn, error) {
	err := d.sem.Acquire(context.Background(), 1)
	if err != nil {
		return nil, err
	}
	defer d.sem.Release(1)

	return d.dialer.DialContext(ctx, network, address)
}

// newAzcopyHTTPClientFactory creates a HTTPClientPolicyFactory object that sends HTTP requests to a Go's default http.Client.
func newAzcopyHTTPClientFactory(pipelineHTTPClient *http.Client) pipeline.Factory {
	return pipeline.FactoryFunc(func(next pipeline.Policy, po *pipeline.PolicyOptions) pipeline.PolicyFunc {
		return func(ctx context.Context, request pipeline.Request) (pipeline.Response, error) {
			r, err := pipelineHTTPClient.Do(request.WithContext(ctx))
			if err != nil {
				err = pipeline.NewError(err, "HTTP request failed")
			}
			return pipeline.NewHTTPResponse(r), err
		}
	})
}

func NewClientOptions(retry policy.RetryOptions, telemetry policy.TelemetryOptions, transport policy.Transporter,
	statsAcc *PipelineNetworkStats, log LogOptions) azcore.ClientOptions {
	// Pipeline will look like
	// [includeResponsePolicy, newAPIVersionPolicy (ignored), NewTelemetryPolicy, perCall, NewRetryPolicy, perRetry, NewLogPolicy, httpHeaderPolicy, bodyDownloadPolicy]
	// TODO (gapra): Does this have to happen this happen here?
	log.RequestLogOptions.SyslogDisabled = common.IsForceLoggingDisabled()
	perCallPolicies := []policy.Policy{azruntime.NewRequestIDPolicy()}
	// TODO : Default logging policy is not equivalent to old one. tracing HTTP request
	perRetryPolicies := []policy.Policy{newRetryNotificationPolicy(), newVersionPolicy(), newColdTierPolicy(), newLogPolicy(log), newStatsPolicy(statsAcc)}

	return azcore.ClientOptions{
		//APIVersion: ,
		//Cloud: ,
		//Logging: ,
		Retry:     retry,
		Telemetry: telemetry,
		//TracingProvider: ,
		Transport:        transport,
		PerCallPolicies:  perCallPolicies,
		PerRetryPolicies: perRetryPolicies,
	}
}

// NewBlobFSPipeline creates a pipeline for transfers to and from BlobFS Service
// The blobFS operations currently in azcopy are supported by SharedKey Credentials
func NewBlobFSPipeline(c azbfs.Credential, o azbfs.PipelineOptions, r XferRetryOptions, p pacer, client *http.Client, statsAcc *PipelineNetworkStats) pipeline.Pipeline {
	if c == nil {
		panic("c can't be nil")
	}
	// Closest to API goes first; closest to the wire goes last
	f := []pipeline.Factory{
		azbfs.NewTelemetryPolicyFactory(o.Telemetry),
		azbfs.NewUniqueRequestIDPolicyFactory(),
		NewBFSXferRetryPolicyFactory(r),       // actually retry the operation
		newV1RetryNotificationPolicyFactory(), // record that a retry status was returned
	}

	f = append(f, c)

	f = append(f,
		pipeline.MethodFactoryMarker(), // indicates at what stage in the pipeline the method factory is invoked
		NewRequestLogPolicyFactory(RequestLogOptions{
			LogWarningIfTryOverThreshold: o.RequestLog.LogWarningIfTryOverThreshold,
			SyslogDisabled:               common.IsForceLoggingDisabled(),
		}),
		newXferStatsPolicyFactory(statsAcc))

	return pipeline.NewPipeline(f, pipeline.Options{HTTPSender: newAzcopyHTTPClientFactory(client), Log: o.Log})
}

// NewFilePipeline creates a Pipeline using the specified credentials and options.
func NewFilePipeline(c azfile.Credential, o azfile.PipelineOptions, r azfile.RetryOptions, p pacer, client *http.Client, statsAcc *PipelineNetworkStats, trailingDot common.TrailingDotOption, from common.Location) pipeline.Pipeline {
	if c == nil {
		panic("c can't be nil")
	}
	// Closest to API goes first; closest to the wire goes last
	f := []pipeline.Factory{
		azfile.NewTelemetryPolicyFactory(o.Telemetry),
		azfile.NewUniqueRequestIDPolicyFactory(),
		azfile.NewRetryPolicyFactory(r),     // actually retry the operation
		newV1RetryNotificationPolicyFactory(), // record that a retry status was returned
		NewVersionPolicyFactory(),
		NewTrailingDotPolicyFactory(trailingDot, from),
		c,
		pipeline.MethodFactoryMarker(), // indicates at what stage in the pipeline the method factory is invoked
		NewRequestLogPolicyFactory(RequestLogOptions{
			LogWarningIfTryOverThreshold: o.RequestLog.LogWarningIfTryOverThreshold,
			SyslogDisabled:               common.IsForceLoggingDisabled(),
		}),
		newXferStatsPolicyFactory(statsAcc),
	}
	return pipeline.NewPipeline(f, pipeline.Options{HTTPSender: newAzcopyHTTPClientFactory(client), Log: o.Log})
}

// //////////////////////////////////////////////////////////////////////////////////////////////////////////////////////

// Holds the status of transfers in this jptm
type jobPartProgressInfo struct {
	transfersCompleted int
	transfersSkipped   int
	transfersFailed    int
	completionChan     chan struct{}
}

// jobPartMgr represents the runtime information for a Job's Part
type jobPartMgr struct {
	// These fields represent the part's existence
	jobMgr          IJobMgr // Refers to this part's Job (for logging, cancelling, etc.)
	jobMgrInitState *jobMgrInitState
	filename        JobPartPlanFileName

	// sourceSAS defines the sas of the source of the Job. If the source is local Location, then sas is empty.
	// Since sas is not persisted in JobPartPlan file, it stripped from the source and stored in memory in JobPart Manager
	sourceSAS string
	// destinationSAS defines the sas of the destination of the Job. If the destination is local Location, then sas is empty.
	// Since sas is not persisted in JobPartPlan file, it stripped from the destination and stored in memory in JobPart Manager
	destinationSAS string

	credInfo               common.CredentialInfo
	clientOptions          azcore.ClientOptions
	s2sSourceCredInfo      common.CredentialInfo
	s2sSourceClientOptions azcore.ClientOptions
	credOption             *common.CredentialOpOptions

	// When the part is schedule to run (inprogress), the below fields are used
	planMMF *JobPartPlanMMF // This Job part plan's MMF

	// Additional data shared by all of this Job Part's transfers; initialized when this jobPartMgr is created
	httpHeaders common.ResourceHTTPHeaders

	// Additional data shared by all of this Job Part's transfers; initialized when this jobPartMgr is created
	blockBlobTier common.BlockBlobTier

	// Additional data shared by all of this Job Part's transfers; initialized when this jobPartMgr is created
	pageBlobTier common.PageBlobTier

	// Additional data shared by all of this Job Part's transfers; initialized when this jobPartMgr is created
	putMd5 bool

	metadata common.Metadata

	blobTags common.BlobTags

	blobTypeOverride common.BlobType // User specified blob type

	preserveLastModifiedTime bool

	newJobXfer newJobXfer // Method used to start the transfer

	priority common.JobPriority

	pacer pacer // Pacer is used to cap throughput

	slicePool common.ByteSlicePooler

	cacheLimiter            common.CacheLimiter
	fileCountLimiter        common.CacheLimiter
	exclusiveDestinationMap *common.ExclusiveStringMap

	pipeline pipeline.Pipeline // ordered list of Factory objects and an object implementing the HTTPSender interface
	// Currently, this only sees use in ADLSG2->ADLSG2 ACL transfers. TODO: Remove it when we can reliably get/set ACLs on blob.
	secondaryPipeline pipeline.Pipeline

	sourceProviderPipeline pipeline.Pipeline
	// TODO: Ditto
	secondarySourceProviderPipeline pipeline.Pipeline

	// used defensively to protect double init
	atomicPipelinesInitedIndicator uint32

	// numberOfTransfersDone_doNotUse represents the number of transfer of JobPartOrder
	// which are either completed or failed
	// numberOfTransfersDone_doNotUse determines the final cancellation of JobPartOrder
	atomicTransfersDone      uint32
	atomicTransfersCompleted uint32
	atomicTransfersFailed    uint32
	atomicTransfersSkipped   uint32

	cpkOptions common.CpkOptions

	closeOnCompletion chan struct{}

	SetPropertiesFlags common.SetPropertiesFlags

	RehydratePriority common.RehydratePriorityType
}

func (jpm *jobPartMgr) getOverwritePrompter() *overwritePrompter {
	return jpm.jobMgr.getOverwritePrompter()
}

func (jpm *jobPartMgr) getFolderCreationTracker() FolderCreationTracker {
	if jpm.jobMgrInitState == nil || jpm.jobMgrInitState.folderCreationTracker == nil {
		panic("folderCreationTracker should have been initialized already")
	}

	return jpm.jobMgrInitState.folderCreationTracker
}

func (jpm *jobPartMgr) Plan() *JobPartPlanHeader {
	return jpm.planMMF.Plan()
}

// ScheduleTransfers schedules this job part's transfers. It is called when a new job part is ordered & is also called to resume a paused Job
func (jpm *jobPartMgr) ScheduleTransfers(jobCtx context.Context) {
	jobCtx = context.WithValue(jobCtx, ServiceAPIVersionOverride, DefaultServiceApiVersion)
	jpm.atomicTransfersDone = 0 // Reset the # of transfers done back to 0
	// partplan file is opened and mapped when job part is added
	// jpm.planMMF = jpm.filename.Map() // Open the job part plan file & memory-map it in
	plan := jpm.planMMF.Plan()
	if plan.PartNum == 0 && plan.NumTransfers == 0 {
		/* This will wind down the transfer and report summary */
		plan.SetJobStatus(common.EJobStatus.Completed())
		return
	}

	// get the list of include / exclude transfers
	includeTransfer, excludeTransfer := jpm.jobMgr.IncludeExclude()
	if len(includeTransfer) > 0 || len(excludeTransfer) > 0 {
		panic("List of transfers is obsolete.")
	}

	// *** Open the job part: process any job part plan-setting used by all transfers ***
	dstData := plan.DstBlobData

	jpm.httpHeaders = common.ResourceHTTPHeaders{
		ContentType:        string(dstData.ContentType[:dstData.ContentTypeLength]),
		ContentEncoding:    string(dstData.ContentEncoding[:dstData.ContentEncodingLength]),
		ContentDisposition: string(dstData.ContentDisposition[:dstData.ContentDispositionLength]),
		ContentLanguage:    string(dstData.ContentLanguage[:dstData.ContentLanguageLength]),
		CacheControl:       string(dstData.CacheControl[:dstData.CacheControlLength]),
	}

	jpm.putMd5 = dstData.PutMd5
	jpm.blockBlobTier = dstData.BlockBlobTier
	jpm.pageBlobTier = dstData.PageBlobTier

	// For this job part, split the metadata string apart and create an common.Metadata out of it
	metadataString := string(dstData.Metadata[:dstData.MetadataLength])
	jpm.metadata = common.Metadata{}
	if len(metadataString) > 0 {
		var err error
		jpm.metadata, err = common.StringToMetadata(metadataString)
		if err != nil {
			panic("sanity check: metadata string should be valid at this point: " + metadataString)
		}
	}
	blobTagsStr := string(dstData.BlobTags[:dstData.BlobTagsLength])
	jpm.blobTags = common.BlobTags{}
	if len(blobTagsStr) > 0 {
		for _, keyAndValue := range strings.Split(blobTagsStr, "&") { // key/value pairs are separated by '&'
			kv := strings.Split(keyAndValue, "=") // key/value are separated by '='
			key, _ := url.QueryUnescape(kv[0])
			value, _ := url.QueryUnescape(kv[1])
			jpm.blobTags[key] = value
		}
	}

	jpm.cpkOptions = common.CpkOptions{
		CpkInfo:           dstData.CpkInfo,
		CpkScopeInfo:      string(dstData.CpkScopeInfo[:dstData.CpkScopeInfoLength]),
		IsSourceEncrypted: dstData.IsSourceEncrypted,
	}

	jpm.SetPropertiesFlags = dstData.SetPropertiesFlags
	jpm.RehydratePriority = plan.RehydratePriority

	jpm.preserveLastModifiedTime = plan.DstLocalData.PreserveLastModifiedTime

	jpm.blobTypeOverride = plan.DstBlobData.BlobType
	jpm.newJobXfer = computeJobXfer(plan.FromTo, plan.DstBlobData.BlobType)

	jpm.priority = plan.Priority

	jpm.clientInfo()
	jpm.createPipelines(jobCtx) // pipeline is created per job part manager

	// *** Schedule this job part's transfers ***
	for t := uint32(0); t < plan.NumTransfers; t++ {
		jppt := plan.Transfer(t)
		ts := jppt.TransferStatus()
		if ts == common.ETransferStatus.Success() {
			jpm.ReportTransferDone(ts) // Don't schedule an already-completed/failed transfer
			continue
		}

		// If the transfer was failed, then while rescheduling the transfer marking it Started.
		if ts == common.ETransferStatus.Failed() {
			jppt.SetTransferStatus(common.ETransferStatus.Restarted(), true)
		}

		if _, dst, isFolder := plan.TransferSrcDstStrings(t); isFolder {
			// register the folder!
			if jpptFolderTracker, ok := jpm.getFolderCreationTracker().(JPPTCompatibleFolderCreationTracker); ok {
				if plan.FromTo.To().IsRemote() {
					uri, err := url.Parse(dst)
					common.PanicIfErr(err)
					uri.RawPath = ""
					uri.RawQuery = ""

					dst = uri.String()
				}

				jpptFolderTracker.RegisterPropertiesTransfer(dst, t)
			}
		}

		// Each transfer gets its own context (so any chunk can cancel the whole transfer) based off the job's context
		transferCtx, transferCancel := context.WithCancel(jobCtx)
		// Initialize a job part transfer manager
		jptm := &jobPartTransferMgr{
			jobPartMgr:          jpm,
			jobPartPlanTransfer: jppt,
			transferIndex:       t,
			ctx:                 transferCtx,
			cancel:              transferCancel,
			// TODO: insert the factory func interface in jptm.
			// numChunks will be set by the transfer's prologue method
		}
		jpm.Log(pipeline.LogDebug, fmt.Sprintf("scheduling JobID=%v, Part#=%d, Transfer#=%d, priority=%v", plan.JobID, plan.PartNum, t, plan.Priority))

		// ===== TEST KNOB
		relSrc, relDst := plan.TransferSrcDstRelatives(t)

		var err error
		if plan.FromTo.From().IsRemote() {
			relSrc, err = url.PathUnescape(relSrc)
		}
		relSrc = strings.TrimPrefix(relSrc, common.AZCOPY_PATH_SEPARATOR_STRING)
		common.PanicIfErr(err) // neither of these panics should happen, they already would have had a clean error.
		if plan.FromTo.To().IsRemote() {
			relDst, err = url.PathUnescape(relDst)
		}
		relDst = strings.TrimPrefix(relDst, common.AZCOPY_PATH_SEPARATOR_STRING)
		common.PanicIfErr(err)

		_, srcOk := DebugSkipFiles[relSrc]
		_, dstOk := DebugSkipFiles[relDst]
		if srcOk || dstOk {
			if jpm.ShouldLog(pipeline.LogInfo) {
				jpm.Log(pipeline.LogInfo, fmt.Sprintf("Transfer %d cancelled: %s", jptm.transferIndex, relSrc))
			}

			// cancel the transfer
			jptm.Cancel()
			jptm.SetStatus(common.ETransferStatus.Cancelled())
		} else {
			if len(DebugSkipFiles) != 0 && jpm.ShouldLog(pipeline.LogInfo) {
				jpm.Log(pipeline.LogInfo, fmt.Sprintf("Did not exclude: src: %s dst: %s", relSrc, relDst))
			}
		}
		// ===== TEST KNOB
		jpm.jobMgr.ScheduleTransfer(jpm.priority, jptm)

		// This sets the atomic variable atomicAllTransfersScheduled to 1
		// atomicAllTransfersScheduled variables is used in case of resume job
		// Since iterating the JobParts and scheduling transfer is independent
		// a variable is required which defines whether last part is resumed or not
		if plan.IsFinalPart {
			jpm.jobMgr.ConfirmAllTransfersScheduled()
		}
	}

	if plan.IsFinalPart {
		jpm.Log(pipeline.LogInfo, "Final job part has been scheduled")
	}
}

func (jpm *jobPartMgr) ScheduleChunks(chunkFunc chunkFunc) {
	jpm.jobMgr.ScheduleChunk(jpm.priority, chunkFunc)
}

func (jpm *jobPartMgr) RescheduleTransfer(jptm IJobPartTransferMgr) {
	jpm.jobMgr.ScheduleTransfer(jpm.priority, jptm)
}

func (jpm *jobPartMgr) clientInfo() {
	jobState := jpm.jobMgr.getInMemoryTransitJobState()

	// Destination credential
	if jpm.credInfo.CredentialType == common.ECredentialType.Unknown() {
		jpm.credInfo = jobState.CredentialInfo
	}
	fromTo := jpm.planMMF.Plan().FromTo

	// S2S source credential
	// Default credential type assumed to be SAS
	s2sSourceCredInfo := common.CredentialInfo{CredentialType: common.ECredentialType.Anonymous()}
	// For Blob and BlobFS, there are other options for the source credential
	if (fromTo.IsS2S() || fromTo.IsDownload()) && (fromTo.From() == common.ELocation.Blob() || fromTo.From() == common.ELocation.BlobFS()) {
		if fromTo.To().CanForwardOAuthTokens() && jobState.S2SSourceCredentialType.IsAzureOAuth() {
			if jpm.s2sSourceCredInfo.CredentialType == common.ECredentialType.Unknown() {
				s2sSourceCredInfo = jobState.CredentialInfo.WithType(jobState.S2SSourceCredentialType)
			}
		} else if fromTo.IsDownload() && (jobState.CredentialInfo.CredentialType.IsAzureOAuth() || jobState.CredentialInfo.CredentialType == common.ECredentialType.SharedKey()) {
			s2sSourceCredInfo = jobState.CredentialInfo
		}
	}
	jpm.s2sSourceCredInfo = s2sSourceCredInfo

	jpm.credOption = &common.CredentialOpOptions{
		LogInfo:  func(str string) { jpm.Log(pipeline.LogInfo, str) },
		LogError: func(str string) { jpm.Log(pipeline.LogError, str) },
		Panic:    jpm.Panic,
		CallerID: fmt.Sprintf("JobID=%v, Part#=%d", jpm.Plan().JobID, jpm.Plan().PartNum),
		Cancel:   jpm.jobMgr.Cancel,
	}

	retryOptions := policy.RetryOptions{
		MaxRetries:    UploadMaxTries,
		TryTimeout:    UploadTryTimeout,
		RetryDelay:    UploadRetryDelay,
		MaxRetryDelay: UploadMaxRetryDelay,
	}

	var userAgent string
	if fromTo.From() == common.ELocation.S3() {
		userAgent = common.S3ImportUserAgent
	} else if fromTo.From() == common.ELocation.GCP() {
		userAgent = common.GCPImportUserAgent
	} else if fromTo.From() == common.ELocation.Benchmark() || fromTo.To() == common.ELocation.Benchmark() {
		userAgent = common.BenchmarkUserAgent
	} else {
		userAgent = common.GetLifecycleMgr().AddUserAgentPrefix(common.UserAgent)
	}
	telemetryOptions := policy.TelemetryOptions{ApplicationID: userAgent}

	httpClient := jpm.jobMgr.HttpClient()
	networkStats := jpm.jobMgr.PipelineNetworkStats()
	logOptions := LogOptions{LogOptions: jpm.jobMgr.PipelineLogInfo()}

	jpm.s2sSourceClientOptions = NewClientOptions(retryOptions, telemetryOptions, httpClient, nil, logOptions)
	jpm.clientOptions = NewClientOptions(retryOptions, telemetryOptions, httpClient, networkStats, logOptions)
}

func (jpm *jobPartMgr) createPipelines(ctx context.Context) {
	if atomic.SwapUint32(&jpm.atomicPipelinesInitedIndicator, 1) != 0 {
		panic("init client and pipelines for same jobPartMgr twice")
	}
	fromTo := jpm.planMMF.Plan().FromTo
	credInfo := jpm.credInfo
	if jpm.credInfo.CredentialType == common.ECredentialType.Unknown() {
		credInfo = jpm.jobMgr.getInMemoryTransitJobState().CredentialInfo
	}
	var userAgent string
	if fromTo.From() == common.ELocation.S3() {
		userAgent = common.S3ImportUserAgent
	} else if fromTo.From() == common.ELocation.GCP() {
		userAgent = common.GCPImportUserAgent
	} else if fromTo.From() == common.ELocation.Benchmark() || fromTo.To() == common.ELocation.Benchmark() {
		userAgent = common.BenchmarkUserAgent
	} else {
		userAgent = common.GetLifecycleMgr().AddUserAgentPrefix(common.UserAgent)
	}

	credOption := common.CredentialOpOptions{
		LogInfo:  func(str string) { jpm.Log(pipeline.LogInfo, str) },
		LogError: func(str string) { jpm.Log(pipeline.LogError, str) },
		Panic:    jpm.Panic,
		CallerID: fmt.Sprintf("JobID=%v, Part#=%d", jpm.Plan().JobID, jpm.Plan().PartNum),
		Cancel:   jpm.jobMgr.Cancel,
	}
	// TODO: Consider to remove XferRetryPolicy and Options?
	xferRetryOption := XferRetryOptions{
		Policy:        0,
		MaxTries:      UploadMaxTries, // TODO: Consider to unify options.
		TryTimeout:    UploadTryTimeout,
		RetryDelay:    UploadRetryDelay,
		MaxRetryDelay: UploadMaxRetryDelay}

	var statsAccForSip *PipelineNetworkStats = nil // we don't accumulate stats on the source info provider

	// Create source info provider's pipeline for S2S copy or download (in some cases).
	// BlobFS and Blob will utilize the Blob source info provider, as they are the "same" resource, but provide different details on both endpoints
	if (fromTo.IsS2S() || fromTo.IsDownload()) && (fromTo.From() == common.ELocation.Blob() || fromTo.From() == common.ELocation.BlobFS()) {
		// Prepare to pull dfs properties if we're working with BlobFS
		if fromTo.From() == common.ELocation.BlobFS() || jpm.Plan().PreservePermissions.IsTruthy() || jpm.Plan().PreservePOSIXProperties {
			credential := common.CreateBlobFSCredential(ctx, credInfo, credOption)
			jpm.secondarySourceProviderPipeline = NewBlobFSPipeline(
				credential,
				azbfs.PipelineOptions{
					Log: jpm.jobMgr.PipelineLogInfo(),
					Telemetry: azbfs.TelemetryOptions{
						Value: userAgent,
					},
				},
				xferRetryOption,
				jpm.pacer,
				jpm.jobMgr.HttpClient(),
				statsAccForSip)
		}
	}
	// Set up a source pipeline for files if necessary
	if (fromTo.IsS2S() || fromTo.IsDownload()) && (fromTo.From() == common.ELocation.File()) {
		jpm.sourceProviderPipeline = NewFilePipeline(
			azfile.NewAnonymousCredential(),
			azfile.PipelineOptions{
				Log: jpm.jobMgr.PipelineLogInfo(),
				Telemetry: azfile.TelemetryOptions{
					Value: userAgent,
				},
			}, azfile.RetryOptions{
			Policy:        azfile.RetryPolicyExponential,
			MaxTries:      UploadMaxTries,
			TryTimeout:    UploadTryTimeout,
			RetryDelay:    UploadRetryDelay,
			MaxRetryDelay: UploadMaxRetryDelay,
		}, jpm.pacer,
		jpm.jobMgr.HttpClient(),
		statsAccForSip,
		jpm.planMMF.Plan().DstFileData.TrailingDot,
		fromTo.From())
	}

	switch {
	case fromTo.IsS2S() && (fromTo.To() == common.ELocation.Blob() || fromTo.To() == common.ELocation.BlobFS()), // destination determines pipeline for S2S, blobfs uses blob for S2S
		 fromTo.IsUpload() && fromTo.To() == common.ELocation.Blob(), // destination determines pipeline for upload
		 fromTo.IsDownload() && fromTo.From() == common.ELocation.Blob(), // source determines pipeline for download
		 fromTo.IsSetProperties() && (fromTo.From() == common.ELocation.Blob() || fromTo.From() == common.ELocation.BlobFS()), // source determines pipeline for set properties, blobfs uses blob for set properties
		 fromTo.IsDelete() && fromTo.From() == common.ELocation.Blob(): // ditto for delete
		jpm.Log(pipeline.LogInfo, fmt.Sprintf("JobID=%v, credential type: %v", jpm.Plan().JobID, credInfo.CredentialType))

		// If we need to write specifically to the gen2 endpoint, we should have this available.
		if fromTo.To() == common.ELocation.BlobFS() || jpm.Plan().PreservePermissions.IsTruthy() || jpm.Plan().PreservePOSIXProperties {
			credential := common.CreateBlobFSCredential(ctx, credInfo, credOption)
			jpm.secondaryPipeline = NewBlobFSPipeline(
				credential,
				azbfs.PipelineOptions{
					Log: jpm.jobMgr.PipelineLogInfo(),
					Telemetry: azbfs.TelemetryOptions{
						Value: userAgent,
					},
				},
				xferRetryOption,
				jpm.pacer,
				jpm.jobMgr.HttpClient(),
				statsAccForSip)
		}
	case fromTo.IsUpload() && fromTo.To() == common.ELocation.BlobFS(), // Blobfs up/down/delete use the dfs endpoint
		 fromTo.IsDownload() && fromTo.From() == common.ELocation.BlobFS(),
		 fromTo.IsDelete() && fromTo.From() == common.ELocation.BlobFS():
		credential := common.CreateBlobFSCredential(ctx, credInfo, credOption)
		jpm.Log(pipeline.LogInfo, fmt.Sprintf("JobID=%v, credential type: %v", jpm.Plan().JobID, credInfo.CredentialType))

		jpm.pipeline = NewBlobFSPipeline(
			credential,
			azbfs.PipelineOptions{
				Log: jpm.jobMgr.PipelineLogInfo(),
				Telemetry: azbfs.TelemetryOptions{
					Value: userAgent,
				},
			},
			xferRetryOption,
			jpm.pacer,
			jpm.jobMgr.HttpClient(),
			jpm.jobMgr.PipelineNetworkStats())
	case fromTo.IsS2S() && fromTo.To() == common.ELocation.File(),
	     fromTo.IsUpload() && fromTo.To() == common.ELocation.File(),
		 fromTo.IsDownload() && fromTo.From() == common.ELocation.File(),
		 fromTo.IsSetProperties() && fromTo.From() == common.ELocation.File(),
		 fromTo.IsDelete() && fromTo.From() == common.ELocation.File():
		jpm.pipeline = NewFilePipeline(
			azfile.NewAnonymousCredential(),
			azfile.PipelineOptions{
				Log: jpm.jobMgr.PipelineLogInfo(),
				Telemetry: azfile.TelemetryOptions{
					Value: userAgent,
				},
			},
			azfile.RetryOptions{
				Policy:        azfile.RetryPolicyExponential,
				MaxTries:      UploadMaxTries,
				TryTimeout:    UploadTryTimeout,
				RetryDelay:    UploadRetryDelay,
				MaxRetryDelay: UploadMaxRetryDelay,
			},
			jpm.pacer,
			jpm.jobMgr.HttpClient(),
			jpm.jobMgr.PipelineNetworkStats(),
			jpm.planMMF.Plan().DstFileData.TrailingDot,
			fromTo.From())
	}
}

func (jpm *jobPartMgr) SlicePool() common.ByteSlicePooler {
	return jpm.slicePool
}

func (jpm *jobPartMgr) CacheLimiter() common.CacheLimiter {
	return jpm.cacheLimiter
}

func (jpm *jobPartMgr) FileCountLimiter() common.CacheLimiter {
	return jpm.fileCountLimiter
}

func (jpm *jobPartMgr) ExclusiveDestinationMap() *common.ExclusiveStringMap {
	return jpm.exclusiveDestinationMap
}

func (jpm *jobPartMgr) StartJobXfer(jptm IJobPartTransferMgr) {
	jpm.newJobXfer(jptm, jpm.pipeline, jpm.pacer)
}

func (jpm *jobPartMgr) GetOverwriteOption() common.OverwriteOption {
	return jpm.Plan().ForceWrite
}

func (jpm *jobPartMgr) GetForceIfReadOnly() bool {
	return jpm.Plan().ForceIfReadOnly
}

func (jpm *jobPartMgr) AutoDecompress() bool {
	return jpm.Plan().AutoDecompress
}

func (jpm *jobPartMgr) resourceDstData(fullFilePath string, dataFileToXfer []byte) (headers common.ResourceHTTPHeaders,
	metadata common.Metadata, blobTags common.BlobTags, cpkOptions common.CpkOptions) {
	if jpm.planMMF.Plan().DstBlobData.NoGuessMimeType {
		return jpm.httpHeaders, jpm.metadata, jpm.blobTags, jpm.cpkOptions
	}

	return common.ResourceHTTPHeaders{
		ContentType:        jpm.inferContentType(fullFilePath, dataFileToXfer),
		ContentLanguage:    jpm.httpHeaders.ContentLanguage,
		ContentDisposition: jpm.httpHeaders.ContentDisposition,
		ContentEncoding:    jpm.httpHeaders.ContentEncoding,
		CacheControl:       jpm.httpHeaders.CacheControl,
	}, jpm.metadata, jpm.blobTags, jpm.cpkOptions
}

var EnvironmentMimeMap map[string]string

// TODO do we want these charset=utf-8?
var builtinTypes = map[string]string{
	".css":  "text/css",
	".gif":  "image/gif",
	".htm":  "text/html",
	".html": "text/html",
	".jpeg": "image/jpeg",
	".jpg":  "image/jpeg",
	".js":   "application/javascript",
	".mjs":  "application/javascript",
	".pdf":  "application/pdf",
	".png":  "image/png",
	".svg":  "image/svg+xml",
	".wasm": "application/wasm",
	".webp": "image/webp",
	".xml":  "text/xml",
}

func (jpm *jobPartMgr) inferContentType(fullFilePath string, dataFileToXfer []byte) string {
	fileExtension := filepath.Ext(fullFilePath)

	if contentType, ok := EnvironmentMimeMap[strings.ToLower(fileExtension)]; ok {
		return contentType
	}
	// short-circuit for common static website files
	// mime.TypeByExtension takes the registry into account, which is most often undesirable in practice
	if override, ok := builtinTypes[strings.ToLower(fileExtension)]; ok {
		return override
	}

	/*
	 * Below functions return utf-8 as default charset for text files. Discard
	 * charset if it exists, safer to omit charset instead of defaulting to
	 * a wrong one.
	 */
	if guessedType := mime.TypeByExtension(fileExtension); guessedType != "" {
		return strings.Split(guessedType, ";")[0]
	}

	return strings.Split(http.DetectContentType(dataFileToXfer), ";")[0]
}

func (jpm *jobPartMgr) BlobTypeOverride() common.BlobType {
	return jpm.blobTypeOverride
}

func (jpm *jobPartMgr) BlobTiers() (blockBlobTier common.BlockBlobTier, pageBlobTier common.PageBlobTier) {
	return jpm.blockBlobTier, jpm.pageBlobTier
}

func (jpm *jobPartMgr) CpkInfo() *blob.CPKInfo {
	return common.GetCpkInfo(jpm.cpkOptions.CpkInfo)
}

func (jpm *jobPartMgr) CpkScopeInfo() *blob.CPKScopeInfo {
	return common.GetCpkScopeInfo(jpm.cpkOptions.CpkScopeInfo)
}

func (jpm *jobPartMgr) IsSourceEncrypted() bool {
	return jpm.cpkOptions.IsSourceEncrypted
}

func (jpm *jobPartMgr) PropertiesToTransfer() common.SetPropertiesFlags {
	return jpm.SetPropertiesFlags
}

func (jpm *jobPartMgr) ShouldPutMd5() bool {
	return jpm.putMd5
}

func (jpm *jobPartMgr) SAS() (string, string) {
	return jpm.sourceSAS, jpm.destinationSAS
}

func (jpm *jobPartMgr) SecurityInfoPersistenceManager() *securityInfoPersistenceManager {
	if jpm.jobMgrInitState == nil || jpm.jobMgrInitState.securityInfoPersistenceManager == nil {
		panic("SIPM should have been initialized already")
	}

	return jpm.jobMgrInitState.securityInfoPersistenceManager
}

func (jpm *jobPartMgr) FolderDeletionManager() common.FolderDeletionManager {
	if jpm.jobMgrInitState == nil || jpm.jobMgrInitState.folderDeletionManager == nil {
		panic("folder deletion manager should have been initialized already")
	}

	return jpm.jobMgrInitState.folderDeletionManager
}

func (jpm *jobPartMgr) localDstData() *JobPartPlanDstLocal {
	return &jpm.Plan().DstLocalData
}

func (jpm *jobPartMgr) deleteSnapshotsOption() common.DeleteSnapshotsOption {
	return jpm.Plan().DeleteSnapshotsOption
}

func (jpm *jobPartMgr) permanentDeleteOption() common.PermanentDeleteOption {
	return jpm.Plan().PermanentDeleteOption
}

func (jpm *jobPartMgr) updateJobPartProgress(status common.TransferStatus) {
	switch status {
	case common.ETransferStatus.Success():
		atomic.AddUint32(&jpm.atomicTransfersCompleted, 1)
	case common.ETransferStatus.Failed(), common.ETransferStatus.BlobTierFailure():
		atomic.AddUint32(&jpm.atomicTransfersFailed, 1)
	case common.ETransferStatus.SkippedEntityAlreadyExists(), common.ETransferStatus.SkippedBlobHasSnapshots():
		atomic.AddUint32(&jpm.atomicTransfersSkipped, 1)
	case common.ETransferStatus.Cancelled():
	default:
		jpm.Log(pipeline.LogError, fmt.Sprintf("Unexpected status: %v", status.String()))
	}
}

// Call Done when a transfer has completed its epilog; this method returns the number of transfers completed so far
func (jpm *jobPartMgr) ReportTransferDone(status common.TransferStatus) (transfersDone uint32) {
	transfersDone = atomic.AddUint32(&jpm.atomicTransfersDone, 1)
	jpm.updateJobPartProgress(status)

	if transfersDone == jpm.planMMF.Plan().NumTransfers {
		jppi := jobPartProgressInfo{
			transfersCompleted: int(atomic.LoadUint32(&jpm.atomicTransfersCompleted)),
			transfersSkipped:   int(atomic.LoadUint32(&jpm.atomicTransfersSkipped)),
			transfersFailed:    int(atomic.LoadUint32(&jpm.atomicTransfersFailed)),
			completionChan:     jpm.closeOnCompletion,
		}
		jpm.Plan().SetJobPartStatus(common.EJobStatus.EnhanceJobStatusInfo(jppi.transfersSkipped > 0,
			jppi.transfersFailed > 0, jppi.transfersCompleted > 0))
		jpm.jobMgr.ReportJobPartDone(jppi)
		jpm.Log(pipeline.LogInfo, fmt.Sprintf("JobID=%v, Part#=%d, TransfersDone=%d of %d",
			jpm.planMMF.Plan().JobID, jpm.planMMF.Plan().PartNum, transfersDone,
			jpm.planMMF.Plan().NumTransfers))
	}
	return transfersDone
}

// func (jpm *jobPartMgr) Cancel() { jpm.jobMgr.Cancel() }
func (jpm *jobPartMgr) Close() {
	jpm.planMMF.Unmap()
	// Clear other fields to all for GC
	jpm.httpHeaders = common.ResourceHTTPHeaders{}
	jpm.metadata = common.Metadata{}
	jpm.preserveLastModifiedTime = false

	/*
	 * Set pipeline to nil, so that jpm/JobMgr can be GC'ed.
	 *
	 * TODO: We should not need to explicitly set this to nil but today we have a yet-unknown ref on pipeline which
	 *       is leaking JobMgr memory, so we cause that to be freed by force dropping this ref.
	 *
	 * Note: Force setting this to nil can technically result in crashes since the containing object is still around,
	 *       but we should be protected against that since we do this Close in a deferred manner, at least few minutes after the job completes.
	 */
	jpm.pipeline = nil

	// TODO: Delete file?
	/*if err := os.Remove(jpm.planFile.Name()); err != nil {
		jpm.Panic(fmt.Errorf("error removing Job Part Plan file %s. Error=%v", jpm.planFile.Name(), err))
	}*/
}

// TODO: added for debugging purpose. remove later
// Add 1 to the active number of goroutine performing the transfer or executing the chunkFunc
func (jpm *jobPartMgr) OccupyAConnection() {
	jpm.jobMgr.OccupyAConnection()
}

// Sub 1 from the active number of goroutine performing the transfer or executing the chunkFunc
// TODO: added for debugging purpose. remove later
func (jpm *jobPartMgr) ReleaseAConnection() {
	jpm.jobMgr.ReleaseAConnection()
}

func (jpm *jobPartMgr) ShouldLog(level pipeline.LogLevel) bool  { return jpm.jobMgr.ShouldLog(level) }
func (jpm *jobPartMgr) Log(level pipeline.LogLevel, msg string) { jpm.jobMgr.Log(level, msg) }
func (jpm *jobPartMgr) Panic(err error)                         { jpm.jobMgr.Panic(err) }
func (jpm *jobPartMgr) ChunkStatusLogger() common.ChunkStatusLogger {
	return jpm.jobMgr.ChunkStatusLogger()
}

func (jpm *jobPartMgr) CredentialInfo() common.CredentialInfo {
	return jpm.credInfo
}

func (jpm *jobPartMgr) S2SSourceCredentialInfo() common.CredentialInfo {
	return jpm.s2sSourceCredInfo
}

func (jpm *jobPartMgr) ClientOptions() azcore.ClientOptions {
	return jpm.clientOptions
}

func (jpm *jobPartMgr) S2SSourceClientOptions() azcore.ClientOptions {
	return jpm.s2sSourceClientOptions
}

func (jpm *jobPartMgr) CredentialOpOptions() *common.CredentialOpOptions {
	return jpm.credOption
}

func (jpm *jobPartMgr) SourceProviderPipeline() pipeline.Pipeline {
	return jpm.sourceProviderPipeline
}

/* Status update messages should not fail */
func (jpm *jobPartMgr) SendXferDoneMsg(msg xferDoneMsg) {
	jpm.jobMgr.SendXferDoneMsg(msg)
}

// TODO: Can we delete this method?
// numberOfTransfersDone returns the numberOfTransfersDone_doNotUse of JobPartPlanInfo
// instance in thread safe manner
// func (jpm *jobPartMgr) numberOfTransfersDone() uint32 {	return atomic.LoadUint32(&jpm.numberOfTransfersDone_doNotUse)}

// setNumberOfTransfersDone sets the number of transfers done to a specific value
// in a thread safe manner
// func (jppi *jobPartPlanInfo) setNumberOfTransfersDone(val uint32) {
//	atomic.StoreUint32(&jPartPlanInfo.numberOfTransfersDone_doNotUse, val)
// }<|MERGE_RESOLUTION|>--- conflicted
+++ resolved
@@ -75,49 +75,6 @@
 	PropertiesToTransfer() common.SetPropertiesFlags
 }
 
-<<<<<<< HEAD
-=======
-type serviceAPIVersionOverride struct{}
-
-// ServiceAPIVersionOverride is a global variable in package ste which is a key to Service Api Version Value set in the every Job's context.
-var ServiceAPIVersionOverride = serviceAPIVersionOverride{}
-
-// DefaultServiceApiVersion is the default value of service api version that is set as value to the ServiceAPIVersionOverride in every Job's context.
-var DefaultServiceApiVersion = common.GetLifecycleMgr().GetEnvironmentVariable(common.EEnvironmentVariable.DefaultServiceApiVersion())
-
-// NewVersionPolicy creates a factory that can override the service version
-// set in the request header.
-// If the context has key overwrite-current-version set to false, then x-ms-version in
-// request is not overwritten else it will set x-ms-version to 207-04-17
-func NewVersionPolicyFactory() pipeline.Factory {
-	return pipeline.FactoryFunc(func(next pipeline.Policy, po *pipeline.PolicyOptions) pipeline.PolicyFunc {
-		return func(ctx context.Context, request pipeline.Request) (pipeline.Response, error) {
-			// get the service api version value using the ServiceAPIVersionOverride set in the context.
-			if value := ctx.Value(ServiceAPIVersionOverride); value != nil {
-				request.Header.Set("x-ms-version", value.(string))
-			}
-			resp, err := next.Do(ctx, request)
-			return resp, err
-		}
-	})
-}
-
-func NewTrailingDotPolicyFactory(trailingDot common.TrailingDotOption, from common.Location) pipeline.Factory {
-	return pipeline.FactoryFunc(func(next pipeline.Policy, po *pipeline.PolicyOptions) pipeline.PolicyFunc {
-		return func(ctx context.Context, request pipeline.Request) (pipeline.Response, error) {
-			if trailingDot == common.ETrailingDotOption.Enable() {
-				request.Header.Set("x-ms-allow-trailing-dot", "true")
-				if from == common.ELocation.File() {
-					request.Header.Set("x-ms-source-allow-trailing-dot", "true")
-				}
-				request.Header.Set("x-ms-version", "2022-11-02")
-			}
-			return next.Do(ctx, request)
-		}
-	})
-}
-
->>>>>>> 096d32ee
 // NewAzcopyHTTPClient creates a new HTTP client.
 // We must minimize use of this, and instead maximize re-use of the returned client object.
 // Why? Because that makes our connection pooling more efficient, and prevents us exhausting the
