--- conflicted
+++ resolved
@@ -47,13 +47,8 @@
 // ServiceAPIVersionOverride is a global variable in package ste which is a key to Service Api Version Value set in the every Job's context.
 var ServiceAPIVersionOverride = serviceAPIVersionOverride{}
 
-<<<<<<< HEAD
-// defaultServiceApiVersion is the default value of service api version that is set as value to the ServiceAPIVersionOverride in every Job's context.
-const defaultServiceApiVersion = "2017-11-09"
-=======
 // DefaultServiceApiVersion is the default value of service api version that is set as value to the ServiceAPIVersionOverride in every Job's context.
-const DefaultServiceApiVersion = "2017-04-17"
->>>>>>> 947d58ca
+const DefaultServiceApiVersion = "2017-11-09"
 
 // NewVersionPolicy creates a factory that can override the service version
 // set in the request header.
@@ -457,7 +452,6 @@
 		case common.EFromTo.BlobLocal(): // download from Azure Blob to local file system
 			fallthrough
 		case common.EFromTo.LocalBlob(): // upload from local file system to Azure blob
-<<<<<<< HEAD
 			credential := jpm.createBlobCredential(ctx)
 			jpm.pipeline = NewBlobPipeline(
 				credential,
@@ -466,12 +460,6 @@
 					Telemetry: azblob.TelemetryOptions{
 						Value: common.UserAgent,
 					},
-=======
-			jpm.pipeline = NewBlobPipeline(azblob.NewAnonymousCredential(), azblob.PipelineOptions{
-				Log: jpm.jobMgr.PipelineLogInfo(),
-				Telemetry: azblob.TelemetryOptions{
-					Value: common.UserAgent,
->>>>>>> 947d58ca
 				},
 				XferRetryOptions{
 					Policy:        0,
