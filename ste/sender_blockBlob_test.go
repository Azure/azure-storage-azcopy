// Copyright © Microsoft <wastore@microsoft.com>
//
// Permission is hereby granted, free of charge, to any person obtaining a copy
// of this software and associated documentation files (the "Software"), to deal
// in the Software without restriction, including without limitation the rights
// to use, copy, modify, merge, publish, distribute, sublicense, and/or sell
// copies of the Software, and to permit persons to whom the Software is
// furnished to do so, subject to the following conditions:
//
// The above copyright notice and this permission notice shall be included in
// all copies or substantial portions of the Software.
//
// THE SOFTWARE IS PROVIDED "AS IS", WITHOUT WARRANTY OF ANY KIND, EXPRESS OR
// IMPLIED, INCLUDING BUT NOT LIMITED TO THE WARRANTIES OF MERCHANTABILITY,
// FITNESS FOR A PARTICULAR PURPOSE AND NONINFRINGEMENT. IN NO EVENT SHALL THE
// AUTHORS OR COPYRIGHT HOLDERS BE LIABLE FOR ANY CLAIM, DAMAGES OR OTHER
// LIABILITY, WHETHER IN AN ACTION OF CONTRACT, TORT OR OTHERWISE, ARISING FROM,
// OUT OF OR IN CONNECTION WITH THE SOFTWARE OR THE USE OR OTHER DEALINGS IN
// THE SOFTWARE.

package ste

import (
	"fmt"
	"github.com/stretchr/testify/assert"
	"testing"
)

func TestGetVerifiedChunkParams(t *testing.T) {
	a := assert.New(t)
	// Mock required params
	transferInfo := TransferInfo{
		BlockSize:  4195352576, // 4001MiB
		Source:     "tmpSrc",
		SourceSize: 8389656576, // 8001MiB
	}

	//Verify memory limit
	memLimit := int64(2097152000) // 2000Mib
	expectedErr := fmt.Sprintf("Cannot use a block size of 3.91GiB. AzCopy is limited to use only 1.95GiB of memory")
<<<<<<< HEAD
	_, _, err := getVerifiedChunkParams(transferInfo, memLimit)
	a.Equal(expectedErr, err.Error())
=======
	_, _, err := getVerifiedChunkParams(transferInfo, memLimit, memLimit)
	c.Assert(err.Error(), chk.Equals, expectedErr)
>>>>>>> bbad681b

	// Verify large block Size
	memLimit = int64(8388608000) // 8000MiB
	expectedErr = fmt.Sprintf("block size of 3.91GiB for file tmpSrc of size 7.81GiB exceeds maximum allowed block size for a BlockBlob")
<<<<<<< HEAD
	_, _, err = getVerifiedChunkParams(transferInfo, memLimit)
	a.Equal(expectedErr, err.Error())
=======
	_, _, err = getVerifiedChunkParams(transferInfo, memLimit, memLimit)
	c.Assert(err.Error(), chk.Equals, expectedErr)
>>>>>>> bbad681b

	// High block count
	transferInfo.SourceSize = 2147483648 //16GiB
	transferInfo.BlockSize = 2048        // 2KiB
	expectedErr = fmt.Sprintf("Block size 2048 for source of size 2147483648 is not correct. Number of blocks will exceed the limit")
<<<<<<< HEAD
	_, _, err = getVerifiedChunkParams(transferInfo, memLimit)
	a.Equal(expectedErr, err.Error())
=======
	_, _, err = getVerifiedChunkParams(transferInfo, memLimit, memLimit)
	c.Assert(err.Error(), chk.Equals, expectedErr)

>>>>>>> bbad681b
}<|MERGE_RESOLUTION|>--- conflicted
+++ resolved
@@ -38,35 +38,19 @@
 	//Verify memory limit
 	memLimit := int64(2097152000) // 2000Mib
 	expectedErr := fmt.Sprintf("Cannot use a block size of 3.91GiB. AzCopy is limited to use only 1.95GiB of memory")
-<<<<<<< HEAD
-	_, _, err := getVerifiedChunkParams(transferInfo, memLimit)
+	_, _, err := getVerifiedChunkParams(transferInfo, memLimit, memLimit)
 	a.Equal(expectedErr, err.Error())
-=======
-	_, _, err := getVerifiedChunkParams(transferInfo, memLimit, memLimit)
-	c.Assert(err.Error(), chk.Equals, expectedErr)
->>>>>>> bbad681b
 
 	// Verify large block Size
 	memLimit = int64(8388608000) // 8000MiB
 	expectedErr = fmt.Sprintf("block size of 3.91GiB for file tmpSrc of size 7.81GiB exceeds maximum allowed block size for a BlockBlob")
-<<<<<<< HEAD
-	_, _, err = getVerifiedChunkParams(transferInfo, memLimit)
+	_, _, err = getVerifiedChunkParams(transferInfo, memLimit, memLimit)
 	a.Equal(expectedErr, err.Error())
-=======
-	_, _, err = getVerifiedChunkParams(transferInfo, memLimit, memLimit)
-	c.Assert(err.Error(), chk.Equals, expectedErr)
->>>>>>> bbad681b
 
 	// High block count
 	transferInfo.SourceSize = 2147483648 //16GiB
 	transferInfo.BlockSize = 2048        // 2KiB
 	expectedErr = fmt.Sprintf("Block size 2048 for source of size 2147483648 is not correct. Number of blocks will exceed the limit")
-<<<<<<< HEAD
-	_, _, err = getVerifiedChunkParams(transferInfo, memLimit)
+	_, _, err = getVerifiedChunkParams(transferInfo, memLimit, memLimit)
 	a.Equal(expectedErr, err.Error())
-=======
-	_, _, err = getVerifiedChunkParams(transferInfo, memLimit, memLimit)
-	c.Assert(err.Error(), chk.Equals, expectedErr)
-
->>>>>>> bbad681b
 }