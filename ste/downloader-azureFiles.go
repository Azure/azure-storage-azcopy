--- conflicted
+++ resolved
@@ -78,7 +78,6 @@
 func (bd *azureFilesDownloader) preserveAttributes() (stage string, err error) {
 	info := bd.jptm.Info()
 
-<<<<<<< HEAD
 	if info.IsNFSCopy {
 		if info.PreservePermissions.IsTruthy() {
 			if spdl, ok := interface{}(bd).(nfsPermissionsAwareDownloader); ok {
@@ -90,14 +89,8 @@
 					return "Setting destination file NFS permissions", err
 				}
 			}
-=======
-	if info.PreservePermissions.IsTruthy() {
-		if stage, err = bd.preservePermissions(info); err != nil {
-			return
->>>>>>> 11f7a5b1
-		}
-
-<<<<<<< HEAD
+		}
+
 		if info.PreserveInfo {
 			// must be done AFTER we preserve the permissions (else some of the flags/dates set here may be lost)
 			if spdl, ok := interface{}(bd).(nfsPropertyAwareDownloader); ok {
@@ -138,11 +131,6 @@
 					return "Setting destination file SMB properties", err
 				}
 			}
-=======
-	if info.PreserveInfo {
-		if stage, err = bd.preserveProperties(info); err != nil {
-			return
->>>>>>> 11f7a5b1
 		}
 	}
 	return "", nil
