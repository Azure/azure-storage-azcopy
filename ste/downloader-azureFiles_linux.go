//go:build linux
// +build linux

package ste

import (
	"encoding/binary"
	"fmt"
<<<<<<< HEAD
	"log"
=======
>>>>>>> 11f7a5b1
	"os"
	"path/filepath"
	"strconv"
	"strings"
	"sync"
	"syscall"

	"github.com/Azure/azure-sdk-for-go/sdk/azcore/to"
	"github.com/Azure/azure-sdk-for-go/sdk/storage/azfile/file"

	"github.com/Azure/azure-storage-azcopy/v10/common"
	"github.com/Azure/azure-storage-azcopy/v10/sddl"

	"github.com/pkg/xattr"
	"golang.org/x/sys/unix"
)

// This file implements the linux-triggered smbPropertyAwareDownloader and nfsPropertyAwareDownloader interface.
// works for both folders and files
func (*azureFilesDownloader) PutSMBProperties(sip ISMBPropertyBearingSourceInfoProvider, txInfo *TransferInfo) error {
	propHolder, err := sip.GetSMBProperties()
	if err != nil {
		return fmt.Errorf("Failed to get SMB properties for %s: %w", txInfo.Destination, err)
	}

	// Set 32-bit FileAttributes for the file.
	setAttributes := func() error {
		attribs, err := propHolder.FileAttributes()
		if err != nil {
			return fmt.Errorf("attempted to read SMB properties: %w", err)
		}
		// This is a safe conversion.
		attr := FileAttributesToUint32(*attribs)
		xattrbuf := make([]byte, 4)
		binary.LittleEndian.PutUint32(xattrbuf, attr)

		err = xattr.Set(txInfo.Destination, common.CIFS_XATTR_ATTRIB, xattrbuf)
		if err != nil {
			return fmt.Errorf("xattr.Set(%s, %s, 0x%x) failed: %w",
				txInfo.Destination, common.CIFS_XATTR_ATTRIB, attr, err)
		}

		return nil
	}

	// Set creation time and last write time for the file.
	// XXX
	// Note: It makes two SMB calls, one for setting the last write time and one for the create time.
	// XXX
	setDates := func() error {
		smbCreation := propHolder.FileCreationTime()
		smbLastWrite := propHolder.FileLastWriteTime()

		if txInfo.ShouldTransferLastWriteTime() {
			var ts [2]unix.Timespec

			// Don't set atime.
			ts[0] = unix.Timespec{Sec: unix.UTIME_OMIT, Nsec: unix.UTIME_OMIT}

			// Set mtime to smbLastWrite.
			ts[1] = unix.NsecToTimespec(smbLastWrite.UnixNano())

			// We follow symlink (no unix.AT_SYMLINK_NOFOLLOW) just like the Windows implementation.
			err := unix.UtimesNanoAt(unix.AT_FDCWD, txInfo.Destination, ts[:], 0 /* flags */)
			if err != nil {
				return fmt.Errorf("unix.UtimesNanoAt failed to set mtime for file %s: %w",
					txInfo.Destination, err)
			}
		}

		// Convert time from "nanoseconds since Unix Epoch" to "ticks since Windows Epoch".
		smbCreationTicks := common.UnixNanoToWindowsTicks(smbCreation.UnixNano())

		xattrbuf := make([]byte, 8)
		// This is a safe conversion.
		binary.LittleEndian.PutUint64(xattrbuf, uint64(smbCreationTicks))

		err := xattr.Set(txInfo.Destination, common.CIFS_XATTR_CREATETIME, xattrbuf)
		if err != nil {
			return fmt.Errorf("xattr.Set(%s, %s, 0x%x) failed: %w",
				txInfo.Destination, common.CIFS_XATTR_CREATETIME, smbCreationTicks, err)
		}

		return nil
	}

	// =========== set file times before we set attributes, to make sure the time-setting doesn't
	// reset archive attribute.  There's currently no risk of the attribute-setting messing with the times,
	// because we only set the last (content) "write time", not the last (metadata) "change time" =====

	// TODO: Cifs client may cause the ctime to be updated. Need to think in details.

	err = setDates()
	if err != nil {
		return err
	}
	return setAttributes()
}

var globalSetAclMu = &sync.Mutex{}

// works for both folders and files
func (a *azureFilesDownloader) PutSDDL(sip ISMBPropertyBearingSourceInfoProvider, txInfo TransferInfo) error {
	// Let's start by getting our SDDL and parsing it.
	sddlString, err := sip.GetSDDL()

	// TODO: be better at handling these errors.
	// GetSDDL will fail on a file-level SAS token.
	if err != nil {
		return fmt.Errorf("Failed to get source SDDL for file %s: %w", txInfo.Destination, err)
	}
	if sddlString == "" {
		// nothing to do (no key returned)
		return errorNoSddlFound
	}

	// We don't need to worry about making the SDDL string portable as this is expected for persistence into Azure Files in the first place.
	sd, err := sddl.SecurityDescriptorFromString(sddlString)
	if err != nil {
		return fmt.Errorf("Failed to parse SDDL (%s) for file %s: %w", sddlString, txInfo.Destination, err)
	}

	ctl, err := sddl.GetControl(sd)
	if err != nil {
		return fmt.Errorf("Error getting control bits: %w", err)
	}

	var securityInfoFlags sddl.SECURITY_INFORMATION = sddl.DACL_SECURITY_INFORMATION

	// remove everything down to the if statement to return to xcopy functionality
	// Obtain the destination root and figure out if  we're at the top level of the transfer.
	destRoot := a.jptm.GetDestinationRoot()
	relPath, err := filepath.Rel(destRoot, txInfo.Destination)
	if err != nil {
		// This should never ever happen.
		panic("couldn't find relative path from root")
	}

	// Golang did not cooperate with backslashes with filepath.SplitList.
	splitPath := strings.Split(relPath, common.DeterminePathSeparator(relPath))

	// To achieve robocopy like functionality, and maintain the ability to add new permissions in the middle of the copied file tree,
	// we choose to protect both already protected files at the source, and to protect the entire root folder of the transfer.
	// Protected files and folders experience no inheritance from their parents (but children do experience inheritance)
	// To protect the root folder of the transfer, it's not enough to just look at "isTransferRoot" because, in the
	// case of downloading a complete share, with strip-top-dir = false (i.e. no trailing /* on the URL), the thing at the transfer
	// root is the share, and currently (April 2019) we can't get permissions for the share itself.  So we have to "lock"/protect
	// the permissions one level down in that case (i.e. for its children).  But in the case of downloading from a directory (not the share root)
	// then we DO need the check on isAtTransferRoot.
	isProtectedAtSource := (ctl & sddl.SE_DACL_PROTECTED) != 0
	isAtTransferRoot := len(splitPath) == 1

	parsedSDDL, err := sddl.ParseSDDL(sddlString)
	if err != nil {
		panic(fmt.Sprintf("Sanity check; SDDL failed to parse (downloader-azureFiles_linux.go), %s", err)) // We already parsed it. This is impossible.
	}

	/*
	   via Jason Shay:
	   One exception is related to the "AI" flag.
	   If you provide a descriptor to NtSetSecurityObject with just AI (SE_DACL_AUTO_INHERITED), it will not be stored.
	   If you provide it with SE_DACL_AUTO_INHERITED AND SE_DACL_AUTO_INHERIT_REQ, then SE_DACL_AUTO_INHERITED will be stored (note the _REQ flag is never stored)

	   The REST API for Azure Files will see the "AI" in the SDDL, and will do the _REQ flag work in the background for you.
	*/
	if strings.Contains(parsedSDDL.DACL.Flags, "AI") {
		// set the DACL auto-inherit flag, since Windows didn't pick it up for some reason...
		err := sddl.SetControl(sd, sddl.SE_DACL_AUTO_INHERITED|sddl.SE_DACL_AUTO_INHERIT_REQ, sddl.SE_DACL_AUTO_INHERITED|sddl.SE_DACL_AUTO_INHERIT_REQ)
		if err != nil {
			return fmt.Errorf("Failed to persist auto-inherit bit: %w", err)
		}
	}

	if isProtectedAtSource || isAtTransferRoot || a.parentIsShareRoot(txInfo.Source) {
		// TODO: Is setting SE_DACL_PROTECTED control bit equivalent to passing
		//       PROTECTED_DACL_SECURITY_INFORMATION flag to NtSetSecurityObject()?
		// securityInfoFlags |= sddl.PROTECTED_DACL_SECURITY_INFORMATION
		err := sddl.SetControl(sd, sddl.SE_DACL_PROTECTED, sddl.SE_DACL_PROTECTED)
		if err != nil {
			return fmt.Errorf("Failed to set SE_DACL_PROTECTED control bit: %w", err)
		}
	}

	if txInfo.PreservePermissions == common.EPreservePermissionsOption.OwnershipAndACLs() {
		securityInfoFlags |= sddl.OWNER_SECURITY_INFORMATION | sddl.GROUP_SECURITY_INFORMATION
	}

	// Then let's set the security info.
	// We don't know or control the order in which we visit
	// elements of the tree (e.g. we don't know or care whether we are doing A/B before A/B/C).
	// Therefore we must use must use SetNamedSecurityInfo, NOT TreeSetNamedSecurityInfo.
	// (TreeSetNamedSecurityInfo, with TREE_SEC_INFO_RESET, would definitely NOT be safe to call in a situation
	// where we don't know the order in which we visit elements of the tree).
	// TODO: review and potentially remove the use of the global mutex here, once we finish drilling into issues
	//   observed when setting ACLs concurrently on a test UNC share.
	//   BTW, testing indicates no measurable perf difference, between using the mutex and not, in the cases tested.
	//   So it's safe to leave it here for now.
	globalSetAclMu.Lock()

	/*
	 * XXX
	 * TODO: Why does Windows open the filehandle with InheritHandle set to 1?
	 * XXX
	 */

	defer globalSetAclMu.Unlock()

	err = sddl.SetSecurityObject(txInfo.Destination, securityInfoFlags, sd)
	if err != nil {
		return fmt.Errorf("permissions could not be restored. It may help to add --%s=false to the AzCopy command line (so that ACLS will be preserved but ownership will not). "+
			" Or, if you want to preserve ownership, then run from a elevated command prompt or from an account in the Backup Operators group, and set the '%s' flag. err=%v",
			common.PreserveOwnerFlagName, common.BackupModeFlagName, err)
	}

	return err
}

// TODO: this method may become obsolete if/when we are able to get permissions from the share root
func (a *azureFilesDownloader) parentIsShareRoot(source string) bool {
	fileURLParts, err := file.ParseURL(source)
	if err != nil {
		return false
	}
	path := fileURLParts.DirectoryOrFilePath
	sep := common.DeterminePathSeparator(path)
	splitPath := strings.Split(strings.Trim(path, sep), sep)
	return path != "" && len(splitPath) == 1
}

// works for both folders and files
<<<<<<< HEAD
func (*azureFilesDownloader) PutNFSProperties(sip INFSPropertyBearingSourceInfoProvider,
	txInfo *TransferInfo) error {
=======
func (*azureFilesDownloader) PutNFSProperties(sip INFSPropertyBearingSourceInfoProvider, txInfo *TransferInfo) error {
>>>>>>> 11f7a5b1
	propHolder, err := sip.GetNFSProperties()
	if err != nil {
		return fmt.Errorf("Failed to get NFS properties for %s: %w", txInfo.Destination, err)
	}

<<<<<<< HEAD
	nfsLastWrite := propHolder.FileLastWriteTime()

	if txInfo.ShouldTransferLastWriteTime() {
		newTimes := []syscall.Timeval{
			{Sec: nfsLastWrite.Unix(), Usec: int64(nfsLastWrite.Nanosecond() / 1000)},
			{Sec: nfsLastWrite.Unix(), Usec: int64(nfsLastWrite.Nanosecond() / 1000)},
		}

		// Use syscall to change the file times
		err = syscall.Utimes(txInfo.Destination, newTimes)
		if err != nil {
			log.Fatal(err)
		}

		log.Printf("Successfully updated times for %s", txInfo.Destination)
	}
	return nil
}

// works for both folders and files
func (*azureFilesDownloader) PutNFSPermissions(sip INFSPropertyBearingSourceInfoProvider,
	txInfo *TransferInfo) error {

	permHolder, err := sip.GetNFSPermissions()
	if err != nil {
		return fmt.Errorf("Failed to get NFS permissions for %s: %w", txInfo.Destination, err)
	}

	owner := permHolder.GetOwner()
	group := permHolder.GetGroup()
	fileMode := permHolder.GetFileMode()

	// Convert to int
	uidInt, err := strconv.Atoi(*owner)
	if err != nil {
		log.Fatal(err)
	}

	gidInt, err := strconv.Atoi(*group)
	if err != nil {
		log.Fatal(err)
	}

	// Change the owner, group, and permissions of the file
	err = os.Chown(txInfo.Destination, uidInt, gidInt)
	if err != nil {
		log.Fatal(err)
	}

	// Parse the mode string as an octal number
	parsedMode, err := strconv.ParseUint(*fileMode, 8, 32)
	if err != nil {
		return fmt.Errorf("invalid file mode: %v", err)
	}

	err = os.Chmod(txInfo.Destination, os.FileMode(parsedMode))
	if err != nil {
		log.Fatal(err)
=======
	lastWriteTime := propHolder.FileLastWriteTime()

	// Convert the time to Unix timestamp (seconds and nanoseconds)
	lastModifiedTimeSec := lastWriteTime.Unix()        // Seconds part
	lastModifiedTimeNsec := lastWriteTime.Nanosecond() // Nanoseconds part

	// Convert the time to syscall.Timeval type (seconds and microseconds)
	// syscall.Timeval expects seconds and microseconds, so we convert the nanoseconds
	tv := []syscall.Timeval{
		{Sec: lastModifiedTimeSec, Usec: int64(lastModifiedTimeNsec / 1000)}, // Convert nanoseconds to microseconds
		{Sec: lastModifiedTimeSec, Usec: int64(lastModifiedTimeNsec / 1000)}, // Set both atime and mtime to the same timestamp
	}

	// Use syscall.Utimes to set modification times
	err = syscall.Utimes(txInfo.Destination, tv)
	if err != nil {
		return fmt.Errorf("Failed to set lastModifiedTime for %s. Error: %w", txInfo.Destination, err)
	}
	fmt.Printf("Successfully updated file timestamps for %s\n", txInfo.Destination)
	return nil
}

func (a *azureFilesDownloader) PutNFSPermissions(sip INFSPropertyBearingSourceInfoProvider, txInfo *TransferInfo) error {
	nfsPermissions, err := sip.GetNFSPermissions()
	if err != nil {
		return fmt.Errorf("Failed to get source nfs permissions for file %s: %w", txInfo.Destination, err)
	}
	fmt.Println("Fetched Permissions")
	ownerStr := nfsPermissions.GetOwner()
	groupStr := nfsPermissions.GetGroup()
	filemodeStr := nfsPermissions.GetFileMode()

	if ownerStr == nil && groupStr == nil && filemodeStr == nil {
		return errorNoNFSPermissionsFound
	}

	fmt.Println("Owner", to.Ptr(ownerStr))
	fmt.Println("Group", to.Ptr(groupStr))
	fmt.Println("FileMode", to.Ptr(filemodeStr))

	var uid int
	if ownerStr != nil {
		owner, err := strconv.Atoi(*ownerStr)
		if err != nil {
			return fmt.Errorf("invalid owner value: %v", err)
		}
		uid = owner
	}

	var gid int
	if groupStr != nil {
		group, err := strconv.Atoi(*groupStr)
		if err != nil {
			return fmt.Errorf("invalid group value for %s: %v", txInfo.Destination, err)
		}
		gid = group
	}

	if err := os.Chown(txInfo.Destination, uid, gid); err != nil {
		return fmt.Errorf("failed to change owner/group for %s: %w", txInfo.Destination, err)
	}

	var mode os.FileMode
	if filemodeStr != nil {
		parsedMode, err := strconv.ParseUint(*filemodeStr, 8, 32) // Parse mode as octal
		if err != nil {
			return fmt.Errorf("invalid mode value for %s: %v", txInfo.Destination, err)
		}
		fmt.Println("Parsed filemode", parsedMode)
		mode = os.FileMode(parsedMode)
	}

	// Apply mode if specified
	if err := os.Chmod(txInfo.Destination, mode); err != nil {
		return fmt.Errorf("failed to change file mode for %s: %w", txInfo.Destination, err)
>>>>>>> 11f7a5b1
	}
	return nil
}<|MERGE_RESOLUTION|>--- conflicted
+++ resolved
@@ -6,10 +6,6 @@
 import (
 	"encoding/binary"
 	"fmt"
-<<<<<<< HEAD
-	"log"
-=======
->>>>>>> 11f7a5b1
 	"os"
 	"path/filepath"
 	"strconv"
@@ -240,77 +236,13 @@
 }
 
 // works for both folders and files
-<<<<<<< HEAD
 func (*azureFilesDownloader) PutNFSProperties(sip INFSPropertyBearingSourceInfoProvider,
 	txInfo *TransferInfo) error {
-=======
-func (*azureFilesDownloader) PutNFSProperties(sip INFSPropertyBearingSourceInfoProvider, txInfo *TransferInfo) error {
->>>>>>> 11f7a5b1
 	propHolder, err := sip.GetNFSProperties()
 	if err != nil {
 		return fmt.Errorf("Failed to get NFS properties for %s: %w", txInfo.Destination, err)
 	}
 
-<<<<<<< HEAD
-	nfsLastWrite := propHolder.FileLastWriteTime()
-
-	if txInfo.ShouldTransferLastWriteTime() {
-		newTimes := []syscall.Timeval{
-			{Sec: nfsLastWrite.Unix(), Usec: int64(nfsLastWrite.Nanosecond() / 1000)},
-			{Sec: nfsLastWrite.Unix(), Usec: int64(nfsLastWrite.Nanosecond() / 1000)},
-		}
-
-		// Use syscall to change the file times
-		err = syscall.Utimes(txInfo.Destination, newTimes)
-		if err != nil {
-			log.Fatal(err)
-		}
-
-		log.Printf("Successfully updated times for %s", txInfo.Destination)
-	}
-	return nil
-}
-
-// works for both folders and files
-func (*azureFilesDownloader) PutNFSPermissions(sip INFSPropertyBearingSourceInfoProvider,
-	txInfo *TransferInfo) error {
-
-	permHolder, err := sip.GetNFSPermissions()
-	if err != nil {
-		return fmt.Errorf("Failed to get NFS permissions for %s: %w", txInfo.Destination, err)
-	}
-
-	owner := permHolder.GetOwner()
-	group := permHolder.GetGroup()
-	fileMode := permHolder.GetFileMode()
-
-	// Convert to int
-	uidInt, err := strconv.Atoi(*owner)
-	if err != nil {
-		log.Fatal(err)
-	}
-
-	gidInt, err := strconv.Atoi(*group)
-	if err != nil {
-		log.Fatal(err)
-	}
-
-	// Change the owner, group, and permissions of the file
-	err = os.Chown(txInfo.Destination, uidInt, gidInt)
-	if err != nil {
-		log.Fatal(err)
-	}
-
-	// Parse the mode string as an octal number
-	parsedMode, err := strconv.ParseUint(*fileMode, 8, 32)
-	if err != nil {
-		return fmt.Errorf("invalid file mode: %v", err)
-	}
-
-	err = os.Chmod(txInfo.Destination, os.FileMode(parsedMode))
-	if err != nil {
-		log.Fatal(err)
-=======
 	lastWriteTime := propHolder.FileLastWriteTime()
 
 	// Convert the time to Unix timestamp (seconds and nanoseconds)
@@ -333,6 +265,7 @@
 	return nil
 }
 
+// works for both folders and files
 func (a *azureFilesDownloader) PutNFSPermissions(sip INFSPropertyBearingSourceInfoProvider, txInfo *TransferInfo) error {
 	nfsPermissions, err := sip.GetNFSPermissions()
 	if err != nil {
@@ -386,7 +319,6 @@
 	// Apply mode if specified
 	if err := os.Chmod(txInfo.Destination, mode); err != nil {
 		return fmt.Errorf("failed to change file mode for %s: %w", txInfo.Destination, err)
->>>>>>> 11f7a5b1
 	}
 	return nil
 }