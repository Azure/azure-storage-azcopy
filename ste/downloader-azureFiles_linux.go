//go:build linux
// +build linux

package ste

import (
	"encoding/binary"
	"fmt"
<<<<<<< HEAD
=======
	"os"
>>>>>>> e0e437b3
	"path/filepath"
	"strconv"
	"strings"
	"sync"
	"syscall"

	"github.com/Azure/azure-sdk-for-go/sdk/storage/azfile/file"

	"github.com/Azure/azure-sdk-for-go/sdk/storage/azfile/file"

	"github.com/Azure/azure-storage-azcopy/v10/common"
	"github.com/Azure/azure-storage-azcopy/v10/sddl"

	"github.com/pkg/xattr"
	"golang.org/x/sys/unix"
)

// This file implements the linux-triggered smbPropertyAwareDownloader and nfsPropertyAwareDownloader interface.

// works for both folders and files
func (*azureFilesDownloader) PutSMBProperties(sip ISMBPropertyBearingSourceInfoProvider, txInfo *TransferInfo) error {
	propHolder, err := sip.GetSMBProperties()
	if err != nil {
		return fmt.Errorf("Failed to get SMB properties for %s: %w", txInfo.Destination, err)
	}

	// Set 32-bit FileAttributes for the file.
	setAttributes := func() error {
		attribs, err := propHolder.FileAttributes()
		if err != nil {
			return fmt.Errorf("attempted to read SMB properties: %w", err)
		}
		// This is a safe conversion.
		attr := FileAttributesToUint32(*attribs)
		xattrbuf := make([]byte, 4)
		binary.LittleEndian.PutUint32(xattrbuf, attr)

		err = xattr.Set(txInfo.Destination, common.CIFS_XATTR_ATTRIB, xattrbuf)
		if err != nil {
			return fmt.Errorf("xattr.Set(%s, %s, 0x%x) failed: %w",
				txInfo.Destination, common.CIFS_XATTR_ATTRIB, attr, err)
		}

		return nil
	}

	// Set creation time and last write time for the file.
	// XXX
	// Note: It makes two SMB calls, one for setting the last write time and one for the create time.
	// XXX
	setDates := func() error {
		smbCreation := propHolder.FileCreationTime()
		smbLastWrite := propHolder.FileLastWriteTime()

		if txInfo.ShouldTransferLastWriteTime() {
			var ts [2]unix.Timespec

			// Don't set atime.
			ts[0] = unix.Timespec{Sec: unix.UTIME_OMIT, Nsec: unix.UTIME_OMIT}

			// Set mtime to smbLastWrite.
			ts[1] = unix.NsecToTimespec(smbLastWrite.UnixNano())

			// We follow symlink (no unix.AT_SYMLINK_NOFOLLOW) just like the Windows implementation.
			err := unix.UtimesNanoAt(unix.AT_FDCWD, txInfo.Destination, ts[:], 0 /* flags */)
			if err != nil {
				return fmt.Errorf("unix.UtimesNanoAt failed to set mtime for file %s: %w",
					txInfo.Destination, err)
			}
		}

		// Convert time from "nanoseconds since Unix Epoch" to "ticks since Windows Epoch".
		smbCreationTicks := common.UnixNanoToWindowsTicks(smbCreation.UnixNano())

		xattrbuf := make([]byte, 8)
		// This is a safe conversion.
		binary.LittleEndian.PutUint64(xattrbuf, uint64(smbCreationTicks))

		err := xattr.Set(txInfo.Destination, common.CIFS_XATTR_CREATETIME, xattrbuf)
		if err != nil {
			return fmt.Errorf("xattr.Set(%s, %s, 0x%x) failed: %w",
				txInfo.Destination, common.CIFS_XATTR_CREATETIME, smbCreationTicks, err)
		}

		return nil
	}

	// =========== set file times before we set attributes, to make sure the time-setting doesn't
	// reset archive attribute.  There's currently no risk of the attribute-setting messing with the times,
	// because we only set the last (content) "write time", not the last (metadata) "change time" =====

	// TODO: Cifs client may cause the ctime to be updated. Need to think in details.

	err = setDates()
	if err != nil {
		return err
	}
	return setAttributes()
}

var globalSetAclMu = &sync.Mutex{}

// works for both folders and files
func (a *azureFilesDownloader) PutSDDL(sip ISMBPropertyBearingSourceInfoProvider, txInfo TransferInfo) error {
	// Let's start by getting our SDDL and parsing it.
	sddlString, err := sip.GetSDDL()

	// TODO: be better at handling these errors.
	// GetSDDL will fail on a file-level SAS token.
	if err != nil {
		return fmt.Errorf("Failed to get source SDDL for file %s: %w", txInfo.Destination, err)
	}
	if sddlString == "" {
		// nothing to do (no key returned)
		return errorNoSddlFound
	}

	// We don't need to worry about making the SDDL string portable as this is expected for persistence into Azure Files in the first place.
	sd, err := sddl.SecurityDescriptorFromString(sddlString)
	if err != nil {
		return fmt.Errorf("Failed to parse SDDL (%s) for file %s: %w", sddlString, txInfo.Destination, err)
	}

	ctl, err := sddl.GetControl(sd)
	if err != nil {
		return fmt.Errorf("Error getting control bits: %w", err)
	}

	var securityInfoFlags sddl.SECURITY_INFORMATION = sddl.DACL_SECURITY_INFORMATION

	// remove everything down to the if statement to return to xcopy functionality
	// Obtain the destination root and figure out if  we're at the top level of the transfer.
	destRoot := a.jptm.GetDestinationRoot()
	relPath, err := filepath.Rel(destRoot, txInfo.Destination)
	if err != nil {
		// This should never ever happen.
		panic("couldn't find relative path from root")
	}

	// Golang did not cooperate with backslashes with filepath.SplitList.
	splitPath := strings.Split(relPath, common.DeterminePathSeparator(relPath))

	// To achieve robocopy like functionality, and maintain the ability to add new permissions in the middle of the copied file tree,
	// we choose to protect both already protected files at the source, and to protect the entire root folder of the transfer.
	// Protected files and folders experience no inheritance from their parents (but children do experience inheritance)
	// To protect the root folder of the transfer, it's not enough to just look at "isTransferRoot" because, in the
	// case of downloading a complete share, with strip-top-dir = false (i.e. no trailing /* on the URL), the thing at the transfer
	// root is the share, and currently (April 2019) we can't get permissions for the share itself.  So we have to "lock"/protect
	// the permissions one level down in that case (i.e. for its children).  But in the case of downloading from a directory (not the share root)
	// then we DO need the check on isAtTransferRoot.
	isProtectedAtSource := (ctl & sddl.SE_DACL_PROTECTED) != 0
	isAtTransferRoot := len(splitPath) == 1

	parsedSDDL, err := sddl.ParseSDDL(sddlString)
	if err != nil {
		panic(fmt.Sprintf("Sanity check; SDDL failed to parse (downloader-azureFiles_linux.go), %s", err)) // We already parsed it. This is impossible.
	}

	/*
	   via Jason Shay:
	   One exception is related to the "AI" flag.
	   If you provide a descriptor to NtSetSecurityObject with just AI (SE_DACL_AUTO_INHERITED), it will not be stored.
	   If you provide it with SE_DACL_AUTO_INHERITED AND SE_DACL_AUTO_INHERIT_REQ, then SE_DACL_AUTO_INHERITED will be stored (note the _REQ flag is never stored)

	   The REST API for Azure Files will see the "AI" in the SDDL, and will do the _REQ flag work in the background for you.
	*/
	if strings.Contains(parsedSDDL.DACL.Flags, "AI") {
		// set the DACL auto-inherit flag, since Windows didn't pick it up for some reason...
		err := sddl.SetControl(sd, sddl.SE_DACL_AUTO_INHERITED|sddl.SE_DACL_AUTO_INHERIT_REQ, sddl.SE_DACL_AUTO_INHERITED|sddl.SE_DACL_AUTO_INHERIT_REQ)
		if err != nil {
			return fmt.Errorf("Failed to persist auto-inherit bit: %w", err)
		}
	}

	if isProtectedAtSource || isAtTransferRoot || a.parentIsShareRoot(txInfo.Source) {
		// TODO: Is setting SE_DACL_PROTECTED control bit equivalent to passing
		//       PROTECTED_DACL_SECURITY_INFORMATION flag to NtSetSecurityObject()?
		// securityInfoFlags |= sddl.PROTECTED_DACL_SECURITY_INFORMATION
		err := sddl.SetControl(sd, sddl.SE_DACL_PROTECTED, sddl.SE_DACL_PROTECTED)
		if err != nil {
			return fmt.Errorf("Failed to set SE_DACL_PROTECTED control bit: %w", err)
		}
	}

	if txInfo.PreservePermissions == common.EPreservePermissionsOption.OwnershipAndACLs() {
		securityInfoFlags |= sddl.OWNER_SECURITY_INFORMATION | sddl.GROUP_SECURITY_INFORMATION
	}

	// Then let's set the security info.
	// We don't know or control the order in which we visit
	// elements of the tree (e.g. we don't know or care whether we are doing A/B before A/B/C).
	// Therefore we must use must use SetNamedSecurityInfo, NOT TreeSetNamedSecurityInfo.
	// (TreeSetNamedSecurityInfo, with TREE_SEC_INFO_RESET, would definitely NOT be safe to call in a situation
	// where we don't know the order in which we visit elements of the tree).
	// TODO: review and potentially remove the use of the global mutex here, once we finish drilling into issues
	//   observed when setting ACLs concurrently on a test UNC share.
	//   BTW, testing indicates no measurable perf difference, between using the mutex and not, in the cases tested.
	//   So it's safe to leave it here for now.
	globalSetAclMu.Lock()

	/*
	 * XXX
	 * TODO: Why does Windows open the filehandle with InheritHandle set to 1?
	 * XXX
	 */

	defer globalSetAclMu.Unlock()

	err = sddl.SetSecurityObject(txInfo.Destination, securityInfoFlags, sd)
	if err != nil {
		return fmt.Errorf("permissions could not be restored. It may help to add --%s=false to the AzCopy command line (so that ACLS will be preserved but ownership will not). "+
			" Or, if you want to preserve ownership, then run from a elevated command prompt or from an account in the Backup Operators group, and set the '%s' flag. err=%v",
			common.PreserveOwnerFlagName, common.BackupModeFlagName, err)
	}

	return err
}

// TODO: this method may become obsolete if/when we are able to get permissions from the share root
func (a *azureFilesDownloader) parentIsShareRoot(source string) bool {
	fileURLParts, err := file.ParseURL(source)
	if err != nil {
		return false
	}
	path := fileURLParts.DirectoryOrFilePath
	sep := common.DeterminePathSeparator(path)
	splitPath := strings.Split(strings.Trim(path, sep), sep)
	return path != "" && len(splitPath) == 1
}

// works for both folders and files
func (*azureFilesDownloader) PutNFSProperties(sip INFSPropertyBearingSourceInfoProvider,
	txInfo *TransferInfo) error {
	propHolder, err := sip.GetNFSProperties()
	if err != nil {
		return fmt.Errorf("Failed to get NFS properties for %s: %w", txInfo.Destination, err)
	}

	lastWriteTime := propHolder.FileLastWriteTime()

	// Convert the time to Unix timestamp (seconds and nanoseconds)
	lastModifiedTimeSec := lastWriteTime.Unix()        // Seconds part
	lastModifiedTimeNsec := lastWriteTime.Nanosecond() // Nanoseconds part

	// Convert the time to syscall.Timeval type (seconds and microseconds)
	// syscall.Timeval expects seconds and microseconds, so we convert the nanoseconds
	tv := []syscall.Timeval{
		{Sec: lastModifiedTimeSec, Usec: int64(lastModifiedTimeNsec / 1000)}, // Convert nanoseconds to microseconds
		{Sec: lastModifiedTimeSec, Usec: int64(lastModifiedTimeNsec / 1000)}, // Set both atime and mtime to the same timestamp
	}

	// Use syscall.Utimes to set modification times
	err = syscall.Utimes(txInfo.Destination, tv)
	if err != nil {
		return fmt.Errorf("Failed to set lastModifiedTime for %s. Error: %w", txInfo.Destination, err)
	}
	// TODO: Remove this debug statement
	fmt.Printf("Successfully updated file timestamps for %s\n", txInfo.Destination)
	return nil
}

// works for both folders and files
func (a *azureFilesDownloader) PutNFSPermissions(sip INFSPropertyBearingSourceInfoProvider, txInfo *TransferInfo) error {
	nfsPermissions, err := sip.GetNFSPermissions()
	if err != nil {
		return fmt.Errorf("Failed to get source nfs permissions for file %s: %w", txInfo.Destination, err)
	}

	ownerStr := nfsPermissions.GetOwner()
	groupStr := nfsPermissions.GetGroup()
	filemodeStr := nfsPermissions.GetFileMode()

	if ownerStr == nil && groupStr == nil && filemodeStr == nil {
		return errorNoNFSPermissionsFound
	}

	var uid int
	if ownerStr != nil {
		owner, err := strconv.Atoi(*ownerStr)
		if err != nil {
			return fmt.Errorf("invalid owner value: %v", err)
		}
		uid = owner
	}

	var gid int
	if groupStr != nil {
		group, err := strconv.Atoi(*groupStr)
		if err != nil {
			return fmt.Errorf("invalid group value for %s: %v", txInfo.Destination, err)
		}
		gid = group
	}

	if err := os.Chown(txInfo.Destination, uid, gid); err != nil {
		return fmt.Errorf("failed to change owner/group for %s: %w", txInfo.Destination, err)
	}

	var mode os.FileMode
	if filemodeStr != nil {
		parsedMode, err := strconv.ParseUint(*filemodeStr, 8, 32) // Parse mode as octal
		if err != nil {
			return fmt.Errorf("invalid mode value for %s: %v", txInfo.Destination, err)
		}
		mode = os.FileMode(parsedMode)
	}

	if err := os.Chmod(txInfo.Destination, mode); err != nil {
		return fmt.Errorf("failed to change file mode for %s: %w", txInfo.Destination, err)
	}
	return nil
}<|MERGE_RESOLUTION|>--- conflicted
+++ resolved
@@ -6,17 +6,12 @@
 import (
 	"encoding/binary"
 	"fmt"
-<<<<<<< HEAD
-=======
 	"os"
->>>>>>> e0e437b3
 	"path/filepath"
 	"strconv"
 	"strings"
 	"sync"
 	"syscall"
-
-	"github.com/Azure/azure-sdk-for-go/sdk/storage/azfile/file"
 
 	"github.com/Azure/azure-sdk-for-go/sdk/storage/azfile/file"
 
