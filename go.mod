--- conflicted
+++ resolved
@@ -62,10 +62,6 @@
 	github.com/go-ini/ini v1.67.0 // indirect
 	github.com/go-logr/logr v1.4.2 // indirect
 	github.com/go-logr/stdr v1.2.2 // indirect
-<<<<<<< HEAD
-	github.com/golang-jwt/jwt/v4 v4.5.1 // indirect
-=======
->>>>>>> b3ba02e2
 	github.com/golang-jwt/jwt/v5 v5.2.1 // indirect
 	github.com/google/s2a-go v0.1.8 // indirect
 	github.com/googleapis/enterprise-certificate-proxy v0.3.4 // indirect
