--- conflicted
+++ resolved
@@ -70,18 +70,31 @@
               go vet 
             displayName: 'Golang Vet - Linux'
             workingDirectory: $(System.DefaultWorkingDirectory)
+              echo 'Running GO Vet'
+              go vet 
+            displayName: 'Golang Vet - Linux'
+            workingDirectory: $(System.DefaultWorkingDirectory)
 
           - script: |
               GOARCH=amd64 GOOS=linux go build -tags "netgo" -o "$(Build.ArtifactStagingDirectory)/azcopy_linux_amd64"
             displayName: 'Generate Linux AMD64'
             condition: eq(variables.type, 'linux')
+              GOARCH=amd64 GOOS=linux go build -tags "netgo" -o "$(Build.ArtifactStagingDirectory)/azcopy_linux_amd64"
+            displayName: 'Generate Linux AMD64'
+            condition: eq(variables.type, 'linux')
 
           - script: |
               GOARCH=amd64 GOOS=linux go build -tags "netgo,se_integration" -o "$(Build.ArtifactStagingDirectory)/azcopy_linux_se_amd64"
             displayName: 'Generate Linux AMD64 SE Integration'
             condition: eq(variables.type, 'linux')
+              GOARCH=amd64 GOOS=linux go build -tags "netgo,se_integration" -o "$(Build.ArtifactStagingDirectory)/azcopy_linux_se_amd64"
+            displayName: 'Generate Linux AMD64 SE Integration'
+            condition: eq(variables.type, 'linux')
 
           - script: |
+              GOARCH=arm64 GOOS=linux go build -tags "netgo" -o "$(Build.ArtifactStagingDirectory)/azcopy_linux_arm64"
+            displayName: 'Generate Linux ARM64'
+            condition: eq(variables.type, 'linux')
               GOARCH=arm64 GOOS=linux go build -tags "netgo" -o "$(Build.ArtifactStagingDirectory)/azcopy_linux_arm64"
             displayName: 'Generate Linux ARM64'
             condition: eq(variables.type, 'linux')
@@ -94,8 +107,22 @@
               GOARCH: amd64
               GOOS: windows
               CGO_ENABLED: 0
+              go build -o "$(Build.ArtifactStagingDirectory)/azcopy_windows_amd64.exe"
+            displayName: 'Generate Windows AMD64'
+            condition: eq(variables.type, 'windows')
+            env:
+              GOARCH: amd64
+              GOOS: windows
+              CGO_ENABLED: 0
 
           - script: |
+              go build -o "$(Build.ArtifactStagingDirectory)/azcopy_windows_386.exe"
+            displayName: 'Generate Windows i386'
+            condition: eq(variables.type, 'windows')
+            env:
+              GOARCH: 386
+              GOOS: windows
+              CGO_ENABLED: 0
               go build -o "$(Build.ArtifactStagingDirectory)/azcopy_windows_386.exe"
             displayName: 'Generate Windows i386'
             condition: eq(variables.type, 'windows')
@@ -113,13 +140,27 @@
               GOARM: 7
               GOOS: windows
               CGO_ENABLED: 0
+              go build -o "$(Build.ArtifactStagingDirectory)/azcopy_windows_v7_arm.exe"
+            displayName: 'Generate Windows ARM'
+            condition: eq(variables.type, 'windows')
+            env:
+              GOARCH: arm
+              GOARM: 7
+              GOOS: windows
+              CGO_ENABLED: 0
 
           - script: |
               cp NOTICE.txt $(Build.ArtifactStagingDirectory)
             displayName: 'Copy NOTICE.txt'
             condition: eq(variables.type, 'linux')
+              cp NOTICE.txt $(Build.ArtifactStagingDirectory)
+            displayName: 'Copy NOTICE.txt'
+            condition: eq(variables.type, 'linux')
 
           - script: |
+              CGO_ENABLED=1 go build -o "$(Build.ArtifactStagingDirectory)/azcopy_darwin_amd64"
+            displayName: 'Generate MacOS Build with AMD64'
+            condition: eq(variables.type, 'mac-os')
               CGO_ENABLED=1 go build -o "$(Build.ArtifactStagingDirectory)/azcopy_darwin_amd64"
             displayName: 'Generate MacOS Build with AMD64'
             condition: eq(variables.type, 'mac-os')
@@ -132,12 +173,13 @@
 
       # cross compile to make sure nothing broke
           - script: |
-<<<<<<< HEAD
               GOARCH=arm64 CGO_ENABLED=1 go build
             displayName: 'Test Cross-compiled MacOS Build with ARM64'
             condition: eq(variables.type, 'mac-os')
 
           - task: PublishBuildArtifacts@1
+            displayName: 'Publish Artifacts'
+            condition: succeededOrFailed()
             displayName: 'Publish Artifacts'
             condition: succeededOrFailed()
         
@@ -146,21 +188,6 @@
               scanType: 'Register'
               verbosity: 'Verbose'
               alertWarningLevel: 'High'
-=======
-            GOARCH=arm64 CGO_ENABLED=1 go build
-          displayName: 'Test Cross-compiled MacOS Build with ARM64'
-          condition: eq(variables.type, 'mac-os')
-
-          - task: PublishBuildArtifacts@1
-          displayName: 'Publish Artifacts'
-          condition: succeededOrFailed()
-        
-          - task: ComponentGovernanceComponentDetection@0
-          inputs:
-            scanType: 'Register'
-            verbosity: 'Verbose'
-            alertWarningLevel: 'High'
->>>>>>> 2044c3bda2e61678e2a7d39d3f3c6d54946c0ee6
  
 # BuildArtifacts end here
 
