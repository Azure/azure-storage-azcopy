variables:
  AZCOPY_GOLANG_VERSION: '1.21.8'
  AZCOPY_GOLANG_VERSION_COVERAGE: '1.21.8'

parameters:
  - name: tag
    displayName: 'New Release Tag'
    type: string
    default: 'azcopy-'
  
  - name: unit_test
    displayName: 'Execute Unit Tests'
    type: boolean
    default: false

  - name: post_release
    displayName: 'Post Release on Github'
    type: boolean
    default: false

  - name: publish_artifacts
    displayName: 'Publish Artifacts to Linux Repos'
    type: boolean
    default: false

  - name: draft
    displayName: 'Post as Draft Release'
    type: boolean
    default: false

  - name: prerelease
    displayName: 'Post as PreRelease'
    type: boolean
    default: false

  - name: update_version
    displayName: 'Update Version'
    type: boolean
    default: false

# Do not trigger this pipeline automatically
trigger: none
pr: none

stages:
  - stage: BuildArtifacts
    jobs:
      - job: Build
        timeoutInMinutes: 360
        strategy:
          matrix:
            Ubuntu-20:
              imageName: 'ubuntu-20.04'
              type: 'linux'
        pool:
          vmImage: $(imageName)

        variables:
          - name: root_dir
            value: '$(System.DefaultWorkingDirectory)'
          - name: work_dir
            value: '$(System.DefaultWorkingDirectory)/azure-storage-azcopy'

        steps:
          - task: GoTool@0
            env:
              GO111MODULE: 'on'
            inputs:
              version: $(AZCOPY_GOLANG_VERSION)

          - script: |
              echo 'Running GO Vet'
              go vet 
            displayName: 'Golang Vet - Linux'
            #workingDirectory: $root_dir

          - script: |
              GOARCH=amd64 GOOS=linux go build -tags "netgo" -o "$(work_dir)/azcopy_linux_amd64"
            displayName: 'Generate Linux AMD64'
            condition: eq(variables.type, 'linux')

          - script: |
              GOARCH=amd64 GOOS=linux go build -tags "netgo,se_integration" -o "$(work_dir)/azcopy_linux_se_amd64"
            displayName: 'Generate Linux AMD64 SE Integration'
            condition: eq(variables.type, 'linux')

          - script: |
              GOARCH=arm64 GOOS=linux go build -tags "netgo" -o "$(work_dir)/azcopy_linux_arm64"
            displayName: 'Generate Linux ARM64'
            condition: eq(variables.type, 'linux')

          - script: |
              cp NOTICE.txt $(work_dir)
            displayName: 'Copy NOTICE.txt'
            condition: eq(variables.type, 'linux')

          # place the generated binary files & any additional files in appropriate locations
          - script: |
              mkdir -p pkgDir/usr/bin/
<<<<<<< HEAD
              cp -r $(work_dir) pkgDir/usr/bin/
=======
              cp $(work_dir) pkgDir/usr/bin/azCopy
>>>>>>> 5937b8f68e5058874c77def015544e0b7d721166
            displayName: 'Accumulate pkg files'
            #workingDirectory: $(root_dir)
            
          
          # using fpm tool for packaging of our binary & performing post-install operations
          # for additional information about fpm refer https://fpm.readthedocs.io/en/v1.13.1/
          # TODO check for every exe
          - script: |
              fpm -s dir -t deb -n azcopy -C pkgDir/ -v `./pkgDir/usr/bin/azcopy_linux_amd64 --version | cut -d " " -f 3` -d $(depends) \
              --maintainer "AzCopy v-Team <azcopyvteam@microsoft.com>" --url "https://github.com/Azure/azure-storage-azcopy" \
              --description "Add description" 
              mv ./azcopy*.deb ./azcopy-`./pkgDir/usr/bin/azCopy --version | cut -d " " -f 3`-$(tags).x86_64.deb
              cp ./azcopy*.deb $(Build.ArtifactStagingDirectory)
            displayName: 'Make deb Package'
            #workingDirectory: $(root_dir)
            

          - script: |
              fpm -s dir -t rpm -n azcopy --rpm-digest sha256 -C pkgDir/ -v `./pkgDir/usr/bin/azcopy_linux_amd64 --version | cut -d " " -f 3` -d $(depends) \
              --maintainer "Azcopy v-Team <azcopyvteam@microsoft.com>" --url "https://github.com/Azure/azure-storage-azcopy" \
              --description "Add description" 
              mv ./azcopy*.rpm ./azcopy-`./pkgDir/usr/bin/azCopy --version | cut -d " " -f 3`-$(tags).x86_64.rpm
              cp ./azcopy*.rpm $(Build.ArtifactStagingDirectory)
            displayName: 'Make rpm Package'
            #workingDirectory: $(root_dir)
            


          - task: PublishBuildArtifacts@1
            inputs:
              artifactName: 'azCopy-temp'
            displayName: 'Publish Artifacts'
            condition: succeededOrFailed()
        
          - task: ComponentGovernanceComponentDetection@0
            inputs:
              scanType: 'Register'
              verbosity: 'Verbose'
              alertWarningLevel: 'High'
 
# BuildArtifacts end here

  # - stage: SignArtifacts
  #   dependsOn: BuildArtifacts
  #   condition: succeeded('BuildArtifacts')
  #   jobs:
  #     - job: SignAzCopy
  #       timeoutInMinutes: 120
  #       strategy:
  #         matrix:
  #           Ubuntu-22:
  #             vmImage: 'Ubuntu-20.04'
  #             AgentName: "blobfuse-ubuntu20"
  #       pool:
  #         name: "blobfuse-ubuntu-pool"
  #         demands:
  #           - ImageOverride -equals $(AgentName)

  #       variables:
  #         - group: AZCOPY_ESRP_SECRET

  #       steps:
  #         - checkout: none
          
  #         - script: |
  #             echo ${{ parameters.tag }}
  #           displayName: 'Tag Name'
          
  #         # download artifacts that need to be published
  #         - task: DownloadBuildArtifacts@0
  #           displayName: 'Download Build Artifacts'
  #           inputs:
  #             artifactName: 'azCopy-temp'
  #             downloadPath: $(Build.ArtifactStagingDirectory)
          
  #         - script: |
  #             sudo ls -lRt $(Build.ArtifactStagingDirectory)
  #             md5sum $(Build.ArtifactStagingDirectory)/azCopy-temp/*
  #           displayName: 'List Artifacts'

  #         - script: |
  #             mkdir mariner && chmod 755 mariner
  #             cp azCopy-temp/* mariner
  #             sudo ls -lRt mariner
  #             md5sum mariner/*
  #           displayName: 'Copy artifacts for Mariner'
  #           workingDirectory: $(Build.ArtifactStagingDirectory)
          
  #         - script: |
  #             sudo apt-get update
  #             wget https://packages.microsoft.com/config/ubuntu/20.04/packages-microsoft-prod.deb 
  #             sudo dpkg -i packages-microsoft-prod.deb 
  #             sudo apt update 
  #             sudo apt install apt-transport-https -y
  #             sudo apt install dotnet-sdk-3.1 -y
  #           displayName: "Update dependencies"
            
  #         # Send images for signing
  #         - task: SFP.build-tasks.custom-build-task-1.EsrpCodeSigning@1
  #           displayName: 'ESRP CodeSigning azCopy'
  #           inputs:
  #             ConnectedServiceName: 'PMC ESRP AzCopy Signing'
  #             FolderPath: '$(Build.ArtifactStagingDirectory)/azCopy-temp'
  #             Pattern: '*'
  #             signConfigType: inlineSignParams
  #             VerboseLogin: true
  #             inlineOperation: |
  #               [
  #                 {
  #                   "KeyCode" : "$(ESRP_AZCOPY_KEY_CODE)",
  #                   "OperationCode" : "LinuxSign",
  #                   "Parameters" : {},
  #                   "ToolName" : "sign",
  #                   "ToolVersion" : "1.0"
  #                 }
  #               ]

  #         - task: SFP.build-tasks.custom-build-task-1.EsrpCodeSigning@1
  #           displayName: 'ESRP CodeSigning azCopy mariner'
  #           inputs:
  #             ConnectedServiceName: 'PMC ESRP azCopy Signing'
  #             FolderPath: '$(Build.ArtifactStagingDirectory)/mariner'
  #             Pattern: '*'
  #             signConfigType: inlineSignParams
  #             VerboseLogin: true
  #             inlineOperation: |
  #               [
  #                 {
  #                   "KeyCode" : "$(ESRP_AZCOPY_MARINER_KEY_CODE)",
  #                   "OperationCode" : "LinuxSign",
  #                   "Parameters" : {},
  #                   "ToolName" : "sign",
  #                   "ToolVersion" : "1.0"
  #                 }
  #               ]

  #         # Validate signed images have md5sum changed
  #         - script: |
  #             chmod 755 $(Build.ArtifactStagingDirectory)/azCopy-temp/*
  #             chmod 755 $(Build.ArtifactStagingDirectory)/mariner/*
  #             rm -rf $(Build.ArtifactStagingDirectory)/azCopy-temp/*.md
  #             rm -rf $(Build.ArtifactStagingDirectory)/mariner/*.md
  #             mv $(Build.ArtifactStagingDirectory)/azCopy-temp/* $(Build.ArtifactStagingDirectory)/
  #             rm -rf $(Build.ArtifactStagingDirectory)/azCopy-temp/
  #           displayName: 'Make Artifacts executable'

  #         - script: |
  #             sudo ls -lRt $(Build.ArtifactStagingDirectory)
  #             md5sum $(Build.ArtifactStagingDirectory)/*
  #             md5sum $(Build.ArtifactStagingDirectory)/mariner/*
  #           displayName: 'List Signed Artifacts'
          
  #         # Push signed images to artifact directory
  #         - task: PublishBuildArtifacts@1
  #           inputs:
  #             artifactName: 'azCopy-signed'
  #           displayName: 'Publish Signed Artifacts'
  # # SignArtifacts end here

  # - stage: TestArtifacts
  #   dependsOn: SignArtifacts
  #   condition: succeeded('SignArtifacts')
  #   jobs:
  #     - job: Set_0
  #       timeoutInMinutes: 120
  #       strategy:
  #         matrix:
  #           Ubuntu-22:
  #             agentName: "blobfuse-ubuntu22"
  #             vmImage: 'Ubuntu-22.04'
  #             fuse-version: 'fuse3'
  #             fuselib: 'libfuse3-dev'
  #             tags: 'fuse3'
  #             container: 'test-cnt-ubn-22'
  #       pool:
  #         vmImage: $(vmImage)

  #       variables:
  #         - group: NightlyBlobFuse
  #         - name: root_dir
  #           value: '$(System.DefaultWorkingDirectory)'
  #         - name: work_dir
  #           value: '$(System.DefaultWorkingDirectory)/azure-storage-fuse'
  #         - name: mount_dir
  #           value: '$(System.DefaultWorkingDirectory)/fusetmp'
  #         - name: temp_dir
  #           value: '$(System.DefaultWorkingDirectory)/fusetmpcache'

  #       steps:
  #         - checkout: none

  #         - script: |
  #             git clone https://github.com/Azure/azure-storage-fuse
  #           displayName: 'Checkout Code'
  #           workingDirectory: $(root_dir)
  #         - script: |
  #             git checkout `echo $(Build.SourceBranch) | cut -d "/" -f 1,2 --complement`
  #           displayName: 'Checkout Branch'
  #           workingDirectory: $(root_dir)/azure-storage-fuse

  #         # Custom script to install Go-lang
  #         - task: ShellScript@2
  #           inputs:
  #             scriptPath: "$(work_dir)/go_installer.sh"
  #             args: "$(root_dir)/"
  #           displayName: "GoTool Custom Setup"
          
  #         # get glibc version with which build is done
  #         - script: |
  #            ldd --version
  #           displayName: "GLIBC Version"
            
  #         - task: DownloadBuildArtifacts@0
  #           displayName: 'Download Build Artifacts'
  #           inputs:
  #             artifactName: 'blobfuse2-signed'
  #             downloadPath: $(root_dir)
  #             itemPattern: blobfuse2-signed/blobfuse2*$(tags)*x86_64.deb

  #         - script: |
  #             ls -l
  #             result=$(ls -1 | wc -l)
  #             if [ $result -ne 1 ]; then
  #               exit 1
  #             fi
  #           displayName: 'List Downloaded Package'
  #           workingDirectory: $(root_dir)/blobfuse2-signed      

  #         - script: |
  #             for f in ./blobfuse2*$(tags)*.deb; do mv -v "$f" "${f/-$(tags)./-$(vmImage).}"; done;
  #             cp ./blobfuse2*$(vmImage)*.deb $(Build.ArtifactStagingDirectory)
  #           displayName: 'Rename Package'
  #           workingDirectory: $(root_dir)/blobfuse2-signed
            
  #         - script: |
  #             sudo dpkg --info blobfuse2*.deb
  #             sudo dpkg -i blobfuse2*.deb
  #             sudo apt-get install $(fuse-version) build-essential -y
  #           displayName: 'Install Package'
  #           workingDirectory: $(Build.ArtifactStagingDirectory)
  #         - template: 'azure-pipeline-templates/release-distro-tests.yml'
  #           parameters:
  #             root_dir: $(root_dir)
  #             work_dir: $(work_dir)
  #             mount_dir: $(mount_dir)
  #             temp_dir: $(temp_dir)
  #             container: $(container)

  #         # Create container for blobfuse and publish it
  #         - script: |
  #             sudo apt-get install $(tags) $(fuselib) -y
  #             chmod 777 *.sh
  #             ./dockerinstall.sh
  #             ./buildcontainer.sh Dockerfile x86_64
  #             ./publishcontainer.sh $(AZTEST_DOCKER_REG_USER)  $(AZTEST_DOCKER_REG_PWD) x86_64
  #             ./buildcontainer.sh DockerfileMariner mariner-x86_64
  #             ./publishcontainer.sh $(AZTEST_DOCKER_REG_USER)  $(AZTEST_DOCKER_REG_PWD) mariner-x86_64
  #           displayName: "Create and publish container"
  #           workingDirectory: $(work_dir)/docker

  #         # publishing the artifacts generated
  #         - task: PublishBuildArtifacts@1
  #           inputs:
  #             artifactName: 'blobfuse2'
  #           displayName: 'Publish Artifacts' 

  #     - job: Set_1
  #       timeoutInMinutes: 120
  #       strategy:
  #         matrix:
  #           Ubuntu-18:
  #             vmImage: 'Ubuntu-18.04'
  #             fuselib: 'libfuse-dev'
  #             fuse-version: 'fuse'
  #             tags: 'fuse2'
  #             container: 'test-cnt-ubn-18'
  #             AgentName: "blobfuse-ubuntu18"
  #           Ubuntu-20:
  #             vmImage: 'Ubuntu-20.04'
  #             fuse-version: 'fuse3'
  #             fuselib: 'libfuse3-dev'
  #             tags: 'fuse3'
  #             container: 'test-cnt-ubn-20'
  #             AgentName: "blobfuse-ubuntu20"
  #       pool:
  #         name: "blobfuse-ubuntu-pool"
  #         demands:
  #           - ImageOverride -equals $(AgentName)

  #       variables:
  #         - group: NightlyBlobFuse
  #         - name: root_dir
  #           value: '$(System.DefaultWorkingDirectory)'
  #         - name: work_dir
  #           value: '$(System.DefaultWorkingDirectory)/azure-storage-fuse'
  #         - name: mount_dir
  #           value: '$(System.DefaultWorkingDirectory)/fusetmp'
  #         - name: temp_dir
  #           value: '$(System.DefaultWorkingDirectory)/fusetmpcache'

  #       steps:
  #         - checkout: none

  #         - script: |
  #             git clone https://github.com/Azure/azure-storage-fuse
  #           displayName: 'Checkout Code'
  #           workingDirectory: $(root_dir)
      
  #         - script: |
  #             git checkout `echo $(Build.SourceBranch) | cut -d "/" -f 1,2 --complement`
  #           displayName: 'Checkout Branch'
  #           workingDirectory: $(root_dir)/azure-storage-fuse
          
  #         # Custom script to install Go-lang
  #         - task: ShellScript@2
  #           inputs:
  #             scriptPath: "$(work_dir)/go_installer.sh"
  #             args: "$(root_dir)/"
  #           displayName: "GoTool Custom Setup"

  #         # get glibc version with which build is done
  #         - script: |
  #            sudo apt update
  #            sudo apt --fix-broken install
  #            ldd --version
  #           displayName: "GLIBC Version"

  #         - task: DownloadBuildArtifacts@0
  #           displayName: 'Download Build Artifacts'
  #           inputs:
  #             artifactName: 'blobfuse2-signed'
  #             downloadPath: $(root_dir)
  #             itemPattern: blobfuse2-signed/blobfuse2*$(tags)*x86_64.deb

  #         - script: |
  #             ls -l
  #             result=$(ls -1 | wc -l)
  #             if [ $result -ne 1 ]; then
  #               exit 1
  #             fi
  #           displayName: 'List Downloaded Package'
  #           workingDirectory: $(root_dir)/blobfuse2-signed

  #         - script: |
  #             for f in ./blobfuse2*$(tags)*.deb; do mv -v "$f" "${f/-$(tags)./-$(vmImage).}"; done;
  #             cp ./blobfuse2*$(vmImage)*.deb $(Build.ArtifactStagingDirectory)
  #             if [ $(AgentName) == "blobfuse-ubuntu18" ]; then
  #               echo "Generating for Debian 9/10"
  #               f=`ls ./blobfuse2*$(vmImage)*.deb`
  #               cp "$f" $(sed 's:Ubuntu-18.04:Debian-9.0:' <<< "$f")
  #               cp "$f" $(sed 's:Ubuntu-18.04:Debian-10.0:' <<< "$f")
  #               cp ./blobfuse2*Debian-*.deb $(Build.ArtifactStagingDirectory)
  #               ls -l $(Build.ArtifactStagingDirectory)
  #               rm -rf ./blobfuse2*Debian-*.deb
  #             else
  #               echo "Generating for Debian 11"
  #               f=`ls ./blobfuse2*$(vmImage)*.deb`
  #               cp "$f" $(sed 's:Ubuntu-20.04:Debian-11.0:' <<< "$f")
  #               cp ./blobfuse2*Debian-*.deb $(Build.ArtifactStagingDirectory)
  #               ls -l $(Build.ArtifactStagingDirectory)
  #               rm -rf ./blobfuse2*Debian-*.deb
  #             fi
  #           displayName: 'Rename Package'
  #           workingDirectory: $(root_dir)/blobfuse2-signed

  #         - script: |
  #             sudo dpkg --info blobfuse2*.deb
  #             sudo apt-get install $(fuse-version) build-essential -y
  #             sudo dpkg -i blobfuse2*.deb
  #           displayName: 'Install Package'
  #           workingDirectory: $(Build.ArtifactStagingDirectory)

  #         - template: 'azure-pipeline-templates/release-distro-tests.yml'
  #           parameters:
  #             root_dir: $(root_dir)
  #             work_dir: $(work_dir)
  #             mount_dir: $(mount_dir)
  #             temp_dir: $(temp_dir)
  #             container: $(container)

  #         # publishing the artifacts generated
  #         - task: PublishBuildArtifacts@1
  #           inputs:
  #             artifactName: 'blobfuse2'
  #           displayName: 'Publish Artifacts' 

  #     - job: Set_2_ARM
  #       timeoutInMinutes: 120
  #       strategy:
  #         matrix:
  #           Ubuntu-22-ARM64:
  #             vmImage: 'Ubuntu-22.04'
  #             fuse-version: 'fuse3'
  #             fuselib: 'libfuse3-dev'
  #             tags: 'fuse3'
  #             container: 'test-cnt-ubn-22-arm64'
  #             AgentName: "blobfuse-ubn22-arm64"
  #       pool:
  #         name: "blobfuse-ubn-arm64-pool"
  #         demands:
  #           - ImageOverride -equals $(AgentName)

  #       variables:
  #         - group: NightlyBlobFuse
  #         - name: root_dir
  #           value: '$(System.DefaultWorkingDirectory)'
  #         - name: work_dir
  #           value: '$(System.DefaultWorkingDirectory)/azure-storage-fuse'
  #         - name: mount_dir
  #           value: '$(System.DefaultWorkingDirectory)/fusetmp'
  #         - name: temp_dir
  #           value: '$(System.DefaultWorkingDirectory)/fusetmpcache'

  #       steps:
  #         - checkout: none

  #         - script: |
  #             git clone https://github.com/Azure/azure-storage-fuse
  #           displayName: 'Checkout Code'
  #           workingDirectory: $(root_dir)
      
  #         - script: |
  #             git checkout `echo $(Build.SourceBranch) | cut -d "/" -f 1,2 --complement`
  #           displayName: 'Checkout Branch'
  #           workingDirectory: $(root_dir)/azure-storage-fuse
          
  #         # Custom script to install Go-lang
  #         - task: ShellScript@2
  #           inputs:
  #             scriptPath: "$(work_dir)/go_installer.sh"
  #             args: "$(root_dir)/"
  #           displayName: "GoTool Custom Setup"

  #         # get glibc version with which build is done
  #         - script: |
  #            sudo apt update
  #            sudo apt --fix-broken install
  #            ldd --version
  #           displayName: "GLIBC Version"

  #         - task: DownloadBuildArtifacts@0
  #           displayName: 'Download Build Artifacts'
  #           inputs:
  #             artifactName: 'blobfuse2-signed'
  #             downloadPath: $(root_dir)
  #             itemPattern: blobfuse2-signed/blobfuse2*$(tags)*arm64.deb

  #         - script: |
  #             ls -l
  #             result=$(ls -1 | wc -l)
  #             if [ $result -ne 1 ]; then
  #               exit 1
  #             fi
  #           displayName: 'List Downloaded Package'
  #           workingDirectory: $(root_dir)/blobfuse2-signed

  #         - script: |
  #             for f in ./blobfuse2*$(tags)*.deb; do mv -v "$f" "${f/-$(tags)./-$(vmImage).}"; done;
  #             cp ./blobfuse2*$(vmImage)*.deb $(Build.ArtifactStagingDirectory)
  #           displayName: 'Rename Package'
  #           workingDirectory: $(root_dir)/blobfuse2-signed

  #         - script: |
  #             sudo dpkg --info blobfuse2*.deb
  #             sudo apt-get install $(fuse-version) build-essential -y
  #             sudo dpkg -i blobfuse2*.deb
  #           displayName: 'Install Package'
  #           workingDirectory: $(Build.ArtifactStagingDirectory)

  #         - template: 'azure-pipeline-templates/release-distro-tests.yml'
  #           parameters:
  #             root_dir: $(root_dir)
  #             work_dir: $(work_dir)
  #             mount_dir: $(mount_dir)
  #             temp_dir: $(temp_dir)
  #             container: $(container)
              
  #         # Create container for blobfuse and publish it
  #         - script: |
  #             sudo apt-get install $(tags) $(fuselib) -y
  #             chmod 777 *.sh
  #             ./dockerinstall.sh
  #             ./buildcontainer.sh DockerfileARM arm64
  #             ./publishcontainer.sh $(AZTEST_DOCKER_REG_USER)  $(AZTEST_DOCKER_REG_PWD) arm64
  #           displayName: "Create and publish ARM container"
  #           workingDirectory: $(work_dir)/docker

  #         # publishing the artifacts generated
  #         - task: PublishBuildArtifacts@1
  #           inputs:
  #             artifactName: 'blobfuse2'
  #           displayName: 'Publish Artifacts' 

  #     - job: Set_2_AARCH
  #       timeoutInMinutes: 120
  #       strategy:
  #         matrix:
  #           RHEL-9.0:
  #             agentName: "blobfuse-rhel9-arm64"
  #             vmImage: 'RHEL-9.0'
  #             fuselib: 'fuse fuse3-libs fuse3-devel'
  #             fuse-version: 'fuse3'
  #             tags: 'fuse3'
  #             container: 'test-cnt-rhel-9-arm64'
              
  #       pool:
  #         name: "blobfuse-ubn-arm64-pool"
  #         demands:
  #           - ImageOverride -equals $(agentName)

  #       variables:
  #         - group: NightlyBlobFuse
  #         - name: root_dir
  #           value: '$(System.DefaultWorkingDirectory)'
  #         - name: work_dir
  #           value: '$(System.DefaultWorkingDirectory)/azure-storage-fuse'
  #         - name: mount_dir
  #           value: '$(System.DefaultWorkingDirectory)/fusetmp'
  #         - name: temp_dir
  #           value: '$(System.DefaultWorkingDirectory)/fusetmpcache'

  #       steps:
  #         - checkout: none

  #         - script: |
  #             sudo yum update -y
  #             sudo yum install git -y
  #           displayName: 'Install Git'

  #         - script: |
  #             git clone https://github.com/Azure/azure-storage-fuse
  #           displayName: 'Checkout Code'
  #           workingDirectory: $(root_dir)

  #         - script: |
  #             git checkout `echo $(Build.SourceBranch) | cut -d "/" -f 1,2 --complement`
  #           displayName: 'Checkout Branch'
  #           workingDirectory: $(root_dir)/azure-storage-fuse

  #         # Custom script to install Go-lang
  #         - task: ShellScript@2
  #           inputs:
  #             scriptPath: "$(work_dir)/go_installer.sh"
  #             args: "$(root_dir)/"
  #           displayName: "GoTool Custom Setup"

  #         # get glibc version with which build is done
  #         - script: |
  #            ldd --version
  #           displayName: "GLIBC Version"

  #         - task: DownloadBuildArtifacts@0
  #           displayName: 'Download Build Artifacts'
  #           inputs:
  #             artifactName: 'blobfuse2-signed'
  #             downloadPath: $(root_dir)
  #             itemPattern: blobfuse2-signed/blobfuse2*$(tags)*aarch64.rpm

  #         - script: |
  #             ls -l
  #             result=$(ls -1 | wc -l)
  #             if [ $result -ne 1 ]; then
  #               exit 1
  #             fi
  #           displayName: 'List Downloaded Package'
  #           workingDirectory: $(root_dir)/blobfuse2-signed

  #         - script: |
  #             for f in ./blobfuse2*$(tags)*.rpm; do mv -v "$f" "${f/-$(tags)./-$(vmImage).}"; done;
  #             cp ./blobfuse2*$(vmImage)*.rpm $(Build.ArtifactStagingDirectory)
  #           displayName: 'Rename Package'
  #           workingDirectory: $(root_dir)/blobfuse2-signed

  #         - script: |
  #             sudo sed -i '/^failovermethod=/d' /etc/yum.repos.d/*.repo
  #             sudo rpm -qip blobfuse2*$(vmImage)*.rpm
  #             sudo yum groupinstall "Development Tools" -y              
  #             sudo yum install fuse fuse3-libs fuse3-devel fuse3 -y --nobest --allowerasing
  #             sudo rpm -i blobfuse2*$(vmImage)*.rpm
  #           displayName: 'Install Package'
  #           workingDirectory: $(Build.ArtifactStagingDirectory)

  #         - template: 'azure-pipeline-templates/release-distro-tests.yml'
  #           parameters:
  #             root_dir: $(root_dir)
  #             work_dir: $(work_dir)
  #             mount_dir: $(mount_dir)
  #             temp_dir: $(temp_dir)
  #             container: $(container)

  #         # publishing the artifacts generated
  #         - task: PublishBuildArtifacts@1
  #           inputs:
  #             artifactName: 'blobfuse2'
  #           displayName: 'Publish Artifacts'
            
  #     - job: Set_4
  #       timeoutInMinutes: 120
  #       strategy:
  #         matrix:
  #           RHEL-7.5:
  #             agentName: "blobfuse-rhel7_5"
  #             vmImage: 'RHEL-7.5'
  #             fuselib: 'fuse3-devel'
  #             fuse-version: 'fuse3'
  #             tags: 'fuse3'
  #             container: 'test-cnt-rhel-75'
  #           RHEL-8.6:
  #             agentName: "blobfuse-rhel8_6"
  #             vmImage: 'RHEL-8.6'
  #             fuselib: 'fuse fuse3-libs fuse3-devel'
  #             fuse-version: 'fuse3'
  #             tags: 'fuse3'
  #             container: 'test-cnt-rhel-86'
  #           RHEL-9.0:
  #             agentName: "blobfuse-rhel9"
  #             vmImage: 'RHEL-9.0'
  #             fuselib: 'fuse fuse3-libs fuse3-devel'
  #             fuse-version: 'fuse3'
  #             tags: 'fuse3'
  #             container: 'test-cnt-rhel-9'
              
  #       pool:
  #         name: "blobfuse-rhel-pool"
  #         demands:
  #           - ImageOverride -equals $(agentName)

  #       variables:
  #         - group: NightlyBlobFuse
  #         - name: root_dir
  #           value: '$(System.DefaultWorkingDirectory)'
  #         - name: work_dir
  #           value: '$(System.DefaultWorkingDirectory)/azure-storage-fuse'
  #         - name: mount_dir
  #           value: '$(System.DefaultWorkingDirectory)/fusetmp'
  #         - name: temp_dir
  #           value: '$(System.DefaultWorkingDirectory)/fusetmpcache'

  #       steps:
  #         - checkout: none

  #         - script: |
  #             sudo touch /etc/yum.repos.d/centos.repo
  #             sudo sh -c 'echo -e "[centos-extras]\nname=Centos extras - $basearch\nbaseurl=http://mirror.centos.org/centos/7/extras/x86_64\nenabled=1\ngpgcheck=1\ngpgkey=http://centos.org/keys/RPM-GPG-KEY-CentOS-7" > /etc/yum.repos.d/centos.repo'
  #           condition: or(eq(variables['AgentName'], 'blobfuse-rhel7_5'),eq(variables['AgentName'], 'blobfuse-rhel7_8'))
  #           displayName: "Update OS mirrors"

  #         - script: |
  #             sudo yum update -y
  #             sudo yum install git -y
  #           displayName: 'Install Git'

  #         - script: |
  #             git clone https://github.com/Azure/azure-storage-fuse
  #           displayName: 'Checkout Code'
  #           workingDirectory: $(root_dir)

  #         - script: |
  #             git checkout `echo $(Build.SourceBranch) | cut -d "/" -f 1,2 --complement`
  #           displayName: 'Checkout Branch'
  #           workingDirectory: $(root_dir)/azure-storage-fuse

  #         # Custom script to install Go-lang
  #         - task: ShellScript@2
  #           inputs:
  #             scriptPath: "$(work_dir)/go_installer.sh"
  #             args: "$(root_dir)/"
  #           displayName: "GoTool Custom Setup"

  #         # get glibc version with which build is done
  #         - script: |
  #            ldd --version
  #           displayName: "GLIBC Version"

  #         - task: DownloadBuildArtifacts@0
  #           displayName: 'Download Build Artifacts'
  #           inputs:
  #             artifactName: 'blobfuse2-signed'
  #             downloadPath: $(root_dir)
  #             itemPattern: blobfuse2-signed/blobfuse2*$(tags)*x86_64.rpm

  #         - script: |
  #             ls -l
  #             result=$(ls -1 | wc -l)
  #             if [ $result -ne 1 ]; then
  #               exit 1
  #             fi
  #           displayName: 'List Downloaded Package'
  #           workingDirectory: $(root_dir)/blobfuse2-signed

  #         - script: |
  #             for f in ./blobfuse2*$(tags)*.rpm; do mv -v "$f" "${f/-$(tags)./-$(vmImage).}"; done;
  #             cp ./blobfuse2*$(vmImage)*.rpm $(Build.ArtifactStagingDirectory)
  #             if [ $(agentName) == "blobfuse-rhel7_5" ]; then
  #               f=`ls ./blobfuse2*$(vmImage)*.rpm`
  #               cp "$f" $(sed 's:RHEL-7.5:RHEL-7.8:' <<< "$f")
  #               cp "$f" $(sed 's:RHEL-7.5:RHEL-8.1:' <<< "$f")
  #               cp "$f" $(sed 's:RHEL-7.5:RHEL-8.2:' <<< "$f")
  #               cp ./blobfuse2*RHEL-7.8*.rpm $(Build.ArtifactStagingDirectory)
  #               cp ./blobfuse2*RHEL-8*.rpm $(Build.ArtifactStagingDirectory)
  #               rm -rf ./blobfuse2*RHEL-7.8*.rpm
  #               rm -rf ./blobfuse2*RHEL-8*.rpm
  #             fi
  #           displayName: 'Rename Package'
  #           workingDirectory: $(root_dir)/blobfuse2-signed

  #         - script: |
  #             sudo sed -i '/^failovermethod=/d' /etc/yum.repos.d/*.repo
  #             sudo rpm -qip blobfuse2*$(vmImage)*.rpm
  #             sudo yum groupinstall "Development Tools" -y              
  #             if [[ $(agentName) == "blobfuse-rhel7_5" || $(agentName) == "blobfuse-rhel7_8" ]]; then
  #               sudo yum install fuse fuse3-libs fuse3-devel fuse3 -y
  #             else
  #               sudo yum install fuse fuse3-libs fuse3-devel fuse3 -y --nobest --allowerasing
  #             fi
  #             sudo rpm -i blobfuse2*$(vmImage)*.rpm
  #           displayName: 'Install Package'
  #           workingDirectory: $(Build.ArtifactStagingDirectory)

  #         - template: 'azure-pipeline-templates/release-distro-tests.yml'
  #           parameters:
  #             root_dir: $(root_dir)
  #             work_dir: $(work_dir)
  #             mount_dir: $(mount_dir)
  #             temp_dir: $(temp_dir)
  #             container: $(container)

  #         # publishing the artifacts generated
  #         - task: PublishBuildArtifacts@1
  #           inputs:
  #             artifactName: 'blobfuse2'
  #           displayName: 'Publish Artifacts'

  #     - job: Set_5
  #       timeoutInMinutes: 120
  #       strategy:
  #         matrix:
  #           CentOS-7.9:
  #             agentName: "blobfuse-centos7"
  #             vmImage: 'CentOS-7.0'
  #             fuse-version: 'fuse3'
  #             tags: 'fuse3'
  #             container: 'test-cnt-cent-7'
  #           CentOS-8.5:
  #             agentName: "blobfuse-centos8"
  #             vmImage: 'CentOS-8.0'
  #             fuse-version: 'fuse3'
  #             tags: 'fuse3'
  #             container: 'test-cnt-cent-8'
        
  #       pool:
  #         name: "blobfuse-centos-pool"
  #         demands:
  #           - ImageOverride -equals $(agentName)

  #       variables:
  #         - group: NightlyBlobFuse
  #         - name: root_dir
  #           value: '$(System.DefaultWorkingDirectory)'
  #         - name: work_dir
  #           value: '$(System.DefaultWorkingDirectory)/azure-storage-fuse'
  #         - name: mount_dir
  #           value: '$(System.DefaultWorkingDirectory)/fusetmp'
  #         - name: temp_dir
  #           value: '$(System.DefaultWorkingDirectory)/fusetmpcache'

  #       steps:
  #         - checkout: none

  #         - script: |
  #             sudo sed -i 's/mirrorlist/#mirrorlist/g' /etc/yum.repos.d/CentOS-*
  #             sudo sed -i 's|baseurl=http://mirror.centos.org|baseurl=http://vault.centos.org|g' /etc/yum.repos.d/CentOS-*
  #           condition: eq(variables['agentName'], 'blobfuse-centos8')
  #           displayName: "Update OS mirrors"

  #         - script: |
  #             sudo yum update -y
  #             sudo yum install git -y
  #           displayName: 'Install Git'

  #         - script: |
  #             git clone https://github.com/Azure/azure-storage-fuse
  #           displayName: 'Checkout Code'
  #           workingDirectory: $(root_dir)

  #         - script: |
  #             git checkout `echo $(Build.SourceBranch) | cut -d "/" -f 1,2 --complement`
  #           displayName: 'Checkout Branch'
  #           workingDirectory: $(root_dir)/azure-storage-fuse

  #         # Custom script to install Go-lang
  #         - task: ShellScript@2
  #           inputs:
  #             scriptPath: "$(work_dir)/go_installer.sh"
  #             args: "$(root_dir)/"
  #           displayName: "GoTool Custom Setup"

  #         # get glibc version with which build is done
  #         - script: |
  #            ldd --version
  #           displayName: "GLIBC Version"

  #         - task: DownloadBuildArtifacts@0
  #           displayName: 'Download Build Artifacts'
  #           inputs:
  #             artifactName: 'blobfuse2-signed'
  #             downloadPath: $(root_dir)
  #             itemPattern: blobfuse2-signed/blobfuse2*$(tags)*x86_64.rpm

  #         - script: |
  #             ls -l
  #             result=$(ls -1 | wc -l)
  #             if [ $result -ne 1 ]; then
  #               exit 1
  #             fi
  #           displayName: 'List Downloaded Package'
  #           workingDirectory: $(root_dir)/blobfuse2-signed              

  #         - script: |
  #             for f in ./blobfuse2*$(tags)*.rpm; do mv -v "$f" "${f/-$(tags)./-$(vmImage).}"; done;
  #             cp ./blobfuse2*$(vmImage)*.rpm $(Build.ArtifactStagingDirectory)
  #           displayName: 'Rename Package'
  #           workingDirectory: $(root_dir)/blobfuse2-signed

  #         - script: |
  #             sudo rpm -qip blobfuse2*.rpm
  #             sudo yum install gcc gcc-c++ make -y
  #             if [ $(agentName) == "blobfuse-centos8" ]; then
  #               sudo yum install fuse fuse3 fuse3-devel -y --nobest --allowerasing
  #             else
  #               sudo yum install fuse fuse3 fuse3-devel -y
  #             fi
  #             sudo rpm -i blobfuse2*.rpm
  #           displayName: 'Install Package'
  #           workingDirectory: $(Build.ArtifactStagingDirectory)

  #         - template: 'azure-pipeline-templates/release-distro-tests.yml'
  #           parameters:
  #             root_dir: $(root_dir)
  #             work_dir: $(work_dir)
  #             mount_dir: $(mount_dir)
  #             temp_dir: $(temp_dir)
  #             container: $(container)

  #         # publishing the artifacts generated
  #         - task: PublishBuildArtifacts@1
  #           inputs:
  #             artifactName: 'blobfuse2'
  #           displayName: 'Publish Artifacts'

  #     - job: Set_6
  #       timeoutInMinutes: 120
  #       strategy:
  #         matrix:
  #           Oracle-8.1:
  #             agentName: "blobfuse-oracle81"
  #             vmImage: 'Oracle-8.1'
  #             fuselib: 'fuse3 fuse3-devel'
  #             fuse-version: 'fuse3'
  #             tags: 'fuse3'
  #             container: "test-cnt-ora-81"
        
  #       pool:
  #         name: "blobfuse-oracle-pool"
  #         demands:
  #           - ImageOverride -equals $(agentName)

  #       variables:
  #         - group: NightlyBlobFuse
  #         - name: root_dir
  #           value: '$(System.DefaultWorkingDirectory)'
  #         - name: work_dir
  #           value: '$(System.DefaultWorkingDirectory)/azure-storage-fuse'
  #         - name: mount_dir
  #           value: '$(System.DefaultWorkingDirectory)/fusetmp'
  #         - name: temp_dir
  #           value: '$(System.DefaultWorkingDirectory)/fusetmpcache'

  #       steps:
  #         - checkout: none

  #         - script: |
  #             sudo yum update -y
  #             sudo yum install git -y
  #           displayName: 'Install Git'

  #         - script: |
  #             git clone https://github.com/Azure/azure-storage-fuse
  #           displayName: 'Checkout Code'
  #           workingDirectory: $(root_dir)

  #         - script: |
  #             git checkout `echo $(Build.SourceBranch) | cut -d "/" -f 1,2 --complement`
  #           displayName: 'Checkout Branch'
  #           workingDirectory: $(root_dir)/azure-storage-fuse

  #         # Custom script to install Go-lang
  #         - task: ShellScript@2
  #           inputs:
  #             scriptPath: "$(work_dir)/go_installer.sh"
  #             args: "$(root_dir)/"
  #           displayName: "GoTool Custom Setup"

  #         # get glibc version with which build is done
  #         - script: |
  #            ldd --version
  #           displayName: "GLIBC Version"

  #         - task: DownloadBuildArtifacts@0
  #           displayName: 'Download Build Artifacts'
  #           inputs:
  #             artifactName: 'blobfuse2-signed'
  #             downloadPath: $(root_dir)
  #             itemPattern: blobfuse2-signed/blobfuse2*$(tags)*x86_64.rpm

  #         - script: |
  #             ls -l
  #             result=$(ls -1 | wc -l)
  #             if [ $result -ne 1 ]; then
  #               exit 1
  #             fi
  #           displayName: 'List Downloaded Package'
  #           workingDirectory: $(root_dir)/blobfuse2-signed              

  #         - script: |
  #             for f in ./blobfuse2*$(tags)*.rpm; do mv -v "$f" "${f/-$(tags)./-$(vmImage).}"; done;
  #             cp ./blobfuse2*$(vmImage)*.rpm $(Build.ArtifactStagingDirectory)
  #           displayName: 'Rename Package'
  #           workingDirectory: $(root_dir)/blobfuse2-signed

  #         - script: |
  #             sudo rpm -qip blobfuse2*.rpm
  #             sudo yum install gcc gcc-c++ make -y
  #             sudo yum install fuse $(fuse-version) -y --nobest --allowerasing
  #             sudo rpm -i blobfuse2*.rpm
  #           displayName: 'Install Package'
  #           workingDirectory: $(Build.ArtifactStagingDirectory)

  #         - template: 'azure-pipeline-templates/release-distro-tests.yml'
  #           parameters:
  #             root_dir: $(root_dir)
  #             work_dir: $(work_dir)
  #             mount_dir: $(mount_dir)
  #             temp_dir: $(temp_dir)
  #             container: $(container)

  #         # publishing the artifacts generated
  #         - task: PublishBuildArtifacts@1
  #           inputs:
  #             artifactName: 'blobfuse2'
  #           displayName: 'Publish Artifacts'

  #     - job: Set_7
  #       timeoutInMinutes: 120
  #       strategy:
  #         matrix:
  #           SUSE-15:
  #             agentName: "blobfuse-suse15"
  #             vmImage: 'SUSE-15Gen2'
  #             fuse-version: 'fuse3'
  #             tags: 'fuse3'
  #             container: "test-cnt-suse-15"
        
  #       pool:
  #         name: "blobfuse-suse-pool"
  #         demands:
  #           - ImageOverride -equals $(agentName)

  #       variables:
  #         - group: NightlyBlobFuse
  #         - name: root_dir
  #           value: '$(System.DefaultWorkingDirectory)'
  #         - name: work_dir
  #           value: '$(System.DefaultWorkingDirectory)/azure-storage-fuse'
  #         - name: mount_dir
  #           value: '$(System.DefaultWorkingDirectory)/fusetmp'
  #         - name: temp_dir
  #           value: '$(System.DefaultWorkingDirectory)/fusetmpcache'

  #       steps:
  #         - checkout: none

  #         - script: |
  #             sudo zypper update -y
  #             sudo zypper -n install git  
  #           displayName: 'Install Git'

  #         - script: |
  #             git clone https://github.com/Azure/azure-storage-fuse
  #           displayName: 'Checkout Code'
  #           workingDirectory: $(root_dir)

  #         - script: |
  #             git checkout `echo $(Build.SourceBranch) | cut -d "/" -f 1,2 --complement`
  #           displayName: 'Checkout Branch'
  #           workingDirectory: $(root_dir)/azure-storage-fuse

  #         # Custom script to install Go-lang
  #         - task: ShellScript@2
  #           inputs:
  #             scriptPath: "$(work_dir)/go_installer.sh"
  #             args: "$(root_dir)/"
  #           displayName: "GoTool Custom Setup"

  #         # get glibc version with which build is done
  #         - script: |
  #            ldd --version
  #           displayName: "GLIBC Version"

  #         - task: DownloadBuildArtifacts@0
  #           displayName: 'Download Build Artifacts'
  #           inputs:
  #             artifactName: 'blobfuse2-signed'
  #             downloadPath: $(root_dir)
  #             itemPattern: blobfuse2-signed/blobfuse2*$(tags)*x86_64.rpm

  #         - script: |
  #             ls -l
  #             result=$(ls -1 | wc -l)
  #             if [ $result -ne 1 ]; then
  #               exit 1
  #             fi
  #           displayName: 'List Downloaded Package'
  #           workingDirectory: $(root_dir)/blobfuse2-signed              

  #         - script: |
  #             for f in ./blobfuse2*$(tags)*.rpm; do mv -v "$f" "${f/-$(tags)./-$(vmImage).}"; done;
  #             cp ./blobfuse2*$(vmImage)*.rpm $(Build.ArtifactStagingDirectory)
  #           displayName: 'Rename Package'
  #           workingDirectory: $(root_dir)/blobfuse2-signed

  #         - script: |
  #             sudo rpm -qip blobfuse2*.rpm
  #             sudo zypper -n install make cmake gcc gcc-c++ fuse fuse3 
  #             wget https://rpmfind.net/linux/opensuse/distribution/leap/15.2/repo/oss/x86_64/fuse3-devel-3.6.1-lp152.1.19.x86_64.rpm
  #             sudo zypper -n --no-gpg-checks install fuse3-devel-3.6.1-lp152.1.19.x86_64.rpm
  #             sudo rm fuse3-devel*.rpm
  #             sudo rpm -i blobfuse2*.rpm
  #           displayName: 'Install Package'
  #           workingDirectory: $(Build.ArtifactStagingDirectory)

  #         - template: 'azure-pipeline-templates/release-distro-tests.yml'
  #           parameters:
  #             root_dir: $(root_dir)
  #             work_dir: $(work_dir)
  #             mount_dir: $(mount_dir)
  #             temp_dir: $(temp_dir)
  #             container: $(container)

  #         # publishing the artifacts generated
  #         - task: PublishBuildArtifacts@1
  #           inputs:
  #             artifactName: 'blobfuse2'
  #           displayName: 'Publish Artifacts'

  #     - job: Set_8
  #       timeoutInMinutes: 120
  #       strategy:
  #         matrix:
  #           Mariner2:
  #             agentName: "blobfuse-mariner2"
  #             DistroVer: "Mariner2"
  #             Description: "CBL-Mariner2 Linux"
  #             fuselib: 'libfuse3-dev'
  #             fuse-version: 'fuse3'
  #             tags: 'fuse3'
  #             container: "test-cnt-mari-2"

  #       pool:
  #         name: "blobfuse-mariner-pool"
  #         demands:
  #           - ImageOverride -equals $(AgentName)

  #       variables:
  #         - group: NightlyBlobFuse
  #         - name: root_dir
  #           value: '$(System.DefaultWorkingDirectory)'
  #         - name: work_dir
  #           value: '$(System.DefaultWorkingDirectory)/azure-storage-fuse'
  #         - name: mount_dir
  #           value: '$(System.DefaultWorkingDirectory)/fusetmp'
  #         - name: temp_dir
  #           value: '$(System.DefaultWorkingDirectory)/fusetmpcache'

  #       steps:
  #         - checkout: none

  #         - script: |
  #             sudo tdnf update -y
  #             sudo tdnf install git -y
  #           displayName: 'Install Git'

  #         - script: |
  #             git clone https://github.com/Azure/azure-storage-fuse
  #           displayName: 'Checkout Code'
  #           workingDirectory: $(root_dir)

  #         - script: |
  #             git checkout `echo $(Build.SourceBranch) | cut -d "/" -f 1,2 --complement`
  #           displayName: 'Checkout Branch'
  #           workingDirectory: $(root_dir)/azure-storage-fuse

  #         # Custom script to install Go-lang
  #         - task: ShellScript@2
  #           inputs:
  #             scriptPath: "$(work_dir)/go_installer.sh"
  #             args: "$(root_dir)/"
  #           displayName: "GoTool Custom Setup"

  #         # get glibc version with which build is done
  #         - script: |
  #            ldd --version
  #           displayName: "GLIBC Version"

  #         - task: DownloadBuildArtifacts@0
  #           displayName: 'Download Build Artifacts'
  #           inputs:
  #             artifactName: 'blobfuse2-signed'
  #             downloadPath: $(root_dir)
  #             itemPattern: blobfuse2-signed/mariner/blobfuse2*$(tags)*x86_64.rpm

  #         - script: |
  #             ls -l
  #             result=$(ls -1 | wc -l)
  #             if [ $result -ne 1 ]; then
  #               exit 1
  #             fi
  #           displayName: 'List Downloaded Package'
  #           workingDirectory: $(root_dir)/blobfuse2-signed/mariner              

  #         - script: |
  #             sudo rpm -qip blobfuse2*.rpm
  #             sudo tdnf install gcc build-essential fuse3 fuse3-devel -y
  #             sudo rpm -i blobfuse2*.rpm
  #           displayName: 'Install Package'
  #           workingDirectory: $(root_dir)/blobfuse2-signed/mariner

  #         - template: 'azure-pipeline-templates/release-distro-tests.yml'
  #           parameters:
  #             root_dir: $(root_dir)
  #             work_dir: $(work_dir)
  #             mount_dir: $(mount_dir)
  #             temp_dir: $(temp_dir)
  #             container: $(container)

  # # TestArtifacts ends here
  # - stage: ReleaseArtifacts
  #   dependsOn: TestArtifacts
  #   condition: succeeded('TestArtifacts')
  #   jobs:
  #     - job: ReleaseBlobfuse
  #       timeoutInMinutes: 120
  #       strategy:
  #         matrix:
  #           Ubuntu-22:
  #             vmImage: 'Ubuntu-20.04'
  #             AgentName: "blobfuse-ubuntu20"
  #       pool:
  #         name: "blobfuse-ubuntu-pool"
  #         demands:
  #           - ImageOverride -equals $(AgentName)

  #       variables:
  #         - group: NightlyBlobFuse

  #       steps:
  #         - checkout: none
          
  #         - script: |
  #             echo ${{ parameters.tag }}
  #           displayName: 'Tag Name'
          
  #         # download artifacts that need to be published
  #         - task: DownloadBuildArtifacts@0
  #           displayName: 'Download Build Artifacts'
  #           inputs:
  #             artifactName: 'blobfuse2'
  #             downloadPath: $(Build.ArtifactStagingDirectory)
          
  #         - script: |
  #             sudo ls -lRt $(Build.ArtifactStagingDirectory)
  #             md5sum $(Build.ArtifactStagingDirectory)/blobfuse2/*.deb
  #             md5sum $(Build.ArtifactStagingDirectory)/blobfuse2/*.rpm
  #           displayName: 'List Artifacts'

  #         - script: |
  #             sudo apt-get update
  #             wget https://packages.microsoft.com/config/ubuntu/20.04/packages-microsoft-prod.deb 
  #             sudo dpkg -i packages-microsoft-prod.deb 
  #             sudo apt update 
  #             sudo apt install apt-transport-https -y
  #             sudo apt install dotnet-sdk-3.1 -y
  #           displayName: "Update dependencies"
            
  #         - ${{ if eq(parameters.post_release, true) }}:
  #             # add release tags & push to github
  #             - task: GithubRelease@1
  #               inputs:
  #                 githubConnection: 'blobfuse-git-rel'
  #                 repositoryName: 'Azure/azure-storage-fuse'
  #                 action: 'edit'

  #                 target: '$(Build.SourceVersion)'
  #                 tagSource: 'userSpecifiedTag'

  #                 title: ${{ parameters.tag }}
  #                 tag: ${{ parameters.tag }}

  #                 assets: |
  #                   $(Build.ArtifactStagingDirectory)/blobfuse2/*
  #                 changeLogCompareToRelease: 'lastFullRelease'
  #                 changeLogType: 'commitBased'
  #                 isDraft: ${{ parameters.draft }}
  #                 isPreRelease: ${{ parameters.prerelease }}
  #                 assetUploadMode: replace

  # - ${{ if eq(parameters.publish_artifacts, true) }}:
  #   - stage: PublishArtifacts
  #     dependsOn: ReleaseArtifacts
  #     condition: succeeded('ReleaseArtifacts')
  #     jobs:
  #       - job: PublishArtifacts
  #         timeoutInMinutes: 120
  #         pool:
  #           vmImage: 'ubuntu-22.04'
  #         variables:
  #           - group: NightlyBlobFuse
  #           - name: root_dir
  #             value: '$(System.DefaultWorkingDirectory)'
          
  #         steps:
  #           - checkout: none

  #           - task: PipAuthenticate@1
  #             inputs:
  #               artifactFeeds: 'BlobFuse/Blobfuse'
  #             displayName: 'Connect to PMC artifact'

  #           - script: |
  #               pip install pmc-cli
  #             displayName: 'Install pmc-cli'

  #           - task: DownloadSecureFile@1
  #             name: pmcCertificate
  #             displayName: 'Download pmc pem file'
  #             inputs:
  #               secureFile: 'blobfusebuildvault-blobfuse-release-pmc1-20230911.pem'

  #           - task: DownloadSecureFile@1
  #             name: settings
  #             displayName: 'Download settings.toml file'
  #             inputs:
  #               secureFile: 'settings.toml'

  #           - script: |
  #               pmc --version
  #               pmc --msal-cert-path $(pmcCertificate.secureFilePath) --config $(settings.secureFilePath) repo list --limit 1
  #               if [ $? -ne 0 ]; then
  #                 exit 1
  #               fi
  #             displayName: 'Test PMC installation'

  #           # download artifacts that need to be published
  #           - task: DownloadBuildArtifacts@0
  #             displayName: 'Download Signed Artifacts'
  #             inputs:
  #               artifactName: 'blobfuse2-signed'
  #               downloadPath: $(Build.ArtifactStagingDirectory)

  #           - script: |
  #               cd mariner
  #               for f in ./blobfuse2*fuse3*.rpm; do mv -v "$f" "${f/-fuse3./-cm2.}"; done
  #               ls -lRt
  #               mv blobfuse2*.rpm ..
  #               cd ..
  #               rm -r mariner/
  #             displayName: 'Rename Mariner binaries'
  #             workingDirectory: $(Build.ArtifactStagingDirectory)/blobfuse2-signed/

  #           - script: |
  #               sudo ls -lRt $(Build.ArtifactStagingDirectory)
  #             displayName: 'List Artifacts'

  #           - script: |
  #               pmc --msal-cert-path $(pmcCertificate.secureFilePath) --config $(settings.secureFilePath) package upload blobfuse2-signed
  #             displayName: 'Upload packages'
  #             workingDirectory: $(Build.ArtifactStagingDirectory)/

  #           - script: |
  #               wget https://raw.githubusercontent.com/Azure/azure-storage-fuse/`echo $(Build.SourceBranch) | cut -d "/" -f 1,2 --complement`/setup/packages.csv -O packages.csv
  #               cat ./packages.csv
  #             displayName: 'Fetch packages.csv'
  #             workingDirectory: $(Build.ArtifactStagingDirectory)/

  #           - script: |
  #               fuse3AmdDeb=`pmc --msal-cert-path $(pmcCertificate.secureFilePath) --config $(settings.secureFilePath) --id-only package upload blobfuse2*fuse3.x86_64.deb`
  #               echo "Fuse3 AMD DEB ID: $fuse3AmdDeb"

  #               fuse3ArmDeb=`pmc --msal-cert-path $(pmcCertificate.secureFilePath) --config $(settings.secureFilePath) --id-only package upload blobfuse2*fuse3.arm64.deb`
  #               echo "Fuse3 ARM DEB ID: $fuse3ArmDeb"

  #               fuse3AmdRpm=`pmc --msal-cert-path $(pmcCertificate.secureFilePath) --config $(settings.secureFilePath) --id-only package upload blobfuse2*fuse3.x86_64.rpm`
  #               echo "Fuse3 AMD RPM ID: $fuse3AmdRpm"

  #               fuse3ArmRpm=`pmc --msal-cert-path $(pmcCertificate.secureFilePath) --config $(settings.secureFilePath) --id-only package upload blobfuse2*fuse3.aarch64.rpm`
  #               echo "Fuse3 ARM RPM ID: $fuse3ArmRpm"

  #               fuse2AmdDeb=`pmc --msal-cert-path $(pmcCertificate.secureFilePath) --config $(settings.secureFilePath) --id-only package upload blobfuse2*fuse2.x86_64.deb`
  #               echo "Fuse2 AMD DEB ID: $fuse2AmdDeb"

  #               fuse2AmdRpm=`pmc --msal-cert-path $(pmcCertificate.secureFilePath) --config $(settings.secureFilePath) --id-only package upload blobfuse2*fuse2.x86_64.rpm`
  #               echo "Fuse2 AMD RPM ID: $fuse2AmdRpm"

  #               marinerFuse3AmdRpm=`pmc --msal-cert-path $(pmcCertificate.secureFilePath) --config $(settings.secureFilePath) --id-only package upload blobfuse2*cm2.x86_64.rpm`
  #               echo "Mariner fuse3 AMD RPM ID: $marinerFuse3AmdRpm"

  #               marinerFuse3AarchRpm=`pmc --msal-cert-path $(pmcCertificate.secureFilePath) --config $(settings.secureFilePath) --id-only package upload blobfuse2*cm2.aarch64.rpm`
  #               echo "Mariner fuse3 ARM RPM ID: $marinerFuse3AarchRpm"

  #               while IFS=, read -r distro fuseArchType repoName releaseName; do
  #                 echo "Uploading packages for $distro"
  #                 pmc --msal-cert-path $(pmcCertificate.secureFilePath) --config $(settings.secureFilePath) repo package update --add-packages ${!fuseArchType} $repoName $releaseName
  #               done < <(tail -n +3 ../packages.csv)
  #             displayName: 'Add uploaded packages to repository'
  #             workingDirectory: $(Build.ArtifactStagingDirectory)/blobfuse2-signed/

  #           - script: |
  #               while IFS=, read -r distro fuseArchType repoName releaseName; do
  #                 if [[ $fuseArchType == *"Arm"* ]] 
  #                 then
  #                   echo "Skipping for ARM type on $distro"
  #                 else
  #                   echo "Publishing for $distro"
  #                   pmc --msal-cert-path $(pmcCertificate.secureFilePath) --config $(settings.secureFilePath) repo publish $repoName
  #                 fi
  #               done < <(tail -n +3 ../packages.csv)
  #             displayName: 'Publish the repository'
  #             workingDirectory: $(Build.ArtifactStagingDirectory)/blobfuse2-signed/
            
  # - stage: UpdateLatestVersion
  #   dependsOn: ReleaseArtifacts
  #   condition: succeeded('ReleaseArtifacts')
  #   jobs:
  #     - job: UpdateVersion
  #       pool:
  #         vmImage: 'ubuntu-20.04'
  #       variables:
  #         - group: NightlyBlobFuse
  #         - name: root_dir
  #           value: '$(System.DefaultWorkingDirectory)'
        
  #       steps:
  #         - checkout: none

  #         - ${{ if eq(parameters.update_version, true) }}:
  #             - script: |
  #                 sudo apt-get install python3 -y
  #                 python3 --version
  #               displayName: 'Installing Python'

  #             # download artifacts that need to be published
  #             - task: DownloadBuildArtifacts@0
  #               displayName: 'Download Build Artifacts'
  #               inputs:
  #                 artifactName: 'blobfuse2'
  #                 downloadPath: $(Build.ArtifactStagingDirectory)
              
  #             # install blobfuse2
  #             - script: |
  #                 cd $(Build.ArtifactStagingDirectory)/blobfuse2
  #                 ls | grep -i ubuntu-20.04
  #                 sudo apt-get install ./`ls | grep -i ubuntu-20.04` -y
  #                 blobfuse2 version
  #               displayName: 'Installing blobfuse2'

  #             - script: |
  #                 wget https://raw.githubusercontent.com/Azure/azure-storage-fuse/`echo $(Build.SourceBranch) | cut -d "/" -f 1,2 --complement`/releaseVersionUpdate.py
  #                 ls -l
  #               displayName: 'Getting Python script'
  #               workingDirectory: $(root_dir)

  #             - script: |
  #                 python3 releaseVersionUpdate.py "$(VERSION_CNT_SAS_URL)" "`blobfuse2 version`"
  #               displayName: 'Updating version number'
  #               workingDirectory: $(root_dir)
<|MERGE_RESOLUTION|>--- conflicted
+++ resolved
@@ -52,6 +52,8 @@
             Ubuntu-20:
               imageName: 'ubuntu-20.04'
               type: 'linux'
+              tags: 'tags'
+              depends: 'depends'
         pool:
           vmImage: $(imageName)
 
@@ -74,6 +76,12 @@
             displayName: 'Golang Vet - Linux'
             #workingDirectory: $root_dir
 
+          # install dependencies required for compiling azcopy
+          - script: |
+              sudo apt-get update --fix-missing
+              sudo gem install fpm -V
+            displayName: "Installing Dependencies"
+
           - script: |
               GOARCH=amd64 GOOS=linux go build -tags "netgo" -o "$(work_dir)/azcopy_linux_amd64"
             displayName: 'Generate Linux AMD64'
@@ -97,12 +105,12 @@
           # place the generated binary files & any additional files in appropriate locations
           - script: |
               mkdir -p pkgDir/usr/bin/
-<<<<<<< HEAD
               cp -r $(work_dir) pkgDir/usr/bin/
-=======
-              cp $(work_dir) pkgDir/usr/bin/azCopy
->>>>>>> 5937b8f68e5058874c77def015544e0b7d721166
             displayName: 'Accumulate pkg files'
+
+          - script: |
+              sudo ls -lRt pkgDir/usr/bin/
+              displayName: 'List the binaries'
             #workingDirectory: $(root_dir)
             
           
@@ -113,7 +121,7 @@
               fpm -s dir -t deb -n azcopy -C pkgDir/ -v `./pkgDir/usr/bin/azcopy_linux_amd64 --version | cut -d " " -f 3` -d $(depends) \
               --maintainer "AzCopy v-Team <azcopyvteam@microsoft.com>" --url "https://github.com/Azure/azure-storage-azcopy" \
               --description "Add description" 
-              mv ./azcopy*.deb ./azcopy-`./pkgDir/usr/bin/azCopy --version | cut -d " " -f 3`-$(tags).x86_64.deb
+              mv ./azcopy*.deb ./azcopy-`./pkgDir/usr/bin/azcopy_linux_amd64 --version | cut -d " " -f 3`-$(tags).x86_64.deb
               cp ./azcopy*.deb $(Build.ArtifactStagingDirectory)
             displayName: 'Make deb Package'
             #workingDirectory: $(root_dir)
@@ -123,7 +131,7 @@
               fpm -s dir -t rpm -n azcopy --rpm-digest sha256 -C pkgDir/ -v `./pkgDir/usr/bin/azcopy_linux_amd64 --version | cut -d " " -f 3` -d $(depends) \
               --maintainer "Azcopy v-Team <azcopyvteam@microsoft.com>" --url "https://github.com/Azure/azure-storage-azcopy" \
               --description "Add description" 
-              mv ./azcopy*.rpm ./azcopy-`./pkgDir/usr/bin/azCopy --version | cut -d " " -f 3`-$(tags).x86_64.rpm
+              mv ./azcopy*.rpm ./azcopy-`./pkgDir/usr/bin/azcopy_linux_amd64 --version | cut -d " " -f 3`-$(tags).x86_64.rpm
               cp ./azcopy*.rpm $(Build.ArtifactStagingDirectory)
             displayName: 'Make rpm Package'
             #workingDirectory: $(root_dir)
