--- conflicted
+++ resolved
@@ -72,36 +72,32 @@
               echo 'Running GO Vet'
               go vet 
             displayName: 'Golang Vet - Linux'
-            workingDirectory: $root_dir
+            #workingDirectory: $root_dir
 
           - script: |
-              GOARCH=amd64 GOOS=linux go build -tags "netgo" -o "$work_dir/azcopy_linux_amd64"
+              GOARCH=amd64 GOOS=linux go build -tags "netgo" -o "$(work_dir)/azcopy_linux_amd64"
             displayName: 'Generate Linux AMD64'
             condition: eq(variables.type, 'linux')
 
           - script: |
-              GOARCH=amd64 GOOS=linux go build -tags "netgo,se_integration" -o "$$work_dir/azcopy_linux_se_amd64"
+              GOARCH=amd64 GOOS=linux go build -tags "netgo,se_integration" -o "$(work_dir)/azcopy_linux_se_amd64"
             displayName: 'Generate Linux AMD64 SE Integration'
             condition: eq(variables.type, 'linux')
 
           - script: |
-              GOARCH=arm64 GOOS=linux go build -tags "netgo" -o "$work_dir/azcopy_linux_arm64"
+              GOARCH=arm64 GOOS=linux go build -tags "netgo" -o "$(work_dir)/azcopy_linux_arm64"
             displayName: 'Generate Linux ARM64'
             condition: eq(variables.type, 'linux')
 
           - script: |
-              cp NOTICE.txt $work_dir
+              cp NOTICE.txt $(work_dir)
             displayName: 'Copy NOTICE.txt'
             condition: eq(variables.type, 'linux')
 
           # place the generated binary files & any additional files in appropriate locations
           - script: |
               mkdir -p pkgDir/usr/bin/
-<<<<<<< HEAD
-              cp $work_dir pkgDir/usr/bin/azCopy
-=======
-              cp azure-storage-fuse/azCopy pkgDir/usr/bin/azCopy
->>>>>>> 55fa5b31
+              cp $(work_dir) pkgDir/usr/bin/azCopy
             displayName: 'Accumulate pkg files'
             #workingDirectory: $(root_dir)
             
