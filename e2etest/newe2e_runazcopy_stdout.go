--- conflicted
+++ resolved
@@ -243,10 +243,7 @@
 		}
 	}
 
-<<<<<<< HEAD
 	return d.AzCopyRawStdout.Write(p)
-=======
-	return a.AzCopyParsedStdout.Write(p)
 }
 
 type AzCopyParsedJobsListStdout struct {
@@ -270,5 +267,4 @@
 		})
 	}
 	return a.AzCopyParsedStdout.Write(p)
->>>>>>> 2ceb944f
 }