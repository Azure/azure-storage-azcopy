--- conflicted
+++ resolved
@@ -308,15 +308,12 @@
 	} else if l.entityType == common.EEntityType.Folder() {
 		err := os.Mkdir(l.getWorkingPath(), 0775)
 		a.NoError("Mkdir", err)
-<<<<<<< HEAD
 	} else if l.entityType == common.EEntityType.Symlink() {
 		err := os.Symlink(filepath.Join(l.container.RootPath, properties.SymlinkedFileName), l.getWorkingPath())
 		a.NoError("Create Symlink", err)
-=======
 	} else if l.entityType == common.EEntityType.Hardlink() {
 		err := os.Link(filepath.Join(l.container.RootPath, properties.HardLinkedFileName), l.getWorkingPath())
 		a.NoError("Create hardlink", err)
->>>>>>> 549edf2f
 	}
 
 	l.SetObjectProperties(a, properties)
