package e2etest

import (
	"context"
	"errors"
	"fmt"
	"os"
	"path/filepath"
	"reflect"
	"strings"
	"time"

	"github.com/Azure/azure-storage-azcopy/v10/common"
)

// MapFromTags Recursively builds a map[string]string from a reflect.val
// As it searches recursively through the supplied struct,
// The tag searched for is `flag:"name,extdata"`
// All extra data is comma-separated.
// All flags should be nillable, because zero is always a valid state, and must be distinguishable from unspecified.
// available extdata:
// - "default:xyz" Defaults to something non-standard for AzCopy-- E.g. always forcing debug logging
// - "defaultfunc:SpecialDefault" Calls a `func Default*(a ScenarioAsserter, ctx context.Context) string` named SpecialDefault on the struct. Asserts if not found.
// - "serializer:SerializerFunc" Calls a `func Serialize*(value any, a ScenarioAsserter, ctx context.Context) string` named SerializerFunc on the struct. Asserts if not found.
// If special characters , or : are for some reason used, \ can be used as an escape.
func MapFromTags(val reflect.Value, tagName string, a ScenarioAsserter, ctx context.Context) map[string]string {
	queue := []reflect.Value{val}
	out := make(map[string]string)

	registerKey := func(k, v string) {
		if k == "" {
			return
		}

		out[k] = v
	}

	for len(queue) != 0 {
		val := queue[0]
		queue = queue[1:]

		ptrVal := val
		for val.Kind() == reflect.Pointer || val.Kind() == reflect.Interface { // deref pointers/interfaces
			val = val.Elem()
		}

		if !val.IsValid() {
			continue
		}

		t := val.Type()
		numField := t.NumField()

		for i := 0; i < numField; i++ {
			key, ok := t.Field(i).Tag.Lookup(tagName)

			if ok {
				field := val.Field(i)
				// break the key down
				tag := parseFlagTag(key)

				switch field.Kind() {
				case reflect.Chan, reflect.Func, reflect.Map,
					reflect.Pointer, reflect.UnsafePointer,
					reflect.Slice, reflect.Interface:
				default:
					a.Error(fmt.Sprintf("Field %s of struct %s must be nillable", t.Field(i).Name, t.Name()))
				}

				tryFindMethod := func(name string) reflect.Value {
					out := val.MethodByName(name) // First, target the real value, this catches non-pointer methods
					if !out.IsValid() {
						out = ptrVal.MethodByName(name) // If that fails, call the pointer version, we shouldn't be double pointering anyway.
					}

					if !out.IsValid() {
						a.Error("could not find method " + name)
					}
					//a.AssertNow("could not find method "+name, Equal{}, out.IsValid(), true)
					return out
				}

				// values should always be nillable
				if field.IsNil() {
					if tag.defaultData != nil { // if we have default data, it's easy.
						out[tag.flagKey] = *tag.defaultData
					} else if tag.defaultFunc != nil {
						// find the function & call it
						result := tryFindMethod(*tag.defaultFunc).Call([]reflect.Value{reflect.ValueOf(a), reflect.ValueOf(ctx)}) // todo: we could validate that we're getting what we expect, but no need to do that because reflect will panic for us, then the test will catch it.

						registerKey(tag.flagKey, result[0].String())
					}
				} else {
					if field.Kind() == reflect.Pointer {
						field = field.Elem()
					}

					if tag.serializerFunc != nil {
						result := tryFindMethod(*tag.serializerFunc).Call([]reflect.Value{field, reflect.ValueOf(a), reflect.ValueOf(ctx)})

						registerKey(tag.flagKey, result[0].String())
					} else {
						registerKey(tag.flagKey, fmt.Sprint(field))
					}
				}
			} else if val.Field(i).Kind() == reflect.Struct {
				queue = append(queue, val.Field(i))
			}
		}
	}

	return out
}

type flagTag struct {
	flagKey        string
	defaultData    *string
	defaultFunc    *string
	serializerFunc *string
}

func parseFlagTag(tag string) flagTag {
	//sections := make([]string, 0)
	out := flagTag{}
	var fieldTarget *string
	token := make([]rune, 0)

	var escapeNext bool
	tagRunes := []rune(tag)

	for char := 0; char < len(tagRunes); char++ {
		finalize := func(targetField bool) {
			defer func() { token = make([]rune, 0) }()

			if fieldTarget != nil {
				*fieldTarget = string(token)
				fieldTarget = nil
				return
			}

			if targetField {
				var data string

				switch strings.ToLower(string(token)) {
				case "default":
					out.defaultData = &data
				case "defaultfunc":
					out.defaultFunc = &data
				case "serializer":
					out.serializerFunc = &data
				}

				fieldTarget = &data
			} else {
				out.flagKey = string(token)
			}
		}

		if escapeNext {
			token = append(token, tagRunes[char])
			escapeNext = false
			continue
		}

		switch tag[char] {
		case '\\':
			escapeNext = true
		case ',':
			finalize(false)
		case ':':
			finalize(true)
		case ' ':
			// Space should always be ignored.
			// If it is truly necessary for some sort of default,
			// It should be manually escaped.
			// That said, there are no cases (as of 1/26/2024) where a flag requires a space as any part of the flag
			// as some part of enumeration or otherwise.
		default:
			token = append(token, tagRunes[char])
		}

		if char == len(tagRunes)-1 {
			finalize(false)
		}
	}

	return out
}

type RawFlags map[string]string

// The below structs are intended to be mixed and matched as much as possible,
// such that a variety of verbs can be used with a single struct (e.g. copy and sync)
// in a test, without rewriting all the flags for every use case.

type GlobalFlags struct {
	CapMbps          *float64 `flag:"cap-mbps"`
	TrustedSuffixes  []string `flag:"trusted-microsoft-suffixes"`
	SkipVersionCheck *bool    `flag:"skip-version-check,default:true"`
	CheckVersion     *bool    `flag:"check-version,default:false"`

	// TODO : Flags default seems to be broken; WI#26954065
	OutputType  *common.OutputFormat    `flag:"output-type,default:json"`
	LogLevel    *common.LogLevel        `flag:"log-level,default:DEBUG"`
	OutputLevel *common.OutputVerbosity `flag:"output-level,default:DEFAULT"`

	// TODO: reconsider/reengineer this flag; WI#26475473
	// DebugSkipFiles []string `flag:"debug-skip-files"`

	// TODO: handle prompting and input; WI#26475441
	//CancelFromStdin *bool `flag:"cancel-from-stdin"`
	AwaitContinue *bool `flag:"await-continue,defaultfunc:DefaultAwaitContinue"`
	//AwaitOpen       *bool `flag:"await-open"`

	// TODO: Ongoing performance profiling work
	MemoryProfile *string `flag:"memory-profile,defaultfunc:DefaultMemoryProfile"`
	//CpuProfile *string `flag:"cpu-profile"`
}

func (GlobalFlags) DefaultAwaitContinue(a ScenarioAsserter, ctx context.Context) string {
	return common.Iff(isLaunchedByDebugger, "true", "false")
}

func (GlobalFlags) DefaultMemoryProfile(a ScenarioAsserter, ctx context.Context) string {
	envCtx := ctx.Value(AzCopyEnvironmentManagerKey{}).(*AzCopyEnvironmentContext)
	env := ctx.Value(AzCopyEnvironmentKey{}).(*AzCopyEnvironment)
	runNum := ctx.Value(AzCopyRunNumKey{}).(uint)

	envTmpPath := envCtx.GetEnvTempPath(env)
	memProfPath := filepath.Join(
		envTmpPath,
		PprofSubdir,
		fmt.Sprintf(PprofMemFmt, runNum))

	return memProfPath
}

type CommonFilterFlags struct {
	IncludePattern []string `flag:"include-pattern,serializer:SerializeStrings"`
	ExcludePattern []string `flag:"exclude-pattern,serializer:SerializeStrings"`

	IncludeRegex []string `flag:"include-regex,serializer:SerializeStrings"`
	ExcludeRegex []string `flag:"include-regex,serializer:SerializeStrings"`

	IncludePath []string `flag:"include-path,serializer:SerializeStrings"`
	ExcludePath []string `flag:"exclude-path,serializer:SerializeStrings"`

	// Copy/remove only
	IncludeBefore *time.Time `flag:"include-before,serializer:SerializeTime"`
	IncludeAfter  *time.Time `flag:"include-after,serializer:SerializeTime"`

	// primarily for testing errors, copy/sync only
	LegacyInclude []string `flag:"include,serializer:SerializeStrings"`
	LegacyExclude []string `flag:"exclude,serializer:SerializeStrings"`

	IncludeAttributes []WindowsAttribute `flag:"include-attributes,serializer:SerializeAttributeList"`
	ExcludeAttributes []WindowsAttribute `flag:"exclude-attributes,serializer:SerializeAttributeList"`
}

func (CommonFilterFlags) SerializeTime(t any, a ScenarioAsserter, ctx context.Context) string {
	return GetTypeOrAssert[*time.Time](a, t).UTC().Format(time.RFC3339)
}

func (CommonFilterFlags) SerializeStrings(list any, a ScenarioAsserter, ctx context.Context) string {
	return strings.Join(GetTypeOrAssert[[]string](a, list), ";")
}

func (CommonFilterFlags) SerializeAttributeList(list any, a ScenarioAsserter, ctx context.Context) string {
	attrs := GetTypeOrAssert[[]WindowsAttribute](a, list)

	out := ""
	for _, v := range attrs {
		if len(out) > 0 {
			out += ";"
		}

		out += WindowsAttributeStrings[v]
	}

	return out
}

// CopySyncCommonFlags is a list of flags with feature parity across copy and sync.
type CopySyncCommonFlags struct {
	GlobalFlags
	CommonFilterFlags

	Recursive           *bool          `flag:"recursive"`
	FromTo              *common.FromTo `flag:"from-to"`
	BlockSizeMB         *float64       `flag:"block-size-mb"`
	PreservePermissions *bool          `flag:"preserve-permissions"`
	// PreserveSMBPermissions refers to explicitly using the classic, deprecated flag, in case we want to validate the warning is spat out.
	PreserveSMBPermissions  *bool                        `flag:"preserve-smb-permissions"`
	PreservePOSIXProperties *bool                        `flag:"preserve-posix-properties"`
	ForceIfReadOnly         *bool                        `flag:"force-if-read-only"`
	PutMD5                  *bool                        `flag:"put-md5"`
	CheckMD5                *common.HashValidationOption `flag:"check-md5"`
	S2SPreserveAccessTier   *bool                        `flag:"s2s-preserve-access-tier"`
	S2SPreserveBlobTags     *bool                        `flag:"s2s-preserve-blob-tags"`
	DryRun                  *bool                        `flag:"dry-run"`
	TrailingDot             *common.TrailingDotOption    `flag:"trailing-dot"`
	CPKByName               *string                      `flag:"cpk-by-name"`
	CPKByValue              *bool                        `flag:"cpk-by-value"`
	IncludePattern          *string                      `flag:"include-pattern"`
	IncludeDirectoryStubs   *bool                        `flag:"include-directory-stub"`
	PreserveInfo            *bool                        `flag:"preserve-info"`
<<<<<<< HEAD
	PreserveRootPermissions *bool                        `flag:"preserve-root-permissions"`
=======
	PreserveSymlinks        *bool                        `flag:"preserve-symlinks"`
	FollowSymlinks          *bool                        `flag:"follow-symlinks"`
	HardlinkType            *common.HardlinkHandlingType `flag:"hardlinks"`
>>>>>>> 8d997ff2
}

// CopyFlags is a more exclusive struct including flags exclusi
type CopyFlags struct {
	CopySyncCommonFlags

	FollowSymlinks  *bool                 `flag:"follow-symlinks"`
	ListOfFiles     []string              `flag:"list-of-files,serializer:SerializeListingFile"`
	Overwrite       *bool                 `flag:"overwrite"`
	Decompress      *bool                 `flag:"decompress"`
	ExcludeBlobType *common.BlobType      `flag:"exclude-blob-type"`
	BlobType        *common.BlobType      `flag:"blob-type"`
	BlockBlobTier   *common.BlockBlobTier `flag:"block-blob-tier"`
	PageBlobTier    *common.PageBlobTier  `flag:"page-blob-tier"`
	Metadata        common.Metadata       `flag:"metadata,serializer:SerializeMetadata"`

	ContentType        *string `flag:"content-type"`
	ContentEncoding    *string `flag:"content-encoding"`
	ContentDisposition *string `flag:"content-disposition"`
	ContentLanguage    *string `flag:"content-language"`
	CacheControl       *string `flag:"cache-control"`

	NoGuessMimeType *bool `flag:"no-guess-mime-type"`
	PreserveLMT     *bool `flag:"preserve-last-modified-time"`

	AsSubdir         *bool `flag:"as-subdir"`
	PreserveOwner    *bool `flag:"preserve-owner"`
	PreserveSymlinks *bool `flag:"preserve-symlinks"`

	// semi-related WIs for CheckLength present in GlobalFlags (WI#26475473, WI#26475441)
	// goal would be to test the unhappy case of CheckLength=true by altering after enumeration time
	CheckLength *bool `flag:"check-length"`

	S2SPreserveProperties     *bool           `flag:"check-length"`
	S2SDetectSourceChanged    *bool           `flag:"s2s-detect-source-changed"`
	ListOfVersions            []string        `flag:"list-of-versions,serializer:SerializeListingFile"`
	BlobTags                  common.Metadata `flag:"blob-tags,serializer:SerializeTags"`
	DisableAutoDecoding       *bool           `flag:"disable-auto-decoding"`
	S2SGetPropertiesInBackend *bool           `flag:"s2s-get-properties-in-backend"`
	ADLSFlushThreshold        *uint32         `flag:"flush-threshold"`

	// todo: Privileged environment testing; WI#26542582
	//BackupMode *bool `flag:"backup"`
}

func (CopyFlags) SerializeListingFile(in any, a ScenarioAsserter, ctx context.Context) string {
	if a.Dryrun() {
		// Dryruns won't actually run AzCopy, and dryruns shouldn't reach this code path, but just in case, we should cover it.
		return "listingfile.txt"
	}

	list := GetTypeOrAssert[[]string](a, in)

	file, err := os.CreateTemp("", "")
	a.NoError("must create temp file", err)
	path := file.Name()
	defer func(file *os.File) {
		_ = file.Close()
	}(file)

	a.Cleanup(func(a Asserter) {
		a.NoError("cleanup list file", os.Remove(path))
	})

	for _, v := range list {
		_, err := file.WriteString(v + "\n")
		a.NoError("must write line to temp file", err)
	}

	return path
}

// SerializeKeyValues
// kvsep = what should be between a key and value
// elemsep = what should be between two pairs
func (CopyFlags) SerializeKeyValues(in any, a ScenarioAsserter, kvsep, elemsep string) string {
	meta := GetTypeOrAssert[common.Metadata](a, in)
	out := ""

	for k, v := range meta {
		if v == nil {
			continue
		}

		if len(out) > 0 {
			out += elemsep
		}

		out += fmt.Sprintf("%s%s%s", k, kvsep, *v)
	}

	return out
}

func (c CopyFlags) SerializeMetadata(meta any, a ScenarioAsserter, ctx context.Context) string {
	return c.SerializeKeyValues(meta, a, "=", ";")
}

func (c CopyFlags) SerializeTags(tags any, a ScenarioAsserter, ctx context.Context) string {
	return c.SerializeKeyValues(tags, a, "=", "&")
}

type SyncFlags struct {
	CopySyncCommonFlags

	DeleteDestination    *bool                   `flag:"delete-destination"`
	MirrorMode           *bool                   `flag:"mirror-mode"`
	CompareHash          *common.SyncHashType    `flag:"compare-hash"`
	LocalHashDir         *string                 `flag:"hash-meta-dir"`
	LocalHashStorageMode *common.HashStorageMode `flag:"local-hash-storage-mode"`
	// The real flag name is not all that great due to `delete-destination`, but, it works.
	DeleteIfNecessary      *bool `flag:"delete-destination-file"`
	IncludeRoot            *bool `flag:"include-root"`
	PreserveRootProperties *bool `flag:"preserve-root-properties"`
}

// RemoveFlags is not tiered like CopySyncCommonFlags is, because it is dissimilar in functionality, and would be hard to test in the same scenario.
type RemoveFlags struct {
	GlobalFlags
	CommonFilterFlags

	Recursive       *bool                         `flag:"recursive"`
	ForceIfReadOnly *bool                         `flag:"force-if-read-only"`
	ListOfFiles     []string                      `flag:"list-of-files"`
	ListOfVersions  []string                      `flag:"list-of-versions"`
	DryRun          *bool                         `flag:"dry-run"`
	FromTo          *common.FromTo                `flag:"from-to"`
	PermanentDelete *common.PermanentDeleteOption `flag:"permanent-delete"`
	TrailingDot     *common.TrailingDotOption     `flag:"trailing-dot"`
	CPKByName       *string                       `flag:"cpk-by-name"`
	CPKByValue      *bool                         `flag:"cpk-by-value"`
	ExcludePath     *string                       `flag:"exclude-path"`
}

func (r RemoveFlags) SerializeListingFile(in any, scenarioAsserter ScenarioAsserter, ctx context.Context) {
	CopyFlags{}.SerializeListingFile(in, scenarioAsserter, ctx)
}

type ListFlags struct {
	GlobalFlags

	MachineReadable *bool                     `flag:"machine-readable"`
	RunningTally    *bool                     `flag:"running-tally"`
	MegaUnits       *bool                     `flag:"mega-units"`
	Properties      *string                   `flag:"properties"`
	TrailingDot     *common.TrailingDotOption `flag:"trailing-dot"`
}

type LoginFlags struct {
	GlobalFlags

	// Generic flags
	TenantID    *string               `flag:"tenant-id"`
	AADEndpoint *string               `flag:"aad-endpoint"`
	LoginType   *common.AutoLoginType `flag:"login-type"`

	// Managed identity
	IdentityClientID   *string `flag:"identity-client-id"`
	IdentityResourceID *string `flag:"identity-resource-id"`

	// SPN
	ApplicationID *string `flag:"application-id"`
	CertPath      *string `flag:"certificate-path"`
}

type LoginStatusFlags struct {
	GlobalFlags

	Tenant   *bool `flag:"tenant"`
	Endpoint *bool `flag:"endpoint"`
	Method   *bool `flag:"method"`
}

type JobsCleanFlags struct {
	GlobalFlags

	WithStatus *common.JobStatus `flag:"with-status"`
}

type JobsRemoveFlags struct {
	GlobalFlags
}

type JobsListFlags struct {
	GlobalFlags
	WithStatus *common.JobStatus `flag:"with-status"`
}

type JobsShowFlags struct {
	GlobalFlags
	WithStatus *common.TransferStatus `flag:"with-status"`
}

type WindowsAttribute uint32

const (
	WindowsAttributeReadOnly WindowsAttribute = 1 << iota
	WindowsAttributeHidden
	WindowsAttributeSystemFile
	_ // blanks to increment iota
	_
	WindowsAttributeArchiveReady
	_ // blanks to increment iota
	WindowsAttributeNormalFile
	WindowsAttributeTemporaryFile
	_ // blanks to increment iota
	_
	WindowsAttributeCompressedFile
	WindowsAttributeOfflineFile
	WindowsAttributeNonIndexedFile
	WindowsAttributeEncryptedFile
)

var WindowsAttributeStrings = map[WindowsAttribute]string{
	WindowsAttributeReadOnly:       "R",
	WindowsAttributeHidden:         "H",
	WindowsAttributeSystemFile:     "S",
	WindowsAttributeArchiveReady:   "A",
	WindowsAttributeNormalFile:     "N",
	WindowsAttributeTemporaryFile:  "T",
	WindowsAttributeCompressedFile: "C",
	WindowsAttributeOfflineFile:    "O",
	WindowsAttributeNonIndexedFile: "I",
	WindowsAttributeEncryptedFile:  "E",
}

// Reference for File Attribute Constants:
// https://docs.microsoft.com/en-us/windows/win32/fileio/file-attribute-constants
var WindowsAttributesByName = map[string]WindowsAttribute{
	"R": WindowsAttributeReadOnly,
	"H": WindowsAttributeHidden,
	"S": WindowsAttributeSystemFile,
	"A": WindowsAttributeArchiveReady,
	"N": WindowsAttributeNormalFile,
	"T": WindowsAttributeTemporaryFile,
	"C": WindowsAttributeCompressedFile,
	"O": WindowsAttributeOfflineFile,
	"I": WindowsAttributeNonIndexedFile,
	"E": WindowsAttributeEncryptedFile,
}

func ParseNTFSAttributes(attr string) (WindowsAttribute, error) {
	out := WindowsAttribute(0)

	for _, v := range []rune(attr) {
		attrName := string(v)
		attr, ok := WindowsAttributesByName[attrName]

		if !ok {
			return 0, errors.New("could not parse attribute character " + attrName)
		}

		out |= attr
	}

	return out, nil
}<|MERGE_RESOLUTION|>--- conflicted
+++ resolved
@@ -304,13 +304,10 @@
 	IncludePattern          *string                      `flag:"include-pattern"`
 	IncludeDirectoryStubs   *bool                        `flag:"include-directory-stub"`
 	PreserveInfo            *bool                        `flag:"preserve-info"`
-<<<<<<< HEAD
 	PreserveRootPermissions *bool                        `flag:"preserve-root-permissions"`
-=======
 	PreserveSymlinks        *bool                        `flag:"preserve-symlinks"`
 	FollowSymlinks          *bool                        `flag:"follow-symlinks"`
 	HardlinkType            *common.HardlinkHandlingType `flag:"hardlinks"`
->>>>>>> 8d997ff2
 }
 
 // CopyFlags is a more exclusive struct including flags exclusi
