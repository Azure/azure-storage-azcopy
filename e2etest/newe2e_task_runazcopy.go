package e2etest

import (
	"bytes"
	"errors"
	"fmt"
	"io"
	"io/fs"
	"os"
	"os/exec"
	"path/filepath"
	"reflect"
	"runtime/debug"
	"strings"

	"github.com/Azure/azure-storage-azcopy/v10/common"
	"github.com/google/uuid"
)

// AzCopyJobPlan todo probably load the job plan directly? WI#26418256
type AzCopyJobPlan struct{}

type AzCopyStdout interface {
	RawStdout() []string

	io.Writer
	fmt.Stringer
}

// AzCopyRawStdout shouldn't be used or relied upon right now! This will be fleshed out eventually. todo WI#26418258
type AzCopyRawStdout struct {
	RawOutput []string
}

func (a *AzCopyRawStdout) RawStdout() []string {
	return a.RawOutput
}

func (a *AzCopyRawStdout) Write(p []byte) (n int, err error) {
	str := string(p)
	lines := strings.Split(str, "\n")

	a.RawOutput = append(a.RawOutput, lines...)

	return len(p), nil
}

func (a *AzCopyRawStdout) String() string {
	return strings.Join(a.RawOutput, "\n")
}

var _ AzCopyStdout = &AzCopyRawStdout{}

type AzCopyVerb string

const ( // initially supporting a limited set of verbs
	AzCopyVerbCopy        AzCopyVerb = "copy"
	AzCopyVerbSync        AzCopyVerb = "sync"
	AzCopyVerbRemove      AzCopyVerb = "remove"
	AzCopyVerbList        AzCopyVerb = "list"
	AzCopyVerbLogin       AzCopyVerb = "login"
	AzCopyVerbLoginStatus AzCopyVerb = "login status"
	AzCopyVerbLogout      AzCopyVerb = "logout"
	AzCopyVerbJobsList    AzCopyVerb = "jobs list"
	AzCopyVerbJobsResume  AzCopyVerb = "jobs resume"
	AzCopyVerbJobsClean   AzCopyVerb = "jobs clean"
)

type AzCopyTarget struct {
	ResourceManager
	AuthType ExplicitCredentialTypes // Expects *one* credential type that the Resource supports. Assumes SAS (or GCP/S3) if not present.
	Opts     CreateAzCopyTargetOptions

	// todo: SAS permissions
	// todo: specific OAuth types (e.g. MSI, etc.)
}

type CreateAzCopyTargetOptions struct {
	// SASTokenOptions expects a GenericSignatureValues, which can contain account signatures, or a service signature.
	SASTokenOptions GenericSignatureValues
	Scheme          string
	// The wildcard string to append to the end of a resource URI.
	Wildcard string
}

func CreateAzCopyTarget(rm ResourceManager, authType ExplicitCredentialTypes, a Asserter, opts ...CreateAzCopyTargetOptions) AzCopyTarget {
	var validTypes ExplicitCredentialTypes
	if rrm, ok := rm.(RemoteResourceManager); ok {
		validTypes = rrm.ValidAuthTypes()
	}

	if validTypes != EExplicitCredentialType.None() {
		a.AssertNow(fmt.Sprintf("expected only one auth type, got %s", authType), Equal{}, authType.Count(), 1)
		a.AssertNow(fmt.Sprintf("expected authType to be contained within valid types (got %s, needed %s)", authType, validTypes), Equal{}, validTypes.Includes(authType), true)
	} else {
		a.AssertNow("Expected no auth types", Equal{}, authType, EExplicitCredentialType.None())
	}

	return AzCopyTarget{rm, authType, FirstOrZero(opts)}
}

type AzCopyCommand struct {
	Verb           AzCopyVerb
	PositionalArgs []string
	// Passing a ResourceManager assumes SAS (or GCP/S3) auth is intended.
	// Passing an AzCopyTarget will allow you to specify an exact credential type.
	// When OAuth, S3, GCP, AcctKey, etc. the appropriate env flags should auto-populate.
	Targets     []ResourceManager
	Flags       any // check SampleFlags
	Environment *AzCopyEnvironment

	// If Stdout is nil, a sensible default is picked in place.
	Stdout AzCopyStdout

	ShouldFail bool
}

type AzCopyEnvironment struct {
	// `env:"XYZ"` is reused but does not inherit the traits of config's env trait. Merely used for low-code mapping.

	LogLocation                  *string `env:"AZCOPY_LOG_LOCATION,defaultfunc:DefaultLogLoc"`
	JobPlanLocation              *string `env:"AZCOPY_JOB_PLAN_LOCATION,defaultfunc:DefaultPlanLoc"`
	AutoLoginMode                *string `env:"AZCOPY_AUTO_LOGIN_TYPE"`
	AutoLoginTenantID            *string `env:"AZCOPY_TENANT_ID"`
	ServicePrincipalAppID        *string `env:"AZCOPY_SPA_APPLICATION_ID"`
	ServicePrincipalClientSecret *string `env:"AZCOPY_SPA_CLIENT_SECRET"`

	AzureFederatedTokenFile *string `env:"AZURE_FEDERATED_TOKEN_FILE"`
	AzureTenantId           *string `env:"AZURE_TENANT_ID"`
	AzureClientId           *string `env:"AZURE_CLIENT_ID"`

<<<<<<< HEAD
	LoginCacheName *string `env:"AZCOPY_LOGIN_CACHE_NAME"`

	InheritEnvironment bool
=======
	// InheritEnvironment is a lowercase list of environment variables to always inherit.
	// Specifying "*" as an entry with the value "true" will act as a wildcard, and inherit all env vars.
	InheritEnvironment map[string]bool `env:",defaultfunc:DefaultInheritEnvironment"`
>>>>>>> f60f4673
	ManualLogin        bool

	// If this is set, the logs have already been persisted.
	// These should never be set by a test writer.
	SessionId    *string
	LogUploadDir *string
	RunCount     *uint
}

func (env *AzCopyEnvironment) InheritEnvVar(name string) {
	env.EnsureInheritEnvironment()
	env.InheritEnvironment[strings.ToLower(name)] = true
}

func (env *AzCopyEnvironment) EnsureInheritEnvironment() {
	if env.InheritEnvironment == nil {
		env.DefaultInheritEnvironment(nil)
	}
}

func (env *AzCopyEnvironment) DefaultInheritEnvironment(a ScenarioAsserter) map[string]bool {
	env.InheritEnvironment = map[string]bool{
		"path": true,
	}

	return env.InheritEnvironment
}

func (env *AzCopyEnvironment) generateAzcopyDir(a ScenarioAsserter) {
	dir, err := os.MkdirTemp("", "azcopytests*")
	a.NoError("create tempdir", err)
	env.LogLocation = &dir
	env.JobPlanLocation = &dir
	a.Cleanup(func(a Asserter) {
		err := os.RemoveAll(dir)
		a.NoError("remove tempdir", err)
	})
}

func (env *AzCopyEnvironment) DefaultLogLoc(a ScenarioAsserter) string {
	if env.JobPlanLocation != nil {
		env.LogLocation = env.JobPlanLocation
	} else if env.LogLocation == nil {
		env.generateAzcopyDir(a)
	}

	return *env.LogLocation
}

func (env *AzCopyEnvironment) DefaultPlanLoc(a ScenarioAsserter) string {
	if env.LogLocation != nil {
		env.JobPlanLocation = env.LogLocation
	} else if env.JobPlanLocation == nil {
		env.generateAzcopyDir(a)
	}

	return *env.JobPlanLocation
}

func (c *AzCopyCommand) applyTargetAuth(a Asserter, target ResourceManager) string {
	intendedAuthType := EExplicitCredentialType.SASToken()
	var opts GetURIOptions
	if tgt, ok := target.(AzCopyTarget); ok {
		count := tgt.AuthType.Count()
		a.AssertNow("target auth type must be single", Equal{}, count <= 1, true)
		if count == 1 {
			intendedAuthType = tgt.AuthType
		}

		opts.AzureOpts.SASValues = tgt.Opts.SASTokenOptions
		opts.RemoteOpts.Scheme = tgt.Opts.Scheme
		opts.Wildcard = tgt.Opts.Wildcard
	} else if target.Location() == common.ELocation.S3() {
		intendedAuthType = EExplicitCredentialType.S3()
	} else if target.Location() == common.ELocation.GCP() {
		intendedAuthType = EExplicitCredentialType.GCP()
	}

	switch intendedAuthType {
	case EExplicitCredentialType.PublicAuth(), EExplicitCredentialType.None():
		return target.URI(opts) // no SAS, no nothing.
	case EExplicitCredentialType.SASToken():
		opts.AzureOpts.WithSAS = true
		return target.URI(opts)
	case EExplicitCredentialType.OAuth():
		// Only set it if it wasn't already configured. If it was manually configured,
		// special testing may be occurring, and this may be indicated to just get a SAS-less URI.
		// Alternatively, we may have already configured it here once before.
		if !c.Environment.ManualLogin {

			if c.Environment.AutoLoginMode == nil && c.Environment.ServicePrincipalAppID == nil && c.Environment.ServicePrincipalClientSecret == nil && c.Environment.AutoLoginTenantID == nil {
				if GlobalConfig.StaticResources() {
					staticOauth := GlobalConfig.E2EAuthConfig.StaticStgAcctInfo.StaticOAuth
					tenant := staticOauth.TenantID
					if useSPN, _, appId, secret := GlobalConfig.GetSPNOptions(); useSPN {
						c.Environment.AutoLoginMode = pointerTo("SPN")
						a.AssertNow("At least NEW_E2E_STATIC_APPLICATION_ID and NEW_E2E_STATIC_CLIENT_SECRET must be specified to use OAuth.", Empty{true}, appId, secret)

						c.Environment.ServicePrincipalAppID = &appId
						c.Environment.ServicePrincipalClientSecret = &secret
						c.Environment.AutoLoginTenantID = common.Iff(tenant != "", &tenant, nil)
					} else if staticOauth.OAuthSource.PSInherit {
						c.Environment.AutoLoginMode = pointerTo("pscred")
						c.Environment.AutoLoginTenantID = common.Iff(tenant != "", &tenant, nil)
						c.Environment.InheritEnvironment = true
					} else if staticOauth.OAuthSource.CLIInherit {
						c.Environment.AutoLoginMode = pointerTo("azcli")
						c.Environment.AutoLoginTenantID = common.Iff(tenant != "", &tenant, nil)
						c.Environment.InheritEnvironment = true
					}
				} else {
					// oauth should reliably work
					oAuthInfo := GlobalConfig.E2EAuthConfig.SubscriptionLoginInfo
<<<<<<< HEAD
					if oAuthInfo.Environment == TestEnvironmentAzurePipelines {
						c.Environment.InheritEnvironment = true
=======
					if oAuthInfo.Environment == AzurePipeline {
						// No need to force keep path, we already inherit that.
						c.Environment.InheritEnvVar("home")
						c.Environment.InheritEnvVar("USERPROFILE")
						c.Environment.InheritEnvVar("HOMEPATH")
						c.Environment.InheritEnvVar("HOMEDRIVE")
						c.Environment.InheritEnvVar("AZURE_CONFIG_DIR")
						c.Environment.InheritEnvVar(WorkloadIdentityToken)
						c.Environment.InheritEnvVar(WorkloadIdentityServicePrincipalID)
						c.Environment.InheritEnvVar(WorkloadIdentityTenantID)

>>>>>>> f60f4673
						c.Environment.AutoLoginTenantID = common.Iff(oAuthInfo.DynamicOAuth.Workload.TenantId != "", &oAuthInfo.DynamicOAuth.Workload.TenantId, nil)
						c.Environment.AutoLoginMode = pointerTo(common.EAutoLoginType.AzCLI().String())
					} else {
						c.Environment.AutoLoginMode = pointerTo(common.EAutoLoginType.SPN().String())
						c.Environment.ServicePrincipalAppID = &oAuthInfo.DynamicOAuth.SPNSecret.ApplicationID
						c.Environment.ServicePrincipalClientSecret = &oAuthInfo.DynamicOAuth.SPNSecret.ClientSecret
						c.Environment.AutoLoginTenantID = common.Iff(oAuthInfo.DynamicOAuth.SPNSecret.TenantID != "", &oAuthInfo.DynamicOAuth.SPNSecret.TenantID, nil)
					}
				}
			} else if c.Environment.AutoLoginMode != nil {
				oAuthInfo := GlobalConfig.E2EAuthConfig.SubscriptionLoginInfo
<<<<<<< HEAD
				if mode := strings.ToLower(*c.Environment.AutoLoginMode); mode == common.EAutoLoginType.Workload().String() {
					c.Environment.InheritEnvironment = true
=======
				if strings.ToLower(*c.Environment.AutoLoginMode) == common.EAutoLoginType.Workload().String() {

>>>>>>> f60f4673
					// Get the value of the AZURE_FEDERATED_TOKEN environment variable
					token := oAuthInfo.DynamicOAuth.Workload.FederatedToken
					a.AssertNow("idToken must be specified to authenticate with workload identity", Empty{Invert: true}, token)
					// Write the token to a temporary file
					// Create a temporary file to store the token
					file, err := os.CreateTemp("", "azure_federated_token.txt")
					a.AssertNow("Error creating temporary file", IsNil{}, err)
					defer file.Close()

					// Write the token to the temporary file
					_, err = file.WriteString(token)
					a.AssertNow("Error writing to temporary file", IsNil{}, err)

					// Set the AZURE_FEDERATED_TOKEN_FILE environment variable
					c.Environment.AzureFederatedTokenFile = pointerTo(file.Name())
					c.Environment.AzureTenantId = pointerTo(oAuthInfo.DynamicOAuth.Workload.TenantId)
					c.Environment.AzureClientId = pointerTo(oAuthInfo.DynamicOAuth.Workload.ClientId)
				} else if mode == common.EAutoLoginType.SPN().String() || mode == common.EAutoLoginType.MSI().String() {
					c.Environment.InheritEnvironment = true
				}

			}
		}
		return target.URI(opts) // Generate like public
	default:
		a.Error("unsupported credential type")
		return target.URI(opts)
	}
}

// RunAzCopy todo define more cleanly, implement
func RunAzCopy(a ScenarioAsserter, commandSpec AzCopyCommand) (AzCopyStdout, *AzCopyJobPlan) {
	if a.Dryrun() {
		return nil, &AzCopyJobPlan{}
	}
	a.HelperMarker().Helper()
	var flagMap map[string]string
	var envMap map[string]string

	// separate these from the struct so their execution order is fixed
	args := func() []string {
		if commandSpec.Environment == nil {
			commandSpec.Environment = &AzCopyEnvironment{}
		}

		out := []string{GlobalConfig.AzCopyExecutableConfig.ExecutablePath}
		out = append(out, strings.Split(string(commandSpec.Verb), " ")...)

		for _, v := range commandSpec.PositionalArgs {
			out = append(out, v)
		}

		for _, v := range commandSpec.Targets {
			out = append(out, commandSpec.applyTargetAuth(a, v))
		}

		if commandSpec.Flags != nil {
			flagMap = MapFromTags(reflect.ValueOf(commandSpec.Flags), "flag", a)
			for k, v := range flagMap {
				out = append(out, fmt.Sprintf("--%s=%s", k, v))
			}
		}

		return out
	}()
	env := func() []string {
		out := make([]string, 0)

		envMap = MapFromTags(reflect.ValueOf(commandSpec.Environment), "env", a)

		for k, v := range envMap {
			out = append(out, fmt.Sprintf("%s=%s", k, v))
		}

		//if commandSpec.Environment.InheritEnvironment {
		//	out = append(out, os.Environ()...)
		//}
		if commandSpec.Environment.InheritEnvironment != nil {
			ieMap := commandSpec.Environment.InheritEnvironment
			if ieMap["*"] {
				out = append(out, os.Environ()...)
			} else {
				for _, v := range os.Environ() {
					key := v[:strings.Index(v, "=")]

					if ieMap[strings.ToLower(key)] {
						out = append(out, v)
					}
				}
			}
		}

		return out
	}()

	var out = commandSpec.Stdout
	if out == nil {
		switch {
		case strings.EqualFold(flagMap["dry-run"], "true") && (strings.EqualFold(flagMap["output-type"], "json") || strings.EqualFold(flagMap["output-type"], "text") || flagMap["output-type"] == ""): //  Dryrun has its own special sort of output, that supports non-json output.
			jsonMode := strings.EqualFold(flagMap["output-type"], "json")
			var fromTo common.FromTo
			if !jsonMode && len(commandSpec.Targets) >= 2 {
				fromTo = common.FromTo(commandSpec.Targets[0].Location())<<8 | common.FromTo(commandSpec.Targets[1].Location())
			}
			out = &AzCopyParsedDryrunStdout{
				JsonMode: jsonMode,
				fromTo:   fromTo,
				Raw:      make(map[string]bool),
			}
		case !strings.EqualFold(flagMap["output-type"], "json"): // Won't parse non-computer-readable outputs
			out = &AzCopyRawStdout{}
		case commandSpec.Verb == AzCopyVerbCopy || commandSpec.Verb == AzCopyVerbSync || commandSpec.Verb == AzCopyVerbRemove:

			out = &AzCopyParsedCopySyncRemoveStdout{
				JobPlanFolder: *commandSpec.Environment.JobPlanLocation,
				LogFolder:     *commandSpec.Environment.LogLocation,
			}
		case commandSpec.Verb == AzCopyVerbList:
			out = &AzCopyParsedListStdout{}
		case commandSpec.Verb == AzCopyVerbJobsList:
			out = &AzCopyParsedJobsListStdout{}
		case commandSpec.Verb == AzCopyVerbJobsResume:
			out = &AzCopyParsedCopySyncRemoveStdout{ // Resume command treated the same as copy/sync/remove
				JobPlanFolder: *commandSpec.Environment.JobPlanLocation,
				LogFolder:     *commandSpec.Environment.LogLocation,
			}
		case commandSpec.Verb == AzCopyVerbLoginStatus:
			out = &AzCopyParsedLoginStatusStdout{}

		default: // We don't know how to parse this.
			out = &AzCopyRawStdout{}
		}
	}

	stderr := &bytes.Buffer{}
	command := exec.Cmd{
		Path: GlobalConfig.AzCopyExecutableConfig.ExecutablePath,
		Args: args,
		Env:  env,

		Stdout: out, // todo
		Stderr: stderr,
	}
	in, err := command.StdinPipe()
	a.NoError("get stdin pipe", err)

	err = command.Start()
	a.Assert("run command", IsNil{}, err)

	if isLaunchedByDebugger {
		beginAzCopyDebugging(in)
	}

	err = command.Wait()

	a.Assert("wait for finalize", common.Iff[Assertion](commandSpec.ShouldFail, Not{IsNil{}}, IsNil{}), err)
	a.Assert("expected exit code",
		common.Iff[Assertion](commandSpec.ShouldFail, Not{Equal{}}, Equal{}),
		0, command.ProcessState.ExitCode())

	// validate log file retention for jobs clean command before the job logs are cleaned up and uploaded
	if !a.Failed() && len(commandSpec.PositionalArgs) != 0 && commandSpec.PositionalArgs[0] == "clean" {
		ValidateLogFileRetention(a, *commandSpec.Environment.LogLocation, 1)
	}

	a.Cleanup(func(a Asserter) {
		UploadLogs(a, out, stderr, commandSpec.Environment)
		_ = os.RemoveAll(DerefOrZero(commandSpec.Environment.LogLocation))
	})

	return out, &AzCopyJobPlan{}
}

func UploadLogs(a Asserter, stdout AzCopyStdout, stderr *bytes.Buffer, env *AzCopyEnvironment) {
	defer func() {
		if err := recover(); err != nil {
			fmt.Println("Log cleanup failed", err, "\n", string(debug.Stack()))
		}
	}()

	logDropPath := GlobalConfig.AzCopyExecutableConfig.LogDropPath
	if logDropPath == "" || !a.Failed() {
		return
	}

	if env.LogUploadDir == nil {
		logDir := DerefOrZero(env.LogLocation)

		var err error
		// Previously, we searched for a job ID to upload. Instead, we now treat shared environments as "sessions", and upload the logs all together.
		sessionId := uuid.NewString()
		env.SessionId = &sessionId

		// Create the destination log directory
		destLogDir := filepath.Join(logDropPath, sessionId)
		err = os.MkdirAll(destLogDir, os.ModePerm|os.ModeDir)
		a.NoError("Failed to create log dir", err)

		// Copy the files by hand
		err = filepath.WalkDir(logDir, func(path string, d fs.DirEntry, err error) error {
			if err != nil {
				return err
			}
			relPath := strings.TrimPrefix(path, logDir)
			if d.IsDir() {
				err = os.MkdirAll(filepath.Join(destLogDir, relPath), os.ModePerm|os.ModeDir)
				return err
			}

			// copy the file
			srcFile, err := os.Open(path)
			if err != nil {
				return err
			}

			destFile, err := os.Create(filepath.Join(destLogDir, relPath))
			if err != nil {
				return err
			}

			defer srcFile.Close()
			defer destFile.Close()

			_, err = io.Copy(destFile, srcFile)
			if err != nil {
				return err
			}

			return err
		})
		if err != nil && !errors.Is(err, os.ErrNotExist) {
			a.NoError("Failed to copy log files", err)
		}

		env.LogUploadDir = &destLogDir
	}

	sessionId := *env.SessionId
	destLogDir := *env.LogUploadDir
	runCount := DerefOrZero(env.RunCount)
	runCount++
	env.RunCount = &runCount

	// Write stdout to the folder instead of the job log
	f, err := os.OpenFile(filepath.Join(destLogDir, fmt.Sprintf("stdout-%03d.txt", runCount)), os.O_RDWR|os.O_CREATE|os.O_TRUNC, 0744)
	a.NoError("Failed to create stdout file", err)
	_, err = f.WriteString(stdout.String())
	a.NoError("Failed to write stdout file", err)
	err = f.Close()
	a.NoError("Failed to close stdout file", err)

	// If stderr is non-zero, output that too!
	if stderr != nil && stderr.Len() > 0 {
		f, err := os.OpenFile(filepath.Join(destLogDir, fmt.Sprintf("stderr-%03d.txt", runCount)), os.O_RDWR|os.O_CREATE|os.O_TRUNC, 0744)
		a.NoError("Failed to create stdout file", err)
		_, err = stderr.WriteTo(f)
		a.NoError("Failed to write stdout file", err)
		err = f.Close()
		a.NoError("Failed to close stdout file", err)
	}

	if runCount == 1 {
		a.Log("Uploaded failed run logs for session %s", sessionId)
	}
}<|MERGE_RESOLUTION|>--- conflicted
+++ resolved
@@ -129,15 +129,12 @@
 	AzureTenantId           *string `env:"AZURE_TENANT_ID"`
 	AzureClientId           *string `env:"AZURE_CLIENT_ID"`
 
-<<<<<<< HEAD
 	LoginCacheName *string `env:"AZCOPY_LOGIN_CACHE_NAME"`
 
-	InheritEnvironment bool
-=======
 	// InheritEnvironment is a lowercase list of environment variables to always inherit.
 	// Specifying "*" as an entry with the value "true" will act as a wildcard, and inherit all env vars.
 	InheritEnvironment map[string]bool `env:",defaultfunc:DefaultInheritEnvironment"`
->>>>>>> f60f4673
+
 	ManualLogin        bool
 
 	// If this is set, the logs have already been persisted.
@@ -251,10 +248,6 @@
 				} else {
 					// oauth should reliably work
 					oAuthInfo := GlobalConfig.E2EAuthConfig.SubscriptionLoginInfo
-<<<<<<< HEAD
-					if oAuthInfo.Environment == TestEnvironmentAzurePipelines {
-						c.Environment.InheritEnvironment = true
-=======
 					if oAuthInfo.Environment == AzurePipeline {
 						// No need to force keep path, we already inherit that.
 						c.Environment.InheritEnvVar("home")
@@ -266,7 +259,6 @@
 						c.Environment.InheritEnvVar(WorkloadIdentityServicePrincipalID)
 						c.Environment.InheritEnvVar(WorkloadIdentityTenantID)
 
->>>>>>> f60f4673
 						c.Environment.AutoLoginTenantID = common.Iff(oAuthInfo.DynamicOAuth.Workload.TenantId != "", &oAuthInfo.DynamicOAuth.Workload.TenantId, nil)
 						c.Environment.AutoLoginMode = pointerTo(common.EAutoLoginType.AzCLI().String())
 					} else {
@@ -278,13 +270,7 @@
 				}
 			} else if c.Environment.AutoLoginMode != nil {
 				oAuthInfo := GlobalConfig.E2EAuthConfig.SubscriptionLoginInfo
-<<<<<<< HEAD
-				if mode := strings.ToLower(*c.Environment.AutoLoginMode); mode == common.EAutoLoginType.Workload().String() {
-					c.Environment.InheritEnvironment = true
-=======
 				if strings.ToLower(*c.Environment.AutoLoginMode) == common.EAutoLoginType.Workload().String() {
-
->>>>>>> f60f4673
 					// Get the value of the AZURE_FEDERATED_TOKEN environment variable
 					token := oAuthInfo.DynamicOAuth.Workload.FederatedToken
 					a.AssertNow("idToken must be specified to authenticate with workload identity", Empty{Invert: true}, token)
