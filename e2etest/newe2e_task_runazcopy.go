package e2etest

import (
	"fmt"
	"github.com/Azure/azure-storage-azcopy/v10/common"
	"io"
	"io/fs"
	"os"
	"os/exec"
	"path/filepath"
	"reflect"
	"runtime/debug"
	"strings"
)

// AzCopyJobPlan todo probably load the job plan directly? WI#26418256
type AzCopyJobPlan struct{}

type AzCopyStdout interface {
	RawStdout() []string

	io.Writer
	fmt.Stringer
}

// AzCopyRawStdout shouldn't be used or relied upon right now! This will be fleshed out eventually. todo WI#26418258
type AzCopyRawStdout struct {
	RawOutput []string
}

func (a *AzCopyRawStdout) RawStdout() []string {
	return a.RawOutput
}

func (a *AzCopyRawStdout) Write(p []byte) (n int, err error) {
	str := string(p)
	lines := strings.Split(str, "\n")

	a.RawOutput = append(a.RawOutput, lines...)

	return len(p), nil
}

func (a *AzCopyRawStdout) String() string {
	return strings.Join(a.RawOutput, "\n")
}

var _ AzCopyStdout = &AzCopyRawStdout{}

type AzCopyVerb string

const ( // initially supporting a limited set of verbs
	AzCopyVerbCopy   AzCopyVerb = "copy"
	AzCopyVerbSync   AzCopyVerb = "sync"
	AzCopyVerbRemove AzCopyVerb = "remove"
	AzCopyVerbList   AzCopyVerb = "list"
)

type AzCopyTarget struct {
	ResourceManager
	AuthType ExplicitCredentialTypes // Expects *one* credential type that the Resource supports. Assumes SAS (or GCP/S3) if not present.
	Opts     CreateAzCopyTargetOptions

	// todo: SAS permissions
	// todo: specific OAuth types (e.g. MSI, etc.)
}

type CreateAzCopyTargetOptions struct {
	// SASTokenOptions expects a GenericSignatureValues, which can contain account signatures, or a service signature.
	SASTokenOptions GenericSignatureValues
	Scheme          string
}

func CreateAzCopyTarget(rm ResourceManager, authType ExplicitCredentialTypes, a Asserter, opts ...CreateAzCopyTargetOptions) AzCopyTarget {
	var validTypes ExplicitCredentialTypes
	if rrm, ok := rm.(RemoteResourceManager); ok {
		validTypes = rrm.ValidAuthTypes()
	}

	if validTypes != EExplicitCredentialType.None() {
		a.AssertNow(fmt.Sprintf("expected only one auth type, got %s", authType), Equal{}, authType.Count(), 1)
		a.AssertNow(fmt.Sprintf("expected authType to be contained within valid types (got %s, needed %s)", authType, validTypes), Equal{}, validTypes.Includes(authType), true)
	} else {
		a.AssertNow("Expected no auth types", Equal{}, authType, EExplicitCredentialType.None())
	}

	return AzCopyTarget{rm, authType, FirstOrZero(opts)}
}

type AzCopyCommand struct {
	Verb AzCopyVerb
	// Passing a ResourceManager assumes SAS (or GCP/S3) auth is intended.
	// Passing an AzCopyTarget will allow you to specify an exact credential type.
	// When OAuth, S3, GCP, AcctKey, etc. the appropriate env flags should auto-populate.
	Targets     []ResourceManager
	Flags       any // check SampleFlags
	Environment *AzCopyEnvironment

	// If Stdout is nil, a sensible default is picked in place.
	Stdout AzCopyStdout

	ShouldFail bool
}

type AzCopyEnvironment struct {
	// `env:"XYZ"` is re-used but does not inherit the traits of config's env trait. Merely used for low-code mapping.

	LogLocation                  *string `env:"AZCOPY_LOG_LOCATION,defaultfunc:DefaultLogLoc"`
	JobPlanLocation              *string `env:"AZCOPY_JOB_PLAN_LOCATION,defaultfunc:DefaultPlanLoc"`
	AutoLoginMode                *string `env:"AZCOPY_AUTO_LOGIN_TYPE"`
	AutoLoginTenantID            *string `env:"AZCOPY_TENANT_ID"`
	ServicePrincipalAppID        *string `env:"AZCOPY_SPA_APPLICATION_ID"`
	ServicePrincipalClientSecret *string `env:"AZCOPY_SPA_CLIENT_SECRET"`

	InheritEnvironment bool
}

func (env *AzCopyEnvironment) generateAzcopyDir(a ScenarioAsserter) {
	dir, err := os.MkdirTemp("", "azcopytests*")
	a.NoError("create tempdir", err)
	env.LogLocation = &dir
	env.JobPlanLocation = &dir
	a.Cleanup(func(a ScenarioAsserter) {
		err := os.RemoveAll(dir)
		a.NoError("remove tempdir", err)
	})
}

func (env *AzCopyEnvironment) DefaultLogLoc(a ScenarioAsserter) string {
	if env.JobPlanLocation != nil {
		env.LogLocation = env.JobPlanLocation
	} else if env.LogLocation == nil {
		env.generateAzcopyDir(a)
	}

	return *env.LogLocation
}

func (env *AzCopyEnvironment) DefaultPlanLoc(a ScenarioAsserter) string {
	if env.LogLocation != nil {
		env.JobPlanLocation = env.LogLocation
	} else if env.JobPlanLocation == nil {
		env.generateAzcopyDir(a)
	}

	return *env.JobPlanLocation
}

func (c *AzCopyCommand) applyTargetAuth(a Asserter, target ResourceManager) string {
	intendedAuthType := EExplicitCredentialType.SASToken()
	var opts GetURIOptions
	if tgt, ok := target.(AzCopyTarget); ok {
		count := tgt.AuthType.Count()
		a.AssertNow("target auth type must be single", Equal{}, count <= 1, true)
		if count == 1 {
			intendedAuthType = tgt.AuthType
		}

		opts.AzureOpts.SASValues = tgt.Opts.SASTokenOptions
		opts.RemoteOpts.Scheme = tgt.Opts.Scheme
	} else if target.Location() == common.ELocation.S3() {
		intendedAuthType = EExplicitCredentialType.S3()
	} else if target.Location() == common.ELocation.GCP() {
		intendedAuthType = EExplicitCredentialType.GCP()
	}

	switch intendedAuthType {
	case EExplicitCredentialType.PublicAuth(), EExplicitCredentialType.None():
		return target.URI() // no SAS, no nothing.
	case EExplicitCredentialType.SASToken():
		opts.AzureOpts.WithSAS = true
		return target.URI(opts)
	case EExplicitCredentialType.OAuth():
		// Only set it if it wasn't already configured. If it was manually configured,
		// special testing may be occurring, and this may be indicated to just get a SAS-less URI.
		// Alternatively, we may have already configured it here once before.
		if c.Environment.AutoLoginMode == nil && c.Environment.ServicePrincipalAppID == nil && c.Environment.ServicePrincipalClientSecret == nil && c.Environment.AutoLoginTenantID == nil {
			c.Environment.AutoLoginMode = pointerTo("SPN") // TODO! There are two other modes for this. These probably can't apply in automated scenarios, but it's worth having tests for that we run before every release! WI#26625161

			if GlobalConfig.StaticResources() {
				oAuthInfo := GlobalConfig.E2EAuthConfig.StaticStgAcctInfo.StaticOAuth
				a.AssertNow("At least NEW_E2E_STATIC_APPLICATION_ID and NEW_E2E_STATIC_CLIENT_SECRET must be specified to use OAuth.", Empty{true}, oAuthInfo.ApplicationID, oAuthInfo.ClientSecret)

				c.Environment.ServicePrincipalAppID = &oAuthInfo.ApplicationID
				c.Environment.ServicePrincipalClientSecret = &oAuthInfo.ClientSecret
				c.Environment.AutoLoginTenantID = common.Iff(oAuthInfo.TenantID != "", &oAuthInfo.TenantID, nil)
			} else {
				// oauth should reliably work
				oAuthInfo := GlobalConfig.E2EAuthConfig.SubscriptionLoginInfo
				c.Environment.ServicePrincipalAppID = &oAuthInfo.ApplicationID
				c.Environment.ServicePrincipalClientSecret = &oAuthInfo.ClientSecret
				c.Environment.AutoLoginTenantID = common.Iff(oAuthInfo.TenantID != "", &oAuthInfo.TenantID, nil)
			}
		}

		return target.URI() // Generate like public
	default:
		a.Error("unsupported credential type")
		return target.URI()
	}
}

// RunAzCopy todo define more cleanly, implement
func RunAzCopy(a ScenarioAsserter, commandSpec AzCopyCommand) (AzCopyStdout, *AzCopyJobPlan) {
	if a.Dryrun() {
		return nil, &AzCopyJobPlan{}
	}
	var flagMap map[string]string
	var envMap map[string]string

	// separate these from the struct so their execution order is fixed
	args := func() []string {
		if commandSpec.Environment == nil {
			commandSpec.Environment = &AzCopyEnvironment{}
		}

		out := []string{GlobalConfig.AzCopyExecutableConfig.ExecutablePath, string(commandSpec.Verb)}

		for _, v := range commandSpec.Targets {
			out = append(out, commandSpec.applyTargetAuth(a, v))
		}

		if commandSpec.Flags != nil {
			flagMap = MapFromTags(reflect.ValueOf(commandSpec.Flags), "flag", a)
			for k, v := range flagMap {
				out = append(out, fmt.Sprintf("--%s=%s", k, v))
			}
		}

		return out
	}()
	env := func() []string {
		out := make([]string, 0)

		envMap = MapFromTags(reflect.ValueOf(commandSpec.Environment), "env", a)

		for k, v := range envMap {
			out = append(out, fmt.Sprintf("%s=%s", k, v))
		}

		if commandSpec.Environment.InheritEnvironment {
			out = append(out, os.Environ()...)
		}

		return out
	}()

	var out = commandSpec.Stdout
	if out == nil {
		switch {
		case !strings.EqualFold(flagMap["output-type"], "json"): // Won't parse non-computer-readable outputs
			out = &AzCopyRawStdout{}
		case strings.EqualFold(flagMap["dryrun"], "true"): //  Dryrun has its own special sort of output
			out = &AzCopyParsedDryrunStdout{}
		case commandSpec.Verb == AzCopyVerbCopy || commandSpec.Verb == AzCopyVerbSync || commandSpec.Verb == AzCopyVerbRemove:
<<<<<<< HEAD
			out = &AzCopyParsedCopySyncRemoveStdout{
				JobPlanFolder: *commandSpec.Environment.JobPlanLocation,
				LogFolder:     *commandSpec.Environment.LogLocation,
			}
=======
			out = &AzCopyParsedCopySyncRemoveStdout{}
>>>>>>> 349ba7a8
		case commandSpec.Verb == AzCopyVerbList:
			out = &AzCopyParsedListStdout{}
		default: // We don't know how to parse this.
			out = &AzCopyRawStdout{}
		}
	}
<<<<<<< HEAD

=======
>>>>>>> 349ba7a8
	command := exec.Cmd{
		Path: GlobalConfig.AzCopyExecutableConfig.ExecutablePath,
		Args: args,
		Env:  env,

		Stdout: out, // todo
	}
	in, err := command.StdinPipe()
	a.NoError("get stdin pipe", err)

	err = command.Start()
	a.Assert("run command", IsNil{}, err)

	if isLaunchedByDebugger {
		beginAzCopyDebugging(in)
	}

	err = command.Wait()
	a.Assert("wait for finalize", common.Iff[Assertion](commandSpec.ShouldFail, Not{IsNil{}}, IsNil{}), err)
	a.Assert("expected exit code",
		common.Iff[Assertion](commandSpec.ShouldFail, Not{Equal{}}, Equal{}),
		0, command.ProcessState.ExitCode())

	a.Cleanup(func(a ScenarioAsserter) {
		if stdout, ok := out.(*AzCopyParsedCopySyncRemoveStdout); ok {
			UploadLogs(a, stdout, DerefOrZero(commandSpec.Environment.LogLocation))
			_ = os.RemoveAll(DerefOrZero(commandSpec.Environment.LogLocation))
		}
	})

	return out, &AzCopyJobPlan{}
}

func UploadLogs(a ScenarioAsserter, stdout *AzCopyParsedCopySyncRemoveStdout, logDir string) {
<<<<<<< HEAD
	defer func() {
		if err := recover(); err != nil {
			fmt.Println("Log cleanup failed", err, "\n", string(debug.Stack()))
		}
	}()

=======
>>>>>>> 349ba7a8
	logPath := GlobalConfig.AzCopyExecutableConfig.LogDropPath
	if logPath == "" || !a.Failed() {
		return
	}

	// sometimes, the log dir cannot be copied because the destination is on another drive. So, we'll copy the files instead by hand.
	files, err := os.ReadDir(logDir)
<<<<<<< HEAD
	fmt.Println("Not finished")
=======
>>>>>>> 349ba7a8
	a.NoError("Failed to read log dir", err)
	jobId := ""
	if stdout.InitMsg.JobID != "" {
		jobId = stdout.InitMsg.JobID
	} else {
		for _, file := range files { // first, find the job ID
			if strings.HasSuffix(file.Name(), ".log") {
				jobId = strings.TrimSuffix(strings.TrimSuffix(strings.TrimSuffix(file.Name(), "-chunks"), "-scanning"), ".log")
				break
			}
		}
	}

	// Create the destination log directory
	destLogDir := filepath.Join(logPath, jobId)
	err = os.MkdirAll(destLogDir, os.ModePerm|os.ModeDir)
	a.NoError("Failed to create log dir", err)

	// Copy the files by hand
	err = filepath.WalkDir(logDir, func(path string, d fs.DirEntry, err error) error {
		if err != nil {
			return err
		}
		relPath := strings.TrimPrefix(path, logDir)
		if d.IsDir() {
			err = os.MkdirAll(filepath.Join(destLogDir, relPath), os.ModePerm|os.ModeDir)
			return err
		}

		// copy the file
		srcFile, err := os.Open(path)
		if err != nil {
			return err
		}

		destFile, err := os.Create(filepath.Join(destLogDir, relPath))
		if err != nil {
			return err
		}

		defer srcFile.Close()
		defer destFile.Close()

		_, err = io.Copy(destFile, srcFile)
		if err != nil {
			return err
		}

		return err
	})
	a.NoError("Failed to copy log files", err)

	a.Log("Uploaded failed run logs for job %s", jobId)
<<<<<<< HEAD
	fmt.Println("finished")
=======
>>>>>>> 349ba7a8
}<|MERGE_RESOLUTION|>--- conflicted
+++ resolved
@@ -253,24 +253,18 @@
 		case strings.EqualFold(flagMap["dryrun"], "true"): //  Dryrun has its own special sort of output
 			out = &AzCopyParsedDryrunStdout{}
 		case commandSpec.Verb == AzCopyVerbCopy || commandSpec.Verb == AzCopyVerbSync || commandSpec.Verb == AzCopyVerbRemove:
-<<<<<<< HEAD
+
 			out = &AzCopyParsedCopySyncRemoveStdout{
 				JobPlanFolder: *commandSpec.Environment.JobPlanLocation,
 				LogFolder:     *commandSpec.Environment.LogLocation,
 			}
-=======
-			out = &AzCopyParsedCopySyncRemoveStdout{}
->>>>>>> 349ba7a8
 		case commandSpec.Verb == AzCopyVerbList:
 			out = &AzCopyParsedListStdout{}
 		default: // We don't know how to parse this.
 			out = &AzCopyRawStdout{}
 		}
 	}
-<<<<<<< HEAD
-
-=======
->>>>>>> 349ba7a8
+
 	command := exec.Cmd{
 		Path: GlobalConfig.AzCopyExecutableConfig.ExecutablePath,
 		Args: args,
@@ -305,15 +299,12 @@
 }
 
 func UploadLogs(a ScenarioAsserter, stdout *AzCopyParsedCopySyncRemoveStdout, logDir string) {
-<<<<<<< HEAD
 	defer func() {
 		if err := recover(); err != nil {
 			fmt.Println("Log cleanup failed", err, "\n", string(debug.Stack()))
 		}
 	}()
-
-=======
->>>>>>> 349ba7a8
+  
 	logPath := GlobalConfig.AzCopyExecutableConfig.LogDropPath
 	if logPath == "" || !a.Failed() {
 		return
@@ -321,10 +312,6 @@
 
 	// sometimes, the log dir cannot be copied because the destination is on another drive. So, we'll copy the files instead by hand.
 	files, err := os.ReadDir(logDir)
-<<<<<<< HEAD
-	fmt.Println("Not finished")
-=======
->>>>>>> 349ba7a8
 	a.NoError("Failed to read log dir", err)
 	jobId := ""
 	if stdout.InitMsg.JobID != "" {
@@ -378,8 +365,4 @@
 	a.NoError("Failed to copy log files", err)
 
 	a.Log("Uploaded failed run logs for job %s", jobId)
-<<<<<<< HEAD
-	fmt.Println("finished")
-=======
->>>>>>> 349ba7a8
 }