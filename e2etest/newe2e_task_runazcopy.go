--- conflicted
+++ resolved
@@ -6,10 +6,7 @@
 	"github.com/Azure/azure-storage-azcopy/v10/cmd"
 	"github.com/Azure/azure-storage-azcopy/v10/common"
 	"io"
-<<<<<<< HEAD
 	"io/fs"
-=======
->>>>>>> d02fa567
 	"os"
 	"os/exec"
 	"path/filepath"
@@ -50,58 +47,6 @@
 }
 
 var _ AzCopyStdout = &AzCopyRawStdout{}
-<<<<<<< HEAD
-=======
-var _ AzCopyStdout = &AzCopyListStdout{}
-
-type AzCopyListStdout struct {
-	AzCopyRawStdout
-}
-
-func (a *AzCopyListStdout) RawStdout() []string {
-	return a.AzCopyRawStdout.RawStdout()
-}
-
-func (a *AzCopyListStdout) Write(p []byte) (n int, err error) {
-	return a.AzCopyRawStdout.Write(p)
-}
-
-func (a *AzCopyListStdout) String() string {
-	return a.AzCopyRawStdout.String()
-}
-
-func (a *AzCopyListStdout) Unmarshal() ([]cmd.AzCopyListObject, *cmd.AzCopyListSummary, error) {
-	var listOutput []cmd.AzCopyListObject
-	var listSummary *cmd.AzCopyListSummary
-	for _, line := range a.RawOutput {
-		if line == "" {
-			continue
-		}
-		var out common.JsonOutputTemplate
-		err := json.Unmarshal([]byte(line), &out)
-		if err != nil {
-			return nil, nil, err
-		}
-		if out.MessageType == common.EOutputMessageType.ListObject().String() {
-			var obj *cmd.AzCopyListObject
-			objErr := json.Unmarshal([]byte(out.MessageContent), &obj)
-			if objErr != nil {
-				return nil, nil, fmt.Errorf("error unmarshaling list output; object error: %s", objErr)
-			}
-			listOutput = append(listOutput, *obj)
-
-		} else if out.MessageType == common.EOutputMessageType.ListSummary().String() {
-			var sum *cmd.AzCopyListSummary
-			sumErr := json.Unmarshal([]byte(out.MessageContent), &sum)
-			if sumErr != nil {
-				return nil, nil, fmt.Errorf("error unmarshaling list output; summary error: %s", sumErr)
-			}
-			listSummary = sum
-		}
-	}
-	return listOutput, listSummary, nil
-}
->>>>>>> d02fa567
 
 type AzCopyVerb string
 
@@ -301,7 +246,6 @@
 		return out
 	}()
 
-<<<<<<< HEAD
 	var out = commandSpec.Stdout
 	if out == nil {
 		switch {
@@ -317,16 +261,6 @@
 			out = &AzCopyRawStdout{}
 		}
 	}
-
-=======
-	var out AzCopyStdout
-	switch commandSpec.Verb {
-	case AzCopyVerbList:
-		out = &AzCopyListStdout{}
-	default:
-		out = &AzCopyRawStdout{}
-	}
->>>>>>> d02fa567
 	command := exec.Cmd{
 		Path: GlobalConfig.AzCopyExecutableConfig.ExecutablePath,
 		Args: args,
