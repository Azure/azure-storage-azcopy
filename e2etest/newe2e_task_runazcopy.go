package e2etest

import (
	"bytes"
	"fmt"
	"github.com/Azure/azure-storage-azcopy/v10/common"
	"github.com/google/uuid"
	"io"
	"io/fs"
	"os"
	"os/exec"
	"path/filepath"
	"reflect"
	"runtime/debug"
	"strings"
)

// AzCopyJobPlan todo probably load the job plan directly? WI#26418256
type AzCopyJobPlan struct{}

type AzCopyStdout interface {
	RawStdout() []string

	io.Writer
	fmt.Stringer
}

// AzCopyRawStdout shouldn't be used or relied upon right now! This will be fleshed out eventually. todo WI#26418258
type AzCopyRawStdout struct {
	RawOutput []string
}

func (a *AzCopyRawStdout) RawStdout() []string {
	return a.RawOutput
}

func (a *AzCopyRawStdout) Write(p []byte) (n int, err error) {
	str := string(p)
	lines := strings.Split(str, "\n")

	a.RawOutput = append(a.RawOutput, lines...)

	return len(p), nil
}

func (a *AzCopyRawStdout) String() string {
	return strings.Join(a.RawOutput, "\n")
}

var _ AzCopyStdout = &AzCopyRawStdout{}

type AzCopyVerb string

const ( // initially supporting a limited set of verbs
<<<<<<< HEAD
	AzCopyVerbCopy   AzCopyVerb = "copy"
	AzCopyVerbSync   AzCopyVerb = "sync"
	AzCopyVerbRemove AzCopyVerb = "remove"
	AzCopyVerbList   AzCopyVerb = "list"
	AzCopyVerbLogin  AzCopyVerb = "login"
	AzCopyVerbLogout AzCopyVerb = "logout"
=======
	AzCopyVerbCopy     AzCopyVerb = "copy"
	AzCopyVerbSync     AzCopyVerb = "sync"
	AzCopyVerbRemove   AzCopyVerb = "remove"
	AzCopyVerbList     AzCopyVerb = "list"
	AzCopyVerbJobsList AzCopyVerb = "jobs"
>>>>>>> 30600bc8
)

type AzCopyTarget struct {
	ResourceManager
	AuthType ExplicitCredentialTypes // Expects *one* credential type that the Resource supports. Assumes SAS (or GCP/S3) if not present.
	Opts     CreateAzCopyTargetOptions

	// todo: SAS permissions
	// todo: specific OAuth types (e.g. MSI, etc.)
}

type CreateAzCopyTargetOptions struct {
	// SASTokenOptions expects a GenericSignatureValues, which can contain account signatures, or a service signature.
	SASTokenOptions GenericSignatureValues
	Scheme          string
	// The wildcard string to append to the end of a resource URI.
	Wildcard string
}

func CreateAzCopyTarget(rm ResourceManager, authType ExplicitCredentialTypes, a Asserter, opts ...CreateAzCopyTargetOptions) AzCopyTarget {
	var validTypes ExplicitCredentialTypes
	if rrm, ok := rm.(RemoteResourceManager); ok {
		validTypes = rrm.ValidAuthTypes()
	}

	if validTypes != EExplicitCredentialType.None() {
		a.AssertNow(fmt.Sprintf("expected only one auth type, got %s", authType), Equal{}, authType.Count(), 1)
		a.AssertNow(fmt.Sprintf("expected authType to be contained within valid types (got %s, needed %s)", authType, validTypes), Equal{}, validTypes.Includes(authType), true)
	} else {
		a.AssertNow("Expected no auth types", Equal{}, authType, EExplicitCredentialType.None())
	}

	return AzCopyTarget{rm, authType, FirstOrZero(opts)}
}

type AzCopyCommand struct {
	Verb           AzCopyVerb
	PositionalArgs []string
	// Passing a ResourceManager assumes SAS (or GCP/S3) auth is intended.
	// Passing an AzCopyTarget will allow you to specify an exact credential type.
	// When OAuth, S3, GCP, AcctKey, etc. the appropriate env flags should auto-populate.
	Targets     []ResourceManager
	Flags       any // check SampleFlags
	Environment *AzCopyEnvironment

	// If Stdout is nil, a sensible default is picked in place.
	Stdout AzCopyStdout

	ShouldFail bool
}

type AzCopyEnvironment struct {
	// `env:"XYZ"` is re-used but does not inherit the traits of config's env trait. Merely used for low-code mapping.

	LogLocation                  *string `env:"AZCOPY_LOG_LOCATION,defaultfunc:DefaultLogLoc"`
	JobPlanLocation              *string `env:"AZCOPY_JOB_PLAN_LOCATION,defaultfunc:DefaultPlanLoc"`
	AutoLoginMode                *string `env:"AZCOPY_AUTO_LOGIN_TYPE"`
	AutoLoginTenantID            *string `env:"AZCOPY_TENANT_ID"`
	ServicePrincipalAppID        *string `env:"AZCOPY_SPA_APPLICATION_ID"`
	ServicePrincipalClientSecret *string `env:"AZCOPY_SPA_CLIENT_SECRET"`

	AzureFederatedTokenFile *string `env:"AZURE_FEDERATED_TOKEN_FILE"`
	AzureTenantId           *string `env:"AZURE_TENANT_ID"`
	AzureClientId           *string `env:"AZURE_CLIENT_ID"`

	InheritEnvironment bool
}

func (env *AzCopyEnvironment) generateAzcopyDir(a ScenarioAsserter) {
	dir, err := os.MkdirTemp("", "azcopytests*")
	a.NoError("create tempdir", err)
	env.LogLocation = &dir
	env.JobPlanLocation = &dir
	a.Cleanup(func(a ScenarioAsserter) {
		err := os.RemoveAll(dir)
		a.NoError("remove tempdir", err)
	})
}

func (env *AzCopyEnvironment) DefaultLogLoc(a ScenarioAsserter) string {
	if env.JobPlanLocation != nil {
		env.LogLocation = env.JobPlanLocation
	} else if env.LogLocation == nil {
		env.generateAzcopyDir(a)
	}

	return *env.LogLocation
}

func (env *AzCopyEnvironment) DefaultPlanLoc(a ScenarioAsserter) string {
	if env.LogLocation != nil {
		env.JobPlanLocation = env.LogLocation
	} else if env.JobPlanLocation == nil {
		env.generateAzcopyDir(a)
	}

	return *env.JobPlanLocation
}

func (c *AzCopyCommand) applyTargetAuth(a Asserter, target ResourceManager) string {
	intendedAuthType := EExplicitCredentialType.SASToken()
	var opts GetURIOptions
	if tgt, ok := target.(AzCopyTarget); ok {
		count := tgt.AuthType.Count()
		a.AssertNow("target auth type must be single", Equal{}, count <= 1, true)
		if count == 1 {
			intendedAuthType = tgt.AuthType
		}

		opts.AzureOpts.SASValues = tgt.Opts.SASTokenOptions
		opts.RemoteOpts.Scheme = tgt.Opts.Scheme
		opts.Wildcard = tgt.Opts.Wildcard
	} else if target.Location() == common.ELocation.S3() {
		intendedAuthType = EExplicitCredentialType.S3()
	} else if target.Location() == common.ELocation.GCP() {
		intendedAuthType = EExplicitCredentialType.GCP()
	}

	switch intendedAuthType {
	case EExplicitCredentialType.PublicAuth(), EExplicitCredentialType.None():
		return target.URI(opts) // no SAS, no nothing.
	case EExplicitCredentialType.SASToken():
		opts.AzureOpts.WithSAS = true
		return target.URI(opts)
	case EExplicitCredentialType.OAuth():
		// Only set it if it wasn't already configured. If it was manually configured,
		// special testing may be occurring, and this may be indicated to just get a SAS-less URI.
		// Alternatively, we may have already configured it here once before.
		if c.Environment.AutoLoginMode == nil && c.Environment.ServicePrincipalAppID == nil && c.Environment.ServicePrincipalClientSecret == nil && c.Environment.AutoLoginTenantID == nil {
			if GlobalConfig.StaticResources() {
				c.Environment.AutoLoginMode = pointerTo("SPN")
				oAuthInfo := GlobalConfig.E2EAuthConfig.StaticStgAcctInfo.StaticOAuth
				a.AssertNow("At least NEW_E2E_STATIC_APPLICATION_ID and NEW_E2E_STATIC_CLIENT_SECRET must be specified to use OAuth.", Empty{true}, oAuthInfo.ApplicationID, oAuthInfo.ClientSecret)

				c.Environment.ServicePrincipalAppID = &oAuthInfo.ApplicationID
				c.Environment.ServicePrincipalClientSecret = &oAuthInfo.ClientSecret
				c.Environment.AutoLoginTenantID = common.Iff(oAuthInfo.TenantID != "", &oAuthInfo.TenantID, nil)
			} else {
				// oauth should reliably work
				oAuthInfo := GlobalConfig.E2EAuthConfig.SubscriptionLoginInfo
				if oAuthInfo.Environment == AzurePipeline {
					c.Environment.InheritEnvironment = true
					c.Environment.AutoLoginTenantID = common.Iff(oAuthInfo.DynamicOAuth.Workload.TenantId != "", &oAuthInfo.DynamicOAuth.Workload.TenantId, nil)
					c.Environment.AutoLoginMode = pointerTo(common.EAutoLoginType.AzCLI().String())
				} else {
					c.Environment.AutoLoginMode = pointerTo(common.EAutoLoginType.SPN().String())
					c.Environment.ServicePrincipalAppID = &oAuthInfo.DynamicOAuth.SPNSecret.ApplicationID
					c.Environment.ServicePrincipalClientSecret = &oAuthInfo.DynamicOAuth.SPNSecret.ClientSecret
					c.Environment.AutoLoginTenantID = common.Iff(oAuthInfo.DynamicOAuth.SPNSecret.TenantID != "", &oAuthInfo.DynamicOAuth.SPNSecret.TenantID, nil)
				}
			}
		} else if c.Environment.AutoLoginMode != nil {
			oAuthInfo := GlobalConfig.E2EAuthConfig.SubscriptionLoginInfo
			if strings.ToLower(*c.Environment.AutoLoginMode) == common.EAutoLoginType.Workload().String() {
				c.Environment.InheritEnvironment = true
				// Get the value of the AZURE_FEDERATED_TOKEN environment variable
				token := oAuthInfo.DynamicOAuth.Workload.FederatedToken
				a.AssertNow("idToken must be specified to authenticate with workload identity", Empty{Invert: true}, token)
				// Write the token to a temporary file
				// Create a temporary file to store the token
				file, err := os.CreateTemp("", "azure_federated_token.txt")
				a.AssertNow("Error creating temporary file", IsNil{}, err)
				defer file.Close()

				// Write the token to the temporary file
				_, err = file.WriteString(token)
				a.AssertNow("Error writing to temporary file", IsNil{}, err)

				// Set the AZURE_FEDERATED_TOKEN_FILE environment variable
				c.Environment.AzureFederatedTokenFile = pointerTo(file.Name())
				c.Environment.AzureTenantId = pointerTo(oAuthInfo.DynamicOAuth.Workload.TenantId)
				c.Environment.AzureClientId = pointerTo(oAuthInfo.DynamicOAuth.Workload.ClientId)
			}
		}

		return target.URI(opts) // Generate like public
	default:
		a.Error("unsupported credential type")
		return target.URI(opts)
	}
}

// RunAzCopy todo define more cleanly, implement
func RunAzCopy(a ScenarioAsserter, commandSpec AzCopyCommand) (AzCopyStdout, *AzCopyJobPlan) {
	if a.Dryrun() {
		return nil, &AzCopyJobPlan{}
	}
	a.HelperMarker().Helper()
	var flagMap map[string]string
	var envMap map[string]string

	// separate these from the struct so their execution order is fixed
	args := func() []string {
		if commandSpec.Environment == nil {
			commandSpec.Environment = &AzCopyEnvironment{}
		}

		out := []string{GlobalConfig.AzCopyExecutableConfig.ExecutablePath, string(commandSpec.Verb)}
		
		for _, v := range commandSpec.PositionalArgs {
			out = append(out, v)
		}

		for _, v := range commandSpec.Targets {
			out = append(out, commandSpec.applyTargetAuth(a, v))
		}

		if commandSpec.Flags != nil {
			flagMap = MapFromTags(reflect.ValueOf(commandSpec.Flags), "flag", a)
			for k, v := range flagMap {
				out = append(out, fmt.Sprintf("--%s=%s", k, v))
			}
		}

		return out
	}()
	env := func() []string {
		out := make([]string, 0)

		envMap = MapFromTags(reflect.ValueOf(commandSpec.Environment), "env", a)

		for k, v := range envMap {
			out = append(out, fmt.Sprintf("%s=%s", k, v))
		}

		if commandSpec.Environment.InheritEnvironment {
			out = append(out, os.Environ()...)
		}

		return out
	}()

	var out = commandSpec.Stdout
	if out == nil {
		switch {
		case !strings.EqualFold(flagMap["output-type"], "json"): // Won't parse non-computer-readable outputs
			out = &AzCopyRawStdout{}
		case strings.EqualFold(flagMap["dryrun"], "true"): //  Dryrun has its own special sort of output
			out = &AzCopyParsedDryrunStdout{}
		case commandSpec.Verb == AzCopyVerbCopy || commandSpec.Verb == AzCopyVerbSync || commandSpec.Verb == AzCopyVerbRemove:

			out = &AzCopyParsedCopySyncRemoveStdout{
				JobPlanFolder: *commandSpec.Environment.JobPlanLocation,
				LogFolder:     *commandSpec.Environment.LogLocation,
			}
		case commandSpec.Verb == AzCopyVerbList:
			out = &AzCopyParsedListStdout{}
		case commandSpec.Verb == AzCopyVerbJobsList:
			out = &AzCopyParsedJobsListStdout{}
		default: // We don't know how to parse this.
			out = &AzCopyRawStdout{}
		}
	}

	stderr := &bytes.Buffer{}
	command := exec.Cmd{
		Path: GlobalConfig.AzCopyExecutableConfig.ExecutablePath,
		Args: args,
		Env:  env,

		Stdout: out, // todo
		Stderr: stderr,
	}
	in, err := command.StdinPipe()
	a.NoError("get stdin pipe", err)

	err = command.Start()
	a.Assert("run command", IsNil{}, err)

	if isLaunchedByDebugger {
		beginAzCopyDebugging(in)
	}

	err = command.Wait()
	a.Assert("wait for finalize", common.Iff[Assertion](commandSpec.ShouldFail, Not{IsNil{}}, IsNil{}), err)
	a.Assert("expected exit code",
		common.Iff[Assertion](commandSpec.ShouldFail, Not{Equal{}}, Equal{}),
		0, command.ProcessState.ExitCode())

	a.Cleanup(func(a ScenarioAsserter) {
		UploadLogs(a, out, stderr, DerefOrZero(commandSpec.Environment.LogLocation))
		_ = os.RemoveAll(DerefOrZero(commandSpec.Environment.LogLocation))
	})

	return out, &AzCopyJobPlan{}
}

func UploadLogs(a ScenarioAsserter, stdout AzCopyStdout, stderr *bytes.Buffer, logDir string) {
	defer func() {
		if err := recover(); err != nil {
			fmt.Println("Log cleanup failed", err, "\n", string(debug.Stack()))
		}
	}()

	logDropPath := GlobalConfig.AzCopyExecutableConfig.LogDropPath
	if logDropPath == "" || !a.Failed() {
		return
	}

	// sometimes, the log dir cannot be copied because the destination is on another drive. So, we'll copy the files instead by hand.
	files, err := os.ReadDir(logDir)
	a.NoError("Failed to read log dir", err)
	jobId := ""

	if jobStdout, ok := stdout.(*AzCopyParsedCopySyncRemoveStdout); ok {
		if jobStdout.InitMsg.JobID != "" {
			jobId = jobStdout.InitMsg.JobID
		}
	} else {
		for _, file := range files { // first, find the job ID
			if strings.HasSuffix(file.Name(), ".log") {
				jobId = strings.TrimSuffix(strings.TrimSuffix(strings.TrimSuffix(file.Name(), "-chunks"), "-scanning"), ".log")
				break
			}
		}
	}

	if jobId == "" {
		// If we still don't have a job ID, let's make one up. Maybe the job never started, or this isn't a copy/sync/remove job anyway.
		jobId = uuid.NewString()
	}

	// Create the destination log directory
	destLogDir := filepath.Join(logDropPath, jobId)
	err = os.MkdirAll(destLogDir, os.ModePerm|os.ModeDir)
	a.NoError("Failed to create log dir", err)

	// Copy the files by hand
	err = filepath.WalkDir(logDir, func(path string, d fs.DirEntry, err error) error {
		if err != nil {
			return err
		}
		relPath := strings.TrimPrefix(path, logDir)
		if d.IsDir() {
			err = os.MkdirAll(filepath.Join(destLogDir, relPath), os.ModePerm|os.ModeDir)
			return err
		}

		// copy the file
		srcFile, err := os.Open(path)
		if err != nil {
			return err
		}

		destFile, err := os.Create(filepath.Join(destLogDir, relPath))
		if err != nil {
			return err
		}

		defer srcFile.Close()
		defer destFile.Close()

		_, err = io.Copy(destFile, srcFile)
		if err != nil {
			return err
		}

		return err
	})
	a.NoError("Failed to copy log files", err)

	// Write stdout to the folder instead of the job log
	f, err := os.OpenFile(filepath.Join(destLogDir, "stdout.txt"), os.O_RDWR|os.O_CREATE|os.O_TRUNC, 0744)
	a.NoError("Failed to create stdout file", err)
	_, err = f.WriteString(stdout.String())
	a.NoError("Failed to write stdout file", err)
	err = f.Close()
	a.NoError("Failed to close stdout file", err)

	// If stderr is non-zero, output that too!
	if stderr != nil && stderr.Len() > 0 {
		f, err := os.OpenFile(filepath.Join(destLogDir, "stderr.txt"), os.O_RDWR|os.O_CREATE|os.O_TRUNC, 0744)
		a.NoError("Failed to create stdout file", err)
		_, err = stderr.WriteTo(f)
		a.NoError("Failed to write stdout file", err)
		err = f.Close()
		a.NoError("Failed to close stdout file", err)
	}

	a.Log("Uploaded failed run logs for job %s", jobId)
}<|MERGE_RESOLUTION|>--- conflicted
+++ resolved
@@ -52,20 +52,13 @@
 type AzCopyVerb string
 
 const ( // initially supporting a limited set of verbs
-<<<<<<< HEAD
-	AzCopyVerbCopy   AzCopyVerb = "copy"
-	AzCopyVerbSync   AzCopyVerb = "sync"
-	AzCopyVerbRemove AzCopyVerb = "remove"
-	AzCopyVerbList   AzCopyVerb = "list"
-	AzCopyVerbLogin  AzCopyVerb = "login"
-	AzCopyVerbLogout AzCopyVerb = "logout"
-=======
 	AzCopyVerbCopy     AzCopyVerb = "copy"
 	AzCopyVerbSync     AzCopyVerb = "sync"
 	AzCopyVerbRemove   AzCopyVerb = "remove"
 	AzCopyVerbList     AzCopyVerb = "list"
+	AzCopyVerbLogin    AzCopyVerb = "login"
+	AzCopyVerbLogout   AzCopyVerb = "logout"
 	AzCopyVerbJobsList AzCopyVerb = "jobs"
->>>>>>> 30600bc8
 )
 
 type AzCopyTarget struct {
@@ -264,7 +257,7 @@
 		}
 
 		out := []string{GlobalConfig.AzCopyExecutableConfig.ExecutablePath, string(commandSpec.Verb)}
-		
+
 		for _, v := range commandSpec.PositionalArgs {
 			out = append(out, v)
 		}
