package e2etest

import (
	"encoding/json"
	"fmt"
	"github.com/Azure/azure-storage-azcopy/v10/cmd"
	"github.com/Azure/azure-storage-azcopy/v10/common"
	"io"
	"os"
	"os/exec"
	"reflect"
	"strings"
)

// AzCopyJobPlan todo probably load the job plan directly? WI#26418256
type AzCopyJobPlan struct{}

type AzCopyStdout interface {
	RawStdout() []string

	io.Writer
	fmt.Stringer
}

// AzCopyRawStdout shouldn't be used or relied upon right now! This will be fleshed out eventually. todo WI#26418258
type AzCopyRawStdout struct {
	RawOutput []string
}

func (a *AzCopyRawStdout) RawStdout() []string {
	return a.RawOutput
}

func (a *AzCopyRawStdout) Write(p []byte) (n int, err error) {
	str := string(p)
	lines := strings.Split(str, "\n")

	a.RawOutput = append(a.RawOutput, lines...)

	return len(p), nil
}

func (a *AzCopyRawStdout) String() string {
	return strings.Join(a.RawOutput, "\n")
}

var _ AzCopyStdout = &AzCopyRawStdout{}
var _ AzCopyStdout = &AzCopyListStdout{}

type AzCopyListStdout struct {
	AzCopyRawStdout
}

func (a *AzCopyListStdout) RawStdout() []string {
	return a.AzCopyRawStdout.RawStdout()
}

func (a *AzCopyListStdout) Write(p []byte) (n int, err error) {
	return a.AzCopyRawStdout.Write(p)
}

func (a *AzCopyListStdout) String() string {
	return a.AzCopyRawStdout.String()
}

func (a *AzCopyListStdout) Unmarshal() ([]cmd.AzCopyListObject, *cmd.AzCopyListSummary, error) {
	var listOutput []cmd.AzCopyListObject
	var listSummary *cmd.AzCopyListSummary
	for _, line := range a.RawOutput {
		if line == "" {
			continue
		}
		var out common.JsonOutputTemplate
		err := json.Unmarshal([]byte(line), &out)
		if err != nil {
			return nil, nil, err
		}
<<<<<<< HEAD
		if out.MessageType == "Info" {
			var obj *cmd.AzCopyResponse[cmd.AzCopyListObject]
			objErr := json.Unmarshal([]byte(out.MessageContent), &obj)
			if objErr != nil || obj.ResponseType != "AzCopyListObject" {
				// if we can't unmarshal an object, try to unmarshal a summary
				var sum *cmd.AzCopyResponse[cmd.AzCopyListSummary]
				sumErr := json.Unmarshal([]byte(out.MessageContent), &sum)
				if sumErr != nil {
					return nil, nil, fmt.Errorf("error unmarshaling list output; object error: %s, summary error: %s", objErr, sumErr)
				} else {
					listSummary = &sum.ResponseValue
				}
			} else {
				listOutput = append(listOutput, obj.ResponseValue)
			}
=======
		if out.MessageType == common.EOutputMessageType.ListObject().String() {
			var obj *cmd.AzCopyListObject
			objErr := json.Unmarshal([]byte(out.MessageContent), &obj)
			if objErr != nil {
				return nil, nil, fmt.Errorf("error unmarshaling list output; object error: %s", objErr)
			}
			listOutput = append(listOutput, *obj)

		} else if out.MessageType == common.EOutputMessageType.ListSummary().String() {
			var sum *cmd.AzCopyListSummary
			sumErr := json.Unmarshal([]byte(out.MessageContent), &sum)
			if sumErr != nil {
				return nil, nil, fmt.Errorf("error unmarshaling list output; summary error: %s", sumErr)
			}
			listSummary = sum
>>>>>>> 0d971d0e
		}
	}
	return listOutput, listSummary, nil
}

type AzCopyVerb string

const ( // initially supporting a limited set of verbs
	AzCopyVerbCopy   AzCopyVerb = "copy"
	AzCopyVerbSync   AzCopyVerb = "sync"
	AzCopyVerbRemove AzCopyVerb = "remove"
	AzCopyVerbList   AzCopyVerb = "list"
)

type AzCopyTarget struct {
	ResourceManager
	AuthType ExplicitCredentialTypes // Expects *one* credential type that the Resource supports. Assumes SAS (or GCP/S3) if not present.
	Opts     CreateAzCopyTargetOptions

	// todo: SAS permissions
	// todo: specific OAuth types (e.g. MSI, etc.)
}

type CreateAzCopyTargetOptions struct {
	// SASTokenOptions expects a GenericSignatureValues, which can contain account signatures, or a service signature.
	SASTokenOptions GenericSignatureValues
	Scheme          string
}

func CreateAzCopyTarget(rm ResourceManager, authType ExplicitCredentialTypes, a Asserter, opts ...CreateAzCopyTargetOptions) AzCopyTarget {
	var validTypes ExplicitCredentialTypes
	if rrm, ok := rm.(RemoteResourceManager); ok {
		validTypes = rrm.ValidAuthTypes()
	}

	if validTypes != EExplicitCredentialType.None() {
		a.AssertNow(fmt.Sprintf("expected only one auth type, got %s", authType), Equal{}, authType.Count(), 1)
		a.AssertNow(fmt.Sprintf("expected authType to be contained within valid types (got %s, needed %s)", authType, validTypes), Equal{}, validTypes.Includes(authType), true)
	} else {
		a.AssertNow("Expected no auth types", Equal{}, authType, EExplicitCredentialType.None())
	}

	return AzCopyTarget{rm, authType, FirstOrZero(opts)}
}

type AzCopyCommand struct {
	Verb AzCopyVerb
	// Passing a ResourceManager assumes SAS (or GCP/S3) auth is intended.
	// Passing an AzCopyTarget will allow you to specify an exact credential type.
	// When OAuth, S3, GCP, AcctKey, etc. the appropriate env flags should auto-populate.
	Targets     []ResourceManager
	Flags       any // check SampleFlags
	Environment *AzCopyEnvironment

	ShouldFail bool
}

type AzCopyEnvironment struct {
	// `env:"XYZ"` is re-used but does not inherit the traits of config's env trait. Merely used for low-code mapping.

	LogLocation                  *string `env:"AZCOPY_LOG_LOCATION,defaultfunc:DefaultLogLoc"`
	JobPlanLocation              *string `env:"AZCOPY_JOB_PLAN_LOCATION,defaultfunc:DefaultPlanLoc"`
	AutoLoginMode                *string `env:"AZCOPY_AUTO_LOGIN_TYPE"`
	AutoLoginTenantID            *string `env:"AZCOPY_TENANT_ID"`
	ServicePrincipalAppID        *string `env:"AZCOPY_SPA_APPLICATION_ID"`
	ServicePrincipalClientSecret *string `env:"AZCOPY_SPA_CLIENT_SECRET"`

	InheritEnvironment bool
}

func (env *AzCopyEnvironment) generateAzcopyDir(a ScenarioAsserter) {
	dir, err := os.MkdirTemp("", "azcopytests*")
	a.NoError("create tempdir", err)
	env.LogLocation = &dir
	env.JobPlanLocation = &dir
	a.Cleanup(func(a ScenarioAsserter) {
		err := os.RemoveAll(dir)
		a.NoError("remove tempdir", err)
	})
}

func (env *AzCopyEnvironment) DefaultLogLoc(a ScenarioAsserter) string {
	if env.JobPlanLocation != nil {
		env.LogLocation = env.JobPlanLocation
	} else if env.LogLocation == nil {
		env.generateAzcopyDir(a)
	}

	return *env.LogLocation
}

func (env *AzCopyEnvironment) DefaultPlanLoc(a ScenarioAsserter) string {
	if env.LogLocation != nil {
		env.JobPlanLocation = env.LogLocation
	} else if env.JobPlanLocation == nil {
		env.generateAzcopyDir(a)
	}

	return *env.JobPlanLocation
}

func (c *AzCopyCommand) applyTargetAuth(a Asserter, target ResourceManager) string {
	intendedAuthType := EExplicitCredentialType.SASToken()
	var opts GetURIOptions
	if tgt, ok := target.(AzCopyTarget); ok {
		count := tgt.AuthType.Count()
		a.AssertNow("target auth type must be single", Equal{}, count <= 1, true)
		if count == 1 {
			intendedAuthType = tgt.AuthType
		}

		opts.AzureOpts.SASValues = tgt.Opts.SASTokenOptions
		opts.RemoteOpts.Scheme = tgt.Opts.Scheme
	} else if target.Location() == common.ELocation.S3() {
		intendedAuthType = EExplicitCredentialType.S3()
	} else if target.Location() == common.ELocation.GCP() {
		intendedAuthType = EExplicitCredentialType.GCP()
	}

	switch intendedAuthType {
	case EExplicitCredentialType.PublicAuth(), EExplicitCredentialType.None():
		return target.URI() // no SAS, no nothing.
	case EExplicitCredentialType.SASToken():
		opts.AzureOpts.WithSAS = true
		return target.URI(opts)
	case EExplicitCredentialType.OAuth():
		// Only set it if it wasn't already configured. If it was manually configured,
		// special testing may be occurring, and this may be indicated to just get a SAS-less URI.
		// Alternatively, we may have already configured it here once before.
		if c.Environment.AutoLoginMode == nil && c.Environment.ServicePrincipalAppID == nil && c.Environment.ServicePrincipalClientSecret == nil && c.Environment.AutoLoginTenantID == nil {
			c.Environment.AutoLoginMode = pointerTo("SPN") // TODO! There are two other modes for this. These probably can't apply in automated scenarios, but it's worth having tests for that we run before every release! WI#26625161

			if GlobalConfig.StaticResources() {
				oAuthInfo := GlobalConfig.E2EAuthConfig.StaticStgAcctInfo.StaticOAuth
				a.AssertNow("At least NEW_E2E_STATIC_APPLICATION_ID and NEW_E2E_STATIC_CLIENT_SECRET must be specified to use OAuth.", Empty{true}, oAuthInfo.ApplicationID, oAuthInfo.ClientSecret)

				c.Environment.ServicePrincipalAppID = &oAuthInfo.ApplicationID
				c.Environment.ServicePrincipalClientSecret = &oAuthInfo.ClientSecret
				c.Environment.AutoLoginTenantID = common.Iff(oAuthInfo.TenantID != "", &oAuthInfo.TenantID, nil)
			} else {
				// oauth should reliably work
				oAuthInfo := GlobalConfig.E2EAuthConfig.SubscriptionLoginInfo
				c.Environment.ServicePrincipalAppID = &oAuthInfo.ApplicationID
				c.Environment.ServicePrincipalClientSecret = &oAuthInfo.ClientSecret
				c.Environment.AutoLoginTenantID = common.Iff(oAuthInfo.TenantID != "", &oAuthInfo.TenantID, nil)
			}
		}

		return target.URI() // Generate like public
	default:
		a.Error("unsupported credential type")
		return target.URI()
	}
}

// RunAzCopy todo define more cleanly, implement
func RunAzCopy(a ScenarioAsserter, commandSpec AzCopyCommand) (AzCopyStdout, *AzCopyJobPlan) {
	if a.Dryrun() {
		return nil, &AzCopyJobPlan{}
	}

	// separate these from the struct so their execution order is fixed
	args := func() []string {
		if commandSpec.Environment == nil {
			commandSpec.Environment = &AzCopyEnvironment{}
		}

		out := []string{GlobalConfig.AzCopyExecutableConfig.ExecutablePath, string(commandSpec.Verb)}

		for _, v := range commandSpec.Targets {
			out = append(out, commandSpec.applyTargetAuth(a, v))
		}

		if commandSpec.Flags != nil {
			flags := MapFromTags(reflect.ValueOf(commandSpec.Flags), "flag", a)
			for k, v := range flags {
				out = append(out, fmt.Sprintf("--%s=%s", k, v))
			}
		}

		return out
	}()
	env := func() []string {
		out := make([]string, 0)

		env := MapFromTags(reflect.ValueOf(commandSpec.Environment), "env", a)

		for k, v := range env {
			out = append(out, fmt.Sprintf("%s=%s", k, v))
		}

		if commandSpec.Environment.InheritEnvironment {
			out = append(out, os.Environ()...)
		}

		return out
	}()

	var out AzCopyStdout
	switch commandSpec.Verb {
	case AzCopyVerbList:
		out = &AzCopyListStdout{}
	default:
		out = &AzCopyRawStdout{}
	}
	command := exec.Cmd{
		Path: GlobalConfig.AzCopyExecutableConfig.ExecutablePath,
		Args: args,
		Env:  env,

		Stdout: out, // todo
	}
	in, err := command.StdinPipe()
	a.NoError("get stdin pipe", err)

	err = command.Start()
	a.Assert("run command", IsNil{}, err)

	if isLaunchedByDebugger {
		beginAzCopyDebugging(in)
	}

	err = command.Wait()
	a.Assert("wait for finalize", IsNil{}, err)
	a.Assert("expected exit code",
		common.Iff[Assertion](commandSpec.ShouldFail, Not{Equal{}}, Equal{}),
		0, command.ProcessState.ExitCode())

	if err != nil {
		a.Log("AzCopy output:\n%s", out.String())
	}

	return out, &AzCopyJobPlan{}
}<|MERGE_RESOLUTION|>--- conflicted
+++ resolved
@@ -75,23 +75,6 @@
 		if err != nil {
 			return nil, nil, err
 		}
-<<<<<<< HEAD
-		if out.MessageType == "Info" {
-			var obj *cmd.AzCopyResponse[cmd.AzCopyListObject]
-			objErr := json.Unmarshal([]byte(out.MessageContent), &obj)
-			if objErr != nil || obj.ResponseType != "AzCopyListObject" {
-				// if we can't unmarshal an object, try to unmarshal a summary
-				var sum *cmd.AzCopyResponse[cmd.AzCopyListSummary]
-				sumErr := json.Unmarshal([]byte(out.MessageContent), &sum)
-				if sumErr != nil {
-					return nil, nil, fmt.Errorf("error unmarshaling list output; object error: %s, summary error: %s", objErr, sumErr)
-				} else {
-					listSummary = &sum.ResponseValue
-				}
-			} else {
-				listOutput = append(listOutput, obj.ResponseValue)
-			}
-=======
 		if out.MessageType == common.EOutputMessageType.ListObject().String() {
 			var obj *cmd.AzCopyListObject
 			objErr := json.Unmarshal([]byte(out.MessageContent), &obj)
@@ -107,7 +90,6 @@
 				return nil, nil, fmt.Errorf("error unmarshaling list output; summary error: %s", sumErr)
 			}
 			listSummary = sum
->>>>>>> 0d971d0e
 		}
 	}
 	return listOutput, listSummary, nil
