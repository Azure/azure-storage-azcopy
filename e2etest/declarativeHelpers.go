// Copyright © Microsoft <wastore@microsoft.com>
//
// Permission is hereby granted, free of charge, to any person obtaining a copy
// of this software and associated documentation files (the "Software"), to deal
// in the Software without restriction, including without limitation the rights
// to use, copy, modify, merge, publish, distribute, sublicense, and/or sell
// copies of the Software, and to permit persons to whom the Software is
// furnished to do so, subject to the following conditions:
//
// The above copyright notice and this permission notice shall be included in
// all copies or substantial portions of the Software.
//
// THE SOFTWARE IS PROVIDED "AS IS", WITHOUT WARRANTY OF ANY KIND, EXPRESS OR
// IMPLIED, INCLUDING BUT NOT LIMITED TO THE WARRANTIES OF MERCHANTABILITY,
// FITNESS FOR A PARTICULAR PURPOSE AND NONINFRINGEMENT. IN NO EVENT SHALL THE
// AUTHORS OR COPYRIGHT HOLDERS BE LIABLE FOR ANY CLAIM, DAMAGES OR OTHER
// LIABILITY, WHETHER IN AN ACTION OF CONTRACT, TORT OR OTHERWISE, ARISING FROM,
// OUT OF OR IN CONNECTION WITH THE SOFTWARE OR THE USE OR OTHER DEALINGS IN
// THE SOFTWARE.

package e2etest

import (
	"github.com/Azure/azure-sdk-for-go/sdk/storage/azblob/blob"
	"reflect"
	"strings"
	"testing"

	"github.com/Azure/azure-storage-azcopy/v10/common"
	"github.com/JeffreyRichter/enum/enum"
)

// /////////

var sanitizer = common.NewAzCopyLogSanitizer() // while this is "only tests", we may as well follow good SAS redaction practices

// //////

type comparison struct {
	equals bool
}

func (c comparison) String() string {
	if c.equals {
		return "equals"
	} else {
		return "notEquals"
	}
}

func equals() comparison {
	return comparison{true}
}

func notEquals() comparison {
	return comparison{false}
}

// /////

// simplified assertion interface. Allows us to abstract away the specific test harness we are using
// (in case we change it... again)
type asserter interface {
	Assert(obtained interface{}, comp comparison, expected interface{}, comment ...string)
	AssertNoErr(err error, comment ...string)
	Error(reason string)
	Skip(reason string)
	Failed() bool

	// ScenarioName piggy-backs on this interface, in a context-value-like way (ugly, but it works)
	CompactScenarioName() string
}

type testingAsserter struct {
	t                   *testing.T
	compactScenarioName string
	fullScenarioName    string
}

func (a *testingAsserter) formatComments(comment []string) string {
	expandedComment := strings.Join(comment, ", ")
	if expandedComment != "" {
		expandedComment = "\n    " + expandedComment
	}
	return expandedComment
}

// Assert compares its arguments and marks the current test (or subtest) as failed. Unlike gocheck's Assert method,
// in this implementation execution of the test continues (and so subsequent asserts may give additional information)
func (a *testingAsserter) Assert(obtained interface{}, comp comparison, expected interface{}, comment ...string) {
	// do the comparison (our comparison options are deliberately simple)
	// TODO: if obtained or expected is a pointer, do we want to dereference it before comparing?  Do we even need that in our codebase?
	ok := false
	if comp.equals {
		ok = reflect.DeepEqual(obtained, expected)
	} else {
		ok = obtained != expected
	}
	if ok {
		return
	}

	// record the failure
	a.t.Helper() // exclude this method from the logged callstack
	expandedComment := a.formatComments(comment)
	a.t.Logf("Assertion failed in %s\n    Attempted to assert that: (actual) %v %s (expected) %v%s", a.fullScenarioName, obtained, comp, expected, expandedComment)
	a.t.Fail()
}

// AssertNoErr asserts that err is nil, and calls FailNow for immediate termination of the test if err is not nil.
// This does immediate termination, rather than letting the test continue running like Assert() does, because
// with immediate termination it can be used as a guard clause, before things which might otherwise panic due to invalid inputs.
func (a *testingAsserter) AssertNoErr(err error, comment ...string) {
	if err != nil {
		a.t.Helper() // exclude this method from the logged callstack
		redactedErr := sanitizer.SanitizeLogMessage(err.Error())
		a.t.Logf("Error %s%s", redactedErr, a.formatComments(comment))
		a.t.Fail()
	}
}

func (a *testingAsserter) Error(reason string) {
	a.t.Helper()
	a.t.Error(reason)
}

func (a *testingAsserter) Skip(reason string) {
	a.t.Skip(reason)
}

func (a *testingAsserter) Failed() bool {
	return a.t.Failed()
}

func (a *testingAsserter) CompactScenarioName() string {
	return a.compactScenarioName
}

// //

type params struct {
	recursive                 bool
	invertedAsSubdir          bool // this flag is INVERTED, because it is TRUE by default. todo: use pointers instead?
	includePath               string
	includePattern            string
	includeAfter              string
	includeAttributes         string
	excludePath               string
	excludePattern            string
	excludeAttributes         string
	forceIfReadOnly           bool
	capMbps                   float32
	blockSizeMB               float32
	deleteDestination         common.DeleteDestination // Manual validation is needed.
	s2sSourceChangeValidation bool
	metadata                  string
	cancelFromStdin           bool
	backupMode                bool
	preserveSMBPermissions    bool
	preserveSMBInfo           *bool
	preservePOSIXProperties   bool
	relativeSourcePath        string
	blobTags                  string
	blobType                  string
	stripTopDir               bool
	s2sPreserveBlobTags       bool
	cpkByName                 string
	cpkByValue                bool
	isObjectDir               bool
	debugSkipFiles            []string // a list of localized filepaths to skip over on the first run in the STE.
	s2sPreserveAccessTier     bool
	accessTier                *blob.AccessTier
	checkMd5                  common.HashValidationOption
	compareHash               common.SyncHashType
	hashStorageMode           common.HashStorageMode
	hashStorageDir            string
	symlinkHandling           common.SymlinkHandlingType

	destNull bool

	disableParallelTesting bool
<<<<<<< HEAD

	trailingDot common.TrailingDotOption
	decompress  bool
=======
	trailingDot            common.TrailingDotOption
	decompress             bool
>>>>>>> 36cf27d4
	// looks like this for a folder transfer:
	/*
		INFO: source: /New folder/New Text Document.txt dest: /Test/New folder/New Text Document.txt
		INFO: source: /New Text Document.txt dest: /Test/New Text Document.txt
	*/
	// and this for a single file transfer to a folder:
	/*
		INFO: source:  dest: /New Text Document.txt
	*/

<<<<<<< HEAD
	// Options for cancel
	ignoreErrorIfCompleted bool
=======
	// benchmark params
	mode        string
	fileCount   int
	sizePerFile string
>>>>>>> 36cf27d4
}

// we expect folder transfers to be allowed (between folder-aware resources) if there are no filters that act at file level
// TODO : Make this *actually* check with azcopy code instead of assuming azcopy's black magic.
func (p params) allowsFolderTransfers() bool {
	return !p.destNull && p.includePattern+p.includeAttributes+p.excludePattern+p.excludeAttributes == ""
}

// ////////////

var eOperation = Operation(0)

type Operation uint8

func (Operation) Copy() Operation        { return Operation(1) }
func (Operation) Sync() Operation        { return Operation(1 << 1) }
func (Operation) CopyAndSync() Operation { return eOperation.Copy() | eOperation.Sync() }
func (Operation) Remove() Operation      { return Operation(1 << 2) }
func (Operation) Resume() Operation      { return Operation(1 << 7) } // Resume should only ever be combined with Copy or Sync, and is a mid-job cancel/resume.
<<<<<<< HEAD
func (Operation) Cancel() Operation      { return Operation(1 << 3) }
=======
func (Operation) Benchmark() Operation   { return Operation(1 << 4) }
>>>>>>> 36cf27d4

func (o Operation) String() string {
	return enum.StringInt(o, reflect.TypeOf(o))
}

// getValues chops up composite values into their parts
func (o Operation) getValues() []Operation {
	out := make([]Operation, 0)
	// separate out the bitflags
	for idx := 0; idx < 8; idx++ {
		opMatching := Operation(1 << idx)
		if opMatching&o != 0 {
			out = append(out, opMatching)
		}
	}

	return out
}

func (o Operation) includes(item Operation) bool {
	for _, v := range o.getValues() {
		if v == item {
			return true
		}
	}
	return false
}

// ///////////

var eTestFromTo = TestFromTo{}

// TestFromTo is similar to common/FromTo, except that it can have cases where one value represents many possibilities
type TestFromTo struct {
	desc                   string
	useAllTos              bool
	suppressAutoFileToFile bool // TODO: invert this // if true, we won't automatically replace File -> Blob with File -> File. We do that replacement by default because File -> File is the more common scenario (and, for sync, File -> Blob is not even supported currently).
	froms                  []common.Location
	tos                    []common.Location
	filter                 func(to common.FromTo) bool
}

// AllSourcesToOneDest means use all possible sources, and test each source to one destination (generally Blob is the destination,
// except for sources that don't support Blob, in which case, a download to local is done).
// Use this for tests that are primarily about enumeration of the source (rather than support for a wide range of destinations)
func (TestFromTo) AllSourcesToOneDest() TestFromTo {
	return TestFromTo{
		desc:      "AllSourcesToOneDest",
		useAllTos: false,
		froms:     common.ELocation.AllStandardLocations(),
		tos: []common.Location{
			common.ELocation.Blob(), // auto-replaced with File when source is File
			common.ELocation.Local(),
		},
	}
}

// AllSourcesDownAndS2S means use all possible sources, and for each to both Blob and a download to local (except
// when not applicable. E.g. local source doesn't support download; AzCopy's ADLS Gen doesn't (currently) support S2S.
// This is a good general purpose choice, because it lets you do exercise things fairly comprehensively without
// actually getting into all pairwise combinations
func (TestFromTo) AllSourcesDownAndS2S() TestFromTo {
	return TestFromTo{
		desc:      "AllSourcesDownAndS2S",
		useAllTos: true,
		froms:     common.ELocation.AllStandardLocations(),
		tos: []common.Location{
			common.ELocation.Blob(), // auto-replaced with File when source is File
			common.ELocation.Local(),
		},
	}
}

// AllPairs tests literally all Source/Dest pairings that are supported by AzCopy.
// Use this sparingly, because it runs a lot of cases. Prefer AllSourcesToOneDest or AllSourcesDownAndS2S or similar.
func (TestFromTo) AllPairs() TestFromTo {
	return TestFromTo{
		desc:                   "AllPairs",
		useAllTos:              true,
		suppressAutoFileToFile: true, // not needed for AllPairs
		froms:                  common.ELocation.AllStandardLocations(),
		tos:                    common.ELocation.AllStandardLocations(),
	}
}

// AllUploads represents the subset of AllPairs that are uploads
func (TestFromTo) AllUploads() TestFromTo {
	result := TestFromTo{}.AllPairs()
	result.desc = "AllUploads"
	result.filter = func(ft common.FromTo) bool {
		return ft.IsUpload()
	}
	return result
}

// AllDownloads represents the subset of AllPairs that are downloads
func (TestFromTo) AllDownloads() TestFromTo {
	result := TestFromTo{}.AllPairs()
	result.desc = "AllDownloads"
	result.filter = func(ft common.FromTo) bool {
		return ft.IsDownload()
	}
	return result
}

// AllS2S represents the subset of AllPairs that are S2S transfers
func (TestFromTo) AllS2S() TestFromTo {
	result := TestFromTo{}.AllPairs()
	result.desc = "AllS2S"
	result.filter = func(ft common.FromTo) bool {
		return ft.IsS2S()
	}
	return result
}

// AllAzureS2S is like AllS2S, but it excludes non-Azure sources. (No need to exclude non-Azure destinations, since AzCopy doesn't have those)
func (TestFromTo) AllAzureS2S() TestFromTo {
	result := TestFromTo{}.AllPairs()
	result.desc = "AllAzureS2S"
	result.filter = func(ft common.FromTo) bool {
		isFromAzure := ft.From() == common.ELocation.BlobFS() ||
			ft.From() == common.ELocation.Blob() ||
			ft.From() == common.ELocation.File()
		return ft.IsS2S() && isFromAzure
	}
	return result
}

// AllRemove represents the subset of AllPairs that are remove/delete
func (TestFromTo) AllRemove() TestFromTo {
	return TestFromTo{
		desc:      "AllRemove",
		useAllTos: true,
		froms: []common.Location{
			common.ELocation.Blob(),
			common.ELocation.File(),
			common.ELocation.BlobFS(),
		},
		tos: []common.Location{
			common.ELocation.Unknown(),
		},
	}
}

func (TestFromTo) AllSync() TestFromTo {
	return TestFromTo{
		desc:      "AllSync",
		useAllTos: true,
		froms: []common.Location{
			common.ELocation.Blob(),
			common.ELocation.File(),
			common.ELocation.Local(),
			common.ELocation.BlobFS(),
		},
		tos: []common.Location{
			common.ELocation.Blob(),
			common.ELocation.File(),
			common.ELocation.Local(),
			common.ELocation.BlobFS(),
		},
	}
}

// Other is for when you want to list one or more specific from-tos that the test should cover.
// Generally avoid this method, because it does not automatically pick up new pairs as we add new supported
// resource types to AzCopy.
func (TestFromTo) Other(values ...common.FromTo) TestFromTo {
	result := TestFromTo{}.AllPairs()
	result.desc = "Other"
	result.filter = func(ft common.FromTo) bool {
		for _, v := range values {
			if ft == v {
				return true
			}
		}
		return false
	}
	return result
}

func NewTestFromTo(desc string, useAllTos bool, froms []common.Location, tos []common.Location) TestFromTo {
	return TestFromTo{
		desc:                   desc,
		useAllTos:              useAllTos,
		suppressAutoFileToFile: true, // turn off this fancy trick for custom ones
		froms:                  froms,
		tos:                    tos,
	}
}

func (tft TestFromTo) String() string {
	return tft.desc
}

func (tft TestFromTo) getValues(op Operation) []common.FromTo {
	result := make([]common.FromTo, 0, 4)

	for _, from := range tft.froms {
		haveEnoughTos := false
		for _, to := range tft.tos {
			if haveEnoughTos {
				continue
			}

			// replace File -> Blob with File -> File if configured to do so.
			// So that we can use Blob as a generic "remote" to, but still do File->File in those case where that makes more sense
			// (Specifically, if testing just one of FileFile and FileBlob, it makes much more sense to do FileFile because its the
			// more common case in real usage.)
			if !tft.suppressAutoFileToFile {
				if from == common.ELocation.File() && to == common.ELocation.Blob() {
					to = common.ELocation.File()
				}
			}

			// parse the combination and see if its valid
			var fromTo common.FromTo
			var err error
			if to == common.ELocation.Unknown() {
				err = fromTo.Parse(from.String() + "Trash")
			} else {
				err = fromTo.Parse(from.String() + to.String())
			}

			if err != nil {
				continue // this pairing wasn't valid
			}

			// if we are doing sync, skip combos that are not currently valid for sync
			if op == eOperation.Sync() {
				switch fromTo {
				case common.EFromTo.BlobBlob(),
					common.EFromTo.FileFile(),
					common.EFromTo.LocalBlob(),
					common.EFromTo.BlobLocal(),
					common.EFromTo.LocalFile(),
					common.EFromTo.FileLocal(),
					common.EFromTo.BlobFile(),
					common.EFromTo.FileBlob():
					// do nothing, these are fine
				default:
					continue // not supported for sync
				}
			}

			// TODO: remove this temp block
			// temp
			if fromTo.From() == common.ELocation.S3() ||
				fromTo.From() == common.ELocation.BlobFS() || fromTo.To() == common.ELocation.BlobFS() {
				continue // until we implement the declarativeResourceManagers
			}

			// check filter
			if tft.filter != nil {
				if !tft.filter(fromTo) {
					continue
				}
			}

			// this one is valid
			result = append(result, fromTo)
			if !tft.useAllTos {
				haveEnoughTos = true // we only need the one we just found
			}
		}
	}

	return result
}

// //

var eValidate = Validate(0)

type Validate uint8

// Auto automatically validates everything except for the actual content of the transferred files.
// It includes "which transfers did we attempt, and what was their outcome?" AND, if any of the shouldTransfer files specify
// file properties that should be validated, it validates those too
func (Validate) Auto() Validate { return Validate(0) }

// BasicPlusContent also validates the file content
func (Validate) AutoPlusContent() Validate { return Validate(1) }

func (v Validate) String() string {
	return enum.StringInt(v, reflect.TypeOf(v))
}

// ////

// hookHelper is functions that hooks can call to influence test execution
// NOTE: this interface will have to actively evolve as we discover what we need our hooks to do.
type hookHelper interface {
	// FromTo returns the fromTo for the scenario
	FromTo() common.FromTo

	Operation() Operation

	// GetModifiableParameters returns a pointer to the AzCopy parameters that will be used in the scenario
	GetModifiableParameters() *params

	// GetTestFiles returns (a copy of) the testFiles object that defines which files will be used in the test
	GetTestFiles() testFiles

	// SetTestFiles allows the test to set the test files in a callback (e.g. adding new files to the test dynamically w/o creation)
	SetTestFiles(fs testFiles)

	// CreateFiles creates the specified files (overwriting any that are already there of the same name)
	CreateFiles(fs testFiles, atSource bool, setTestFiles bool, createSourceFilesAtDest bool)

	// CreateFile creates a specified file (overwriting what was already there of the same name)
	// This is intended to be used in hook functions for pre or mid transfer adjustments.
	CreateFile(f *testObject, atSource bool)

	// CancelAndResume tells the runner to cancel the running AzCopy job (with "cancel" to stdin) and the resume the job
	CancelAndResume()

	// CreateSourceSnapshot Create a source snapshot to use it as the source
	CreateSourceSnapshot()

	// SkipTest skips the test
	SkipTest()

	// Assert gives access to the asserter
	GetAsserter() asserter

	// GetDestination returns the destination Resource Manager
	GetDestination() resourceManager

	// GetSource returns the source Resource Manager
	GetSource() resourceManager
}

// /////

type hookFunc func(h hookHelper)

// hooks contains functions that are called at various points in the running of the test, so that we can do
// custom behaviour (for those func that are not nil).
// NOTE: the funcs you provide here must be threadsafe, because RunScenarios works in parallel for all its scenarios
type hooks struct {

	// called before running a scenario
	beforeTestRun hookFunc

	// called after all the setup is done, and before AzCopy is actually invoked
	beforeRunJob hookFunc

	// called after the first execution, but before the resume.
	beforeResumeHook hookFunc

	// called after AzCopy has started running, but before it has started its first transfer.  Moment of call may be
	// before, during or after AzCopy's scanning phase.  If this hook is set, AzCopy won't open its first file, to start
	// transferring data, until this function executes.
	beforeOpenFirstFile hookFunc

	// called after AzCopy finishes running & validation of transfer states completes.
	afterValidation hookFunc
}<|MERGE_RESOLUTION|>--- conflicted
+++ resolved
@@ -179,14 +179,9 @@
 	destNull bool
 
 	disableParallelTesting bool
-<<<<<<< HEAD
 
 	trailingDot common.TrailingDotOption
 	decompress  bool
-=======
-	trailingDot            common.TrailingDotOption
-	decompress             bool
->>>>>>> 36cf27d4
 	// looks like this for a folder transfer:
 	/*
 		INFO: source: /New folder/New Text Document.txt dest: /Test/New folder/New Text Document.txt
@@ -197,15 +192,13 @@
 		INFO: source:  dest: /New Text Document.txt
 	*/
 
-<<<<<<< HEAD
-	// Options for cancel
+	// cancel params
 	ignoreErrorIfCompleted bool
-=======
+
 	// benchmark params
 	mode        string
 	fileCount   int
 	sizePerFile string
->>>>>>> 36cf27d4
 }
 
 // we expect folder transfers to be allowed (between folder-aware resources) if there are no filters that act at file level
@@ -225,11 +218,8 @@
 func (Operation) CopyAndSync() Operation { return eOperation.Copy() | eOperation.Sync() }
 func (Operation) Remove() Operation      { return Operation(1 << 2) }
 func (Operation) Resume() Operation      { return Operation(1 << 7) } // Resume should only ever be combined with Copy or Sync, and is a mid-job cancel/resume.
-<<<<<<< HEAD
 func (Operation) Cancel() Operation      { return Operation(1 << 3) }
-=======
 func (Operation) Benchmark() Operation   { return Operation(1 << 4) }
->>>>>>> 36cf27d4
 
 func (o Operation) String() string {
 	return enum.StringInt(o, reflect.TypeOf(o))
