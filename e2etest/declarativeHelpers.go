--- conflicted
+++ resolved
@@ -179,14 +179,9 @@
 	destNull bool
 
 	disableParallelTesting bool
-<<<<<<< HEAD
 	deleteDestinationFile bool
-	trailingDot common.TrailingDotOption
-	decompress                bool
-=======
 	trailingDot            common.TrailingDotOption
 	decompress             bool
->>>>>>> 36cf27d4
 	// looks like this for a folder transfer:
 	/*
 		INFO: source: /New folder/New Text Document.txt dest: /Test/New folder/New Text Document.txt
