// Copyright © Microsoft <wastore@microsoft.com>
//
// Permission is hereby granted, free of charge, to any person obtaining a copy
// of this software and associated documentation files (the "Software"), to deal
// in the Software without restriction, including without limitation the rights
// to use, copy, modify, merge, publish, distribute, sublicense, and/or sell
// copies of the Software, and to permit persons to whom the Software is
// furnished to do so, subject to the following conditions:
//
// The above copyright notice and this permission notice shall be included in
// all copies or substantial portions of the Software.
//
// THE SOFTWARE IS PROVIDED "AS IS", WITHOUT WARRANTY OF ANY KIND, EXPRESS OR
// IMPLIED, INCLUDING BUT NOT LIMITED TO THE WARRANTIES OF MERCHANTABILITY,
// FITNESS FOR A PARTICULAR PURPOSE AND NONINFRINGEMENT. IN NO EVENT SHALL THE
// AUTHORS OR COPYRIGHT HOLDERS BE LIABLE FOR ANY CLAIM, DAMAGES OR OTHER
// LIABILITY, WHETHER IN AN ACTION OF CONTRACT, TORT OR OTHERWISE, ARISING FROM,
// OUT OF OR IN CONNECTION WITH THE SOFTWARE OR THE USE OR OTHER DEALINGS IN
// THE SOFTWARE.

package e2etest

import (
	"github.com/Azure/azure-sdk-for-go/sdk/storage/azblob/blob"
	"reflect"
	"strings"
	"testing"

	"github.com/Azure/azure-storage-azcopy/v10/common"
	"github.com/JeffreyRichter/enum/enum"
)

// /////////

var sanitizer = common.NewAzCopyLogSanitizer() // while this is "only tests", we may as well follow good SAS redaction practices

// //////

type comparison struct {
	equals bool
}

func (c comparison) String() string {
	if c.equals {
		return "equals"
	} else {
		return "notEquals"
	}
}

func equals() comparison {
	return comparison{true}
}

func notEquals() comparison {
	return comparison{false}
}

// /////

// simplified assertion interface. Allows us to abstract away the specific test harness we are using
// (in case we change it... again)
type asserter interface {
	Assert(obtained interface{}, comp comparison, expected interface{}, comment ...string)
	AssertNoErr(err error, comment ...string)
	Error(reason string)
	Skip(reason string)
	Failed() bool

	// ScenarioName piggy-backs on this interface, in a context-value-like way (ugly, but it works)
	CompactScenarioName() string
}

type testingAsserter struct {
	t                   *testing.T
	compactScenarioName string
	fullScenarioName    string
}

func (a *testingAsserter) formatComments(comment []string) string {
	expandedComment := strings.Join(comment, ", ")
	if expandedComment != "" {
		expandedComment = "\n    " + expandedComment
	}
	return expandedComment
}

// Assert compares its arguments and marks the current test (or subtest) as failed. Unlike gocheck's Assert method,
// in this implementation execution of the test continues (and so subsequent asserts may give additional information)
func (a *testingAsserter) Assert(obtained interface{}, comp comparison, expected interface{}, comment ...string) {
	// do the comparison (our comparison options are deliberately simple)
	// TODO: if obtained or expected is a pointer, do we want to dereference it before comparing?  Do we even need that in our codebase?
	ok := false
	if comp.equals {
		ok = reflect.DeepEqual(obtained, expected)
	} else {
		ok = obtained != expected
	}
	if ok {
		return
	}

	// record the failure
	a.t.Helper() // exclude this method from the logged callstack
	expandedComment := a.formatComments(comment)
	a.t.Logf("Assertion failed in %s\n    Attempted to assert that: (actual) %v %s (expected) %v%s", a.fullScenarioName, obtained, comp, expected, expandedComment)
	a.t.Fail()
}

// AssertNoErr asserts that err is nil, and calls FailNow for immediate termination of the test if err is not nil.
// This does immediate termination, rather than letting the test continue running like Assert() does, because
// with immediate termination it can be used as a guard clause, before things which might otherwise panic due to invalid inputs.
func (a *testingAsserter) AssertNoErr(err error, comment ...string) {
	if err != nil {
		a.t.Helper() // exclude this method from the logged callstack
		redactedErr := sanitizer.SanitizeLogMessage(err.Error())
		a.t.Logf("Error %s%s", redactedErr, a.formatComments(comment))
		a.t.Fail()
	}
}

func (a *testingAsserter) Error(reason string) {
	a.t.Helper()
	a.t.Error(reason)
}

func (a *testingAsserter) Skip(reason string) {
	a.t.Skip(reason)
}

func (a *testingAsserter) Failed() bool {
	return a.t.Failed()
}

func (a *testingAsserter) CompactScenarioName() string {
	return a.compactScenarioName
}

// //

type params struct {
	recursive                 bool
	invertedAsSubdir          bool // this flag is INVERTED, because it is TRUE by default. todo: use pointers instead?
	includePath               string
	includePattern            string
	includeAfter              string
	includeAttributes         string
	excludePath               string
	excludePattern            string
	excludeAttributes         string
	forceIfReadOnly           bool
	capMbps                   float32
	blockSizeMB               float32
	deleteDestination         common.DeleteDestination // Manual validation is needed.
	s2sSourceChangeValidation bool
	metadata                  string
	cancelFromStdin           bool
	backupMode                bool
	preserveSMBPermissions    bool
	preserveSMBInfo           *bool
	preservePOSIXProperties   bool
	relativeSourcePath        string
	blobTags                  string
	blobType                  string
	stripTopDir               bool
	s2sPreserveBlobTags       bool
	cpkByName                 string
	cpkByValue                bool
	isObjectDir               bool
	debugSkipFiles            []string // a list of localized filepaths to skip over on the first run in the STE.
	s2sPreserveAccessTier     bool
	accessTier                *blob.AccessTier
	checkMd5                  common.HashValidationOption
	compareHash               common.SyncHashType
	hashStorageMode           common.HashStorageMode
	hashStorageDir            string
	symlinkHandling           common.SymlinkHandlingType

	destNull bool

	disableParallelTesting bool
<<<<<<< HEAD
	trailingDot            common.TrailingDotOption

	deleteDestinationFile bool
=======
	trailingDot common.TrailingDotOption
	decompress                bool
>>>>>>> 98add5d2
	// looks like this for a folder transfer:
	/*
		INFO: source: /New folder/New Text Document.txt dest: /Test/New folder/New Text Document.txt
		INFO: source: /New Text Document.txt dest: /Test/New Text Document.txt
	*/
	// and this for a single file transfer to a folder:
	/*
		INFO: source:  dest: /New Text Document.txt
	*/
}

// we expect folder transfers to be allowed (between folder-aware resources) if there are no filters that act at file level
// TODO : Make this *actually* check with azcopy code instead of assuming azcopy's black magic.
func (p params) allowsFolderTransfers() bool {
	return !p.destNull && p.includePattern+p.includeAttributes+p.excludePattern+p.excludeAttributes == ""
}

// ////////////

var eOperation = Operation(0)

type Operation uint8

func (Operation) Copy() Operation        { return Operation(1) }
func (Operation) Sync() Operation        { return Operation(1 << 1) }
func (Operation) CopyAndSync() Operation { return eOperation.Copy() | eOperation.Sync() }
func (Operation) Remove() Operation      { return Operation(1 << 2) }
func (Operation) Resume() Operation      { return Operation(1 << 7) } // Resume should only ever be combined with Copy or Sync, and is a mid-job cancel/resume.

func (o Operation) String() string {
	return enum.StringInt(o, reflect.TypeOf(o))
}

// getValues chops up composite values into their parts
func (o Operation) getValues() []Operation {
	out := make([]Operation, 0)
	// separate out the bitflags
	for idx := 0; idx < 8; idx++ {
		opMatching := Operation(1 << idx)
		if opMatching&o != 0 {
			out = append(out, opMatching)
		}
	}

	return out
}

func (o Operation) includes(item Operation) bool {
	for _, v := range o.getValues() {
		if v == item {
			return true
		}
	}
	return false
}

// ///////////

var eTestFromTo = TestFromTo{}

// TestFromTo is similar to common/FromTo, except that it can have cases where one value represents many possibilities
type TestFromTo struct {
	desc                   string
	useAllTos              bool
	suppressAutoFileToFile bool // TODO: invert this // if true, we won't automatically replace File -> Blob with File -> File. We do that replacement by default because File -> File is the more common scenario (and, for sync, File -> Blob is not even supported currently).
	froms                  []common.Location
	tos                    []common.Location
	filter                 func(to common.FromTo) bool
}

// AllSourcesToOneDest means use all possible sources, and test each source to one destination (generally Blob is the destination,
// except for sources that don't support Blob, in which case, a download to local is done).
// Use this for tests that are primarily about enumeration of the source (rather than support for a wide range of destinations)
func (TestFromTo) AllSourcesToOneDest() TestFromTo {
	return TestFromTo{
		desc:      "AllSourcesToOneDest",
		useAllTos: false,
		froms:     common.ELocation.AllStandardLocations(),
		tos: []common.Location{
			common.ELocation.Blob(), // auto-replaced with File when source is File
			common.ELocation.Local(),
		},
	}
}

// AllSourcesDownAndS2S means use all possible sources, and for each to both Blob and a download to local (except
// when not applicable. E.g. local source doesn't support download; AzCopy's ADLS Gen doesn't (currently) support S2S.
// This is a good general purpose choice, because it lets you do exercise things fairly comprehensively without
// actually getting into all pairwise combinations
func (TestFromTo) AllSourcesDownAndS2S() TestFromTo {
	return TestFromTo{
		desc:      "AllSourcesDownAndS2S",
		useAllTos: true,
		froms:     common.ELocation.AllStandardLocations(),
		tos: []common.Location{
			common.ELocation.Blob(), // auto-replaced with File when source is File
			common.ELocation.Local(),
		},
	}
}

// AllPairs tests literally all Source/Dest pairings that are supported by AzCopy.
// Use this sparingly, because it runs a lot of cases. Prefer AllSourcesToOneDest or AllSourcesDownAndS2S or similar.
func (TestFromTo) AllPairs() TestFromTo {
	return TestFromTo{
		desc:                   "AllPairs",
		useAllTos:              true,
		suppressAutoFileToFile: true, // not needed for AllPairs
		froms:                  common.ELocation.AllStandardLocations(),
		tos:                    common.ELocation.AllStandardLocations(),
	}
}

// AllUploads represents the subset of AllPairs that are uploads
func (TestFromTo) AllUploads() TestFromTo {
	result := TestFromTo{}.AllPairs()
	result.desc = "AllUploads"
	result.filter = func(ft common.FromTo) bool {
		return ft.IsUpload()
	}
	return result
}

// AllDownloads represents the subset of AllPairs that are downloads
func (TestFromTo) AllDownloads() TestFromTo {
	result := TestFromTo{}.AllPairs()
	result.desc = "AllDownloads"
	result.filter = func(ft common.FromTo) bool {
		return ft.IsDownload()
	}
	return result
}

// AllS2S represents the subset of AllPairs that are S2S transfers
func (TestFromTo) AllS2S() TestFromTo {
	result := TestFromTo{}.AllPairs()
	result.desc = "AllS2S"
	result.filter = func(ft common.FromTo) bool {
		return ft.IsS2S()
	}
	return result
}

// AllAzureS2S is like AllS2S, but it excludes non-Azure sources. (No need to exclude non-Azure destinations, since AzCopy doesn't have those)
func (TestFromTo) AllAzureS2S() TestFromTo {
	result := TestFromTo{}.AllPairs()
	result.desc = "AllAzureS2S"
	result.filter = func(ft common.FromTo) bool {
		isFromAzure := ft.From() == common.ELocation.BlobFS() ||
			ft.From() == common.ELocation.Blob() ||
			ft.From() == common.ELocation.File()
		return ft.IsS2S() && isFromAzure
	}
	return result
}

// AllRemove represents the subset of AllPairs that are remove/delete
func (TestFromTo) AllRemove() TestFromTo {
	return TestFromTo{
		desc:      "AllRemove",
		useAllTos: true,
		froms: []common.Location{
			common.ELocation.Blob(),
			common.ELocation.File(),
			common.ELocation.BlobFS(),
		},
		tos: []common.Location{
			common.ELocation.Unknown(),
		},
	}
}

func (TestFromTo) AllSync() TestFromTo {
	return TestFromTo{
		desc:      "AllSync",
		useAllTos: true,
		froms: []common.Location{
			common.ELocation.Blob(),
			common.ELocation.File(),
			common.ELocation.Local(),
			common.ELocation.BlobFS(),
		},
		tos: []common.Location{
			common.ELocation.Blob(),
			common.ELocation.File(),
			common.ELocation.Local(),
			common.ELocation.BlobFS(),
		},
	}
}

// Other is for when you want to list one or more specific from-tos that the test should cover.
// Generally avoid this method, because it does not automatically pick up new pairs as we add new supported
// resource types to AzCopy.
func (TestFromTo) Other(values ...common.FromTo) TestFromTo {
	result := TestFromTo{}.AllPairs()
	result.desc = "Other"
	result.filter = func(ft common.FromTo) bool {
		for _, v := range values {
			if ft == v {
				return true
			}
		}
		return false
	}
	return result
}

func NewTestFromTo(desc string, useAllTos bool, froms []common.Location, tos []common.Location) TestFromTo {
	return TestFromTo{
		desc:                   desc,
		useAllTos:              useAllTos,
		suppressAutoFileToFile: true, // turn off this fancy trick for custom ones
		froms:                  froms,
		tos:                    tos,
	}
}

func (tft TestFromTo) String() string {
	return tft.desc
}

func (tft TestFromTo) getValues(op Operation) []common.FromTo {
	result := make([]common.FromTo, 0, 4)

	for _, from := range tft.froms {
		haveEnoughTos := false
		for _, to := range tft.tos {
			if haveEnoughTos {
				continue
			}

			// replace File -> Blob with File -> File if configured to do so.
			// So that we can use Blob as a generic "remote" to, but still do File->File in those case where that makes more sense
			// (Specifically, if testing just one of FileFile and FileBlob, it makes much more sense to do FileFile because its the
			// more common case in real usage.)
			if !tft.suppressAutoFileToFile {
				if from == common.ELocation.File() && to == common.ELocation.Blob() {
					to = common.ELocation.File()
				}
			}

			// parse the combination and see if its valid
			var fromTo common.FromTo
			var err error
			if to == common.ELocation.Unknown() {
				err = fromTo.Parse(from.String() + "Trash")
			} else {
				err = fromTo.Parse(from.String() + to.String())
			}

			if err != nil {
				continue // this pairing wasn't valid
			}

			// if we are doing sync, skip combos that are not currently valid for sync
			if op == eOperation.Sync() {
				switch fromTo {
				case common.EFromTo.BlobBlob(),
					common.EFromTo.FileFile(),
					common.EFromTo.LocalBlob(),
					common.EFromTo.BlobLocal(),
					common.EFromTo.LocalFile(),
					common.EFromTo.FileLocal(),
					common.EFromTo.BlobFile(),
					common.EFromTo.FileBlob():
					// do nothing, these are fine
				default:
					continue // not supported for sync
				}
			}

			// TODO: remove this temp block
			// temp
			if fromTo.From() == common.ELocation.S3() ||
				fromTo.From() == common.ELocation.BlobFS() || fromTo.To() == common.ELocation.BlobFS() {
				continue // until we implement the declarativeResourceManagers
			}

			// check filter
			if tft.filter != nil {
				if !tft.filter(fromTo) {
					continue
				}
			}

			// this one is valid
			result = append(result, fromTo)
			if !tft.useAllTos {
				haveEnoughTos = true // we only need the one we just found
			}
		}
	}

	return result
}

// //

var eValidate = Validate(0)

type Validate uint8

// Auto automatically validates everything except for the actual content of the transferred files.
// It includes "which transfers did we attempt, and what was their outcome?" AND, if any of the shouldTransfer files specify
// file properties that should be validated, it validates those too
func (Validate) Auto() Validate { return Validate(0) }

// BasicPlusContent also validates the file content
func (Validate) AutoPlusContent() Validate { return Validate(1) }

func (v Validate) String() string {
	return enum.StringInt(v, reflect.TypeOf(v))
}

// ////

// hookHelper is functions that hooks can call to influence test execution
// NOTE: this interface will have to actively evolve as we discover what we need our hooks to do.
type hookHelper interface {
	// FromTo returns the fromTo for the scenario
	FromTo() common.FromTo

	Operation() Operation

	// GetModifiableParameters returns a pointer to the AzCopy parameters that will be used in the scenario
	GetModifiableParameters() *params

	// GetTestFiles returns (a copy of) the testFiles object that defines which files will be used in the test
	GetTestFiles() testFiles

	// SetTestFiles allows the test to set the test files in a callback (e.g. adding new files to the test dynamically w/o creation)
	SetTestFiles(fs testFiles)

	// CreateFiles creates the specified files (overwriting any that are already there of the same name)
	CreateFiles(fs testFiles, atSource bool, setTestFiles bool, createSourceFilesAtDest bool)

	// CreateFile creates a specified file (overwriting what was already there of the same name)
	// This is intended to be used in hook functions for pre or mid transfer adjustments.
	CreateFile(f *testObject, atSource bool)

	// CancelAndResume tells the runner to cancel the running AzCopy job (with "cancel" to stdin) and the resume the job
	CancelAndResume()

	// CreateSourceSnapshot Create a source snapshot to use it as the source
	CreateSourceSnapshot()

	// SkipTest skips the test
	SkipTest()

	// Assert gives access to the asserter
	GetAsserter() asserter

	// GetDestination returns the destination Resource Manager
	GetDestination() resourceManager

	// GetSource returns the source Resource Manager
	GetSource() resourceManager
}

// /////

type hookFunc func(h hookHelper)

// hooks contains functions that are called at various points in the running of the test, so that we can do
// custom behaviour (for those func that are not nil).
// NOTE: the funcs you provide here must be threadsafe, because RunScenarios works in parallel for all its scenarios
type hooks struct {

	// called before running a scenario
	beforeTestRun hookFunc

	// called after all the setup is done, and before AzCopy is actually invoked
	beforeRunJob hookFunc

	// called after the first execution, but before the resume.
	beforeResumeHook hookFunc

	// called after AzCopy has started running, but before it has started its first transfer.  Moment of call may be
	// before, during or after AzCopy's scanning phase.  If this hook is set, AzCopy won't open its first file, to start
	// transferring data, until this function executes.
	beforeOpenFirstFile hookFunc

	// called after AzCopy finishes running & validation of transfer states completes.
	afterValidation hookFunc
}<|MERGE_RESOLUTION|>--- conflicted
+++ resolved
@@ -179,14 +179,9 @@
 	destNull bool
 
 	disableParallelTesting bool
-<<<<<<< HEAD
-	trailingDot            common.TrailingDotOption
-
 	deleteDestinationFile bool
-=======
 	trailingDot common.TrailingDotOption
 	decompress                bool
->>>>>>> 98add5d2
 	// looks like this for a folder transfer:
 	/*
 		INFO: source: /New folder/New Text Document.txt dest: /Test/New folder/New Text Document.txt
