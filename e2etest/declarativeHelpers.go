// Copyright © Microsoft <wastore@microsoft.com>
//
// Permission is hereby granted, free of charge, to any person obtaining a copy
// of this software and associated documentation files (the "Software"), to deal
// in the Software without restriction, including without limitation the rights
// to use, copy, modify, merge, publish, distribute, sublicense, and/or sell
// copies of the Software, and to permit persons to whom the Software is
// furnished to do so, subject to the following conditions:
//
// The above copyright notice and this permission notice shall be included in
// all copies or substantial portions of the Software.
//
// THE SOFTWARE IS PROVIDED "AS IS", WITHOUT WARRANTY OF ANY KIND, EXPRESS OR
// IMPLIED, INCLUDING BUT NOT LIMITED TO THE WARRANTIES OF MERCHANTABILITY,
// FITNESS FOR A PARTICULAR PURPOSE AND NONINFRINGEMENT. IN NO EVENT SHALL THE
// AUTHORS OR COPYRIGHT HOLDERS BE LIABLE FOR ANY CLAIM, DAMAGES OR OTHER
// LIABILITY, WHETHER IN AN ACTION OF CONTRACT, TORT OR OTHERWISE, ARISING FROM,
// OUT OF OR IN CONNECTION WITH THE SOFTWARE OR THE USE OR OTHER DEALINGS IN
// THE SOFTWARE.

package e2etest

import (
	"reflect"
	"strings"
	"testing"

	"github.com/Azure/azure-storage-azcopy/v10/common"
	"github.com/JeffreyRichter/enum/enum"
)

///////////

var sanitizer = common.NewAzCopyLogSanitizer() // while this is "only tests", we may as well follow good SAS redaction practices

////////

type comparison struct {
	equals bool
}

func (c comparison) String() string {
	if c.equals {
		return "equals"
	} else {
		return "notEquals"
	}
}

func equals() comparison {
	return comparison{true}
}

func notEquals() comparison {
	return comparison{false}
}

///////

// simplified assertion interface. Allows us to abstract away the specific test harness we are using
// (in case we change it... again)
type asserter interface {
	Assert(obtained interface{}, comp comparison, expected interface{}, comment ...string)
	AssertNoErr(err error, comment ...string)
	Error(reason string)
	Skip(reason string)
	Failed() bool

	// ScenarioName piggy-backs on this interface, in a context-value-like way (ugly, but it works)
	CompactScenarioName() string
}

type testingAsserter struct {
	t                   *testing.T
	compactScenarioName string
	fullScenarioName    string
}

func (a *testingAsserter) formatComments(comment []string) string {
	expandedComment := strings.Join(comment, ", ")
	if expandedComment != "" {
		expandedComment = "\n    " + expandedComment
	}
	return expandedComment
}

// Assert compares its arguments and marks the current test (or subtest) as failed. Unlike gocheck's Assert method,
// in this implementation execution of the test continues (and so subsequent asserts may give additional information)
func (a *testingAsserter) Assert(obtained interface{}, comp comparison, expected interface{}, comment ...string) {
	// do the comparison (our comparison options are deliberately simple)
	// TODO: if obtained or expected is a pointer, do we want to dereference it before comparing?  Do we even need that in our codebase?
	ok := false
	if comp.equals {
		ok = reflect.DeepEqual(obtained, expected)
	} else {
		ok = obtained != expected
	}
	if ok {
		return
	}

	// record the failure
	a.t.Helper() // exclude this method from the logged callstack
	expandedComment := a.formatComments(comment)
	a.t.Logf("Assertion failed in %s\n    Attempted to assert that: (actual) %v %s (expected) %v%s", a.fullScenarioName, obtained, comp, expected, expandedComment)
	a.t.Fail()
}

// AssertNoErr asserts that err is nil, and calls FailNow for immediate termination of the test if err is not nil.
// This does immediate termination, rather than letting the test continue running like Assert() does, because
// with immediate termination it can be used as a guard clause, before things which might otherwise panic due to invalid inputs.
func (a *testingAsserter) AssertNoErr(err error, comment ...string) {
	if err != nil {
		a.t.Helper() // exclude this method from the logged callstack
		redactedErr := sanitizer.SanitizeLogMessage(err.Error())
		a.t.Logf("Error %s%s", redactedErr, a.formatComments(comment))
		a.t.FailNow()
	}
}

func (a *testingAsserter) Error(reason string) {
	a.t.Helper()
	a.t.Error(reason)
}

func (a *testingAsserter) Skip(reason string) {
	a.t.Skip(reason)
}

func (a *testingAsserter) Failed() bool {
	return a.t.Failed()
}

func (a *testingAsserter) CompactScenarioName() string {
	return a.compactScenarioName
}

////

type params struct {
	recursive                 bool
	includePath               string
	includePattern            string
	includeAfter              string
	includeAttributes         string
	excludePath               string
	excludePattern            string
	excludeAttributes         string
	capMbps                   float32
	blockSizeMB               float32
	deleteDestination         common.DeleteDestination
	s2sSourceChangeValidation bool
	metadata                  string
	cancelFromStdin           bool
	backupMode                bool
	preserveSMBPermissions    bool
	preserveSMBInfo           bool
	relativeSourcePath        string
	blobTags                  string
	s2sPreserveBlobTags       bool
	cpkByName                 string
	cpkByValue                bool
	isObjectDir               bool
	debugSkipFiles            []string // a list of localized filepaths to skip over on the first run in the STE.
	// looks like this for a folder transfer:
	/*
	INFO: source: /New folder/New Text Document.txt dest: /Test/New folder/New Text Document.txt
	INFO: source: /New Text Document.txt dest: /Test/New Text Document.txt
	*/
	// and this for a single file transfer to a folder:
	/*
	INFO: source:  dest: /New Text Document.txt
	*/
}

// we expect folder transfers to be allowed (between folder-aware resources) if there are no filters that act at file level
// TODO : Make this *actually* check with azcopy code instead of assuming azcopy's black magic.
func (p params) allowsFolderTransfers() bool {
	return p.includePattern+p.includeAttributes+p.excludePattern+p.excludeAttributes == ""
}

//////////////

var eOperation = Operation(0)

type Operation uint8

func (Operation) Copy() Operation        { return Operation(1) }
func (Operation) Sync() Operation        { return Operation(1<<1) }
func (Operation) CopyAndSync() Operation { return eOperation.Copy() | eOperation.Sync() }
func (Operation) Remove() Operation      { return Operation(1<<2) }
<<<<<<< HEAD
func (Operation) Resume() Operation 	 { return Operation(1<<3) } // Resume should only ever be combined with Copy or Sync, and is a mid-job cancel/resume.
=======
func (Operation) Resume() Operation 	 { return Operation(1<<7) } // Resume should only ever be combined with Copy or Sync, and is a mid-job cancel/resume.
>>>>>>> 38e1a72a

func (o Operation) String() string {
	return enum.StringInt(o, reflect.TypeOf(o))
}

// getValues chops up composite values into their parts
func (o Operation) getValues() []Operation {
	out := make([]Operation, 0)
	// separate out the bitflags
	for idx := 0; idx < 8; idx++ {
		opMatching := Operation(1<<idx)
		if opMatching & o != 0 {
			out = append(out, opMatching)
		}
	}

	return out
}

func (o Operation) includes(item Operation) bool {
	for _, v := range o.getValues() {
		if v == item {
			return true
		}
	}
	return false
}

/////////////

var eTestFromTo = TestFromTo{}

// TestFromTo is similar to common/FromTo, except that it can have cases where one value represents many possibilities
type TestFromTo struct {
	desc                   string
	useAllTos              bool
	suppressAutoFileToFile bool // TODO: invert this // if true, we won't automatically replace File -> Blob with File -> File. We do that replacement by default because File -> File is the more common scenario (and, for sync, File -> Blob is not even supported currently).
	froms                  []common.Location
	tos                    []common.Location
	filter                 func(to common.FromTo) bool
}

// AllSourcesToOneDest means use all possible sources, and test each source to one destination (generally Blob is the destination,
// except for sources that don't support Blob, in which case, a download to local is done).
// Use this for tests that are primarily about enumeration of the source (rather than support for a wide range of destinations)
func (TestFromTo) AllSourcesToOneDest() TestFromTo {
	return TestFromTo{
		desc:      "AllSourcesToOneDest",
		useAllTos: false,
		froms:     common.ELocation.AllStandardLocations(),
		tos: []common.Location{
			common.ELocation.Blob(), // auto-replaced with File when source is File
			common.ELocation.Local(),
		},
	}
}

// AllSourcesDownAndS2S means use all possible sources, and for each to both Blob and a download to local (except
// when not applicable. E.g. local source doesn't support download; AzCopy's ADLS Gen doesn't (currently) support S2S.
// This is a good general purpose choice, because it lets you do exercise things fairly comprehensively without
// actually getting into all pairwise combinations
func (TestFromTo) AllSourcesDownAndS2S() TestFromTo {
	return TestFromTo{
		desc:      "AllSourcesDownAndS2S",
		useAllTos: true,
		froms:     common.ELocation.AllStandardLocations(),
		tos: []common.Location{
			common.ELocation.Blob(), // auto-replaced with File when source is File
			common.ELocation.Local(),
		},
	}
}

// AllPairs tests literally all Source/Dest pairings that are supported by AzCopy.
// Use this sparingly, because it runs a lot of cases. Prefer AllSourcesToOneDest or AllSourcesDownAndS2S or similar.
func (TestFromTo) AllPairs() TestFromTo {
	return TestFromTo{
		desc:                   "AllPairs",
		useAllTos:              true,
		suppressAutoFileToFile: true, // not needed for AllPairs
		froms:                  common.ELocation.AllStandardLocations(),
		tos:                    common.ELocation.AllStandardLocations(),
	}
}

// AllUploads represents the subset of AllPairs that are uploads
func (TestFromTo) AllUploads() TestFromTo {
	result := TestFromTo{}.AllPairs()
	result.desc = "AllUploads"
	result.filter = func(ft common.FromTo) bool {
		return ft.IsUpload()
	}
	return result
}

// AllDownloads represents the subset of AllPairs that are downloads
func (TestFromTo) AllDownloads() TestFromTo {
	result := TestFromTo{}.AllPairs()
	result.desc = "AllDownloads"
	result.filter = func(ft common.FromTo) bool {
		return ft.IsDownload()
	}
	return result
}

// AllS2S represents the subset of AllPairs that are S2S transfers
func (TestFromTo) AllS2S() TestFromTo {
	result := TestFromTo{}.AllPairs()
	result.desc = "AllS2S"
	result.filter = func(ft common.FromTo) bool {
		return ft.IsS2S()
	}
	return result
}

// AllAzureS2S is like AllS2S, but it excludes non-Azure sources. (No need to exclude non-Azure destinations, since AzCopy doesn't have those)
func (TestFromTo) AllAzureS2S() TestFromTo {
	result := TestFromTo{}.AllPairs()
	result.desc = "AllAzureS2S"
	result.filter = func(ft common.FromTo) bool {
		isFromAzure := ft.From() == common.ELocation.BlobFS() ||
			ft.From() == common.ELocation.Blob() ||
			ft.From() == common.ELocation.File()
		return ft.IsS2S() && isFromAzure
	}
	return result
}

// AllRemove represents the subset of AllPairs that are remove/delete
func (TestFromTo) AllRemove() TestFromTo {
	return TestFromTo{
		desc:      "AllRemove",
		useAllTos: true,
		froms: []common.Location{
			common.ELocation.Blob(),
			common.ELocation.File(),
			common.ELocation.BlobFS(),
		},
		tos: []common.Location{
			common.ELocation.Unknown(),
		},
	}
}

func (TestFromTo) AllSync() TestFromTo {
	return TestFromTo{
		desc:      "AllSync",
		useAllTos: true,
		froms: []common.Location{
			common.ELocation.Blob(),
			common.ELocation.File(),
			common.ELocation.Local(),
		},
		tos: []common.Location{
			common.ELocation.Blob(),
			common.ELocation.File(),
			common.ELocation.Local(),
		},
	}
}

// Other is for when you want to list one or more specific from-tos that the test should cover.
// Generally avoid this method, because it does not automatically pick up new pairs as we add new supported
// resource types to AzCopy.
func (TestFromTo) Other(values ...common.FromTo) TestFromTo {
	result := TestFromTo{}.AllPairs()
	result.desc = "Other"
	result.filter = func(ft common.FromTo) bool {
		for _, v := range values {
			if ft == v {
				return true
			}
		}
		return false
	}
	return result
}

func NewTestFromTo(desc string, useAllTos bool, froms []common.Location, tos []common.Location) TestFromTo {
	return TestFromTo{
		desc:                   desc,
		useAllTos:              useAllTos,
		suppressAutoFileToFile: true, // turn off this fancy trick for custom ones
		froms:                  froms,
		tos:                    tos,
	}
}

func (tft TestFromTo) String() string {
	return tft.desc
}

func (tft TestFromTo) getValues(op Operation) []common.FromTo {
	result := make([]common.FromTo, 0, 4)

	for _, from := range tft.froms {
		haveEnoughTos := false
		for _, to := range tft.tos {
			if haveEnoughTos {
				continue
			}

			// replace File -> Blob with File -> File if configured to do so.
			// So that we can use Blob as a generic "remote" to, but still do File->File in those case where that makes more sense
			// (Specifically, if testing just one of FileFile and FileBlob, it makes much more sense to do FileFile because its the
			// more common case in real usage.)
			if !tft.suppressAutoFileToFile {
				if from == common.ELocation.File() && to == common.ELocation.Blob() {
					to = common.ELocation.File()
				}
			}

			// parse the combination and see if its valid
			var fromTo common.FromTo
			var err error
			if to == common.ELocation.Unknown() {
				err = fromTo.Parse(from.String() + "Trash")
			} else {
				err = fromTo.Parse(from.String() + to.String())
			}

			if err != nil {
				continue // this pairing wasn't valid
			}

			// if we are doing sync, skip combos that are not currently valid for sync
			if op == eOperation.Sync() {
				switch fromTo {
				case common.EFromTo.BlobBlob(),
					common.EFromTo.FileFile(),
					common.EFromTo.LocalBlob(),
					common.EFromTo.BlobLocal(),
					common.EFromTo.LocalFile(),
					common.EFromTo.FileLocal(),
					common.EFromTo.BlobFile(),
					common.EFromTo.FileBlob():
					// do nothing, these are fine
				default:
					continue // not supported for sync
				}
			}

			// TODO: remove this temp block
			// temp
			if fromTo.From() == common.ELocation.S3() ||
				fromTo.From() == common.ELocation.BlobFS() || fromTo.To() == common.ELocation.BlobFS() {
				continue // until we implement the declarativeResourceManagers
			}

			// check filter
			if tft.filter != nil {
				if !tft.filter(fromTo) {
					continue
				}
			}

			// this one is valid
			result = append(result, fromTo)
			if !tft.useAllTos {
				haveEnoughTos = true // we only need the one we just found
			}
		}
	}

	return result
}

////

var eValidate = Validate(0)

type Validate uint8

// Auto automatically validates everything except for the actual content of the transferred files.
// It includes "which transfers did we attempt, and what was their outcome?" AND, if any of the shouldTransfer files specify
// file properties that should be validated, it validates those too
func (Validate) Auto() Validate { return Validate(0) }

// BasicPlusContent also validates the file content
func (Validate) AutoPlusContent() Validate { return Validate(1) }

func (v Validate) String() string {
	return enum.StringInt(v, reflect.TypeOf(v))
}

//////

// hookHelper is functions that hooks can call to influence test execution
// NOTE: this interface will have to actively evolve as we discover what we need our hooks to do.
type hookHelper interface {
	// FromTo returns the fromTo for the scenario
	FromTo() common.FromTo

	Operation() Operation

	// GetModifiableParameters returns a pointer to the AzCopy parameters that will be used in the scenario
	GetModifiableParameters() *params

	// GetTestFiles returns (a copy of) the testFiles object that defines which files will be used in the test
	GetTestFiles() testFiles

	// CreateFiles creates the specified files (overwriting any that are already there of the same name)
<<<<<<< HEAD
	CreateFiles(fs testFiles, atSource bool, setTestFiles bool, createSourceFilesAtDest bool)
=======
	// This overwrites the scenario's testFiles struct.
	CreateFiles(fs testFiles, atSource bool)
>>>>>>> 38e1a72a

	// CreateFile creates a specified file (overwriting what was already there of the same name)
	// This is intended to be used in hook functions for pre or mid transfer adjustments.
	CreateFile(f *testObject, atSource bool)

	// CancelAndResume tells the runner to cancel the running AzCopy job (with "cancel" to stdin) and the resume the job
	CancelAndResume()

	// CreateSourceSnapshot Create a source snapshot to use it as the source
	CreateSourceSnapshot()

	// SkipTest skips the test
	SkipTest()
}

///////

type hookFunc func(h hookHelper)

// hooks contains functions that are called at various points in the running of the test, so that we can do
// custom behaviour (for those func that are not nil).
// NOTE: the funcs you provide here must be threadsafe, because RunScenarios works in parallel for all its scenarios
type hooks struct {

	// called before running a scenario
	beforeTestRun hookFunc

	// called after all the setup is done, and before AzCopy is actually invoked
	beforeRunJob hookFunc

	// called after the first execution, but before the resume.
	beforeResumeHook hookFunc

	// called after AzCopy has started running, but before it has started its first transfer.  Moment of call may be
	// before, during or after AzCopy's scanning phase.  If this hook is set, AzCopy won't open its first file, to start
	// transferring data, until this function executes.
	beforeOpenFirstFile hookFunc
}<|MERGE_RESOLUTION|>--- conflicted
+++ resolved
@@ -189,11 +189,7 @@
 func (Operation) Sync() Operation        { return Operation(1<<1) }
 func (Operation) CopyAndSync() Operation { return eOperation.Copy() | eOperation.Sync() }
 func (Operation) Remove() Operation      { return Operation(1<<2) }
-<<<<<<< HEAD
-func (Operation) Resume() Operation 	 { return Operation(1<<3) } // Resume should only ever be combined with Copy or Sync, and is a mid-job cancel/resume.
-=======
 func (Operation) Resume() Operation 	 { return Operation(1<<7) } // Resume should only ever be combined with Copy or Sync, and is a mid-job cancel/resume.
->>>>>>> 38e1a72a
 
 func (o Operation) String() string {
 	return enum.StringInt(o, reflect.TypeOf(o))
@@ -496,12 +492,7 @@
 	GetTestFiles() testFiles
 
 	// CreateFiles creates the specified files (overwriting any that are already there of the same name)
-<<<<<<< HEAD
 	CreateFiles(fs testFiles, atSource bool, setTestFiles bool, createSourceFilesAtDest bool)
-=======
-	// This overwrites the scenario's testFiles struct.
-	CreateFiles(fs testFiles, atSource bool)
->>>>>>> 38e1a72a
 
 	// CreateFile creates a specified file (overwriting what was already there of the same name)
 	// This is intended to be used in hook functions for pre or mid transfer adjustments.
