package e2etest

import (
	"github.com/Azure/azure-sdk-for-go/sdk/azcore/to"
	blobsas "github.com/Azure/azure-sdk-for-go/sdk/storage/azblob/sas"
	"github.com/Azure/azure-storage-azcopy/v10/cmd"
	"github.com/Azure/azure-storage-azcopy/v10/common"
	"strings"
)

func init() {
	suiteManager.RegisterSuite(&ListSuite{})
}

type ListSuite struct{}

func (s *ListSuite) Scenario_ListBasic(svm *ScenarioVariationManager) {
	srcService := GetRootResource(svm, ResolveVariation(svm, []common.Location{common.ELocation.Blob(),
		common.ELocation.File()}))

	svm.InsertVariationSeparator(":")
	body := NewRandomObjectContentContainer(SizeFromString("1K"))
	var expectedObjects map[AzCopyOutputKey]cmd.AzCopyListObject
	if srcService.Location() == common.ELocation.Blob() {
		expectedObjects = map[AzCopyOutputKey]cmd.AzCopyListObject{}
	} else {
		expectedObjects = map[AzCopyOutputKey]cmd.AzCopyListObject{
			AzCopyOutputKey{Path: "/"}: {Path: "/", ContentLength: "0.00 B"},
		}
	}
	// Scale up from service to object
	srcObj := CreateResource[ObjectResourceManager](svm, srcService, ResourceDefinitionObject{
		ObjectName: pointerTo("test"),
		Body:       body,
	})
	expectedObjects[AzCopyOutputKey{Path: "test"}] = cmd.AzCopyListObject{Path: "test", ContentLength: "1.00 KiB"}

	stdout, _ := RunAzCopy(
		svm,
		AzCopyCommand{
			Verb: AzCopyVerbList,
			Targets: []ResourceManager{
				srcObj.Parent().(RemoteResourceManager).WithSpecificAuthType(ResolveVariation(svm,
					[]ExplicitCredentialTypes{EExplicitCredentialType.OAuth(),
						EExplicitCredentialType.SASToken()}), svm,
					CreateAzCopyTargetOptions{
						SASTokenOptions: GenericServiceSignatureValues{
							ContainerName: srcObj.ContainerName(),
							Permissions:   (&blobsas.ContainerPermissions{Read: true, List: true}).String(),
						},
					}),
			},
			Flags: ListFlags{},
		})

	ValidateListOutput(svm, stdout, expectedObjects, nil)
}

func (s *ListSuite) Scenario_ListHierarchy(svm *ScenarioVariationManager) {
	acctService := ResolveVariation(svm, []struct {
		acct string
		loc  common.Location
	}{
		{PrimaryStandardAcct, common.ELocation.Blob()},
		{PrimaryStandardAcct, common.ELocation.File()},
		{PrimaryHNSAcct, common.ELocation.BlobFS()},
	})

	acct := GetAccount(svm, acctService.acct)
	srcService := acct.GetService(svm, acctService.loc)

	svm.InsertVariationSeparator(":")
	srcContainer := CreateResource[ContainerResourceManager](svm, srcService, ResourceDefinitionContainer{})
	var expectedObjects map[AzCopyOutputKey]cmd.AzCopyListObject
	if srcService.Location() == common.ELocation.Blob() {
		expectedObjects = map[AzCopyOutputKey]cmd.AzCopyListObject{}
	} else {
		expectedObjects = map[AzCopyOutputKey]cmd.AzCopyListObject{
			AzCopyOutputKey{Path: "/"}: {Path: "/", ContentLength: "0.00 B"},
		}
	}
	objects := []ResourceDefinitionObject{
		{ObjectName: pointerTo("file_in_root.txt"), Body: NewRandomObjectContentContainer(SizeFromString("1K")), Size: "1.00 KiB"},
		{ObjectName: pointerTo("dir_in_root"), ObjectProperties: ObjectProperties{EntityType: common.EEntityType.Folder()}, Size: "0.00 B"},
		{ObjectName: pointerTo("dir_in_root/file.txt"), Body: NewRandomObjectContentContainer(SizeFromString("2K")), Size: "2.00 KiB"},
		{ObjectName: pointerTo("dir_in_root/subdir"), ObjectProperties: ObjectProperties{EntityType: common.EEntityType.Folder()}, Size: "0.00 B"},
	}
	// Scale up from service to object
	for _, o := range objects {
		obj := CreateResource[ObjectResourceManager](svm, srcContainer, o)
		name := obj.ObjectName()
		if o.EntityType == common.EEntityType.Folder() {
			name += "/"
			if obj.Location() == common.ELocation.Blob() {
				continue
			}
		}
		expectedObjects[AzCopyOutputKey{Path: name}] = cmd.AzCopyListObject{Path: name, ContentLength: o.Size}
	}

	stdout, _ := RunAzCopy(
		svm,
		AzCopyCommand{
			Verb: AzCopyVerbList,
			Targets: []ResourceManager{
				srcContainer.(RemoteResourceManager).WithSpecificAuthType(EExplicitCredentialType.SASToken(), svm, CreateAzCopyTargetOptions{
					SASTokenOptions: GenericServiceSignatureValues{
						ContainerName: srcContainer.ContainerName(),
						Permissions:   (&blobsas.ContainerPermissions{Read: true, List: true}).String(),
					},
				}),
			},
			Flags: ListFlags{},
		})

	ValidateListOutput(svm, stdout, expectedObjects, nil)
}

func (s *ListSuite) Scenario_ListProperties(svm *ScenarioVariationManager) {
	acct := GetAccount(svm, PrimaryStandardAcct)
	srcService := acct.GetService(svm, common.ELocation.Blob())

	svm.InsertVariationSeparator(":")
	srcContainer := CreateResource[ContainerResourceManager](svm, srcService, ResourceDefinitionContainer{})

	// Create expected objects
	expectedObjects := make(map[AzCopyOutputKey]cmd.AzCopyListObject)
	blobNames := []string{"AzURE2021.jpeg", "sub1/dir2/HELLO-4.txt", "sub1/test/testing.txt"}
	for _, blobName := range blobNames {
		obj := CreateResource[ObjectResourceManager](svm, srcContainer, ResourceDefinitionObject{
			ObjectName: pointerTo(blobName),
			Body:       NewRandomObjectContentContainer(SizeFromString("1K")),
		})
		props := obj.GetProperties(svm)
		versionId := common.IffNotNil(props.BlobProperties.VersionId, "")
		expectedObjects[AzCopyOutputKey{Path: blobName, VersionId: versionId}] = cmd.AzCopyListObject{
			Path:             blobName,
			ContentLength:    "1.00 KiB",
			LastModifiedTime: props.LastModifiedTime,
			VersionId:        versionId,
			BlobType:         common.IffNotNil(props.BlobProperties.Type, ""),
			BlobAccessTier:   common.IffNotNil(props.BlobProperties.BlockBlobAccessTier, ""),
			ContentType:      common.IffNotNil(props.HTTPHeaders.contentType, ""),
			ContentEncoding:  common.IffNotNil(props.HTTPHeaders.contentEncoding, ""),
			ContentMD5:       props.HTTPHeaders.contentMD5,
			LeaseState:       common.IffNotNil(props.BlobProperties.LeaseState, ""),
			LeaseDuration:    common.IffNotNil(props.BlobProperties.LeaseDuration, ""),
			LeaseStatus:      common.IffNotNil(props.BlobProperties.LeaseStatus, ""),
			ArchiveStatus:    common.IffNotNil(props.BlobProperties.ArchiveStatus, ""),
		}
	}

	stdout, _ := RunAzCopy(
		svm,
		AzCopyCommand{
			Verb: AzCopyVerbList,
			Targets: []ResourceManager{
				srcContainer.(RemoteResourceManager).WithSpecificAuthType(EExplicitCredentialType.SASToken(), svm, CreateAzCopyTargetOptions{
					SASTokenOptions: GenericServiceSignatureValues{
						ContainerName: srcContainer.ContainerName(),
						Permissions:   (&blobsas.ContainerPermissions{Read: true, List: true}).String(),
					},
				}),
			},
			Flags: ListFlags{
				Properties: to.Ptr("LastModifiedTime;VersionId;BlobType;BlobAccessTier;ContentType;ContentEncoding;ContentMD5;LeaseState;LeaseStatus;LeaseDuration;ArchiveStatus"),
			},
		})

	ValidateListOutput(svm, stdout, expectedObjects, nil)
}

func (s *ListSuite) Scenario_ListProperties_TextOutput(svm *ScenarioVariationManager) {
	acct := GetAccount(svm, PrimaryStandardAcct)
	srcService := acct.GetService(svm, common.ELocation.Blob())

	svm.InsertVariationSeparator(":")
	srcContainer := CreateResource[ContainerResourceManager](svm, srcService, ResourceDefinitionContainer{})

	// Create expected objects
	expectedObjects := make(map[AzCopyOutputKey]cmd.AzCopyListObject)
	blobNames := []string{"AzURE2021.jpeg", "sub1/dir2/HELLO-4.txt", "sub1/test/testing.txt"}
	for _, blobName := range blobNames {
		obj := CreateResource[ObjectResourceManager](svm, srcContainer, ResourceDefinitionObject{
			ObjectName: pointerTo(blobName),
			Body:       NewRandomObjectContentContainer(SizeFromString("1K")),
		})
		props := obj.GetProperties(svm)
		versionId := common.IffNotNil(props.BlobProperties.VersionId, "")
		expectedObjects[AzCopyOutputKey{Path: blobName, VersionId: versionId}] = cmd.AzCopyListObject{
			Path:             blobName,
			ContentLength:    "1.00 KiB",
			LastModifiedTime: props.LastModifiedTime,
			VersionId:        versionId,
			BlobType:         common.IffNotNil(props.BlobProperties.Type, ""),
			BlobAccessTier:   common.IffNotNil(props.BlobProperties.BlockBlobAccessTier, ""),
			ContentType:      common.IffNotNil(props.HTTPHeaders.contentType, ""),
			ContentEncoding:  common.IffNotNil(props.HTTPHeaders.contentEncoding, ""),
			ContentMD5:       props.HTTPHeaders.contentMD5,
			LeaseState:       common.IffNotNil(props.BlobProperties.LeaseState, ""),
			LeaseDuration:    common.IffNotNil(props.BlobProperties.LeaseDuration, ""),
			LeaseStatus:      common.IffNotNil(props.BlobProperties.LeaseStatus, ""),
			ArchiveStatus:    common.IffNotNil(props.BlobProperties.ArchiveStatus, ""),
		}
	}

	stdout, _ := RunAzCopy(
		svm,
		AzCopyCommand{
			Verb: AzCopyVerbList,
			Targets: []ResourceManager{
				srcContainer.(RemoteResourceManager).WithSpecificAuthType(EExplicitCredentialType.SASToken(), svm, CreateAzCopyTargetOptions{
					SASTokenOptions: GenericServiceSignatureValues{
						ContainerName: srcContainer.ContainerName(),
						Permissions:   (&blobsas.ContainerPermissions{Read: true, List: true}).String(),
					},
				}),
			},
			Flags: ListFlags{
				GlobalFlags: GlobalFlags{
					OutputType: to.Ptr(common.EOutputFormat.Text()),
				},
				Properties: to.Ptr("LastModifiedTime;VersionId;BlobType;BlobAccessTier;ContentType;ContentEncoding;ContentMD5;LeaseState;LeaseStatus;LeaseDuration;ArchiveStatus"),
			},
		})

	ValidateListTextOutput(svm, stdout, expectedObjects, nil)
}

func (s *ListSuite) Scenario_ListPropertiesInvalid(svm *ScenarioVariationManager) {
	acct := GetAccount(svm, PrimaryStandardAcct)
	srcService := acct.GetService(svm, common.ELocation.Blob())

	svm.InsertVariationSeparator(":")
	srcContainer := CreateResource[ContainerResourceManager](svm, srcService, ResourceDefinitionContainer{})

	// Create expected objects
	expectedObjects := make(map[AzCopyOutputKey]cmd.AzCopyListObject)
	blobNames := []string{"AzURE2021.jpeg", "sub1/dir2/HELLO-4.txt", "sub1/test/testing.txt"}
	for _, blobName := range blobNames {
		obj := CreateResource[ObjectResourceManager](svm, srcContainer, ResourceDefinitionObject{
			ObjectName: pointerTo(blobName),
			Body:       NewRandomObjectContentContainer(SizeFromString("1K")),
		})
		props := obj.GetProperties(svm)
		expectedObjects[AzCopyOutputKey{Path: blobName}] = cmd.AzCopyListObject{
			Path:             blobName,
			ContentLength:    "1.00 KiB",
			LastModifiedTime: props.LastModifiedTime,
		}
	}

	stdout, _ := RunAzCopy(
		svm,
		AzCopyCommand{
			Verb: AzCopyVerbList,
			Targets: []ResourceManager{
				srcContainer.(RemoteResourceManager).WithSpecificAuthType(EExplicitCredentialType.SASToken(), svm, CreateAzCopyTargetOptions{
					SASTokenOptions: GenericServiceSignatureValues{
						ContainerName: srcContainer.ContainerName(),
						Permissions:   (&blobsas.ContainerPermissions{Read: true, List: true}).String(),
					},
				}),
			},
			Flags: ListFlags{
				Properties: to.Ptr("LastModifiedTime;UnsupportedProperty"),
			},
		})

	ValidateListOutput(svm, stdout, expectedObjects, nil)
}

func (s *ListSuite) Scenario_ListMachineReadable(svm *ScenarioVariationManager) {
	acct := GetAccount(svm, PrimaryStandardAcct)
	srcService := acct.GetService(svm, common.ELocation.Blob())

	svm.InsertVariationSeparator(":")
	srcContainer := CreateResource[ContainerResourceManager](svm, srcService, ResourceDefinitionContainer{})

	// Create expected objects
	expectedObjects := make(map[AzCopyOutputKey]cmd.AzCopyListObject)
	blobNames := []string{"AzURE2021.jpeg", "sub1/dir2/HELLO-4.txt", "sub1/test/testing.txt"}
	for _, blobName := range blobNames {
		CreateResource[ObjectResourceManager](svm, srcContainer, ResourceDefinitionObject{
			ObjectName: pointerTo(blobName),
			Body:       NewRandomObjectContentContainer(SizeFromString("1K")),
		})
		expectedObjects[AzCopyOutputKey{Path: blobName}] = cmd.AzCopyListObject{
			Path:          blobName,
			ContentLength: "1024",
		}
	}

	stdout, _ := RunAzCopy(
		svm,
		AzCopyCommand{
			Verb: AzCopyVerbList,
			Targets: []ResourceManager{
				srcContainer.(RemoteResourceManager).WithSpecificAuthType(EExplicitCredentialType.SASToken(), svm, CreateAzCopyTargetOptions{
					SASTokenOptions: GenericServiceSignatureValues{
						ContainerName: srcContainer.ContainerName(),
						Permissions:   (&blobsas.ContainerPermissions{Read: true, List: true}).String(),
					},
				}),
			},
			Flags: ListFlags{
				MachineReadable: to.Ptr(true),
			},
		})

	ValidateListOutput(svm, stdout, expectedObjects, nil)
}

func (s *ListSuite) Scenario_ListMegaUnits(svm *ScenarioVariationManager) {
	acct := GetAccount(svm, PrimaryStandardAcct)
	srcService := acct.GetService(svm, common.ELocation.Blob())

	svm.InsertVariationSeparator(":")
	srcContainer := CreateResource[ContainerResourceManager](svm, srcService, ResourceDefinitionContainer{})

	// Create expected objects
	expectedObjects := make(map[AzCopyOutputKey]cmd.AzCopyListObject)
	blobNames := []string{"AzURE2021.jpeg", "sub1/dir2/HELLO-4.txt", "sub1/test/testing.txt"}
	for _, blobName := range blobNames {
		CreateResource[ObjectResourceManager](svm, srcContainer, ResourceDefinitionObject{
			ObjectName: pointerTo(blobName),
			Body:       NewRandomObjectContentContainer(SizeFromString("1K")),
		})
		expectedObjects[AzCopyOutputKey{Path: blobName}] = cmd.AzCopyListObject{
			Path:          blobName,
			ContentLength: "1.02 KB",
		}
	}

	stdout, _ := RunAzCopy(
		svm,
		AzCopyCommand{
			Verb: AzCopyVerbList,
			Targets: []ResourceManager{
				srcContainer.(RemoteResourceManager).WithSpecificAuthType(EExplicitCredentialType.SASToken(), svm, CreateAzCopyTargetOptions{
					SASTokenOptions: GenericServiceSignatureValues{
						ContainerName: srcContainer.ContainerName(),
						Permissions:   (&blobsas.ContainerPermissions{Read: true, List: true}).String(),
					},
				}),
			},
			Flags: ListFlags{
				MegaUnits: to.Ptr(true),
			},
		})

	ValidateListOutput(svm, stdout, expectedObjects, nil)
}

func (s *ListSuite) Scenario_ListBasic_TextOutput(svm *ScenarioVariationManager) {
	acct := GetAccount(svm, PrimaryStandardAcct)
	srcService := acct.GetService(svm, common.ELocation.Blob())

	body := NewRandomObjectContentContainer(SizeFromString("1K"))
	// Scale up from service to object
	srcObj := CreateResource[ObjectResourceManager](svm, srcService, ResourceDefinitionObject{
		ObjectName: pointerTo("test"),
		Body:       body,
	})

	stdout, _ := RunAzCopy(
		svm,
		AzCopyCommand{
			Verb: AzCopyVerbList,
			Targets: []ResourceManager{
				srcObj.Parent().(RemoteResourceManager).WithSpecificAuthType(EExplicitCredentialType.SASToken(), svm, CreateAzCopyTargetOptions{
					SASTokenOptions: GenericServiceSignatureValues{
						ContainerName: srcObj.ContainerName(),
						Permissions:   (&blobsas.ContainerPermissions{Read: true, List: true}).String(),
					},
				}),
			},
			Flags: ListFlags{
				RunningTally: to.Ptr(true),
				GlobalFlags: GlobalFlags{
					OutputType: to.Ptr(common.EOutputFormat.Text()),
				},
			},
		})

	expectedObjects := map[AzCopyOutputKey]cmd.AzCopyListObject{
		AzCopyOutputKey{Path: "test"}: {Path: "test", ContentLength: "1.00 KiB"},
	}
	expectedSummary := &cmd.AzCopyListSummary{FileCount: "1", TotalFileSize: "1.00 KiB"}
	ValidateListTextOutput(svm, stdout, expectedObjects, expectedSummary)
}

func (s *ListSuite) Scenario_ListRunningTally(svm *ScenarioVariationManager) {
	acct := GetAccount(svm, PrimaryStandardAcct)
	srcService := acct.GetService(svm, common.ELocation.Blob())

	body := NewRandomObjectContentContainer(SizeFromString("1K"))
	// Scale up from service to object
	srcObj := CreateResource[ObjectResourceManager](svm, srcService, ResourceDefinitionObject{
		ObjectName: pointerTo("test"),
		Body:       body,
	}) // todo: generic CreateResource is something to pursue in another branch, but it's an interesting thought.

	stdout, _ := RunAzCopy(
		svm,
		AzCopyCommand{
			Verb: AzCopyVerbList,
			Targets: []ResourceManager{
				srcObj.Parent().(RemoteResourceManager).WithSpecificAuthType(EExplicitCredentialType.SASToken(), svm, CreateAzCopyTargetOptions{
					SASTokenOptions: GenericServiceSignatureValues{
						ContainerName: srcObj.ContainerName(),
						Permissions:   (&blobsas.ContainerPermissions{Read: true, List: true}).String(),
					},
				}),
			},
			Flags: ListFlags{
				RunningTally: to.Ptr(true),
			},
		})

	expectedObjects := map[AzCopyOutputKey]cmd.AzCopyListObject{
		AzCopyOutputKey{Path: "test"}: {Path: "test", ContentLength: "1.00 KiB"},
	}
	expectedSummary := &cmd.AzCopyListSummary{FileCount: "1", TotalFileSize: "1.00 KiB"}
	ValidateListOutput(svm, stdout, expectedObjects, expectedSummary)
}

func (s *ListSuite) Scenario_ListRunningTallyMegaUnits(svm *ScenarioVariationManager) {
	acct := GetAccount(svm, PrimaryStandardAcct)
	srcService := acct.GetService(svm, common.ELocation.Blob())

	svm.InsertVariationSeparator(":")
	srcContainer := CreateResource[ContainerResourceManager](svm, srcService, ResourceDefinitionContainer{})

	// Create expected objects
	expectedObjects := make(map[AzCopyOutputKey]cmd.AzCopyListObject)
	blobNames := []string{"AzURE2021.jpeg", "sub1/dir2/HELLO-4.txt", "sub1/test/testing.txt"}
	for _, blobName := range blobNames {
		CreateResource[ObjectResourceManager](svm, srcContainer, ResourceDefinitionObject{
			ObjectName: pointerTo(blobName),
			Body:       NewRandomObjectContentContainer(SizeFromString("1K")),
		})
		expectedObjects[AzCopyOutputKey{Path: blobName}] = cmd.AzCopyListObject{
			Path:          blobName,
			ContentLength: "1.02 KB",
		}
	}

	stdout, _ := RunAzCopy(
		svm,
		AzCopyCommand{
			Verb: AzCopyVerbList,
			Targets: []ResourceManager{
				srcContainer.(RemoteResourceManager).WithSpecificAuthType(EExplicitCredentialType.SASToken(), svm, CreateAzCopyTargetOptions{
					SASTokenOptions: GenericServiceSignatureValues{
						ContainerName: srcContainer.ContainerName(),
						Permissions:   (&blobsas.ContainerPermissions{Read: true, List: true}).String(),
					},
				}),
			},
			Flags: ListFlags{
				MegaUnits:    to.Ptr(true),
				RunningTally: to.Ptr(true),
			},
		})

	expectedSummary := &cmd.AzCopyListSummary{FileCount: "3", TotalFileSize: "3.07 KB"}
	ValidateListOutput(svm, stdout, expectedObjects, expectedSummary)
}

func (s *ListSuite) Scenario_ListRunningTallyMachineReadable(svm *ScenarioVariationManager) {
	acct := GetAccount(svm, PrimaryStandardAcct)
	srcService := acct.GetService(svm, common.ELocation.Blob())

	svm.InsertVariationSeparator(":")
	srcContainer := CreateResource[ContainerResourceManager](svm, srcService, ResourceDefinitionContainer{})

	// Create expected objects
	expectedObjects := make(map[AzCopyOutputKey]cmd.AzCopyListObject)
	blobNames := []string{"AzURE2021.jpeg", "sub1/dir2/HELLO-4.txt", "sub1/test/testing.txt"}
	for _, blobName := range blobNames {
		CreateResource[ObjectResourceManager](svm, srcContainer, ResourceDefinitionObject{
			ObjectName: pointerTo(blobName),
			Body:       NewRandomObjectContentContainer(SizeFromString("1K")),
		})
		expectedObjects[AzCopyOutputKey{Path: blobName}] = cmd.AzCopyListObject{
			Path:          blobName,
			ContentLength: "1024",
		}
	}

	stdout, _ := RunAzCopy(
		svm,
		AzCopyCommand{
			Verb: AzCopyVerbList,
			Targets: []ResourceManager{
				srcContainer.(RemoteResourceManager).WithSpecificAuthType(EExplicitCredentialType.SASToken(), svm, CreateAzCopyTargetOptions{
					SASTokenOptions: GenericServiceSignatureValues{
						ContainerName: srcContainer.ContainerName(),
						Permissions:   (&blobsas.ContainerPermissions{Read: true, List: true}).String(),
					},
				}),
			},
			Flags: ListFlags{
				MachineReadable: to.Ptr(true),
				RunningTally:    to.Ptr(true),
			},
		})

	expectedSummary := &cmd.AzCopyListSummary{FileCount: "3", TotalFileSize: "3072"}
	ValidateListOutput(svm, stdout, expectedObjects, expectedSummary)
}

func (s *ListSuite) Scenario_ListVersionIdNoAdditionalVersions(svm *ScenarioVariationManager) {
	acct := GetAccount(svm, PrimaryStandardAcct)
	srcService := acct.GetService(svm, common.ELocation.Blob())
	srcContainer := CreateResource[ContainerResourceManager](svm, srcService, ResourceDefinitionContainer{})

	// Create expected objects
	expectedObjects := make(map[AzCopyOutputKey]cmd.AzCopyListObject)
	blobNames := []string{"AzURE2021.jpeg", "sub1/dir2/HELLO-4.txt", "sub1/test/testing.txt"}
	for _, blobName := range blobNames {
		obj := CreateResource[ObjectResourceManager](svm, srcContainer, ResourceDefinitionObject{
			ObjectName: pointerTo(blobName),
			Body:       NewRandomObjectContentContainer(SizeFromString("1K")),
		})
		props := obj.GetProperties(svm)
		versionId := common.IffNotNil(props.BlobProperties.VersionId, "")
		expectedObjects[AzCopyOutputKey{Path: blobName, VersionId: versionId}] = cmd.AzCopyListObject{Path: blobName, ContentLength: "1.00 KiB", VersionId: versionId}
	}

	stdout, _ := RunAzCopy(
		svm,
		AzCopyCommand{
			Verb: AzCopyVerbList,
			Targets: []ResourceManager{
				srcContainer.(RemoteResourceManager).WithSpecificAuthType(EExplicitCredentialType.SASToken(), svm, CreateAzCopyTargetOptions{
					SASTokenOptions: GenericServiceSignatureValues{
						ContainerName: srcContainer.ContainerName(),
						Permissions:   (&blobsas.ContainerPermissions{Read: true, List: true}).String(),
					},
				}),
			},
			Flags: ListFlags{
				RunningTally: to.Ptr(true),
				Properties:   to.Ptr("VersionId"),
			},
		})

	expectedSummary := &cmd.AzCopyListSummary{FileCount: "3", TotalFileSize: "3.00 KiB"}
	ValidateListOutput(svm, stdout, expectedObjects, expectedSummary)
}

func (s *ListSuite) Scenario_ListVersionIdNoAdditionalVersions_TextOutput(svm *ScenarioVariationManager) {
	acct := GetAccount(svm, PrimaryStandardAcct)
	srcService := acct.GetService(svm, common.ELocation.Blob())

	srcContainer := CreateResource[ContainerResourceManager](svm, srcService, ResourceDefinitionContainer{})

	// Create expected objects
	expectedObjects := make(map[AzCopyOutputKey]cmd.AzCopyListObject)
	blobNames := []string{"AzURE2021.jpeg", "sub1/dir2/HELLO-4.txt", "sub1/test/testing.txt"}
	for _, blobName := range blobNames {
		obj := CreateResource[ObjectResourceManager](svm, srcContainer, ResourceDefinitionObject{
			ObjectName: pointerTo(blobName),
			Body:       NewRandomObjectContentContainer(SizeFromString("1K")),
		})
		props := obj.GetProperties(svm)
		versionId := common.IffNotNil(props.BlobProperties.VersionId, "")
		expectedObjects[AzCopyOutputKey{Path: blobName, VersionId: versionId}] = cmd.AzCopyListObject{Path: blobName, ContentLength: "1.00 KiB", VersionId: versionId}
	}

	stdout, _ := RunAzCopy(
		svm,
		AzCopyCommand{
			Verb: AzCopyVerbList,
			Targets: []ResourceManager{
				srcContainer.(RemoteResourceManager).WithSpecificAuthType(EExplicitCredentialType.SASToken(), svm, CreateAzCopyTargetOptions{
					SASTokenOptions: GenericServiceSignatureValues{
						ContainerName: srcContainer.ContainerName(),
						Permissions:   (&blobsas.ContainerPermissions{Read: true, List: true}).String(),
					},
				}),
			},
			Flags: ListFlags{
				GlobalFlags: GlobalFlags{
					OutputType: to.Ptr(common.EOutputFormat.Text()),
				},
				RunningTally: to.Ptr(true),
				Properties:   to.Ptr("VersionId"),
			},
		})

	expectedSummary := &cmd.AzCopyListSummary{FileCount: "3", TotalFileSize: "3.00 KiB"}
	ValidateListTextOutput(svm, stdout, expectedObjects, expectedSummary)
}

func (s *ListSuite) Scenario_ListVersionIdWithVersions(svm *ScenarioVariationManager) {
	acct := GetAccount(svm, PrimaryStandardAcct)
	srcService := acct.GetService(svm, common.ELocation.Blob())

	srcContainer := CreateResource[ContainerResourceManager](svm, srcService, ResourceDefinitionContainer{})

	// Create expected objects
	expectedObjects := make(map[AzCopyOutputKey]cmd.AzCopyListObject)
	blobNames := []string{"foo.txt", "foo/foo.txt", "test/foo.txt", "sub1/test/baz.txt"}
	for i, blobName := range blobNames {
		obj := CreateResource[ObjectResourceManager](svm, srcContainer, ResourceDefinitionObject{
			ObjectName: pointerTo(blobName),
			Body:       NewRandomObjectContentContainer(SizeFromString("1K")),
		})
		props := obj.GetProperties(svm)
		versionId := common.IffNotNil(props.BlobProperties.VersionId, "")
		expectedObjects[AzCopyOutputKey{Path: blobName, VersionId: versionId}] = cmd.AzCopyListObject{Path: blobName, ContentLength: "1.00 KiB", VersionId: versionId}

		// Create a new version of the blob for the first two blobs
		if i < 2 {
			obj.Create(svm, NewRandomObjectContentContainer(SizeFromString("2K")), ObjectProperties{})
			props = obj.GetProperties(svm)
			versionId = common.IffNotNil(props.BlobProperties.VersionId, "")
			expectedObjects[AzCopyOutputKey{Path: blobName, VersionId: versionId}] = cmd.AzCopyListObject{Path: blobName, ContentLength: "2.00 KiB", VersionId: versionId}
		}
	}

	stdout, _ := RunAzCopy(
		svm,
		AzCopyCommand{
			Verb: AzCopyVerbList,
			Targets: []ResourceManager{
				srcContainer.(RemoteResourceManager).WithSpecificAuthType(EExplicitCredentialType.SASToken(), svm, CreateAzCopyTargetOptions{
					SASTokenOptions: GenericServiceSignatureValues{
						ContainerName: srcContainer.ContainerName(),
						Permissions:   (&blobsas.ContainerPermissions{Read: true, List: true}).String(),
					},
				}),
			},
			Flags: ListFlags{
				RunningTally: to.Ptr(true),
				Properties:   to.Ptr("VersionId"),
			},
		})

	expectedSummary := &cmd.AzCopyListSummary{FileCount: "4", TotalFileSize: "6.00 KiB"}
	ValidateListOutput(svm, stdout, expectedObjects, expectedSummary)
}

func (s *ListSuite) Scenario_ListWithVersions(svm *ScenarioVariationManager) {
	acct := GetAccount(svm, PrimaryStandardAcct)
	srcService := acct.GetService(svm, common.ELocation.Blob())
	srcContainer := CreateResource[ContainerResourceManager](svm, srcService, ResourceDefinitionContainer{})

	// Create expected objects
	expectedObjects := make(map[AzCopyOutputKey]cmd.AzCopyListObject)
	blobNames := []string{"foo.txt", "foo/foo.txt", "test/foo.txt", "sub1/test/baz.txt"}
	for i, blobName := range blobNames {
		obj := CreateResource[ObjectResourceManager](svm, srcContainer, ResourceDefinitionObject{
			ObjectName: pointerTo(blobName),
			Body:       NewRandomObjectContentContainer(SizeFromString("1K")),
		})

		// Create a new version of the blob for the first two blobs
		if i < 2 {
			obj.Create(svm, NewRandomObjectContentContainer(SizeFromString("2K")), ObjectProperties{})
			expectedObjects[AzCopyOutputKey{Path: blobName}] = cmd.AzCopyListObject{Path: blobName, ContentLength: "2.00 KiB"}
		} else {
			expectedObjects[AzCopyOutputKey{Path: blobName}] = cmd.AzCopyListObject{Path: blobName, ContentLength: "1.00 KiB"}
		}
	}

	stdout, _ := RunAzCopy(
		svm,
		AzCopyCommand{
			Verb: AzCopyVerbList,
			Targets: []ResourceManager{
				srcContainer.(RemoteResourceManager).WithSpecificAuthType(EExplicitCredentialType.SASToken(), svm, CreateAzCopyTargetOptions{
					SASTokenOptions: GenericServiceSignatureValues{
						ContainerName: srcContainer.ContainerName(),
						Permissions:   (&blobsas.ContainerPermissions{Read: true, List: true}).String(),
					},
				}),
			},
			Flags: ListFlags{
				RunningTally: to.Ptr(true),
			},
		})

	expectedSummary := &cmd.AzCopyListSummary{FileCount: "4", TotalFileSize: "6.00 KiB"}
	ValidateListOutput(svm, stdout, expectedObjects, expectedSummary)
}

func (s *ListSuite) Scenario_ListHierarchyTrailingDot(svm *ScenarioVariationManager) {
	acct := GetAccount(svm, PrimaryStandardAcct)
	srcService := acct.GetService(svm, common.ELocation.File())

	svm.InsertVariationSeparator(":")
	srcContainer := CreateResource[ContainerResourceManager](svm, srcService, ResourceDefinitionContainer{})
	var expectedObjects map[AzCopyOutputKey]cmd.AzCopyListObject
	if srcService.Location() == common.ELocation.Blob() {
		expectedObjects = map[AzCopyOutputKey]cmd.AzCopyListObject{}
	} else {
		expectedObjects = map[AzCopyOutputKey]cmd.AzCopyListObject{
			AzCopyOutputKey{Path: "/"}: {Path: "/", ContentLength: "0.00 B"},
		}
	}
	objects := []ResourceDefinitionObject{
		{ObjectName: pointerTo("file_in_root"), Body: NewRandomObjectContentContainer(SizeFromString("1K")), Size: "1.00 KiB"},
		{ObjectName: pointerTo("file_in_root."), Body: NewRandomObjectContentContainer(SizeFromString("1K")), Size: "1.00 KiB"},
		{ObjectName: pointerTo("dir_in_root."), ObjectProperties: ObjectProperties{EntityType: common.EEntityType.Folder()}, Size: "0.00 B"},
		{ObjectName: pointerTo("dir_in_root./file"), Body: NewRandomObjectContentContainer(SizeFromString("2K")), Size: "2.00 KiB"},
		{ObjectName: pointerTo("dir_in_root./file."), Body: NewRandomObjectContentContainer(SizeFromString("2K")), Size: "2.00 KiB"},
		{ObjectName: pointerTo("dir_in_root./subdir"), ObjectProperties: ObjectProperties{EntityType: common.EEntityType.Folder()}, Size: "0.00 B"},
		{ObjectName: pointerTo("dir_in_root./subdir."), ObjectProperties: ObjectProperties{EntityType: common.EEntityType.Folder()}, Size: "0.00 B"},
		{ObjectName: pointerTo("dir_in_root"), ObjectProperties: ObjectProperties{EntityType: common.EEntityType.Folder()}, Size: "0.00 B"},
		{ObjectName: pointerTo("dir_in_root/file"), Body: NewRandomObjectContentContainer(SizeFromString("2K")), Size: "2.00 KiB"},
		{ObjectName: pointerTo("dir_in_root/file."), Body: NewRandomObjectContentContainer(SizeFromString("2K")), Size: "2.00 KiB"},
		{ObjectName: pointerTo("dir_in_root/subdir"), ObjectProperties: ObjectProperties{EntityType: common.EEntityType.Folder()}, Size: "0.00 B"},
		{ObjectName: pointerTo("dir_in_root/subdir."), ObjectProperties: ObjectProperties{EntityType: common.EEntityType.Folder()}, Size: "0.00 B"},
	}
	// Scale up from service to object
	for _, o := range objects {
		obj := CreateResource[ObjectResourceManager](svm, srcContainer, o)
		name := obj.ObjectName()
		if o.EntityType == common.EEntityType.Folder() {
			name += "/"
		}
		expectedObjects[AzCopyOutputKey{Path: name}] = cmd.AzCopyListObject{Path: name, ContentLength: o.Size}
	}

	stdout, _ := RunAzCopy(
		svm,
		AzCopyCommand{
			Verb: AzCopyVerbList,
			Targets: []ResourceManager{
				srcContainer.(RemoteResourceManager).WithSpecificAuthType(EExplicitCredentialType.SASToken(), svm, CreateAzCopyTargetOptions{
					SASTokenOptions: GenericServiceSignatureValues{
						ContainerName: srcContainer.ContainerName(),
						Permissions:   (&blobsas.ContainerPermissions{Read: true, List: true}).String(),
					},
				}),
			},
			Flags: ListFlags{
				TrailingDot: to.Ptr(common.ETrailingDotOption.Enable()),
			},
		})

	ValidateListOutput(svm, stdout, expectedObjects, nil)
}

func (s *ListSuite) Scenario_ListHierarchyTrailingDotDisable(svm *ScenarioVariationManager) {
	acct := GetAccount(svm, PrimaryStandardAcct)
	srcService := acct.GetService(svm, common.ELocation.File())

	svm.InsertVariationSeparator(":")
	srcContainer := CreateResource[ContainerResourceManager](svm, srcService, ResourceDefinitionContainer{})
	var expectedObjects map[AzCopyOutputKey]cmd.AzCopyListObject
	if srcService.Location() == common.ELocation.Blob() {
		expectedObjects = map[AzCopyOutputKey]cmd.AzCopyListObject{}
	} else {
		expectedObjects = map[AzCopyOutputKey]cmd.AzCopyListObject{
			AzCopyOutputKey{Path: "/"}: {Path: "/", ContentLength: "0.00 B"},
		}
	}
	objects := []ResourceDefinitionObject{
		{ObjectName: pointerTo("file_in_root"), Body: NewRandomObjectContentContainer(SizeFromString("1K")), Size: "1.00 KiB"},
		{ObjectName: pointerTo("file_in_root."), Body: NewRandomObjectContentContainer(SizeFromString("1K")), Size: "1.00 KiB"},
		{ObjectName: pointerTo("dir_in_root."), ObjectProperties: ObjectProperties{EntityType: common.EEntityType.Folder()}, Size: "0.00 B"},
		{ObjectName: pointerTo("dir_in_root./file"), Body: NewRandomObjectContentContainer(SizeFromString("2K")), Size: "2.00 KiB"},
		{ObjectName: pointerTo("dir_in_root./file."), Body: NewRandomObjectContentContainer(SizeFromString("2K")), Size: "2.00 KiB"},
		{ObjectName: pointerTo("dir_in_root./subdir"), ObjectProperties: ObjectProperties{EntityType: common.EEntityType.Folder()}, Size: "0.00 B"},
		{ObjectName: pointerTo("dir_in_root./subdir."), ObjectProperties: ObjectProperties{EntityType: common.EEntityType.Folder()}, Size: "0.00 B"},
		{ObjectName: pointerTo("dir_in_root"), ObjectProperties: ObjectProperties{EntityType: common.EEntityType.Folder()}, Size: "0.00 B"},
		{ObjectName: pointerTo("dir_in_root/file"), Body: NewRandomObjectContentContainer(SizeFromString("2K")), Size: "2.00 KiB"},
		{ObjectName: pointerTo("dir_in_root/file."), Body: NewRandomObjectContentContainer(SizeFromString("2K")), Size: "2.00 KiB"},
		{ObjectName: pointerTo("dir_in_root/subdir"), ObjectProperties: ObjectProperties{EntityType: common.EEntityType.Folder()}, Size: "0.00 B"},
		{ObjectName: pointerTo("dir_in_root/subdir."), ObjectProperties: ObjectProperties{EntityType: common.EEntityType.Folder()}, Size: "0.00 B"},
	}
	// Scale up from service to object
	for _, o := range objects {
		obj := CreateResource[ObjectResourceManager](svm, srcContainer, o)
		name := obj.ObjectName()
		if o.EntityType == common.EEntityType.Folder() {
			name += "/"
		}
		expectedObjects[AzCopyOutputKey{Path: name}] = cmd.AzCopyListObject{Path: name, ContentLength: o.Size}
	}

	stdout, _ := RunAzCopy(
		svm,
		AzCopyCommand{
			Verb: AzCopyVerbList,
			Targets: []ResourceManager{
				srcContainer.(RemoteResourceManager).WithSpecificAuthType(EExplicitCredentialType.SASToken(), svm, CreateAzCopyTargetOptions{
					SASTokenOptions: GenericServiceSignatureValues{
						ContainerName: srcContainer.ContainerName(),
						Permissions:   (&blobsas.ContainerPermissions{Read: true, List: true}).String(),
					},
				}),
			},
			Flags: ListFlags{
				TrailingDot: to.Ptr(common.ETrailingDotOption.Disable()),
			},
		})

	ValidateListOutput(svm, stdout, expectedObjects, nil)
}

func (s *ListSuite) Scenario_EmptySASErrorCodes(svm *ScenarioVariationManager) {
	// Scale up from service to object
	// TODO: update this test once File OAuth PR is merged bc current output is "azure files requires a SAS token for authentication"
	srcObj := CreateResource[ObjectResourceManager](svm, GetRootResource(svm, ResolveVariation(svm, []common.Location{common.ELocation.Blob(), common.ELocation.BlobFS()})), ResourceDefinitionObject{})

	stdout, _ := RunAzCopy(
		svm,
		AzCopyCommand{
			Verb: AzCopyVerbList,
			Targets: []ResourceManager{
				AzCopyTarget{srcObj, EExplicitCredentialType.PublicAuth(), CreateAzCopyTargetOptions{}},
			},
			ShouldFail: true,
		})

	// Validate that the stdout contains these error URLs
<<<<<<< HEAD
	ValidateMessageOutput(svm, stdout, "https://aka.ms/AzCopyError/NoAuthenticationInformation")
=======
	ValidateErrorOutput(svm, stdout, "https://aka.ms/AzCopyError/NoAuthenticationInformation")
}

func (s *ListSuite) Scenario_VirtualDirectoryHandling(svm *ScenarioVariationManager) {
	targetAcct := pointerTo(NamedResolveVariation(svm, map[string]string{
		"FNS": PrimaryStandardAcct,
		"HNS": PrimaryHNSAcct,
	}))

	// This should also fix copy/sync because the changed codepath overlaps, *but*, we'll have a separate test for that too.
	srcRoot := GetRootResource(svm, common.ELocation.Blob(), GetResourceOptions{
		PreferredAccount: targetAcct,
	})

	resourceMapping := NamedResolveVariation(svm, map[string]ObjectResourceMappingFlat{
		"DisallowOverlap": { // "foo" is  a folder, only a folder, there is no difference between "foo" and "foo/".
			"foo": ResourceDefinitionObject{
				ObjectProperties: ObjectProperties{
					EntityType: common.EEntityType.Folder(),
				},
				Body: NewZeroObjectContentContainer(0),
			},
			"foo/bar": ResourceDefinitionObject{Body: NewZeroObjectContentContainer(1024)}, // File inside
			"baz":     ResourceDefinitionObject{Body: NewZeroObjectContentContainer(1024)}, // File on the side
		},
		"AllowOverlap": { // "foo" (the file), and "foo/" (the directory) can exist, but "foo/" is still a directory with metadata.
			"foo/": ResourceDefinitionObject{
				ObjectProperties: ObjectProperties{
					EntityType: common.EEntityType.Folder(),
				},
				Body: NewZeroObjectContentContainer(0),
			},
			"foo/bar": ResourceDefinitionObject{Body: NewZeroObjectContentContainer(1024)}, // File inside
			"foo":     ResourceDefinitionObject{Body: NewZeroObjectContentContainer(1024)}, // File on the side
		},
	})

	// HNS will automatically correct blob calls to "foo/" to "foo", which is correct behavior
	// But incompatible with the overlap scenario.
	if _, ok := resourceMapping["foo/"]; *targetAcct == PrimaryHNSAcct && ok {
		svm.InvalidateScenario()
		return
	}

	res := CreateResource[ContainerResourceManager](svm, srcRoot, ResourceDefinitionContainer{
		Objects: resourceMapping,
	})

	tgt := GetRootResource(svm, common.ELocation.BlobFS(), GetResourceOptions{
		PreferredAccount: targetAcct,
	}).(ServiceResourceManager).GetContainer(res.ContainerName())

	stdout, _ := RunAzCopy(
		svm,
		AzCopyCommand{
			Verb: AzCopyVerbList,
			Targets: []ResourceManager{
				tgt,
			},
			Flags: ListFlags{},
		},
	)

	expectedObjects := make(map[AzCopyOutputKey]cmd.AzCopyListObject)
	expectedObjects[AzCopyOutputKey{Path: "/"}] = cmd.AzCopyListObject{Path: "/", ContentLength: "0.00 B"}
	for k, v := range resourceMapping {
		// Correct for naming scheme if needed
		if v.EntityType == common.EEntityType.Folder() && !strings.HasSuffix(k, "/") {
			k += "/"
		}

		expectedObjects[AzCopyOutputKey{
			Path: k,
		}] = cmd.AzCopyListObject{
			Path:          k,
			ContentLength: SizeToString(v.Body.Size(), false),
		}
	}

	ValidateListOutput(svm, stdout, expectedObjects, nil) // No expected summary
>>>>>>> 7a502379
}<|MERGE_RESOLUTION|>--- conflicted
+++ resolved
@@ -820,10 +820,7 @@
 		})
 
 	// Validate that the stdout contains these error URLs
-<<<<<<< HEAD
 	ValidateMessageOutput(svm, stdout, "https://aka.ms/AzCopyError/NoAuthenticationInformation")
-=======
-	ValidateErrorOutput(svm, stdout, "https://aka.ms/AzCopyError/NoAuthenticationInformation")
 }
 
 func (s *ListSuite) Scenario_VirtualDirectoryHandling(svm *ScenarioVariationManager) {
@@ -903,5 +900,4 @@
 	}
 
 	ValidateListOutput(svm, stdout, expectedObjects, nil) // No expected summary
->>>>>>> 7a502379
 }