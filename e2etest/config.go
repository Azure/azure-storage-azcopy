// Copyright © Microsoft <wastore@microsoft.com>
//
// Permission is hereby granted, free of charge, to any person obtaining a copy
// of this software and associated documentation files (the "Software"), to deal
// in the Software without restriction, including without limitation the rights
// to use, copy, modify, merge, publish, distribute, sublicense, and/or sell
// copies of the Software, and to permit persons to whom the Software is
// furnished to do so, subject to the following conditions:
//
// The above copyright notice and this permission notice shall be included in
// all copies or substantial portions of the Software.
//
// THE SOFTWARE IS PROVIDED "AS IS", WITHOUT WARRANTY OF ANY KIND, EXPRESS OR
// IMPLIED, INCLUDING BUT NOT LIMITED TO THE WARRANTIES OF MERCHANTABILITY,
// FITNESS FOR A PARTICULAR PURPOSE AND NONINFRINGEMENT. IN NO EVENT SHALL THE
// AUTHORS OR COPYRIGHT HOLDERS BE LIABLE FOR ANY CLAIM, DAMAGES OR OTHER
// LIABILITY, WHETHER IN AN ACTION OF CONTRACT, TORT OR OTHERWISE, ARISING FROM,
// OUT OF OR IN CONNECTION WITH THE SOFTWARE OR THE USE OR OTHER DEALINGS IN
// THE SOFTWARE.

package e2etest

import (
	"context"
	"encoding/json"
	"fmt"
	"github.com/Azure/azure-sdk-for-go/sdk/azcore"
	"github.com/Azure/azure-sdk-for-go/sdk/azcore/cloud"
	"github.com/Azure/azure-sdk-for-go/sdk/azcore/policy"
	"github.com/Azure/azure-sdk-for-go/sdk/azidentity"
	"os"
	"reflect"
	"strconv"

	"github.com/JeffreyRichter/enum/enum"
)

// clearly define all the inputs to the end-to-end tests
// it's ok to panic if the inputs are absolutely required
// the general guidance is to take in as few parameters as possible
type GlobalInputManager struct{}

func (GlobalInputManager) GetServicePrincipalAuth() (tenantID string, applicationID string, clientSecret string) {
	tenantID = os.Getenv("AZCOPY_E2E_TENANT_ID")
	applicationID = os.Getenv("AZCOPY_E2E_APPLICATION_ID")
	clientSecret = os.Getenv("AZCOPY_E2E_CLIENT_SECRET")

	if applicationID == "" || clientSecret == "" {
		panic("Insufficient information was supplied for service principal authentication")
	}

	return
}

func (GlobalInputManager) GetAccountAndKey(accountType AccountType) (string, string) {
	var name, key string

	switch accountType {
	case EAccountType.Standard():
		name = os.Getenv("AZCOPY_E2E_ACCOUNT_NAME")
		key = os.Getenv("AZCOPY_E2E_ACCOUNT_KEY")
	case EAccountType.HierarchicalNamespaceEnabled():
		name = os.Getenv("AZCOPY_E2E_ACCOUNT_NAME_HNS")
		key = os.Getenv("AZCOPY_E2E_ACCOUNT_KEY_HNS")
	case EAccountType.Classic():
		name = os.Getenv("AZCOPY_E2E_CLASSIC_ACCOUNT_NAME")
		key = os.Getenv("AZCOPY_E2E_CLASSIC_ACCOUNT_KEY")
	case EAccountType.Azurite():
		// Note: the key below is not a secret, this is the publicly documented Azurite key
		name = "devstoreaccount1"
		key = "Eby8vdM02xNOcqFlqUwJPLlmEtlCDXJ1OUzFT50uSRZ6IFsuFq2UVErCz4I6tq/K1SZFPTOtr/KBHBeksoGMGw=="
	default:
		panic("Only the standard account type is supported for the moment.")
	}

	if name == "" || key == "" {
		panic(fmt.Sprintf("Name and key for %s account must be set before running tests", accountType))
	}

	return name, key
}

func (GlobalInputManager) GetExecutablePath() string {
	path := os.Getenv("AZCOPY_E2E_EXECUTABLE_PATH")
	if path == "" {
		panic("Cannot test AzCopy if AZCOPY_E2E_EXECUTABLE_PATH is not provided")
	}

	return path
}

func (GlobalInputManager) KeepFailedData() bool {
	raw := os.Getenv("AZCOPY_E2E_KEEP_FAILED_DATA")
	if raw == "" {
		return false
	}

	result, err := strconv.ParseBool(raw)
	if err != nil {
		panic("If AZCOPY_E2E_KEEP_FAILED_DATA is set, it must be a boolean")
	}

	return result
}

func (GlobalInputManager) TestSummaryLogPath() string {
	return os.Getenv("AZCOPY_E2E_TEST_SUMMARY_LOG")
}

var EAccountType = AccountType(0)

type AccountType uint8

func (AccountType) Standard() AccountType                     { return AccountType(0) }
func (AccountType) PremiumBlockBlobs() AccountType            { return AccountType(1) }
func (AccountType) PremiumPageBlobs() AccountType             { return AccountType(8) }
func (AccountType) PremiumFileShares() AccountType            { return AccountType(9) }
func (AccountType) PremiumHNSEnabled() AccountType            { return AccountType(10) }
func (AccountType) HierarchicalNamespaceEnabled() AccountType { return AccountType(2) }
func (AccountType) Classic() AccountType                      { return AccountType(3) }
func (AccountType) StdManagedDisk() AccountType               { return AccountType(4) }
func (AccountType) OAuthManagedDisk() AccountType             { return AccountType(5) }
<<<<<<< HEAD
func (AccountType) S3() AccountType                           { return AccountType(6) } // Stub, for future testing use
func (AccountType) GCP() AccountType                          { return AccountType(7) } // Stub, for future testing use
=======
func (AccountType) Azurite() AccountType                      { return AccountType(6) }
>>>>>>> 0d0fab9e

func (o AccountType) String() string {
	return enum.StringInt(o, reflect.TypeOf(o))
}

func (o AccountType) IsManagedDisk() bool {
	return o == o.StdManagedDisk() || o == o.OAuthManagedDisk()
}

func (o AccountType) IsBlobOnly() bool {
	return o.IsManagedDisk() || o == o.HierarchicalNamespaceEnabled()
}

/*
{"SubscriptionID":"","ResourceGroupName":"","DiskName":""}
*/
type ManagedDiskConfig struct {
	SubscriptionID    string
	ResourceGroupName string
	DiskName          string
	oauth             AccessToken
}

func (gim GlobalInputManager) GetMDConfig(accountType AccountType) (*ManagedDiskConfig, error) {
	var mdConfigVar string

	switch accountType {
	case EAccountType.StdManagedDisk():
		mdConfigVar = "AZCOPY_E2E_STD_MANAGED_DISK_CONFIG"
	case EAccountType.OAuthManagedDisk():
		mdConfigVar = "AZCOPY_E2E_OAUTH_MANAGED_DISK_CONFIG"
	default:
		return nil, fmt.Errorf("account type %s is invalid for GetMDConfig", accountType.String())
	}

	conf := os.Getenv(mdConfigVar)
	if conf == "" {
		return nil, fmt.Errorf("config for env var %s was empty; empty config: {\"SubscriptionID\":\"\",\"ResourceGroupName\":\"\",\"DiskName\":\"\"}", mdConfigVar)
	}

	var out ManagedDiskConfig
	err := json.Unmarshal([]byte(conf), &out)
	if err != nil {
		return nil, fmt.Errorf("failed to parse config") // Outputting the error may reveal semi-sensitive info like subscription ID
	}

	out.oauth, err = PrimaryOAuthCache.GetAccessToken(AzureManagementResource)
	if err != nil {
		return nil, fmt.Errorf("failed to get access token: %w", err)
	}

	return &out, nil
}

func (gim GlobalInputManager) GetOAuthCredential(resource string) (*azcore.AccessToken, error) {
	tenantID, applicationID, secret := gim.GetServicePrincipalAuth()
	activeDirectoryEndpoint := "https://login.microsoftonline.com"

	spn, err := azidentity.NewClientSecretCredential(tenantID, applicationID, secret, &azidentity.ClientSecretCredentialOptions{
		ClientOptions: azcore.ClientOptions{
			Cloud: cloud.Configuration{ActiveDirectoryAuthorityHost: activeDirectoryEndpoint},
		},
	})
	if err != nil {
		return nil, err
	}

	scopes := []string{resource}

	accessToken, err := spn.GetToken(context.TODO(), policy.TokenRequestOptions{Scopes: scopes})

	return &accessToken, nil
}<|MERGE_RESOLUTION|>--- conflicted
+++ resolved
@@ -120,12 +120,9 @@
 func (AccountType) Classic() AccountType                      { return AccountType(3) }
 func (AccountType) StdManagedDisk() AccountType               { return AccountType(4) }
 func (AccountType) OAuthManagedDisk() AccountType             { return AccountType(5) }
-<<<<<<< HEAD
 func (AccountType) S3() AccountType                           { return AccountType(6) } // Stub, for future testing use
 func (AccountType) GCP() AccountType                          { return AccountType(7) } // Stub, for future testing use
-=======
-func (AccountType) Azurite() AccountType                      { return AccountType(6) }
->>>>>>> 0d0fab9e
+func (AccountType) Azurite() AccountType                      { return AccountType(8) }
 
 func (o AccountType) String() string {
 	return enum.StringInt(o, reflect.TypeOf(o))
