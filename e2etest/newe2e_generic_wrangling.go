--- conflicted
+++ resolved
@@ -141,7 +141,6 @@
 	return false
 }
 
-<<<<<<< HEAD
 func Any[I any](items []I, f func(I) bool) bool {
 	for _, v := range items {
 		if f(v) {
@@ -150,7 +149,8 @@
 	}
 
 	return false
-=======
+}
+
 func ClonePointer[T any](in *T) *T {
 	if in == nil {
 		return nil
@@ -159,5 +159,4 @@
 	out := *in
 
 	return &out
->>>>>>> 30600bc8
 }