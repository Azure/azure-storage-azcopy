package e2etest

import (
	"bytes"
	"fmt"
	"github.com/Azure/azure-sdk-for-go/sdk/azcore/streaming"
	"github.com/Azure/azure-sdk-for-go/sdk/azcore/to"
	"github.com/Azure/azure-sdk-for-go/sdk/storage/azblob/appendblob"
	"github.com/Azure/azure-sdk-for-go/sdk/storage/azblob/blob"
	"github.com/Azure/azure-sdk-for-go/sdk/storage/azblob/bloberror"
	"github.com/Azure/azure-sdk-for-go/sdk/storage/azblob/blockblob"
	"github.com/Azure/azure-sdk-for-go/sdk/storage/azblob/container"
	"github.com/Azure/azure-sdk-for-go/sdk/storage/azblob/pageblob"
	blobsas "github.com/Azure/azure-sdk-for-go/sdk/storage/azblob/sas"
	"github.com/Azure/azure-sdk-for-go/sdk/storage/azblob/service"
	"github.com/Azure/azure-storage-azcopy/v10/cmd"
	"github.com/Azure/azure-storage-azcopy/v10/common"
	"io"
	"regexp"
	"runtime"
	"strings"
	"time"
)

/*
TODOs:
- Legal Hold
- Immutability Policy
- Leases
- CPK
*/

// enforce interface compliance at compile time
func init() {
	void := func(_ ...any) {} // prevent go from erroring from unused vars

	void(
		ServiceResourceManager(&BlobServiceResourceManager{}),
		ContainerResourceManager(&BlobContainerResourceManager{}),
		ObjectResourceManager(&BlobObjectResourceManager{}),

		RemoteResourceManager(&BlobServiceResourceManager{}),
		RemoteResourceManager(&BlobContainerResourceManager{}),
		RemoteResourceManager(&BlobObjectResourceManager{}),
	)
}

func blobStripSAS(uri string) string {
	parts, err := blob.ParseURL(uri)
	common.PanicIfErr(err)

	parts.SAS = blobsas.QueryParameters{} // remove SAS

	return parts.String()
}

func buildCanonForAzureResourceManager(manager ResourceManager) string {
	// None of the Azure resource managers rely upon Asserter at this moment.
	// This is *OK* for the time being, but also, mentally prepare yourself for the footgun down the line.
	uri := manager.URI()
	// Similarly, the err is ignored.
	// BlobSAS can be used here (for now, again, prepare for the footgun) because
	// we're really interested in extracting details that are shared across all Azure services
	// e.g. acct name, container name, object name
	parsedURI, err := blobsas.ParseURL(uri)
	common.PanicIfErr(err)

	out := ""
	// First, try to extract the account name.
	if parsedURI.IPEndpointStyleInfo.AccountName != "" { // IP endpoints are the easiest
		out += parsedURI.IPEndpointStyleInfo.AccountName
	} else { // (footgun incoming) In public & gov clouds, the account name always comes first. THIS DOES NOT SUPPORT CUSTOM HOSTNAMES.
		out += strings.Split(parsedURI.Host, ".")[0]
	}

	out += "/" + manager.Location().String()

	if manager.Level() >= cmd.ELocationLevel.Container() {
		out += "/" + parsedURI.ContainerName

		if manager.Level() >= cmd.ELocationLevel.Object() {
			out += "/" + parsedURI.BlobName
		}
	}

	return out
}

// ==================== SERVICE ====================

type BlobServiceResourceManager struct {
	internalAccount  *AzureAccountResourceManager
	specificAuthType *ExplicitCredentialTypes
	internalClient   *service.Client
}

func (b *BlobServiceResourceManager) ValidAuthTypes() ExplicitCredentialTypes {
	// Technically AcctKey is valid because of backwards compat integrated for dfs
	// But we don't want to support that, so we won't test for it.
	return EExplicitCredentialType.With(EExplicitCredentialType.PublicAuth(), EExplicitCredentialType.SASToken(), EExplicitCredentialType.OAuth())
}

func (b *BlobServiceResourceManager) DefaultAuthType() ExplicitCredentialTypes {
	return EExplicitCredentialType.SASToken()
}

func (b *BlobServiceResourceManager) WithSpecificAuthType(cred ExplicitCredentialTypes, a Asserter, opts ...CreateAzCopyTargetOptions) AzCopyTarget {
	a.HelperMarker().Helper()
	return CreateAzCopyTarget(b, cred, a, opts...)
}

func (b *BlobServiceResourceManager) Parent() ResourceManager {
	return nil
}

func (b *BlobServiceResourceManager) Account() AccountResourceManager {
	return b.internalAccount
}

func (b *BlobServiceResourceManager) Canon() string {
	return buildCanonForAzureResourceManager(b)
}

func (b *BlobServiceResourceManager) ListContainers(a Asserter) []string {
	a.HelperMarker().Helper()
	pager := b.internalClient.NewListContainersPager(&service.ListContainersOptions{})
	out := make([]string, 0)

	for pager.More() {
		page, err := pager.NextPage(ctx)
		a.NoError("retrieve container list page", err)

		for _, item := range page.ContainerItems {
			out = append(out, DerefOrZero(item.Name))
		}
	}

	return out
}

func (b *BlobServiceResourceManager) URI(opts ...GetURIOptions) string {
	base := blobStripSAS(b.internalClient.URL())
	base = b.internalAccount.ApplySAS(base, b.Location(), opts...)
	base = addWildCard(base, opts...)

	return base
}

func (b *BlobServiceResourceManager) Location() common.Location {
	return common.ELocation.Blob()
}

func (b *BlobServiceResourceManager) Level() cmd.LocationLevel {
	return cmd.ELocationLevel.Service()
}

func (b *BlobServiceResourceManager) ResourceClient() any {
	return b.internalClient
}

func (b *BlobServiceResourceManager) GetContainer(name string) ContainerResourceManager {
	containerClient := b.internalClient.NewContainerClient(name)
	return &BlobContainerResourceManager{
		internalAccount: b.internalAccount,
		Service:         b,
		containerName:   name,
		internalClient:  containerClient,
	}
}

func (b *BlobServiceResourceManager) IsHierarchical() bool {
	return b.internalAccount.AccountType() == EAccountType.HierarchicalNamespaceEnabled()
}

// ==================== CONTAINER ====================

type BlobContainerResourceManager struct {
	internalAccount *AzureAccountResourceManager
	Service         *BlobServiceResourceManager
	containerName   string
	internalClient  *container.Client
}

func (b *BlobContainerResourceManager) GetDatalakeContainerManager(a Asserter) ContainerResourceManager {
	return b.internalAccount.GetService(a, common.ELocation.BlobFS()).GetContainer(b.containerName)
}

func (b *BlobContainerResourceManager) ValidAuthTypes() ExplicitCredentialTypes {
	return (&BlobServiceResourceManager{}).ValidAuthTypes()
}

func (b *BlobContainerResourceManager) DefaultAuthType() ExplicitCredentialTypes {
	return (&BlobServiceResourceManager{}).DefaultAuthType()
}

func (b *BlobContainerResourceManager) WithSpecificAuthType(cred ExplicitCredentialTypes, a Asserter, opts ...CreateAzCopyTargetOptions) AzCopyTarget {
	a.HelperMarker().Helper()
	return CreateAzCopyTarget(b, cred, a, opts...)
}

func (b *BlobContainerResourceManager) Canon() string {
	return buildCanonForAzureResourceManager(b)
}

func (b *BlobContainerResourceManager) Exists() bool {
	_, err := b.internalClient.GetProperties(ctx, nil)

	return err == nil || !bloberror.HasCode(err, bloberror.ContainerNotFound, bloberror.ContainerBeingDeleted, bloberror.ResourceNotFound)
}

func (b *BlobContainerResourceManager) Account() AccountResourceManager {
	return b.internalAccount
}

func (b *BlobContainerResourceManager) Parent() ResourceManager {
	return b.Service
}

var premiumRegex = regexp.MustCompile("P\\d{2}")

func (b *BlobContainerResourceManager) ListObjects(a Asserter, prefix string, recursive bool) map[string]ObjectProperties {
	a.HelperMarker().Helper()
	out := make(map[string]ObjectProperties)

	processBlobItem := func(v *container.BlobItem) {
		out[*v.Name] = ObjectProperties{
			HTTPHeaders: contentHeaders{
				cacheControl:       v.Properties.CacheControl,
				contentDisposition: v.Properties.ContentDisposition,
				contentEncoding:    v.Properties.ContentEncoding,
				contentLanguage:    v.Properties.ContentLanguage,
				contentType:        v.Properties.ContentType,
				contentMD5:         v.Properties.ContentMD5,
			},
			Metadata: v.Metadata,
			BlobProperties: BlobProperties{
				VersionId: v.VersionID,
				Type:      v.Properties.BlobType,
				Tags: func() map[string]string {
					out := make(map[string]string)

					for _, v := range DerefOrZero(v.BlobTags).BlobTagSet {
						if v.Key == nil || v.Value == nil {
							continue
						}

						out[*v.Key] = *v.Value
					}

					return out
				}(),
				BlockBlobAccessTier: v.Properties.AccessTier,
				PageBlobAccessTier: func() *pageblob.PremiumPageBlobAccessTier {
					if DerefOrZero(v.Properties.BlobType) == blob.BlobTypePageBlob && premiumRegex.MatchString(string(DerefOrZero(v.Properties.AccessTier))) {
						return pointerTo(pageblob.PremiumPageBlobAccessTier(*v.Properties.AccessTier))
					}

					return nil
				}(),
			},
		}
	}

	if !recursive {
		pager := b.internalClient.NewListBlobsHierarchyPager("/", &container.ListBlobsHierarchyOptions{
			Include: container.ListBlobsInclude{Metadata: true, Tags: true, Versions: true, LegalHold: true},
			Prefix:  &prefix,
		})

		for pager.More() {
			page, err := pager.NextPage(ctx)
			a.NoError("get page", err)

			for _, v := range page.Segment.BlobItems {
				processBlobItem(v)
			}
		}
	} else {
		pager := b.internalClient.NewListBlobsFlatPager(&container.ListBlobsFlatOptions{
			Include: container.ListBlobsInclude{Metadata: true, Tags: true, Versions: true, LegalHold: true},
			Prefix:  &prefix,
		})

		for pager.More() {
			page, err := pager.NextPage(ctx)
			a.NoError("get page", err)

			for _, v := range page.Segment.BlobItems {
				processBlobItem(v)
			}
		}
	}

	return out
}

func (b *BlobContainerResourceManager) Create(a Asserter, props ContainerProperties) {
	a.HelperMarker().Helper()
	b.CreateWithOptions(a, &BlobContainerCreateOptions{
		Access:       props.BlobContainerProperties.Access,
		Metadata:     props.Metadata,
		CPKScopeInfo: props.BlobContainerProperties.CPKScopeInfo,
	})
}

func (b *BlobContainerResourceManager) GetProperties(a Asserter) ContainerProperties {
	a.HelperMarker().Helper()
	props, err := b.internalClient.GetProperties(ctx, nil)
	a.NoError("Get container properties", err)

	return ContainerProperties{
		Metadata: props.Metadata,
		BlobContainerProperties: BlobContainerProperties{
			Access: props.BlobPublicAccess,
		},
	}
}

type BlobContainerCreateOptions = container.CreateOptions

func (b *BlobContainerResourceManager) CreateWithOptions(a Asserter, options *BlobContainerCreateOptions) {
	a.HelperMarker().Helper()
	_, err := b.internalClient.Create(ctx, options)

	created := true
	if bloberror.HasCode(err, bloberror.ContainerAlreadyExists) {
		created = false
		err = nil
	}

	a.NoError("create container", err)
	if created {
		TrackResourceCreation(a, b)
	}
}

func (b *BlobContainerResourceManager) GetObject(a Asserter, path string, eType common.EntityType) ObjectResourceManager {
	return &BlobObjectResourceManager{
		internalAccount: b.internalAccount,
		Service:         b.Service,
		Container:       b,
		Path:            path,
		entityType:      eType,
		internalClient:  b.internalClient.NewBlobClient(path),
	}
}

func (b *BlobContainerResourceManager) ResourceClient() any {
	return b.internalClient
}

func (b *BlobContainerResourceManager) Location() common.Location {
	return b.Service.Location()
}

func (b *BlobContainerResourceManager) Level() cmd.LocationLevel {
	return cmd.ELocationLevel.Container()
}

func (b *BlobContainerResourceManager) URI(opts ...GetURIOptions) string {
	base := blobStripSAS(b.internalClient.URL())
	base = b.internalAccount.ApplySAS(base, b.Location(), opts...)
	base = addWildCard(base, opts...)

	return base
}

func (b *BlobContainerResourceManager) HasMetadata() PropertiesAvailability {
	return PropertiesAvailabilityReadWrite
}

func (b *BlobContainerResourceManager) GetMetadata(a Asserter) common.Metadata {
	a.HelperMarker().Helper()
	resp, err := b.internalClient.GetProperties(ctx, &container.GetPropertiesOptions{})
	a.NoError("Get container properties", err)

	return resp.Metadata
}

func (b *BlobContainerResourceManager) SetMetadata(a Asserter, metadata common.Metadata) {
	a.HelperMarker().Helper()
	_, err := b.internalClient.SetMetadata(ctx, &container.SetMetadataOptions{Metadata: metadata})
	a.NoError("Set container metadata", err)
}

func (b *BlobContainerResourceManager) Delete(a Asserter) {
	a.HelperMarker().Helper()
	_, err := b.internalClient.Delete(ctx, nil)
	a.NoError("Delete container", err)
}

func (b *BlobContainerResourceManager) ContainerName() string {
	return b.containerName
}

// ==================== OBJECT ====================

type BlobObjectResourceManager struct {
	internalAccount *AzureAccountResourceManager
	Service         *BlobServiceResourceManager
	Container       *BlobContainerResourceManager
	Path            string
	entityType      common.EntityType

	internalClient *blob.Client
}

func (b *BlobObjectResourceManager) ValidAuthTypes() ExplicitCredentialTypes {
	return (&BlobServiceResourceManager{}).ValidAuthTypes()
}

func (b *BlobObjectResourceManager) ResourceClient() any {
	return b.internalClient
}

func (b *BlobObjectResourceManager) DefaultAuthType() ExplicitCredentialTypes {
	return (&BlobServiceResourceManager{}).ValidAuthTypes()
}

func (b *BlobObjectResourceManager) WithSpecificAuthType(cred ExplicitCredentialTypes, a Asserter, opts ...CreateAzCopyTargetOptions) AzCopyTarget {
	a.HelperMarker().Helper()
	return CreateAzCopyTarget(b, cred, a, opts...)
}

func (b *BlobObjectResourceManager) Canon() string {
	return buildCanonForAzureResourceManager(b)
}

func (b *BlobObjectResourceManager) Account() AccountResourceManager {
	return b.internalAccount
}

func (b *BlobObjectResourceManager) Parent() ResourceManager {
	return b.Container
}

func (b *BlobObjectResourceManager) EntityType() common.EntityType {
	return b.entityType
}

func (b *BlobObjectResourceManager) ContainerName() string {
	return b.Container.ContainerName()
}

func (b *BlobObjectResourceManager) ObjectName() string {
	return b.Path
}

// Create defaults to Block Blob. For implementation-specific options, GetTypeOrZero[T] / GetTypeOrAssert[T] to BlobObjectResourceManager and call CreateWithOptions
func (b *BlobObjectResourceManager) Create(a Asserter, body ObjectContentContainer, properties ObjectProperties) {
	a.HelperMarker().Helper()
	b.CreateWithOptions(a, body, properties, nil)
}

func (b *BlobObjectResourceManager) Delete(a Asserter) {
	a.HelperMarker().Helper()
	_, err := b.internalClient.Delete(ctx, nil)

	if bloberror.HasCode(err, bloberror.BlobNotFound, bloberror.ResourceNotFound, bloberror.ContainerNotFound) {
		err = nil
	}

	a.NoError("delete blob", err)
}

type BlobObjectCreateOptions struct {
	BlockSize  *int64
	CpkOptions common.CpkOptions
}

func (b *BlobObjectResourceManager) CreateWithOptions(a Asserter, body ObjectContentContainer, properties ObjectProperties, options *BlobObjectCreateOptions) {
	a.HelperMarker().Helper()
	opts := DerefOrZero(options)
	blobProps := properties.BlobProperties

	copyMeta := func() common.Metadata {
		out := make(common.Metadata)

		for k, v := range properties.Metadata {
			out[k] = pointerTo(*v) // deep copy props
		}

		return out
	}

	switch b.entityType {
	case common.EEntityType.Folder():
		// Override body; must be empty
		body = NewZeroObjectContentContainer(0)

		// Set folder meta
		properties.Metadata = copyMeta()
		properties.Metadata[common.POSIXFolderMeta] = pointerTo("true")

		// Override blob type
		properties.BlobProperties.Type = pointerTo(blob.BlobTypeBlockBlob)
	case common.EEntityType.Symlink():
		// body should already be path

		// Set symlink meta
		properties.Metadata = copyMeta()
		properties.Metadata[common.POSIXSymlinkMeta] = pointerTo("true")

		// Override blob type
		properties.BlobProperties.Type = pointerTo(blob.BlobTypeBlockBlob)
	case common.EEntityType.File(): // no-op
	}

	switch DerefOrZero(blobProps.Type) {
	case "", blob.BlobTypeBlockBlob:
		blockSize := DerefOrDefault(opts.BlockSize, common.DefaultBlockBlobBlockSize)
		bodySize := body.Size()

		if bodySize < blockSize*common.MaxNumberOfBlocksPerBlob {
			// resize until fits
			for ; bodySize >= common.MaxNumberOfBlocksPerBlob*blockSize; blockSize = 2 * blockSize {
			}
		}

		_, err := b.Container.internalClient.NewBlockBlobClient(b.Path).UploadStream(ctx, body.Reader(), &blockblob.UploadStreamOptions{
			BlockSize:               blockSize,
			Concurrency:             runtime.NumCPU(),
			TransactionalValidation: blob.TransferValidationTypeComputeCRC64(),
			HTTPHeaders:             properties.HTTPHeaders.ToBlob(),
			Metadata:                properties.Metadata,
			AccessTier:              blobProps.BlockBlobAccessTier,
			Tags:                    blobProps.Tags,
			CPKInfo:                 opts.CpkOptions.GetCPKInfo(),
			CPKScopeInfo:            opts.CpkOptions.GetCPKScopeInfo(),
		})
		a.NoError("Block blob upload", err)
	case blob.BlobTypePageBlob:
		// TODO : Investigate bug in multistep uploader for PageBlob. (WI 28334208)
		client := b.Container.internalClient.NewPageBlobClient(b.Path)
		blockSize := DerefOrDefault(opts.BlockSize, common.DefaultPageBlobChunkSize)
		size := body.Size()
		_, err := client.Create(
			ctx,
			size,
			&pageblob.CreateOptions{
				Tags:         blobProps.Tags,
				Metadata:     properties.Metadata,
				Tier:         blobProps.PageBlobAccessTier,
				HTTPHeaders:  properties.HTTPHeaders.ToBlob(),
				CPKInfo:      opts.CpkOptions.GetCPKInfo(),
				CPKScopeInfo: opts.CpkOptions.GetCPKScopeInfo(),
			})
		a.NoError("Page blob create", err)

		msu := &MultiStepUploader{BlockSize: blockSize}
		blockCount := msu.GetBlockCount(size)
		reader := body.Reader()

		offset := int64(0)
		blockIndex := int64(0)

		for range blockCount {
			buf := make([]byte, blockSize)
			n, err := reader.Read(buf)
			if err != nil && err != io.EOF {
				a.Assert(fmt.Sprintf("failed to read content (offset %d (block %d/%d), total %d): %s", offset, blockIndex, blockCount, size, err.Error()), Equal{}, true)
			}
			buf = buf[:n] // reduce buffer size for block

			_, err = client.UploadPages(
				ctx,
				streaming.NopCloser(bytes.NewReader(buf)),
				blob.HTTPRange{Offset: offset, Count: int64(n)},
				&pageblob.UploadPagesOptions{
					TransactionalValidation: blob.TransferValidationTypeComputeCRC64(),
					CPKInfo:                 opts.CpkOptions.GetCPKInfo(),
					CPKScopeInfo:            opts.CpkOptions.GetCPKScopeInfo(),
				})
			a.NoError("Page blob upload", err)
			offset += int64(n)
			blockIndex++
		}
	case blob.BlobTypeAppendBlob:
		// TODO : Investigate bug in multistep uploader for AppendBlob. (WI 28334208)
		blockSize := DerefOrDefault(opts.BlockSize, common.DefaultBlockBlobBlockSize)
		size := body.Size()

		if size < blockSize*common.MaxNumberOfBlocksPerBlob {
			// resize until fits
			for ; size >= common.MaxNumberOfBlocksPerBlob*blockSize; blockSize = 2 * blockSize {
			}
		}

		client := b.Container.internalClient.NewAppendBlobClient(b.Path)

		_, err := client.Create(ctx, &appendblob.CreateOptions{
			HTTPHeaders:  properties.HTTPHeaders.ToBlob(),
			CPKInfo:      opts.CpkOptions.GetCPKInfo(),
			CPKScopeInfo: opts.CpkOptions.GetCPKScopeInfo(),
			Tags:         blobProps.Tags,
			Metadata:     properties.Metadata,
		})
		a.NoError("Append blob create", err)

		msu := &MultiStepUploader{BlockSize: blockSize}
		blockCount := msu.GetBlockCount(size)
		reader := body.Reader()

		offset := int64(0)
		blockIndex := int64(0)

		for range blockCount {
			buf := make([]byte, blockSize)
			n, err := reader.Read(buf)
			if err != nil && err != io.EOF {
				a.Assert(fmt.Sprintf("failed to read content (offset %d (block %d/%d), total %d): %s", offset, blockIndex, blockCount, size, err.Error()), Equal{}, true)
			}
			buf = buf[:n] // reduce buffer size for block

			_, err = client.AppendBlock(ctx, streaming.NopCloser(bytes.NewReader(buf)), &appendblob.AppendBlockOptions{
				TransactionalValidation: blob.TransferValidationTypeComputeCRC64(),
				AppendPositionAccessConditions: &appendblob.AppendPositionAccessConditions{
					AppendPosition: pointerTo(offset),
					MaxSize:        pointerTo(offset + int64(n)),
				},
				CPKInfo:      opts.CpkOptions.GetCPKInfo(),
				CPKScopeInfo: opts.CpkOptions.GetCPKScopeInfo(),
			})
			a.NoError("Append blob upload", err)
			offset += int64(n)
			blockIndex++
		}
	}

	TrackResourceCreation(a, b)
}

func (b *BlobObjectResourceManager) ListChildren(a Asserter, recursive bool) map[string]ObjectProperties {
	a.HelperMarker().Helper()
	return b.Container.ListObjects(a, b.Path, recursive)
}

func (b *BlobObjectResourceManager) GetProperties(a Asserter) ObjectProperties {
	a.HelperMarker().Helper()
	return b.GetPropertiesWithOptions(a, nil)
}

type BlobObjectGetPropertiesOptions struct {
	CPKOptions common.CpkOptions
}

func (b *BlobObjectResourceManager) GetPropertiesWithOptions(a Asserter, options *BlobObjectGetPropertiesOptions) ObjectProperties {
<<<<<<< HEAD
	a.HelperMarker()

=======
	a.HelperMarker().Helper()
>>>>>>> 30600bc8
	resp, err := b.internalClient.GetProperties(ctx, &blob.GetPropertiesOptions{
		CPKInfo: nil,
	})
	a.NoError("Get properties", err)

	eType := common.EEntityType.File()
	switch {
	case strings.EqualFold(DerefOrZero(resp.Metadata[common.POSIXFolderMeta]), "true"):
		eType = common.EEntityType.Folder()
	case strings.EqualFold(DerefOrZero(resp.Metadata[common.POSIXSymlinkMeta]), "true"):
		eType = common.EEntityType.Symlink()
	}

	return ObjectProperties{
		EntityType: eType,
		HTTPHeaders: contentHeaders{
			cacheControl:       resp.CacheControl,
			contentDisposition: resp.ContentDisposition,
			contentEncoding:    resp.ContentEncoding,
			contentLanguage:    resp.ContentLanguage,
			contentType:        resp.ContentType,
			contentMD5:         resp.ContentMD5,
		},
		Metadata: resp.Metadata,
		LastModifiedTime: func() *time.Time {
			if resp.LastModified == nil {
				return nil
			}
			return to.Ptr(resp.LastModified.UTC())
		}(),
		BlobProperties: BlobProperties{
			VersionId: resp.VersionID,
			Type:      resp.BlobType,
			Tags: func() map[string]string {
				out := make(map[string]string)
				if b.internalAccount.AccountType() == EAccountType.PremiumPageBlobs() {
					return out
				}
				resp, err := b.internalClient.GetTags(ctx, nil)
				a.NoError("Get tags", err)
				for _, tag := range resp.BlobTagSet {
					if tag.Key == nil || tag.Value == nil {
						continue
					}

					out[*tag.Key] = *tag.Value
				}

				return out
			}(),
			BlockBlobAccessTier: func() *blob.AccessTier {
				if resp.AccessTier == nil {
					return nil
				}
				return to.Ptr(blob.AccessTier(*resp.AccessTier))
			}(),
			PageBlobAccessTier: func() *pageblob.PremiumPageBlobAccessTier {
				if resp.AccessTier == nil {
					return nil
				}
				return to.Ptr(pageblob.PremiumPageBlobAccessTier(*resp.AccessTier))
			}(),
			LeaseState:    resp.LeaseState,
			LeaseDuration: resp.LeaseDuration,
			LeaseStatus:   resp.LeaseStatus,
			ArchiveStatus: func() *blob.ArchiveStatus {
				if resp.ArchiveStatus == nil {
					return nil
				}
				return to.Ptr(blob.ArchiveStatus(*resp.ArchiveStatus))
			}(),
		},
	}
}

func (b *BlobObjectResourceManager) SetHTTPHeaders(a Asserter, h contentHeaders) {
	a.HelperMarker().Helper()
	_, err := b.internalClient.SetHTTPHeaders(ctx, DerefOrZero(h.ToBlob()), nil)
	a.NoError("Set HTTP Headers", err)
}

func (b *BlobObjectResourceManager) SetMetadata(a Asserter, metadata common.Metadata) {
	a.HelperMarker().Helper()
	_, err := b.internalClient.SetMetadata(ctx, metadata, nil)
	a.NoError("set metadata", err)
}

func (b *BlobObjectResourceManager) SetObjectProperties(a Asserter, props ObjectProperties) {
	//TODO implement me
	panic("implement me")
}

func (b *BlobObjectResourceManager) Location() common.Location {
	return b.Service.Location()
}

func (b *BlobObjectResourceManager) Level() cmd.LocationLevel {
	return cmd.ELocationLevel.Object()
}

func (b *BlobObjectResourceManager) URI(opts ...GetURIOptions) string {
	base := blobStripSAS(b.internalClient.URL())
	base = b.internalAccount.ApplySAS(base, b.Location(), opts...)
	base = addWildCard(base, opts...)

	return base
}

func (b *BlobObjectResourceManager) Download(a Asserter) io.ReadSeeker {
	a.HelperMarker().Helper()
	resp, err := b.internalClient.DownloadStream(ctx, nil)
	a.NoError("Download stream", err)

	if resp.Body == nil {
		return bytes.NewReader(make([]byte, 0))
	}

	buf := &bytes.Buffer{}
	if err == nil && resp.Body != nil {
		_, err = io.Copy(buf, resp.Body)
		a.NoError("Read body", err)
	}

	return bytes.NewReader(buf.Bytes())
}

func (b *BlobObjectResourceManager) Exists() bool {
	_, err := b.internalClient.GetProperties(ctx, nil)

	return err == nil || !bloberror.HasCode(err, bloberror.BlobNotFound, bloberror.ContainerNotFound, bloberror.ContainerBeingDeleted, bloberror.ResourceNotFound)
}<|MERGE_RESOLUTION|>--- conflicted
+++ resolved
@@ -645,12 +645,8 @@
 }
 
 func (b *BlobObjectResourceManager) GetPropertiesWithOptions(a Asserter, options *BlobObjectGetPropertiesOptions) ObjectProperties {
-<<<<<<< HEAD
-	a.HelperMarker()
-
-=======
-	a.HelperMarker().Helper()
->>>>>>> 30600bc8
+	a.HelperMarker().Helper()
+
 	resp, err := b.internalClient.GetProperties(ctx, &blob.GetPropertiesOptions{
 		CPKInfo: nil,
 	})
