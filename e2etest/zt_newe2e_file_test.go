--- conflicted
+++ resolved
@@ -612,7 +612,6 @@
 	svm.Assert("Quota should be updated", Equal{},
 		DerefOrZero(shareResource.GetProperties(svm).FileContainerProperties.Quota),
 		newQuota)
-<<<<<<< HEAD
 
 	var jobId string
 	if parsedOut, ok := stdOut.(*AzCopyParsedCopySyncRemoveStdout); ok {
@@ -645,7 +644,6 @@
 	fileMapResume := shareResource.ListObjects(svm, "", true)
 	svm.Assert("All files should be successfully uploaded after quota increase",
 		Equal{}, len(fileMapResume), 2)
-=======
 }
 
 // Test that POSIX errors are not returned in a RemoteLocal transfer
@@ -669,5 +667,4 @@
 	//}, true)
 
 	ValidateDoesNotContainError(svm, stdOut, []string{"interrupted system call"})
->>>>>>> 29a44493
 }