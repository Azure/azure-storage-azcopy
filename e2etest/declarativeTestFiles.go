// Copyright © Microsoft <wastore@microsoft.com>
//
// Permission is hereby granted, free of charge, to any person obtaining a copy
// of this software and associated documentation files (the "Software"), to deal
// in the Software without restriction, including without limitation the rights
// to use, copy, modify, merge, publish, distribute, sublicense, and/or sell
// copies of the Software, and to permit persons to whom the Software is
// furnished to do so, subject to the following conditions:
//
// The above copyright notice and this permission notice shall be included in
// all copies or substantial portions of the Software.
//
// THE SOFTWARE IS PROVIDED "AS IS", WITHOUT WARRANTY OF ANY KIND, EXPRESS OR
// IMPLIED, INCLUDING BUT NOT LIMITED TO THE WARRANTIES OF MERCHANTABILITY,
// FITNESS FOR A PARTICULAR PURPOSE AND NONINFRINGEMENT. IN NO EVENT SHALL THE
// AUTHORS OR COPYRIGHT HOLDERS BE LIABLE FOR ANY CLAIM, DAMAGES OR OTHER
// LIABILITY, WHETHER IN AN ACTION OF CONTRACT, TORT OR OTHERWISE, ARISING FROM,
// OUT OF OR IN CONNECTION WITH THE SOFTWARE OR THE USE OR OTHER DEALINGS IN
// THE SOFTWARE.

package e2etest

import (
	"encoding/hex"
	"fmt"
	"github.com/Azure/azure-sdk-for-go/sdk/azcore/to"
	"github.com/Azure/azure-sdk-for-go/sdk/storage/azblob/blob"
	"github.com/Azure/azure-sdk-for-go/sdk/storage/azblob/container"
	bfsfile "github.com/Azure/azure-sdk-for-go/sdk/storage/azdatalake/file"
	"github.com/Azure/azure-sdk-for-go/sdk/storage/azfile/file"
	"math"
	"reflect"
	"strconv"
	"strings"
	"time"

	"github.com/Azure/azure-storage-azcopy/v10/cmd"
	"github.com/Azure/azure-storage-azcopy/v10/common"
)

///////////////

type contentHeaders struct {
	// TODO: do we really need/want the fields here to be individually nillable? For Blob, at least, setting these is an all-or-nothing proposition anyway, so maybe there's little need for individual nillablity
	cacheControl       *string
	contentDisposition *string
	contentEncoding    *string
	contentLanguage    *string
	contentType        *string
	contentMD5         []byte
}

func (h *contentHeaders) DeepCopy() *contentHeaders {
	if h == nil {
		return nil
	}
	ret := contentHeaders{}
	ret.cacheControl = h.cacheControl
	ret.contentDisposition = h.contentDisposition
	ret.contentEncoding = h.contentEncoding
	ret.contentLanguage = h.contentLanguage
	ret.contentType = h.contentType
	if h.contentMD5 != nil {
		ret.contentMD5 = make([]byte, len(h.contentMD5))
		copy(ret.contentMD5, h.contentMD5)
	}

	return &ret
}

func (h *contentHeaders) ToBlob() *blob.HTTPHeaders {
	if h == nil {
		return nil
	}

	return &blob.HTTPHeaders{
		BlobContentType:        h.contentType,
		BlobContentDisposition: h.contentDisposition,
		BlobContentEncoding:    h.contentEncoding,
		BlobContentLanguage:    h.contentLanguage,
		BlobCacheControl:       h.cacheControl,
		BlobContentMD5:         h.contentMD5,
	}
}

func (h *contentHeaders) ToFile() *file.HTTPHeaders {
	if h == nil {
		return nil
	}

	return &file.HTTPHeaders{
		ContentType:        h.contentType,
		ContentDisposition: h.contentDisposition,
		ContentEncoding:    h.contentEncoding,
		ContentLanguage:    h.contentLanguage,
		CacheControl:       h.cacheControl,
		ContentMD5:         h.contentMD5,
	}
}

func (h *contentHeaders) ToBlobFS() *bfsfile.HTTPHeaders {
	if h == nil {
		return nil
	}

	return &bfsfile.HTTPHeaders{
		ContentMD5:         h.contentMD5,
		ContentType:        h.contentType,
		ContentDisposition: h.contentDisposition,
		ContentEncoding:    h.contentEncoding,
		ContentLanguage:    h.contentLanguage,
		CacheControl:       h.cacheControl,
	}
}

func (h *contentHeaders) String() string {
	var ret string
	if h == nil {
		return "[nil]"
	}

	ret += "[\n"

	ret += fmt.Sprintln("cacheControl: " + reflect.ValueOf(h.cacheControl).Elem().String())
	ret += fmt.Sprintln("contentDisposition: " + reflect.ValueOf(h.contentDisposition).Elem().String())
	ret += fmt.Sprintln("contentEncoding: " + reflect.ValueOf(h.contentLanguage).Elem().String())
	ret += fmt.Sprintln("contentType: " + reflect.ValueOf(h.contentType).Elem().String())
	ret += fmt.Sprintln("contentMD5: " + hex.EncodeToString(h.contentMD5))

	ret += "]\n"

	return ret
}

// The full set of properties, dates, info etc, that we can potentially preserve for a file or folder
// This is exposed to the declarativeResourceManagers, to create/check the objects.
// All field are pointers or interfaces to make them nil-able. Nil means "unspecified".
type objectProperties struct {
	entityType         common.EntityType
	symlinkTarget      *string
	posixProperties    *objectUnixStatContainer
	size               *int64
	contentHeaders     *contentHeaders
	nameValueMetadata  map[string]*string
	blobTags           common.BlobTags
	blobType           common.BlobType
	blobVersions       *uint
	creationTime       *time.Time
	lastWriteTime      *time.Time
	smbAttributes      *uint32
	smbPermissionsSddl *string
	adlsPermissionsACL *string // TODO: Test owner and group; needs a good target though.
	cpkInfo            *blob.CPKInfo
	cpkScopeInfo       *blob.CPKScopeInfo
}

type objectUnixStatContainer struct {
	// mode can contain THE FOLLOWING file type specifier bits (common.S_IFSOCK, common.S_IFIFO)
	// common.S_IFDIR and common.S_IFLNK are achievable using folder() and symlink().
	// TODO/Spike: common.S_IFBLK and common.S_IFCHR may be difficult to replicate consistently in a test environment
	mode *uint32

	accessTime *time.Time
	modTime    *time.Time
}

func (o *objectUnixStatContainer) HasTimes() bool {
	return o != nil && (o.accessTime != nil || o.modTime != nil)
}

func (o *objectUnixStatContainer) Empty() bool {
	if o == nil {
		return true
	}

	return o.mode == nil &&
		o.accessTime == nil &&
		o.modTime == nil
}

func (o *objectUnixStatContainer) DeepCopy() *objectUnixStatContainer {
	if o == nil {
		return nil
	}
	out := &objectUnixStatContainer{}

	if o.mode != nil {
		mode := *o.mode
		out.mode = &mode
	}

	if o.accessTime != nil {
		accessTime := *o.accessTime
		out.accessTime = &accessTime
	}

	if o.modTime != nil {
		modTime := *o.modTime
		out.modTime = &modTime
	}

	return out
}

func (o *objectUnixStatContainer) EquivalentToStatAdapter(s common.UnixStatAdapter) string {
	if o == nil {
		return "" // no comparison to make
	}

	mismatched := make([]string, 0)
	// only compare if we set it
	if o.mode != nil {
		if s.FileMode() != *o.mode {
			mismatched = append(mismatched, "mode")
		}
	}

	if o.accessTime != nil {
		if o.accessTime.UnixNano() != s.ATime().UnixNano() {
			mismatched = append(mismatched, "atime")
		}
	}

	if o.modTime != nil {
		if o.modTime.UnixNano() != s.MTime().UnixNano() {
			mismatched = append(mismatched, "mtime")
		}
	}

	return strings.Join(mismatched, ", ")
}

func (o *objectUnixStatContainer) AddToMetadata(metadata map[string]*string) {
	if o == nil {
		return
	}

	mask := uint32(0)

	if o.mode != nil { // always overwrite; perhaps it got changed in one of the hooks.
		mask |= common.STATX_MODE
		metadata[common.POSIXModeMeta] = to.Ptr(strconv.FormatUint(uint64(*o.mode), 10))

		delete(metadata, common.POSIXFIFOMeta)
		delete(metadata, common.POSIXSocketMeta)
		switch {
		case *o.mode&common.S_IFIFO == common.S_IFIFO:
			metadata[common.POSIXFIFOMeta] = to.Ptr("true")
		case *o.mode&common.S_IFSOCK == common.S_IFSOCK:
			metadata[common.POSIXSocketMeta] = to.Ptr("true")
		}
	}

	if o.accessTime != nil {
		mask |= common.STATX_ATIME
		metadata[common.POSIXATimeMeta] = to.Ptr(strconv.FormatInt(o.accessTime.UnixNano(), 10))
	}

	if o.modTime != nil {
		mask |= common.STATX_MTIME
		metadata[common.POSIXModTimeMeta] = to.Ptr(strconv.FormatInt(o.modTime.UnixNano(), 10))
	}

	metadata[common.LINUXStatxMaskMeta] = to.Ptr(strconv.FormatUint(uint64(mask), 10))
}

// returns op.size, if present, else defaultSize
func (op objectProperties) sizeBytes(a asserter, defaultSize string) int {
	if op.size != nil {
		if *op.size > math.MaxInt32 {
			a.Error(fmt.Sprintf("unsupported size: %d", *op.size))
			return 0
		}
		return int(*op.size)
	}

	longSize, err := cmd.ParseSizeString(defaultSize, "testFiles.size")
	if longSize < math.MaxInt32 {
		a.AssertNoErr(err)
		return int(longSize)
	}
	a.Error("unsupported size: " + defaultSize)
	return 0
}

func (op objectProperties) DeepCopy() objectProperties {
	ret := objectProperties{}
	ret.entityType = op.entityType

	if op.symlinkTarget != nil {
		target := *op.symlinkTarget
		ret.symlinkTarget = &target
	}

	if !op.posixProperties.Empty() {
		ret.posixProperties = op.posixProperties.DeepCopy()
	}

	if op.size != nil {
		val := op.size
		ret.size = val
	}

	if op.contentHeaders != nil {
		ret.contentHeaders = op.contentHeaders.DeepCopy()
	}

	ret.nameValueMetadata = make(map[string]*string)
	for k, v := range op.nameValueMetadata {
		ret.nameValueMetadata[k] = v
	}

	ret.blobTags = make(map[string]string)
	for k, v := range op.blobTags {
		ret.blobTags[k] = v
	}

	if op.blobVersions != nil {
		ret.blobVersions = pointerTo(*op.blobVersions)
	}

	if op.creationTime != nil {
		time := *op.creationTime
		ret.creationTime = &time
	}

	if op.lastWriteTime != nil {
		time := *op.lastWriteTime
		ret.lastWriteTime = &time
	}

	if op.smbAttributes != nil {
		val := *op.smbAttributes
		ret.smbAttributes = &val
	}

	if op.smbPermissionsSddl != nil {
		val := *op.smbPermissionsSddl
		ret.smbPermissionsSddl = &val
	}

	if op.adlsPermissionsACL != nil {
		val := *op.adlsPermissionsACL
		ret.adlsPermissionsACL = &val
	}

	if op.cpkInfo != nil {
		val := *op.cpkInfo
		ret.cpkInfo = &val
	}

	if op.cpkScopeInfo != nil {
		val := *op.cpkScopeInfo
		ret.cpkScopeInfo = &val
	}

	return ret
}

// a file or folder. Create these with the f() and folder() functions
type testObject struct {
	name                   string
	expectedFailureMessage string // the failure message that we expect to see in the log for this file/folder (only populated for expected failures)

	body []byte

	// info to be used at creation time. Usually, creationInfo and and verificationInfo will be the same
	// I.e. we expect the creation properties to be preserved. But, for flexibility, they can be set to something different.
	creationProperties objectProperties
	// info to be used at verification time. Will be nil if there is no validation (of properties) to be done
	verificationProperties *objectProperties
}

func (t *testObject) DeepCopy() *testObject {
	ret := testObject{}
	ret.name = t.name
	ret.expectedFailureMessage = t.expectedFailureMessage
	ret.creationProperties = t.creationProperties.DeepCopy()

	if t.body != nil {
		ret.body = make([]byte, len(t.body))
		copy(ret.body, t.body)
	}

	if t.verificationProperties != nil {
		vp := (*t.verificationProperties).DeepCopy()
		ret.verificationProperties = &vp
	}

	return &ret
}

func (t *testObject) hasContentToValidate() bool {
	if t.verificationProperties != nil && t.creationProperties.entityType != t.verificationProperties.entityType {
		panic("entityType property is misconfigured")
	}

	return t.creationProperties.entityType == common.EEntityType.File()
}

func (t *testObject) isFolder() bool {
	if t.verificationProperties != nil && t.creationProperties.entityType != t.verificationProperties.entityType {
		panic("entityType property is misconfigured")
	}

	return t.creationProperties.entityType == common.EEntityType.Folder()
}

func (t *testObject) isRootFolder() bool {
	return t.name == "" && t.isFolder()
}

// This interface is implemented by types that provide extra information about test files
// It is to be used ONLY as parameters to the f() and folder() methods.
// It is not used in other parts of the code, since the other parts use the testObject instances that are created
// from
type withPropertyProvider interface {
	appliesToCreation() bool
	appliesToVerification() bool

	createObjectProperties() *objectProperties
}

type expectedFailureProvider interface {
	expectedFailure() string
}

// Define a file, in the expectations lists on a testFiles struct.
// (Note, if you are not going to supply any parameters other than the name, you can just use a string literal in the list
// instead of calling this function).
// Provide properties by including one or more objects that implement withPropertyProvider.
// Typically, that will just be done like this: f("foo", with{<set properties here>})
// For advanced cases, you can use verifyOnly instead of the normal "with".  The normal "with" applies to both creation
// and verification.
// You can also add withFailureMessage{"message"} to files that are expected to fail, to specify what the expected
// failure message will be in the log.
// And withStubMetadata{} to supply the metadata that indicates that an object is a directory stub.
func f(n string, properties ...withPropertyProvider) *testObject {
	haveCreationProperties := false
	haveVerificationProperties := false

	result := &testObject{name: n}
	for _, p := range properties {

		// special case for specifying expected failure message
		if efp, ok := p.(expectedFailureProvider); ok {
			if p.createObjectProperties() != nil {
				panic("a withPropertyProvider that implements expectedFailureProvider should not provide any objectProperties. It ONLY specifies the failure message.")
			}
			result.expectedFailureMessage = efp.expectedFailure()
			continue
		}

		// normal case. Not that normally the same p will return true for both p.appliesToCreation and p.appliesToVerification
		const mustBeOne = "there must be only one withPropertyProvider that specifies the %s properties.  You can't mix 'with{...}' and 'with%sOnly{...}. But you can mix 'withCreationOnly{...}' and 'withVerificationOnly{...}"
		if p.appliesToCreation() {
			if haveCreationProperties {
				panic(fmt.Sprintf(mustBeOne, "creation", "Creation"))
			}
			haveCreationProperties = true
			objProps := p.createObjectProperties()
			if objProps == nil {
				objProps = &objectProperties{} // for creationProperties, this saves our code from endless nil checks. (But for verification, below, the nil is useful)
			}
			result.creationProperties = *objProps
		}

		if p.appliesToVerification() {
			if haveVerificationProperties {
				panic(fmt.Sprintf(mustBeOne, "verification", "Verification"))
			}
			haveVerificationProperties = true
			objProps := p.createObjectProperties()
			result.verificationProperties = objProps // verification props is nilable, and nil signals "nothing to verify"
		}
	}

	return result
}

func symlink(new, target string) *testObject {
	name := strings.TrimLeft(new, "/")
	result := f(name)

	// result.creationProperties
	result.creationProperties.entityType = common.EEntityType.Symlink()
	result.creationProperties.symlinkTarget = &target

	result.verificationProperties = &objectProperties{}
	result.verificationProperties.entityType = common.EEntityType.Symlink()
	result.verificationProperties.symlinkTarget = &target

	return result
}

// define a folder, in the expectations lists on a testFiles struct
func folder(n string, properties ...withPropertyProvider) *testObject {
	name := strings.TrimLeft(n, "/")
	result := f(name, properties...)

	// isFolder is at properties level, not testObject level, because we need it at properties level when reading
	// the properties back from the destination (where we don't read testObjects, we just read objectProperties)
	result.creationProperties.entityType = common.EEntityType.Folder()
	if result.verificationProperties != nil {
		result.verificationProperties.entityType = common.EEntityType.Folder()
	}

	return result
}

//////////

type objectTarget struct {
	objectName string
	snapshotid bool // add snapshot id
	// versions specifies a zero-indexed list of versions to copy.
	// ID is automatically filled in based off the versions specified in this field.
	// Nil or empty list does nothing. A single version ID will be passed as a part of the URI,
	// unless singleVersionList is true.
	// Negative cases for list of versions, e.g. specifying nonexistent versions, shouldn't be done here.
	// Those get trimmed out by the traverser.
	versions          []uint
	singleVersionList bool
}

// Represents a set of source files, including what we expect should happen to them
// Our expectations, e.g. success or failure, are represented by whether we put each file into
// "shouldTransfer", "shouldFail" etc.
type testFiles struct {
	defaultSize  string                      // how big should the files be? Applies to those files that don't specify individual sizes. Uses the same K, M, G suffixes as benchmark mode's size-per-file
<<<<<<< HEAD
	objectTarget string                      // should we target only a single file/folder?
=======
	objectTarget objectTarget                // should we target only a single file/folder?
>>>>>>> 0d0fab9e
	destTarget   string                      // do we want to copy under a folder or rename?
	sourcePublic *container.PublicAccessType // should the source blob container be public? (ONLY APPLIES TO BLOB.)

	// The files/folders that we expect to be transferred. Elements of the list must be strings or testObject's.
	// A string can be used if no properties need to be specified.
	// Folders included here are ignored by the verification code when we are not transferring between folder-aware
	// locations.
	shouldTransfer []interface{}

	// the files/folders that we expect NOT to be found by the enumeration. See comments on shouldTransfer
	shouldIgnore []interface{}

	// the files/folders that we expect to  fail with error (unlike the other fields, this one is composite object instead of just a filename
	shouldFail []interface{}

	// files/folders that we expect to be skipped due to an overwrite setting
	shouldSkip []interface{}
}

func (tf testFiles) cloneShouldTransfers() testFiles {
	return testFiles{
		defaultSize:    tf.defaultSize,
		objectTarget:   tf.objectTarget,
		destTarget:     tf.destTarget,
		sourcePublic:   tf.sourcePublic,
		shouldTransfer: tf.shouldTransfer,
	}
}

func (tf testFiles) DeepCopy() testFiles {
	ret := testFiles{}
	ret.defaultSize = tf.defaultSize

	ret.objectTarget = tf.objectTarget
	ret.destTarget = tf.destTarget
	ret.sourcePublic = tf.sourcePublic
	ret.shouldTransfer = tf.copyList(tf.shouldTransfer)
	ret.shouldIgnore = tf.copyList(tf.shouldIgnore)
	ret.shouldFail = tf.copyList(tf.shouldFail)
	ret.shouldSkip = tf.copyList(tf.shouldSkip)
	return ret
}

func (*testFiles) copyList(src []interface{}) []interface{} {
	var ret []interface{}
	for _, r := range src {
		if aTestObj, ok := r.(*testObject); ok {
			ret = append(ret, aTestObj.DeepCopy())
		} else if asString, ok := r.(string); ok {
			ret = append(ret, asString)
		} else {
			panic("testFiles lists may contain only strings and testObjects. Create your test objects with the f() and folder() functions")
		}
	}
	return ret
}

// takes a mixed list of (potentially) strings and testObjects, and returns them all as test objects
// TODO: do we want to continue supporting plain strings in the expectation file lists (for convenience of test coders)
//
//	or force them to use f() for every file?
func (*testFiles) toTestObjects(rawList []interface{}, isFail bool) []*testObject {
	result := make([]*testObject, 0, len(rawList))
	for k, r := range rawList {
		if asTestObject, ok := r.(*testObject); ok {
			if asTestObject.expectedFailureMessage != "" && !isFail {
				panic("expected failures are only allowed in the shouldFail list. They are not allowed for other test files")
			}
			result = append(result, asTestObject)
		} else if asString, ok := r.(string); ok {
			rawList[k] = &testObject{name: asString} // convert to a full deal so we can apply md5
			result = append(result, rawList[k].(*testObject))
		} else {
			panic("testFiles lists may contain only strings and testObjects. Create your test objects with the f() and folder() functions")
		}
	}
	return result
}

func (tf *testFiles) allObjects(isSource bool) []*testObject {
	if isSource {
		result := make([]*testObject, 0)
		result = append(result, tf.toTestObjects(tf.shouldTransfer, false)...)
		result = append(result, tf.toTestObjects(tf.shouldIgnore, false)...) // these must be present at the source. Enumeration filters are expected to skip them
		result = append(result, tf.toTestObjects(tf.shouldSkip, false)...)   // these must be present at the source. Overwrite processing is expected to skip them
		result = append(result, tf.toTestObjects(tf.shouldFail, true)...)    // these must also be present at the source. Their transferring is expected to fail
		return result
	}
	// destination only needs the things that overwrite will skip
	return tf.toTestObjects(tf.shouldSkip, false)
}

func (tf *testFiles) isListOfVersions() bool {
	return tf.objectTarget.objectName != "" && (len(tf.objectTarget.versions) > 1 || (len(tf.objectTarget.versions) == 1 && tf.objectTarget.singleVersionList))
}

func (tf *testFiles) getForStatus(s *scenario, status common.TransferStatus, expectFolders bool, expectRootFolder bool) []*testObject {
	if status == common.ETransferStatus.Success() && tf.isListOfVersions() {
		s.a.Assert(s.fromTo.From(), equals(), common.ELocation.Blob(), "List of Versions must be used with Blob")
		versions := s.GetSource().(*resourceBlobContainer).getVersions(s.a, tf.objectTarget.objectName)

		// track down the original testObject
		var target *testObject
		for _, v := range tf.toTestObjects(tf.shouldTransfer, false) {
			if v.name == tf.objectTarget.objectName {
				target = v
				break
			}
		}
		s.a.Assert(target, notEquals(), nil, "objectTarget must exist in successful transfers")

		out := make([]*testObject, len(tf.objectTarget.versions))
		for k, v := range tf.objectTarget.versions {
			// flatten the version ID
			versions[v] = strings.ReplaceAll(versions[v], ":", "-")
			out[k] = target.DeepCopy()
			out[k].name = versions[v] + "-" + out[k].name
		}
		return out
	}

	shouldInclude := func(f *testObject) bool {
		if !f.isFolder() {
			return true
		}

		if expectFolders {
			if f.isRootFolder() {
				return expectRootFolder
			}
			return true
		}
		return false
	}

	result := make([]*testObject, 0)
	switch status {
	case common.ETransferStatus.Success():
		for _, f := range tf.toTestObjects(tf.shouldTransfer, false) {
			if shouldInclude(f) {
				result = append(result, f)
			}
		}
	case common.ETransferStatus.Failed():
		for _, f := range tf.toTestObjects(tf.shouldFail, true) {
			if shouldInclude(f) {
				result = append(result, f)
			}
		}
	default:
		panic("unsupported status type")
	}
	return result
}<|MERGE_RESOLUTION|>--- conflicted
+++ resolved
@@ -528,11 +528,7 @@
 // "shouldTransfer", "shouldFail" etc.
 type testFiles struct {
 	defaultSize  string                      // how big should the files be? Applies to those files that don't specify individual sizes. Uses the same K, M, G suffixes as benchmark mode's size-per-file
-<<<<<<< HEAD
-	objectTarget string                      // should we target only a single file/folder?
-=======
 	objectTarget objectTarget                // should we target only a single file/folder?
->>>>>>> 0d0fab9e
 	destTarget   string                      // do we want to copy under a folder or rename?
 	sourcePublic *container.PublicAccessType // should the source blob container be public? (ONLY APPLIES TO BLOB.)
 
