--- conflicted
+++ resolved
@@ -64,11 +64,9 @@
 	ValidateResource[ObjectResourceManager](svm, dstObj, ResourceDefinitionObject{
 		Body: body,
 	}, true)
-<<<<<<< HEAD
 
 	// Validate that the network stats were updated
 	ValidateStatsReturned(svm, stdout)
-=======
 }
 
 func (s *BasicFunctionalitySuite) Scenario_SingleFileUploadDownload_EmptySAS(svm *ScenarioVariationManager) {
@@ -108,5 +106,4 @@
 	}
 
 	svm.Error("expected output not found in azcopy output")
->>>>>>> db173749
 }