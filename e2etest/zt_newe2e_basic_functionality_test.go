package e2etest

import (
	"github.com/Azure/azure-storage-azcopy/v10/common"
	"strconv"
	"time"
)

func init() {
	suiteManager.RegisterSuite(&BasicFunctionalitySuite{})
}

type BasicFunctionalitySuite struct{}

func (s *BasicFunctionalitySuite) Scenario_SingleFile(svm *ScenarioVariationManager) {
	azCopyVerb := ResolveVariation(svm, []AzCopyVerb{AzCopyVerbCopy, AzCopyVerbSync}) // Calculate verb early to create the destination object early
	// Scale up from service to object
	dstObj := CreateResource[ContainerResourceManager](svm, GetRootResource(svm, ResolveVariation(svm, []common.Location{common.ELocation.Local(), common.ELocation.Blob(), common.ELocation.File()})), ResourceDefinitionContainer{}).GetObject(svm, "test", common.EEntityType.File())
	// The object must exist already if we're syncing.
	if azCopyVerb == AzCopyVerbSync {
		dstObj.Create(svm, NewZeroObjectContentContainer(0), ObjectProperties{})

		if !svm.Dryrun() {
			// Make sure the LMT is in the past
			time.Sleep(time.Second * 10)
		}
	}

	body := NewRandomObjectContentContainer(svm, SizeFromString("10K"))
	// Scale up from service to object
	srcObj := CreateResource[ObjectResourceManager](svm, GetRootResource(svm, ResolveVariation(svm, []common.Location{common.ELocation.Local(), common.ELocation.Blob(), common.ELocation.File()})), ResourceDefinitionObject{
		ObjectName: pointerTo("test"),
		Body:       body,
	})

	// no local->local
	if srcObj.Location().IsLocal() && dstObj.Location().IsLocal() {
		svm.InvalidateScenario()
		return
	}

	sasOpts := GenericAccountSignatureValues{}

	stdout, _ := RunAzCopy(
		svm,
		AzCopyCommand{
			Verb: azCopyVerb,
			Targets: []ResourceManager{
				TryApplySpecificAuthType(srcObj, EExplicitCredentialType.SASToken(), svm, CreateAzCopyTargetOptions{
					SASTokenOptions: sasOpts,
				}),
				TryApplySpecificAuthType(dstObj, EExplicitCredentialType.SASToken(), svm, CreateAzCopyTargetOptions{
					SASTokenOptions: sasOpts,
				}),
			},
			Flags: CopyFlags{
				CopySyncCommonFlags: CopySyncCommonFlags{
					Recursive: pointerTo(true),
				},
			},
		})

	ValidateResource[ObjectResourceManager](svm, dstObj, ResourceDefinitionObject{
		Body: body,
	}, true)

	// Validate that the network stats were updated
	ValidateStatsReturned(svm, stdout)
}

func (s *BasicFunctionalitySuite) Scenario_EntireDirectory_S2SContainer(svm *ScenarioVariationManager) {
	azCopyVerb := ResolveVariation(svm, []AzCopyVerb{AzCopyVerbCopy, AzCopyVerbSync}) // Calculate verb early to create the destination object early
	// Scale up from service to object
<<<<<<< HEAD
	srcContainer := CreateResource[ContainerResourceManager](svm, GetRootResource(svm, ResolveVariation(svm, []common.Location{common.ELocation.Blob(), common.ELocation.File()})), ResourceDefinitionContainer{})
=======
>>>>>>> 0ea02f7d
	dstContainer := CreateResource[ContainerResourceManager](svm, GetRootResource(svm, ResolveVariation(svm, []common.Location{common.ELocation.Blob(), common.ELocation.File()})), ResourceDefinitionContainer{})

	dirsToCreate := []string{"dir_file_copy_test", "dir_file_copy_test/sub_dir_copy_test"}

	// Create destination directories
	srcObjs := make(ObjectResourceMappingFlat)
	for _, dir := range dirsToCreate {
		obj := ResourceDefinitionObject{ObjectName: pointerTo(dir), ObjectProperties: ObjectProperties{EntityType: common.EEntityType.Folder()}}
		if dstContainer.Location() != common.ELocation.Blob() {
			srcObjs[dir] = obj
		}
<<<<<<< HEAD
		// The object must exist already if we're syncing.
		if azCopyVerb == AzCopyVerbSync {
			CreateResource[ObjectResourceManager](svm, dstContainer, ResourceDefinitionObject{ObjectName: pointerTo(dir), ObjectProperties: ObjectProperties{EntityType: common.EEntityType.Folder()}})
		}
=======
>>>>>>> 0ea02f7d
		for i := range 10 {
			name := dir + "/test" + strconv.Itoa(i) + ".txt"
			obj := ResourceDefinitionObject{ObjectName: pointerTo(name), Body: NewRandomObjectContentContainer(svm, SizeFromString("1K"))}
			srcObjs[name] = obj
<<<<<<< HEAD
			if azCopyVerb == AzCopyVerbSync {
				CreateResource[ObjectResourceManager](svm, dstContainer, ResourceDefinitionObject{ObjectName: pointerTo(name), Body: NewRandomObjectContentContainer(svm, SizeFromString("1K"))})
			}
		}

=======
		}
>>>>>>> 0ea02f7d
	}

	if azCopyVerb == AzCopyVerbSync {
		if !svm.Dryrun() {
			// Make sure the LMT is in the past
			time.Sleep(time.Second * 10)
		}
	}

<<<<<<< HEAD
=======
	srcContainer := CreateResource[ContainerResourceManager](svm, GetRootResource(svm, ResolveVariation(svm, []common.Location{common.ELocation.Blob(), common.ELocation.File()})), ResourceDefinitionContainer{})
>>>>>>> 0ea02f7d
	for _, obj := range srcObjs {
		if obj.EntityType != common.EEntityType.Folder() {
			CreateResource[ObjectResourceManager](svm, srcContainer, obj)
		}
	}

	sasOpts := GenericAccountSignatureValues{}

	RunAzCopy(
		svm,
		AzCopyCommand{
			Verb: azCopyVerb,
			Targets: []ResourceManager{
				TryApplySpecificAuthType(srcContainer, EExplicitCredentialType.SASToken(), svm, CreateAzCopyTargetOptions{
					SASTokenOptions: sasOpts,
				}),
				TryApplySpecificAuthType(dstContainer, EExplicitCredentialType.SASToken(), svm, CreateAzCopyTargetOptions{
					SASTokenOptions: sasOpts,
				}),
			},
			Flags: CopyFlags{
				CopySyncCommonFlags: CopySyncCommonFlags{
					Recursive: pointerTo(true),
				},
			},
		})

	ValidateResource[ContainerResourceManager](svm, dstContainer, ResourceDefinitionContainer{
		Objects: srcObjs,
	}, true)
}

func (s *BasicFunctionalitySuite) Scenario_EntireDirectory_UploadContainer(svm *ScenarioVariationManager) {
	// Scale up from service to object
	srcContainer := CreateResource[ContainerResourceManager](svm, GetRootResource(svm, common.ELocation.Local()), ResourceDefinitionContainer{})
	dstContainer := CreateResource[ContainerResourceManager](svm, GetRootResource(svm, ResolveVariation(svm, []common.Location{common.ELocation.Blob(), common.ELocation.File()})), ResourceDefinitionContainer{})

	dirsToCreate := []string{"dir_file_copy_test", "dir_file_copy_test/sub_dir_copy_test"}

	// Create destination directories
	srcObjs := make(ObjectResourceMappingFlat)
	for _, dir := range dirsToCreate {
		obj := ResourceDefinitionObject{ObjectName: pointerTo(dir), ObjectProperties: ObjectProperties{EntityType: common.EEntityType.Folder()}}
		if dstContainer.Location() != common.ELocation.Blob() {
			srcObjs[dir] = obj
		}
		for i := range 10 {
			name := dir + "/test" + strconv.Itoa(i) + ".txt"
			obj := ResourceDefinitionObject{ObjectName: pointerTo(name), Body: NewRandomObjectContentContainer(svm, SizeFromString("1K"))}
			srcObjs[name] = obj
		}
	}

	for _, obj := range srcObjs {
		if obj.EntityType != common.EEntityType.Folder() {
			CreateResource[ObjectResourceManager](svm, srcContainer, obj)
		}
	}

	sasOpts := GenericAccountSignatureValues{}

	RunAzCopy(
		svm,
		AzCopyCommand{
			Verb: AzCopyVerbCopy,
			Targets: []ResourceManager{
				TryApplySpecificAuthType(srcContainer, EExplicitCredentialType.SASToken(), svm, CreateAzCopyTargetOptions{
					SASTokenOptions: sasOpts,
				}),
				TryApplySpecificAuthType(dstContainer, EExplicitCredentialType.SASToken(), svm, CreateAzCopyTargetOptions{
					SASTokenOptions: sasOpts,
				}),
			},
			Flags: CopyFlags{
				CopySyncCommonFlags: CopySyncCommonFlags{
					Recursive: pointerTo(true),
				},
				AsSubdir: pointerTo(false),
			},
		})

	ValidateResource[ContainerResourceManager](svm, dstContainer, ResourceDefinitionContainer{
		Objects: srcObjs,
	}, true)
}

func (s *BasicFunctionalitySuite) Scenario_EntireDirectory_DownloadContainer(svm *ScenarioVariationManager) {
	// Scale up from service to object
	srcContainer := CreateResource[ContainerResourceManager](svm, GetRootResource(svm, ResolveVariation(svm, []common.Location{common.ELocation.Blob(), common.ELocation.File()})), ResourceDefinitionContainer{})
	dstContainer := CreateResource[ContainerResourceManager](svm, GetRootResource(svm, common.ELocation.Local()), ResourceDefinitionContainer{})

	dirsToCreate := []string{"dir_file_copy_test", "dir_file_copy_test/sub_dir_copy_test"}

	// Create destination directories
	srcObjs := make(ObjectResourceMappingFlat)
	for _, dir := range dirsToCreate {
		obj := ResourceDefinitionObject{ObjectName: pointerTo(dir), ObjectProperties: ObjectProperties{EntityType: common.EEntityType.Folder()}}
		if dstContainer.Location() != common.ELocation.Blob() {
			srcObjs[dir] = obj
		}
		for i := range 10 {
			name := dir + "/test" + strconv.Itoa(i) + ".txt"
			obj := ResourceDefinitionObject{ObjectName: pointerTo(name), Body: NewRandomObjectContentContainer(svm, SizeFromString("1K"))}
			srcObjs[name] = obj
		}
	}

	for _, obj := range srcObjs {
		if obj.EntityType != common.EEntityType.Folder() {
			CreateResource[ObjectResourceManager](svm, srcContainer, obj)
		}
	}

	sasOpts := GenericAccountSignatureValues{}

	RunAzCopy(
		svm,
		AzCopyCommand{
			Verb: AzCopyVerbCopy,
			Targets: []ResourceManager{
				TryApplySpecificAuthType(srcContainer, EExplicitCredentialType.SASToken(), svm, CreateAzCopyTargetOptions{
					SASTokenOptions: sasOpts,
				}),
				TryApplySpecificAuthType(dstContainer, EExplicitCredentialType.SASToken(), svm, CreateAzCopyTargetOptions{
					SASTokenOptions: sasOpts,
				}),
			},
			Flags: CopyFlags{
				CopySyncCommonFlags: CopySyncCommonFlags{
					Recursive: pointerTo(true),
				},
				AsSubdir: pointerTo(false),
			},
		})

	ValidateResource[ContainerResourceManager](svm, dstContainer, ResourceDefinitionContainer{
		Objects: srcObjs,
	}, true)
}

func (s *BasicFunctionalitySuite) Scenario_SingleFileUploadDownload_EmptySAS(svm *ScenarioVariationManager) {
	azCopyVerb := ResolveVariation(svm, []AzCopyVerb{AzCopyVerbCopy, AzCopyVerbSync})

	dstObj := CreateResource[ContainerResourceManager](svm, GetRootResource(svm, ResolveVariation(svm, []common.Location{common.ELocation.Local(), common.ELocation.Blob(), common.ELocation.File(), common.ELocation.BlobFS()})), ResourceDefinitionContainer{}).GetObject(svm, "test", common.EEntityType.File())

	// Scale up from service to object
	srcObj := CreateResource[ObjectResourceManager](svm, GetRootResource(svm, ResolveVariation(svm, []common.Location{common.ELocation.Local(), common.ELocation.Blob(), common.ELocation.File(), common.ELocation.BlobFS()})), ResourceDefinitionObject{})

	// no local <-> local
	if srcObj.Location().IsLocal() == dstObj.Location().IsLocal() {
		svm.InvalidateScenario()
		return
	}

	stdout, _ := RunAzCopy(
		svm,
		AzCopyCommand{
			Verb: azCopyVerb,
			Targets: []ResourceManager{
				AzCopyTarget{srcObj, EExplicitCredentialType.PublicAuth(), CreateAzCopyTargetOptions{}},
				AzCopyTarget{dstObj, EExplicitCredentialType.PublicAuth(), CreateAzCopyTargetOptions{}},
			},
			Flags: CopyFlags{
				CopySyncCommonFlags: CopySyncCommonFlags{
					Recursive: pointerTo(true),
				},
			},
			ShouldFail: true,
		})

	// Validate that the stdout contains the missing sas message
	ValidateErrorOutput(svm, stdout, "Please authenticate using Microsoft Entra ID (https://aka.ms/AzCopy/AuthZ), use AzCopy login, or append a SAS token to your Azure URL.")
}

func (s *BasicFunctionalitySuite) Scenario_Sync_EmptySASErrorCodes(svm *ScenarioVariationManager) {
	dstObj := CreateResource[ContainerResourceManager](svm, GetRootResource(svm, ResolveVariation(svm, []common.Location{common.ELocation.Blob(), common.ELocation.File(), common.ELocation.BlobFS()})), ResourceDefinitionContainer{}).GetObject(svm, "test", common.EEntityType.File())

	// Scale up from service to object
	srcObj := CreateResource[ObjectResourceManager](svm, GetRootResource(svm, ResolveVariation(svm, []common.Location{common.ELocation.Local(), common.ELocation.Blob(), common.ELocation.File(), common.ELocation.BlobFS()})), ResourceDefinitionObject{})

	// no local <-> local
	if srcObj.Location().IsLocal() == dstObj.Location().IsLocal() {
		svm.InvalidateScenario()
		return
	}

	stdout, _ := RunAzCopy(
		svm,
		AzCopyCommand{
			Verb: AzCopyVerbSync,
			Targets: []ResourceManager{
				AzCopyTarget{srcObj, EExplicitCredentialType.PublicAuth(), CreateAzCopyTargetOptions{}},
				AzCopyTarget{dstObj, EExplicitCredentialType.PublicAuth(), CreateAzCopyTargetOptions{}},
			},
			Flags: CopyFlags{
				CopySyncCommonFlags: CopySyncCommonFlags{
					Recursive: pointerTo(true),
				},
			},
			ShouldFail: true,
		})

	// Validate that the stdout contains these error URLs
	ValidateContainsError(svm, stdout, []string{"https://aka.ms/AzCopyError/NoAuthenticationInformation", "https://aka.ms/AzCopyError/ResourceNotFound"})
}

func (s *BasicFunctionalitySuite) Scenario_Copy_EmptySASErrorCodes(svm *ScenarioVariationManager) {
	dstObj := CreateResource[ContainerResourceManager](svm, GetRootResource(svm, ResolveVariation(svm, []common.Location{common.ELocation.Local(), common.ELocation.Blob(), common.ELocation.File()})), ResourceDefinitionContainer{}).GetObject(svm, "test", common.EEntityType.File())

	// Scale up from service to object
	srcObj := CreateResource[ObjectResourceManager](svm, GetRootResource(svm, ResolveVariation(svm, []common.Location{common.ELocation.Blob(), common.ELocation.File()})), ResourceDefinitionObject{})

	if srcObj.Location().IsLocal() == dstObj.Location().IsLocal() {
		svm.InvalidateScenario()
		return
	}

	stdout, _ := RunAzCopy(
		svm,
		AzCopyCommand{
			Verb: AzCopyVerbCopy,
			Targets: []ResourceManager{
				AzCopyTarget{srcObj, EExplicitCredentialType.PublicAuth(), CreateAzCopyTargetOptions{}},
				AzCopyTarget{dstObj, EExplicitCredentialType.PublicAuth(), CreateAzCopyTargetOptions{}},
			},
			Flags: CopyFlags{
				CopySyncCommonFlags: CopySyncCommonFlags{
					Recursive: pointerTo(true),
				},
			},
			ShouldFail: true,
		})

	// Validate that the stdout contains these error URLs
	ValidateContainsError(svm, stdout, []string{"https://aka.ms/AzCopyError/NoAuthenticationInformation", "https://aka.ms/AzCopyError/ResourceNotFound"})
}<|MERGE_RESOLUTION|>--- conflicted
+++ resolved
@@ -71,10 +71,6 @@
 func (s *BasicFunctionalitySuite) Scenario_EntireDirectory_S2SContainer(svm *ScenarioVariationManager) {
 	azCopyVerb := ResolveVariation(svm, []AzCopyVerb{AzCopyVerbCopy, AzCopyVerbSync}) // Calculate verb early to create the destination object early
 	// Scale up from service to object
-<<<<<<< HEAD
-	srcContainer := CreateResource[ContainerResourceManager](svm, GetRootResource(svm, ResolveVariation(svm, []common.Location{common.ELocation.Blob(), common.ELocation.File()})), ResourceDefinitionContainer{})
-=======
->>>>>>> 0ea02f7d
 	dstContainer := CreateResource[ContainerResourceManager](svm, GetRootResource(svm, ResolveVariation(svm, []common.Location{common.ELocation.Blob(), common.ELocation.File()})), ResourceDefinitionContainer{})
 
 	dirsToCreate := []string{"dir_file_copy_test", "dir_file_copy_test/sub_dir_copy_test"}
@@ -86,26 +82,11 @@
 		if dstContainer.Location() != common.ELocation.Blob() {
 			srcObjs[dir] = obj
 		}
-<<<<<<< HEAD
-		// The object must exist already if we're syncing.
-		if azCopyVerb == AzCopyVerbSync {
-			CreateResource[ObjectResourceManager](svm, dstContainer, ResourceDefinitionObject{ObjectName: pointerTo(dir), ObjectProperties: ObjectProperties{EntityType: common.EEntityType.Folder()}})
-		}
-=======
->>>>>>> 0ea02f7d
 		for i := range 10 {
 			name := dir + "/test" + strconv.Itoa(i) + ".txt"
 			obj := ResourceDefinitionObject{ObjectName: pointerTo(name), Body: NewRandomObjectContentContainer(svm, SizeFromString("1K"))}
 			srcObjs[name] = obj
-<<<<<<< HEAD
-			if azCopyVerb == AzCopyVerbSync {
-				CreateResource[ObjectResourceManager](svm, dstContainer, ResourceDefinitionObject{ObjectName: pointerTo(name), Body: NewRandomObjectContentContainer(svm, SizeFromString("1K"))})
-			}
-		}
-
-=======
-		}
->>>>>>> 0ea02f7d
+		}
 	}
 
 	if azCopyVerb == AzCopyVerbSync {
@@ -115,10 +96,7 @@
 		}
 	}
 
-<<<<<<< HEAD
-=======
 	srcContainer := CreateResource[ContainerResourceManager](svm, GetRootResource(svm, ResolveVariation(svm, []common.Location{common.ELocation.Blob(), common.ELocation.File()})), ResourceDefinitionContainer{})
->>>>>>> 0ea02f7d
 	for _, obj := range srcObjs {
 		if obj.EntityType != common.EEntityType.Folder() {
 			CreateResource[ObjectResourceManager](svm, srcContainer, obj)
