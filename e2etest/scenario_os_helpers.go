<<<<<<< HEAD
//go:build !windows && !linux
=======
//go:build !windows
// +build !windows

>>>>>>> e71b6f43
// Copyright © Microsoft <wastore@microsoft.com>
//
// Permission is hereby granted, free of charge, to any person obtaining a copy
// of this software and associated documentation files (the "Software"), to deal
// in the Software without restriction, including without limitation the rights
// to use, copy, modify, merge, publish, distribute, sublicense, and/or sell
// copies of the Software, and to permit persons to whom the Software is
// furnished to do so, subject to the following conditions:
//
// The above copyright notice and this permission notice shall be included in
// all copies or substantial portions of the Software.
//
// THE SOFTWARE IS PROVIDED "AS IS", WITHOUT WARRANTY OF ANY KIND, EXPRESS OR
// IMPLIED, INCLUDING BUT NOT LIMITED TO THE WARRANTIES OF MERCHANTABILITY,
// FITNESS FOR A PARTICULAR PURPOSE AND NONINFRINGEMENT. IN NO EVENT SHALL THE
// AUTHORS OR COPYRIGHT HOLDERS BE LIABLE FOR ANY CLAIM, DAMAGES OR OTHER
// LIABILITY, WHETHER IN AN ACTION OF CONTRACT, TORT OR OTHERWISE, ARISING FROM,
// OUT OF OR IN CONNECTION WITH THE SOFTWARE OR THE USE OR OTHER DEALINGS IN
// THE SOFTWARE.

// TODO this file was forked from the cmd package, it needs to cleaned to keep only the necessary part

package e2etest

import (
	"github.com/Azure/azure-storage-azcopy/v10/common"
	"time"
)

type osScenarioHelper struct{}

// set file attributes to test file
func (osScenarioHelper) setAttributesForLocalFile() error {
	panic("should never be called")
}

func (osScenarioHelper) setAttributesForLocalFiles(c asserter, dirPath string, fileList []string, attrList []string) {
	panic("should never be called")
}

func (osScenarioHelper) getFileDates(c asserter, filePath string) (createdTime, lastWriteTime time.Time) {
	panic("should never be called")
}

func (osScenarioHelper) getFileAttrs(c asserter, filepath string) *uint32 {
	var ret uint32
	return &ret
}

func (osScenarioHelper) getFileSDDLString(c asserter, filepath string) *string {
	ret := ""
	return &ret
}

func (osScenarioHelper) setFileSDDLString(c asserter, filepath string, sddldata string) {
	panic("should never be called")
}

//nolint
func (osScenarioHelper) Mknod(c asserter, path string, mode uint32, dev int) {
	panic("should never be called")
}

//nolint
func (osScenarioHelper) GetUnixStatAdapterForFile(c asserter, filepath string) common.UnixStatAdapter {
	panic("should never be called")
}<|MERGE_RESOLUTION|>--- conflicted
+++ resolved
@@ -1,10 +1,5 @@
-<<<<<<< HEAD
 //go:build !windows && !linux
-=======
-//go:build !windows
-// +build !windows
 
->>>>>>> e71b6f43
 // Copyright © Microsoft <wastore@microsoft.com>
 //
 // Permission is hereby granted, free of charge, to any person obtaining a copy
