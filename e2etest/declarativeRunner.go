// Copyright © Microsoft <wastore@microsoft.com>
//
// Permission is hereby granted, free of charge, to any person obtaining a copy
// of this software and associated documentation files (the "Software"), to deal
// in the Software without restriction, including without limitation the rights
// to use, copy, modify, merge, publish, distribute, sublicense, and/or sell
// copies of the Software, and to permit persons to whom the Software is
// furnished to do so, subject to the following conditions:
//
// The above copyright notice and this permission notice shall be included in
// all copies or substantial portions of the Software.
//
// THE SOFTWARE IS PROVIDED "AS IS", WITHOUT WARRANTY OF ANY KIND, EXPRESS OR
// IMPLIED, INCLUDING BUT NOT LIMITED TO THE WARRANTIES OF MERCHANTABILITY,
// FITNESS FOR A PARTICULAR PURPOSE AND NONINFRINGEMENT. IN NO EVENT SHALL THE
// AUTHORS OR COPYRIGHT HOLDERS BE LIABLE FOR ANY CLAIM, DAMAGES OR OTHER
// LIABILITY, WHETHER IN AN ACTION OF CONTRACT, TORT OR OTHERWISE, ARISING FROM,
// OUT OF OR IN CONNECTION WITH THE SOFTWARE OR THE USE OR OTHER DEALINGS IN
// THE SOFTWARE.

package e2etest

import (
	"fmt"
	"os"
	"testing"

	"github.com/Azure/azure-storage-azcopy/v10/common"
)

// This declarative test runner adds a layer on top of e2etest/base. The added layer allows us to test in a declarative style,
// saying what to do, but not how to do it.
// In particular, it lets one test cover a range of different source/dest types, and even cover both sync and copy.
// See first test in zt_enumeration for an annotated example.

var validCredTypesPerLocation = map[common.Location][]common.CredentialType{
	common.ELocation.Unknown(): {common.ECredentialType.Unknown(), common.ECredentialType.Anonymous(), common.ECredentialType.OAuthToken()}, // Delete!
	common.ELocation.File():    {common.ECredentialType.Anonymous()},
	common.ELocation.Blob():    {common.ECredentialType.Anonymous(), common.ECredentialType.OAuthToken()},
	common.ELocation.BlobFS():  {common.ECredentialType.Anonymous(), common.ECredentialType.OAuthToken()}, // todo: currently, account key auth isn't even supported in e2e tests.
	common.ELocation.Local():   {common.ECredentialType.Anonymous()},
	common.ELocation.Pipe():    {common.ECredentialType.Anonymous()},
	common.ELocation.S3():      {common.ECredentialType.S3AccessKey()},
	common.ELocation.GCP():     {common.ECredentialType.GoogleAppCredentials()},
}

var allCredentialTypes []common.CredentialType = nil
var anonymousAuthOnly = []common.CredentialType{common.ECredentialType.Anonymous()}

func getValidCredCombinationsForFromTo(fromTo common.FromTo, requestedCredentialTypesSrc, requestedCredentialTypesDst []common.CredentialType) [][2]common.CredentialType {
	output := make([][2]common.CredentialType, 0)

	credIsRequested := func(cType common.CredentialType, dst bool) bool {
		if (dst && requestedCredentialTypesDst == nil) || (!dst && requestedCredentialTypesSrc == nil) {
			return true
		}

		toSearch := requestedCredentialTypesSrc
		if dst {
			toSearch = requestedCredentialTypesDst
		}

		for _, v := range toSearch {
			if v == cType {
				return true
			}
		}

		return false
	}

	// determine source types
	var sourceTypes []common.CredentialType
	if fromTo.IsS2S() {
		// source must always be anonymous-- no exceptions until UDK is introduced.
		sourceTypes = []common.CredentialType{common.ECredentialType.Anonymous()}
	} else {
		sourceTypes = validCredTypesPerLocation[fromTo.From()]
	}

	for _, srcCredType := range sourceTypes {
		for _, dstCredType := range validCredTypesPerLocation[fromTo.To()] {
			// make sure the user asked for this.
			if !(credIsRequested(srcCredType, false) && credIsRequested(dstCredType, true)) {
				continue
			}

			output = append(output, [2]common.CredentialType{srcCredType, dstCredType})
		}
	}

	return output
}

// RunScenarios is the key entry point for declarative testing.
// It constructs and executes scenarios (subtest in Go-speak), according to its parameters, and checks their results
func RunScenarios(
	t *testing.T,
	operations Operation,
	testFromTo TestFromTo,
	validate Validate, // TODO: do we really want the test author to have to nominate which validation should happen?  Pros: better perf of tests. Cons: they have to tell us, and if they tell us wrong test may not test what they think it tests
<<<<<<< HEAD
	//_ interface{}, // TODO if we want it??, blockBLobsOnly or specifc/all blob types

	// It would be a pain to list out every combo by hand,
	// In addition to the fact that not every credential type is sensible.
	// Thus, the E2E framework takes in a requested set of credential types, and applies them where sensible.
	// This allows you to make tests use OAuth only, SAS only, etc.
	requestedCredentialTypesSrc []common.CredentialType,
	requestedCredentialTypesDst []common.CredentialType,
=======
	/*_ interface{}, // TODO if we want it??, blockBLobsOnly or specifc/all blob types
	  _ interface{}, // TODO if we want it??, default auth type only, or specific/all auth types*/
>>>>>>> ae325472
	p params,
	hs *hooks,
	fs testFiles,
	// TODO: do we need something here to explicitly say that we expect success or failure? For now, we are just inferring that from the elements of sourceFiles
	destAccountType AccountType,
	accountType AccountType,
	scenarioSuffix string) {
	// enable this if we want parents in parallel: t.Parallel()

	suiteName, testName := getTestName(t)
	if suiteName == "" {
		t.Errorf("To group our tests cleanly, our test names should be of the form: TestXxx_Yyy..., where Xxx matches one of the words in the (underscore-separated) name of the containing file. '%s' does not follow that rule",
			t.Name())
	}

	// construct all the scenarios
	scenarios := make([][]scenario, 0, 16)
	for _, op := range operations.getValues() {
		if op == eOperation.Resume() {
			continue
		}

		seenFromTos := make(map[common.FromTo]bool)

		for _, fromTo := range testFromTo.getValues(op) {
			// dedupe the scenarios
			if _, ok := seenFromTos[fromTo]; ok {
				continue
			}
			seenFromTos[fromTo] = true

			credentialTypes := getValidCredCombinationsForFromTo(fromTo, requestedCredentialTypesSrc, requestedCredentialTypesDst)

			scenarioList := make([]scenario, 0)

			for _, credTypes := range credentialTypes {
				// Create unique name for generating container names
				compactScenarioName := fmt.Sprintf("%.4s-%s-%c-%c%c", suiteName, testName, op.String()[0], fromTo.From().String()[0], fromTo.To().String()[0])
				fullScenarioName := fmt.Sprintf("%s.%s.%s-%s", suiteName, testName, op.String(), fromTo.String())
				// Sub-test name is not globally unique (it doesn't need to be) but it is more human-readable
				subtestName := fmt.Sprintf("%s-%s", op, fromTo)

<<<<<<< HEAD
				hsToUse := hooks{}
				if hs != nil {
					hsToUse = *hs
				}

				if scenarioSuffix != "" {
					subtestName += "-" + scenarioSuffix
				}

				s := scenario{
					needResume:          (operations & eOperation.Resume()) == eOperation.Resume(),
					accountType:         accountType,
					subtestName:         subtestName,
					compactScenarioName: compactScenarioName,
					fullScenarioName:    fullScenarioName,
					operation:           op,
					fromTo:              fromTo,
					credTypes:           credTypes,
					validate:            validate,
					p:                   p, // copies them, because they are a struct. This is what we need, since they may be morphed while running
					hs:                  hsToUse,
					fs:                  fs.DeepCopy(),
					stripTopDir:         p.stripTopDir,
				}

				scenarioList = append(scenarioList, s)
=======
			// Handles destination being different account type
			isSourceAcc := true
			if destAccountType != accountType {
				isSourceAcc = false
			}
			s := scenario{
				srcAccountType:      accountType,
				destAccountType:     destAccountType,
				subtestName:         subtestName,
				compactScenarioName: compactScenarioName,
				fullScenarioName:    fullScenarioName,
				operation:           op,
				fromTo:              fromTo,
				validate:            validate,
				p:                   p, // copies them, because they are a struct. This is what we need, since they may be morphed while running
				hs:                  hsToUse,
				fs:                  fs.DeepCopy(),
				needResume:          operations&eOperation.Resume() != 0,
				stripTopDir:         p.stripTopDir,
				isSourceAcc:         isSourceAcc,
>>>>>>> ae325472
			}

			scenarios = append(scenarios, scenarioList)
		}
	}

	logErr := logTestSummary(suiteName, testName, operations.includes(eOperation.Copy()), operations.includes(eOperation.Sync()), testFromTo, len(scenarios))
	if logErr != nil {
		t.Errorf("Error logging to test summary file: %s", logErr)
	}

	// run them in parallel if not debugging, but sequentially (for easier debugging) if a debugger is attached
	parallel := !isLaunchedByDebugger && !p.disableParallelTesting // this only works if gops.exe is on your path. See azcopyDebugHelper.go for instructions.
	for _, s := range scenarios {
		// use t.Run to get proper sub-test support
		t.Run(s[0].subtestName, func(t *testing.T) {
			for _, s := range s {
				sen := s // capture to separate var inside the loop, for the parallel case
				credNames := fmt.Sprintf("%s-%s", s.credTypes[0].String(), s.credTypes[1].String())

				t.Run(credNames, func(t *testing.T) {
					if parallel {
						t.Parallel() // tell testing that it can run stuff in parallel with us
					}
					// set asserter now (and only now), since before this point we don't have the right "t"
					sen.a = &testingAsserter{
						t:                   t,
						fullScenarioName:    sen.fullScenarioName,
						compactScenarioName: sen.compactScenarioName,
					}

					if hs != nil {
						sen.runHook(hs.beforeTestRun)
					}

					sen.Run()
				})
			}
		})
	}
}

var testSummaryLogName string

func init() {
	path := GlobalInputManager{}.TestSummaryLogPath()
	if path == "" {
		return
	}

	fmt.Printf("Creating/replacing test summary log file at '%s'\n", path)
	_ = os.Remove(path)
	testSummaryLogName = path
	_ = logTestHeaders()
}

func logTestHeaders() error {
	return logToSummaryFile("PseudoSuite,Test,Copy,Sync,TestFromTo,ScenarioCount")
}

func logTestSummary(suite, test string, forCopy, forSync bool, testFromTo TestFromTo, scenarioCount int) error {
	return logToSummaryFile(fmt.Sprintf("%s,%s,%t,%t,%s,%d", suite, test, forCopy, forSync, testFromTo.String(), scenarioCount))
}

// this might be useful for helping us to understand what our tests cover, and the differences in AzCopy functionality
// in terms of which things are supported in both copy and sync and which in one only.
// Is a csv file, for ease of importing into Excel
func logToSummaryFile(s string) error {
	if testSummaryLogName == "" {
		return nil
	}

	f, err := os.OpenFile(testSummaryLogName, os.O_CREATE|os.O_APPEND|os.O_WRONLY, 0644)
	if err != nil {
		return err
	}
	defer f.Close()

	_, err = f.WriteString(s + "\n")
	return err
}<|MERGE_RESOLUTION|>--- conflicted
+++ resolved
@@ -99,7 +99,6 @@
 	operations Operation,
 	testFromTo TestFromTo,
 	validate Validate, // TODO: do we really want the test author to have to nominate which validation should happen?  Pros: better perf of tests. Cons: they have to tell us, and if they tell us wrong test may not test what they think it tests
-<<<<<<< HEAD
 	//_ interface{}, // TODO if we want it??, blockBLobsOnly or specifc/all blob types
 
 	// It would be a pain to list out every combo by hand,
@@ -108,10 +107,6 @@
 	// This allows you to make tests use OAuth only, SAS only, etc.
 	requestedCredentialTypesSrc []common.CredentialType,
 	requestedCredentialTypesDst []common.CredentialType,
-=======
-	/*_ interface{}, // TODO if we want it??, blockBLobsOnly or specifc/all blob types
-	  _ interface{}, // TODO if we want it??, default auth type only, or specific/all auth types*/
->>>>>>> ae325472
 	p params,
 	hs *hooks,
 	fs testFiles,
@@ -153,8 +148,7 @@
 				fullScenarioName := fmt.Sprintf("%s.%s.%s-%s", suiteName, testName, op.String(), fromTo.String())
 				// Sub-test name is not globally unique (it doesn't need to be) but it is more human-readable
 				subtestName := fmt.Sprintf("%s-%s", op, fromTo)
-
-<<<<<<< HEAD
+        
 				hsToUse := hooks{}
 				if hs != nil {
 					hsToUse = *hs
@@ -163,46 +157,30 @@
 				if scenarioSuffix != "" {
 					subtestName += "-" + scenarioSuffix
 				}
+        
+        // Handles destination being different account type
+        isSourceAcc := true
+        if destAccountType != accountType {
+          isSourceAcc = false
+        }
 
 				s := scenario{
-					needResume:          (operations & eOperation.Resume()) == eOperation.Resume(),
-					accountType:         accountType,
-					subtestName:         subtestName,
-					compactScenarioName: compactScenarioName,
-					fullScenarioName:    fullScenarioName,
-					operation:           op,
-					fromTo:              fromTo,
-					credTypes:           credTypes,
-					validate:            validate,
-					p:                   p, // copies them, because they are a struct. This is what we need, since they may be morphed while running
-					hs:                  hsToUse,
-					fs:                  fs.DeepCopy(),
-					stripTopDir:         p.stripTopDir,
+					srcAccountType:      accountType,
+				  destAccountType:     destAccountType,
+				  subtestName:         subtestName,
+				  compactScenarioName: compactScenarioName,
+				  fullScenarioName:    fullScenarioName,
+				  operation:           op,
+				  fromTo:              fromTo,
+          credTypes:           credTypes,
+				  validate:            validate,
+				  p:                   p, // copies them, because they are a struct. This is what we need, since they may be morphed while running
+				  hs:                  hsToUse,
+				  fs:                  fs.DeepCopy(),
+				  needResume:          operations&eOperation.Resume() != 0,
+				  stripTopDir:         p.stripTopDir,
+				  isSourceAcc:         isSourceAcc,
 				}
-
-				scenarioList = append(scenarioList, s)
-=======
-			// Handles destination being different account type
-			isSourceAcc := true
-			if destAccountType != accountType {
-				isSourceAcc = false
-			}
-			s := scenario{
-				srcAccountType:      accountType,
-				destAccountType:     destAccountType,
-				subtestName:         subtestName,
-				compactScenarioName: compactScenarioName,
-				fullScenarioName:    fullScenarioName,
-				operation:           op,
-				fromTo:              fromTo,
-				validate:            validate,
-				p:                   p, // copies them, because they are a struct. This is what we need, since they may be morphed while running
-				hs:                  hsToUse,
-				fs:                  fs.DeepCopy(),
-				needResume:          operations&eOperation.Resume() != 0,
-				stripTopDir:         p.stripTopDir,
-				isSourceAcc:         isSourceAcc,
->>>>>>> ae325472
 			}
 
 			scenarios = append(scenarios, scenarioList)
