// Copyright © Microsoft <wastore@microsoft.com>
//
// Permission is hereby granted, free of charge, to any person obtaining a copy
// of this software and associated documentation files (the "Software"), to deal
// in the Software without restriction, including without limitation the rights
// to use, copy, modify, merge, publish, distribute, sublicense, and/or sell
// copies of the Software, and to permit persons to whom the Software is
// furnished to do so, subject to the following conditions:
//
// The above copyright notice and this permission notice shall be included in
// all copies or substantial portions of the Software.
//
// THE SOFTWARE IS PROVIDED "AS IS", WITHOUT WARRANTY OF ANY KIND, EXPRESS OR
// IMPLIED, INCLUDING BUT NOT LIMITED TO THE WARRANTIES OF MERCHANTABILITY,
// FITNESS FOR A PARTICULAR PURPOSE AND NONINFRINGEMENT. IN NO EVENT SHALL THE
// AUTHORS OR COPYRIGHT HOLDERS BE LIABLE FOR ANY CLAIM, DAMAGES OR OTHER
// LIABILITY, WHETHER IN AN ACTION OF CONTRACT, TORT OR OTHERWISE, ARISING FROM,
// OUT OF OR IN CONNECTION WITH THE SOFTWARE OR THE USE OR OTHER DEALINGS IN
// THE SOFTWARE.

package e2etest

import (
	"fmt"
	"os"
	"testing"

	"github.com/Azure/azure-storage-azcopy/v10/common"
)

// This declarative test runner adds a layer on top of e2etest/base. The added layer allows us to test in a declarative style,
// saying what to do, but not how to do it.
// In particular, it lets one test cover a range of different source/dest types, and even cover both sync and copy.
// See first test in zt_enumeration for an annotated example.

var validCredTypesPerLocation = map[common.Location][]common.CredentialType{
	common.ELocation.Unknown(): {common.ECredentialType.Unknown(), common.ECredentialType.Anonymous(), common.ECredentialType.OAuthToken()}, // Delete!
	common.ELocation.File():    {common.ECredentialType.Anonymous()},
	common.ELocation.Blob():    {common.ECredentialType.Anonymous(), common.ECredentialType.OAuthToken(), common.ECredentialType.MDOAuthToken()},
	common.ELocation.BlobFS():  {common.ECredentialType.Anonymous(), common.ECredentialType.OAuthToken()}, // todo: currently, account key auth isn't even supported in e2e tests.
	common.ELocation.Local():   {common.ECredentialType.Anonymous()},
	common.ELocation.Pipe():    {common.ECredentialType.Anonymous()},
	common.ELocation.S3():      {common.ECredentialType.S3AccessKey()},
	common.ELocation.GCP():     {common.ECredentialType.GoogleAppCredentials()},
}

var allCredentialTypes []common.CredentialType = nil

// var oAuthOnly = []common.CredentialType{common.ECredentialType.OAuthToken()}
var anonymousAuthOnly = []common.CredentialType{common.ECredentialType.Anonymous()}

func getValidCredCombinationsForFromTo(fromTo common.FromTo, requestedCredentialTypesSrc, requestedCredentialTypesDst []common.CredentialType, accountTypes []AccountType) [][2]common.CredentialType {
	output := make([][2]common.CredentialType, 0)

	credIsRequested := func(cType common.CredentialType, dst bool) bool {
		if (dst && requestedCredentialTypesDst == nil) || (!dst && requestedCredentialTypesSrc == nil) {
			return true
		}

		toSearch := requestedCredentialTypesSrc
		if dst {
			toSearch = requestedCredentialTypesDst
		}

		for _, v := range toSearch {
			if v == cType {
				return true
			}
		}

		return false
	}

	// determine source types
	var sourceTypes []common.CredentialType
	if fromTo.IsS2S() && fromTo != common.EFromTo.BlobBlob() {
		// source must always be anonymous-- no exceptions until OAuth over S2S is introduced.
		sourceTypes = []common.CredentialType{common.ECredentialType.Anonymous()}
	} else {
		sourceTypes = validCredTypesPerLocation[fromTo.From()]
	}

	for _, srcCredType := range sourceTypes {
		if srcCredType == common.ECredentialType.MDOAuthToken() && accountTypes[0] != EAccountType.OAuthManagedDisk() {
			continue // invalid selection
		}

		for _, dstCredType := range validCredTypesPerLocation[fromTo.To()] {
			if dstCredType == common.ECredentialType.MDOAuthToken() && accountTypes[1] != EAccountType.OAuthManagedDisk() {
				continue // invalid selection
			}

			// make sure the user asked for this.
			if !(credIsRequested(srcCredType, false) && credIsRequested(dstCredType, true)) {
				continue
			}

			output = append(output, [2]common.CredentialType{srcCredType, dstCredType})
		}
	}

	return output
}

// RunScenarios is the key entry point for declarative testing.
// It constructs and executes scenarios (subtest in Go-speak), according to its parameters, and checks their results
func RunScenarios(
	t *testing.T,
	operations Operation,
	testFromTo TestFromTo,
	validate Validate, // TODO: do we really want the test author to have to nominate which validation should happen?  Pros: better perf of tests. Cons: they have to tell us, and if they tell us wrong test may not test what they think it tests
<<<<<<< HEAD
// _ interface{}, // TODO if we want it??, blockBlobsOnly or specific/all blob types
=======
	// _ interface{}, // TODO if we want it??, blockBlobsOnly or specific/all blob types
>>>>>>> 108dbddd

	// It would be a pain to list out every combo by hand,
	// In addition to the fact that not every credential type is sensible.
	// Thus, the E2E framework takes in a requested set of credential types, and applies them where sensible.
	// This allows you to make tests use OAuth only, SAS only, etc.
	requestedCredentialTypesSrc []common.CredentialType,
	requestedCredentialTypesDst []common.CredentialType,
	p params,
	hs *hooks,
	fs testFiles,
	// TODO: do we need something here to explicitly say that we expect success or failure? For now, we are just inferring that from the elements of sourceFiles
	destAccountType AccountType,
	srcAccountType AccountType,
	scenarioSuffix string) {
	// enable this if we want parents in parallel: t.Parallel()

	suiteName, testName := getTestName(t)
	if suiteName == "" {
		t.Errorf("To group our tests cleanly, our test names should be of the form: TestXxx_Yyy..., where Xxx matches one of the words in the (underscore-separated) name of the containing file. '%s' does not follow that rule",
			t.Name())
	}

	// construct all the scenarios
	scenarios := make([]scenario, 0)
	for _, op := range operations.getValues() {
		if op == eOperation.Resume() {
			continue
		}

		seenFromTos := make(map[common.FromTo]bool)

		for _, fromTo := range testFromTo.getValues(op) {
			// dedupe the scenarios
			if _, ok := seenFromTos[fromTo]; ok {
				continue
			}
			seenFromTos[fromTo] = true

			credentialTypes := getValidCredCombinationsForFromTo(fromTo, requestedCredentialTypesSrc, requestedCredentialTypesDst, []AccountType{srcAccountType, destAccountType})

			for _, credTypes := range credentialTypes {
				// Create unique name for generating container names
				compactScenarioName := fmt.Sprintf("%.4s-%s-%c-%c%c", suiteName, testName, op.String()[0], fromTo.From().String()[0], fromTo.To().String()[0])
				fullScenarioName := fmt.Sprintf("%s.%s.%s-%s", suiteName, testName, op.String(), fromTo.String())
				// Sub-test name is not globally unique (it doesn't need to be) but it is more human-readable
				subtestName := fmt.Sprintf("%s-%s", op, fromTo)

				hsToUse := hooks{}
				if hs != nil {
					hsToUse = *hs
				}

				if scenarioSuffix != "" {
					subtestName += "-" + scenarioSuffix
				}

				s := scenario{
					srcAccountType:      srcAccountType,
					destAccountType:     destAccountType,
					subtestName:         subtestName,
					compactScenarioName: compactScenarioName,
					fullScenarioName:    fullScenarioName,
					operation:           op,
					fromTo:              fromTo,
					credTypes:           credTypes,
					validate:            validate,
					p:                   p, // copies them, because they are a struct. This is what we need, since they may be morphed while running
					hs:                  hsToUse,
					fs:                  fs.DeepCopy(),
					needResume:          operations&eOperation.Resume() != 0,
					stripTopDir:         p.stripTopDir,
				}

				scenarios = append(scenarios, s)
			}
		}
	}

	logErr := logTestSummary(suiteName, testName, operations.includes(eOperation.Copy()), operations.includes(eOperation.Sync()), testFromTo, len(scenarios))
	if logErr != nil {
		t.Errorf("Error logging to test summary file: %s", logErr)
	}

	// run them in parallel if not debugging, but sequentially (for easier debugging) if a debugger is attached
	parallel := !isLaunchedByDebugger && !p.disableParallelTesting // this only works if gops.exe is on your path. See azcopyDebugHelper.go for instructions.
	for _, s := range scenarios {
		// use t.Run to get proper sub-test support
		t.Run(s.subtestName, func(t *testing.T) {
			sen := s // capture to separate var inside the loop, for the parallel case
			credNames := fmt.Sprintf("%s-%s", s.credTypes[0].String(), s.credTypes[1].String())

			t.Run(credNames, func(t *testing.T) {
				if parallel {
					t.Parallel() // tell testing that it can run stuff in parallel with us
				}
				// set asserter now (and only now), since before this point we don't have the right "t"
				sen.a = &testingAsserter{
					t:                   t,
					fullScenarioName:    sen.fullScenarioName,
					compactScenarioName: sen.compactScenarioName,
				}

				if hs != nil {
					sen.runHook(hs.beforeTestRun)
				}

				sen.Run()
			})
		})
	}
}

var testSummaryLogName string

func init() {
	path := GlobalInputManager{}.TestSummaryLogPath()
	if path == "" {
		return
	}

	fmt.Printf("Creating/replacing test summary log file at '%s'\n", path)
	_ = os.Remove(path)
	testSummaryLogName = path
	_ = logTestHeaders()
}

func logTestHeaders() error {
	return logToSummaryFile("PseudoSuite,Test,Copy,Sync,TestFromTo,ScenarioCount")
}

func logTestSummary(suite, test string, forCopy, forSync bool, testFromTo TestFromTo, scenarioCount int) error {
	return logToSummaryFile(fmt.Sprintf("%s,%s,%t,%t,%s,%d", suite, test, forCopy, forSync, testFromTo.String(), scenarioCount))
}

// this might be useful for helping us to understand what our tests cover, and the differences in AzCopy functionality
// in terms of which things are supported in both copy and sync and which in one only.
// Is a csv file, for ease of importing into Excel
func logToSummaryFile(s string) error {
	if testSummaryLogName == "" {
		return nil
	}

	f, err := os.OpenFile(testSummaryLogName, os.O_CREATE|os.O_APPEND|os.O_WRONLY, 0644)
	if err != nil {
		return err
	}
	defer f.Close()

	_, err = f.WriteString(s + "\n")
	return err
}<|MERGE_RESOLUTION|>--- conflicted
+++ resolved
@@ -109,11 +109,7 @@
 	operations Operation,
 	testFromTo TestFromTo,
 	validate Validate, // TODO: do we really want the test author to have to nominate which validation should happen?  Pros: better perf of tests. Cons: they have to tell us, and if they tell us wrong test may not test what they think it tests
-<<<<<<< HEAD
 // _ interface{}, // TODO if we want it??, blockBlobsOnly or specific/all blob types
-=======
-	// _ interface{}, // TODO if we want it??, blockBlobsOnly or specific/all blob types
->>>>>>> 108dbddd
 
 	// It would be a pain to list out every combo by hand,
 	// In addition to the fact that not every credential type is sensible.
