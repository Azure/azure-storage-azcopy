// Copyright © Microsoft <wastore@microsoft.com>
//
// Permission is hereby granted, free of charge, to any person obtaining a copy
// of this software and associated documentation files (the "Software"), to deal
// in the Software without restriction, including without limitation the rights
// to use, copy, modify, merge, publish, distribute, sublicense, and/or sell
// copies of the Software, and to permit persons to whom the Software is
// furnished to do so, subject to the following conditions:
//
// The above copyright notice and this permission notice shall be included in
// all copies or substantial portions of the Software.
//
// THE SOFTWARE IS PROVIDED "AS IS", WITHOUT WARRANTY OF ANY KIND, EXPRESS OR
// IMPLIED, INCLUDING BUT NOT LIMITED TO THE WARRANTIES OF MERCHANTABILITY,
// FITNESS FOR A PARTICULAR PURPOSE AND NONINFRINGEMENT. IN NO EVENT SHALL THE
// AUTHORS OR COPYRIGHT HOLDERS BE LIABLE FOR ANY CLAIM, DAMAGES OR OTHER
// LIABILITY, WHETHER IN AN ACTION OF CONTRACT, TORT OR OTHERWISE, ARISING FROM,
// OUT OF OR IN CONNECTION WITH THE SOFTWARE OR THE USE OR OTHER DEALINGS IN
// THE SOFTWARE.

package e2etest

import (
	"fmt"
	"os"
	"testing"

	"github.com/Azure/azure-storage-azcopy/v10/common"
)

// This declarative test runner adds a layer on top of e2etest/base. The added layer allows us to test in a declarative style,
// saying what to do, but not how to do it.
// In particular, it lets one test cover a range of different source/dest types, and even cover both sync and copy.
// See first test in zt_enumeration for an annotated example.

// RunScenarios is the key entry point for declarative testing.
// It constructs and executes scenarios (subtest in Go-speak), according to its parameters, and checks their results
func RunScenarios(
	t *testing.T,
	operations Operation,
	testFromTo TestFromTo,
	validate Validate, // TODO: do we really want the test author to have to nominate which validation should happen?  Pros: better perf of tests. Cons: they have to tell us, and if they tell us wrong test may not test what they think it tests
	/*_ interface{}, // TODO if we want it??, blockBLobsOnly or specifc/all blob types
	_ interface{}, // TODO if we want it??, default auth type only, or specific/all auth types*/
	p params,
	hs *hooks,
	fs testFiles,
	// TODO: do we need something here to explicitly say that we expect success or failure? For now, we are just inferring that from the elements of sourceFiles
) {
	// enable this if we want parents in parallel: t.Parallel()

	suiteName, testName := getTestName(t)
	if suiteName == "" {
		t.Errorf("To group our tests cleanly, our test names should be of the form: TestXxx_Yyy..., where Xxx matches one of the words in the (underscore-separated) name of the containing file. '%s' does not follow that rule",
			t.Name())
	}

	// construct all the scenarios
	scenarios := make([]scenario, 0, 16)
	for _, op := range operations.getValues() {
		if op == eOperation.Resume() {
			continue
		}

<<<<<<< HEAD
=======
		seenFromTos := make(map[common.FromTo]bool)

>>>>>>> 38e1a72a
		for _, fromTo := range testFromTo.getValues(op) {
			// dedupe the scenarios
			if _, ok := seenFromTos[fromTo]; ok {
				continue
			}
			seenFromTos[fromTo] = true

			// Create unique name for generating container names
			compactScenarioName := fmt.Sprintf("%.4s-%s-%c-%c%c", suiteName, testName, op.String()[0], fromTo.From().String()[0], fromTo.To().String()[0])
			fullScenarioName := fmt.Sprintf("%s.%s.%s-%s", suiteName, testName, op.String(), fromTo.String())
			// Sub-test name is not globally unique (it doesn't need to be) but it is more human-readable
			subtestName := fmt.Sprintf("%s-%s", op, fromTo)

			hsToUse := hooks{}
			if hs != nil {
				hsToUse = *hs
			}

			s := scenario{
				subtestName:         subtestName,
				compactScenarioName: compactScenarioName,
				fullScenarioName:    fullScenarioName,
				operation:           op,
				fromTo:              fromTo,
				validate:            validate,
				p:                   p, // copies them, because they are a struct. This is what we need, since they may be morphed while running
				hs:                  hsToUse,
				fs:                  fs.DeepCopy(),
				needResume:          operations & eOperation.Resume() != 0,
				stripTopDir:         false, // TODO: how will we set this?
				needResume: operations | eOperation.Resume() != 0,
			}

			scenarios = append(scenarios, s)
		}
	}

	logErr := logTestSummary(suiteName, testName, operations.includes(eOperation.Copy()), operations.includes(eOperation.Sync()), testFromTo, len(scenarios))
	if logErr != nil {
		t.Errorf("Error logging to test summary file: %s", logErr)
	}

	// run them in parallel if not debugging, but sequentially (for easier debugging) if a debugger is attached
	parallel := !isLaunchedByDebugger // this only works if gops.exe is on your path. See azcopyDebugHelper.go for instructions.
	for _, s := range scenarios {
		sen := s // capture to separate var inside the loop, for the parallel case
		// use t.Run to get proper sub-test support
		t.Run(s.subtestName, func(t *testing.T) {
			if parallel {
				t.Parallel() // tell testing that it can run stuff in parallel with us
			}
			// set asserter now (and only now), since before this point we don't have the right "t"
			sen.a = &testingAsserter{
				t:                   t,
				fullScenarioName:    sen.fullScenarioName,
				compactScenarioName: sen.compactScenarioName,
			}
			if hs != nil {
				sen.runHook(hs.beforeTestRun)
			}
			sen.Run()
		})
	}
}

var testSummaryLogName string

func init() {
	path := GlobalInputManager{}.TestSummaryLogPath()
	if path == "" {
		return
	}

	fmt.Printf("Creating/replacing test summary log file at '%s'\n", path)
	_ = os.Remove(path)
	testSummaryLogName = path
	_ = logTestHeaders()
}

func logTestHeaders() error {
	return logToSummaryFile("PseudoSuite,Test,Copy,Sync,TestFromTo,ScenarioCount")
}

func logTestSummary(suite, test string, forCopy, forSync bool, testFromTo TestFromTo, scenarioCount int) error {
	return logToSummaryFile(fmt.Sprintf("%s,%s,%t,%t,%s,%d", suite, test, forCopy, forSync, testFromTo.String(), scenarioCount))
}

// this might be useful for helping us to understand what our tests cover, and the differences in AzCopy functionality
// in terms of which things are supported in both copy and sync and which in one only.
// Is a csv file, for ease of importing into Excel
func logToSummaryFile(s string) error {
	if testSummaryLogName == "" {
		return nil
	}

	f, err := os.OpenFile(testSummaryLogName, os.O_CREATE|os.O_APPEND|os.O_WRONLY, 0644)
	if err != nil {
		return err
	}
	defer f.Close()

	_, err = f.WriteString(s + "\n")
	return err
}<|MERGE_RESOLUTION|>--- conflicted
+++ resolved
@@ -62,11 +62,8 @@
 			continue
 		}
 
-<<<<<<< HEAD
-=======
 		seenFromTos := make(map[common.FromTo]bool)
 
->>>>>>> 38e1a72a
 		for _, fromTo := range testFromTo.getValues(op) {
 			// dedupe the scenarios
 			if _, ok := seenFromTos[fromTo]; ok {
