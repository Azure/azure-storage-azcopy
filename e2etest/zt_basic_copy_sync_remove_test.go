// Copyright © Microsoft <wastore@microsoft.com>
//
// Permission is hereby granted, free of charge, to any person obtaining a copy
// of this software and associated documentation files (the "Software"), to deal
// in the Software without restriction, including without limitation the rights
// to use, copy, modify, merge, publish, distribute, sublicense, and/or sell
// copies of the Software, and to permit persons to whom the Software is
// furnished to do so, subject to the following conditions:
//
// The above copyright notice and this permission notice shall be included in
// all copies or substantial portions of the Software.
//
// THE SOFTWARE IS PROVIDED "AS IS", WITHOUT WARRANTY OF ANY KIND, EXPRESS OR
// IMPLIED, INCLUDING BUT NOT LIMITED TO THE WARRANTIES OF MERCHANTABILITY,
// FITNESS FOR A PARTICULAR PURPOSE AND NONINFRINGEMENT. IN NO EVENT SHALL THE
// AUTHORS OR COPYRIGHT HOLDERS BE LIABLE FOR ANY CLAIM, DAMAGES OR OTHER
// LIABILITY, WHETHER IN AN ACTION OF CONTRACT, TORT OR OTHERWISE, ARISING FROM,
// OUT OF OR IN CONNECTION WITH THE SOFTWARE OR THE USE OR OTHER DEALINGS IN
// THE SOFTWARE.

package e2etest

import (
	"crypto/md5"
	"errors"
	"fmt"
	"github.com/Azure/azure-sdk-for-go/sdk/azcore/streaming"
	"github.com/Azure/azure-sdk-for-go/sdk/azcore/to"
	"github.com/Azure/azure-sdk-for-go/sdk/storage/azblob/blob"
	"github.com/Azure/azure-sdk-for-go/sdk/storage/azblob/blockblob"
	"github.com/Azure/azure-sdk-for-go/sdk/storage/azdatalake/datalakeerror"
	"github.com/Azure/azure-storage-azcopy/v10/common"
	"os"
	"path/filepath"
	"runtime"
	"strings"
	"syscall"
	"testing"
	"time"
)

// ================================  Copy And Sync: Upload, Download, and S2S  =========================================
func TestBasic_CopyUploadSingleBlob(t *testing.T) {
	RunScenarios(t, eOperation.CopyAndSync(), eTestFromTo.AllUploads(), eValidate.AutoPlusContent(), anonymousAuthOnly, allCredentialTypes, params{
		recursive: true,
	}, nil, testFiles{
		defaultSize: "1K",
		shouldTransfer: []interface{}{
			folder(""),
			f("file1.txt"),
		},
	}, EAccountType.Standard(), EAccountType.Standard(), "")
}

func TestBasic_CopyUploadEmptyBlob(t *testing.T) {
	RunScenarios(t, eOperation.CopyAndSync(), eTestFromTo.AllUploads(), eValidate.Auto(), anonymousAuthOnly, anonymousAuthOnly, params{
		recursive: true,
	}, nil, testFiles{
		defaultSize: "0K",
		shouldTransfer: []interface{}{
			folder(""),
			f("file1.txt"),
		},
	}, EAccountType.Standard(), EAccountType.Standard(), "")
}

func TestBasic_CopyUploadLargeBlob(t *testing.T) {
	RunScenarios(t, eOperation.CopyAndSync(), eTestFromTo.AllUploads(), eValidate.AutoPlusContent(), anonymousAuthOnly, anonymousAuthOnly, params{
		recursive: true,
	}, &hooks{
		beforeTestRun: func(h hookHelper) {
			h.SkipTest()
		},
	}, testFiles{
		defaultSize: "1G",
		shouldTransfer: []interface{}{
			folder(""),
			f("file1.txt"),
		},
	}, EAccountType.Standard(), EAccountType.Standard(), "")
}

func TestBasic_CopyUploadLargeAppendBlob(t *testing.T) {
	dst := common.EBlobType.AppendBlob()

	RunScenarios(t, eOperation.Copy(), eTestFromTo.Other(common.EFromTo.BlobBlob(), common.EFromTo.LocalBlob()), eValidate.Auto(), anonymousAuthOnly, anonymousAuthOnly, params{
		recursive: true,
		blobType:  dst.String(),
	}, &hooks{
		afterValidation: func(h hookHelper) {
			props := h.GetDestination().getAllProperties(h.GetAsserter())
			h.GetAsserter().Assert(len(props), equals(), 1)
			bprops := &objectProperties{}
			for key, _ := range props {
				// we try to match the test.txt substring because local test files have randomizing prefix to file names
				if strings.Contains(key, "test.txt") {
					bprops = props[key]
				}
			}
			h.GetAsserter().Assert(bprops.blobType, equals(), dst)
		},
	}, testFiles{
		defaultSize: "101M",

		shouldTransfer: []interface{}{
			f("test.txt", with{blobType: dst}),
		},
	}, EAccountType.Standard(), EAccountType.Standard(), "")
}

func TestBasic_CopyUploadLargeAppendBlobBlockSizeFlag(t *testing.T) {
	dst := common.EBlobType.AppendBlob()

	RunScenarios(t, eOperation.Copy(), eTestFromTo.Other(common.EFromTo.BlobBlob(), common.EFromTo.LocalBlob()), eValidate.Auto(), anonymousAuthOnly, anonymousAuthOnly, params{
		recursive:   true,
		blobType:    dst.String(),
		blockSizeMB: 100, // 100 MB
	}, &hooks{
		afterValidation: func(h hookHelper) {
			props := h.GetDestination().getAllProperties(h.GetAsserter())
			h.GetAsserter().Assert(len(props), equals(), 1)
			bprops := &objectProperties{}
			for key, _ := range props {
				// we try to match the test.txt substring because local test files have randomizing prefix to file names
				if strings.Contains(key, "test.txt") {
					bprops = props[key]
				}
			}
			h.GetAsserter().Assert(bprops.blobType, equals(), dst)
		},
	}, testFiles{
		defaultSize: "101M",

		shouldTransfer: []interface{}{
			f("test.txt", with{blobType: dst}),
		},
	}, EAccountType.Standard(), EAccountType.Standard(), "")
}

func TestBasic_CopyDownloadSingleBlob(t *testing.T) {
	RunScenarios(t, eOperation.CopyAndSync(), eTestFromTo.AllDownloads(), eValidate.Auto(), allCredentialTypes, anonymousAuthOnly, params{
		recursive: true,
	}, nil, testFiles{
		defaultSize: "1K",
		shouldTransfer: []interface{}{
			folder(""),
			f("file1.txt"),
		},
	}, EAccountType.Standard(), EAccountType.Standard(), "")
}

func TestBasic_CopyDownloadSingleBlobEmptyDir(t *testing.T) {
	// Only Windows fails to rename if there is an empty dir name in the path
	if runtime.GOOS != "windows" {
		return
	}
	RunScenarios(t, eOperation.Copy(), eTestFromTo.Other(common.EFromTo.BlobLocal()), eValidate.Auto(), allCredentialTypes, anonymousAuthOnly, params{
		recursive: true,
	}, nil, testFiles{
		defaultSize: "1K",
		shouldTransfer: []interface{}{
			folder(""),
		},
		shouldFail: []interface{}{
			f("dir1//dir3/file1.txt"),
		},
	}, EAccountType.Standard(), EAccountType.Standard(), "")
}

func TestBasic_CopyDownloadEmptyBlob(t *testing.T) {
	RunScenarios(t, eOperation.CopyAndSync(), eTestFromTo.AllDownloads(), eValidate.Auto(), anonymousAuthOnly, anonymousAuthOnly, params{
		recursive: true,
	}, nil, testFiles{
		defaultSize: "0K",
		shouldTransfer: []interface{}{
			folder(""),
			f("file1.txt"),
		},
	}, EAccountType.Standard(), EAccountType.Standard(), "")
}

func TestBasic_CopyDownloadLargeBlob(t *testing.T) {
	RunScenarios(t, eOperation.CopyAndSync(), eTestFromTo.AllDownloads(), eValidate.Auto(), anonymousAuthOnly, anonymousAuthOnly, params{
		recursive: true,
	}, &hooks{
		beforeTestRun: func(h hookHelper) {
			h.SkipTest()
		},
	}, testFiles{
		defaultSize: "1K",
		shouldTransfer: []interface{}{
			folder(""),
			f("file1.txt"),
		},
	}, EAccountType.Standard(), EAccountType.Standard(), "")
}

func TestBasic_CopyS2SSingleBlob(t *testing.T) {
	// AllCredentialTypes on both sides allows us to test OAuth-OAuth
	RunScenarios(t, eOperation.CopyAndSync(), eTestFromTo.AllS2S(), eValidate.AutoPlusContent(), allCredentialTypes, allCredentialTypes, params{
		recursive: true,
	}, nil, testFiles{
		defaultSize: "1K",
		shouldTransfer: []interface{}{
			f("file1.txt"),
		},
	}, EAccountType.Standard(), EAccountType.Standard(), "")
}

func TestBasic_CopyS2SEmptyBlob(t *testing.T) {
	RunScenarios(t, eOperation.CopyAndSync(), eTestFromTo.AllS2S(), eValidate.AutoPlusContent(), anonymousAuthOnly, anonymousAuthOnly, params{
		recursive: true,
	}, nil, testFiles{
		defaultSize: "0K",
		shouldTransfer: []interface{}{
			f("file1.txt"),
		},
	}, EAccountType.Standard(), EAccountType.Standard(), "")
}

func TestBasic_CopyS2SLargeBlob(t *testing.T) {
	RunScenarios(t, eOperation.CopyAndSync(), eTestFromTo.AllS2S(), eValidate.AutoPlusContent(), anonymousAuthOnly, anonymousAuthOnly, params{
		recursive: true,
	}, &hooks{
		beforeTestRun: func(h hookHelper) {
			h.SkipTest()
		},
	}, testFiles{
		defaultSize: "1G",
		shouldTransfer: []interface{}{
			f("file1.txt"),
		},
	}, EAccountType.Standard(), EAccountType.Standard(), "")
}

func TestBasic_CopyUploadDir(t *testing.T) {
	RunScenarios(t, eOperation.CopyAndSync(), eTestFromTo.AllUploads(), eValidate.AutoPlusContent(), anonymousAuthOnly, anonymousAuthOnly, params{
		recursive: true,
	}, nil, testFiles{
		defaultSize: "1M",
		shouldTransfer: []interface{}{
			folder(""),
			f("file1"),
			f("file2"),
			folder("folder1"),
			folder("folder2"),
			f("folder1/file1"),
			f("folder1/file2"),
			f("folder2/file3"),
		},
	}, EAccountType.Standard(), EAccountType.Standard(), "")
}

func TestBasic_CopyDownloadDir(t *testing.T) {
	RunScenarios(t, eOperation.CopyAndSync(), eTestFromTo.AllDownloads(), eValidate.Auto(), anonymousAuthOnly, anonymousAuthOnly, params{
		recursive: true,
	}, nil, testFiles{
		defaultSize: "1M",
		shouldTransfer: []interface{}{
			folder(""),
			f("file1"),
			f("file2"),
			folder("folder1"),
			folder("folder2"),
			f("folder1/file1"),
			f("folder1/file2"),
			f("folder2/file3"),
		},
	}, EAccountType.Standard(), EAccountType.Standard(), "")
}

func TestBasic_CopyS2SDir(t *testing.T) {
	RunScenarios(t, eOperation.CopyAndSync(), eTestFromTo.AllS2S(), eValidate.AutoPlusContent(), anonymousAuthOnly, anonymousAuthOnly, params{
		recursive: true,
	}, nil, testFiles{
		defaultSize: "1M",
		shouldTransfer: []interface{}{
			folder(""),
			f("file1"),
			f("file2"),
			folder("folder1"),
			folder("folder2"),
			f("folder1/file1"),
			f("folder1/file2"),
			f("folder2/file3"),
		},
	}, EAccountType.Standard(), EAccountType.Standard(), "")
}

// ================================  Remove: File, Folder, and Container  ==============================================
func TestBasic_CopyRemoveFile(t *testing.T) {
	RunScenarios(t, eOperation.Remove(), eTestFromTo.AllRemove(), eValidate.Auto(), allCredentialTypes, anonymousAuthOnly, params{
		relativeSourcePath: "file2.txt",
	}, nil, testFiles{
		defaultSize: "1K",
		shouldTransfer: []interface{}{
			"file1.txt",
		},
		shouldIgnore: []interface{}{
			"file2.txt",
		},
	}, EAccountType.Standard(), EAccountType.Standard(), "")
}

func TestBasic_CopyRemoveFileHNS(t *testing.T) {
	bfsRemove := TestFromTo{
		desc:      "AllRemove",
		useAllTos: true,
		froms: []common.Location{
			common.ELocation.Blob(), // blobfs isn't technically supported; todo: support it properly rather than jank through Blob
		},
		tos: []common.Location{
			common.ELocation.Unknown(),
		},
	}

	RunScenarios(t, eOperation.Remove(), bfsRemove, eValidate.Auto(), allCredentialTypes, anonymousAuthOnly, params{}, nil, testFiles{
		objectTarget: objectTarget{objectName: "file1.txt"},
		defaultSize:  "1K",
		shouldTransfer: []interface{}{
			"file1.txt",
		},
	},
		EAccountType.Standard(),                     // dest is OK to ignore
		EAccountType.HierarchicalNamespaceEnabled(), // mark source as HNS
		"")
}

func TestBasic_CopyRemoveLargeFile(t *testing.T) {
	RunScenarios(t, eOperation.Remove(), eTestFromTo.AllRemove(), eValidate.Auto(), anonymousAuthOnly, anonymousAuthOnly, params{
		relativeSourcePath: "file2.txt",
	}, &hooks{
		beforeTestRun: func(h hookHelper) {
			h.SkipTest()
		},
	}, testFiles{
		defaultSize: "1G",
		shouldTransfer: []interface{}{
			"file1.txt",
		},
		shouldIgnore: []interface{}{
			"file2.txt",
		},
	}, EAccountType.Standard(), EAccountType.Standard(), "")
}

func TestBasic_CopyRemoveFolder(t *testing.T) {

	RunScenarios(t, eOperation.Remove(), eTestFromTo.AllRemove(), eValidate.Auto(), anonymousAuthOnly, anonymousAuthOnly, params{
		recursive:          true,
		relativeSourcePath: "folder2/",
	}, nil, testFiles{
		defaultSize: "1K",
		shouldTransfer: []interface{}{
			"file1.txt",
			"folder1/file11.txt",
			"folder1/file12.txt",
		},
		shouldIgnore: []interface{}{
			"folder2/file21.txt",
			"folder2/file22.txt",
		},
	}, EAccountType.Standard(), EAccountType.Standard(), "")
}

func TestBasic_CopyRemoveFolderHNS(t *testing.T) {
	bfsRemove := TestFromTo{
		desc:      "AllRemove",
		useAllTos: true,
		froms: []common.Location{
			common.ELocation.Blob(), // blobfs isn't technically supported; todo: support it properly rather than jank through Blob
		},
		tos: []common.Location{
			common.ELocation.Unknown(),
		},
	}

	RunScenarios(t, eOperation.Remove(), bfsRemove, eValidate.Auto(), allCredentialTypes, anonymousAuthOnly,
		params{
			recursive: true,
		},
		&hooks{
			beforeRunJob: func(h hookHelper) {
				h.CreateFiles(testFiles{
					defaultSize: "1K",
					shouldTransfer: []interface{}{
						folder("foo"),
						"foo/bar.txt",
						folder("foo/bar"),
						"foo/bar/baz.txt",
					},
				}, true, false, false)
			},
			afterValidation: func(h hookHelper) {
				a := h.GetAsserter()
				s := h.(*scenario)
				container := s.state.source.(*resourceBlobContainer)

				props := container.getAllProperties(a)

				_, ok := props["foo"]
				a.Assert(ok, equals(), false)
				_, ok = props["foo/bar.txt"]
				a.Assert(ok, equals(), false)
				_, ok = props["foo/bar/baz.txt"]
				a.Assert(ok, equals(), false)
			},
		},
		testFiles{
			objectTarget: objectTarget{objectName: "foo"},
			defaultSize:  "1K",
			shouldTransfer: []interface{}{
				folder(""), // really only should target root
			},
		},
		EAccountType.Standard(),                     // dest is OK to ignore
		EAccountType.HierarchicalNamespaceEnabled(), // mark source as HNS
		"")
}

func TestBasic_CopyRemoveContainer(t *testing.T) {

	RunScenarios(t, eOperation.Remove(), eTestFromTo.AllRemove(), eValidate.Auto(), anonymousAuthOnly, anonymousAuthOnly, params{
		recursive:          true,
		relativeSourcePath: "",
	}, nil, testFiles{
		defaultSize: "1K",
		shouldTransfer: []interface{}{
			"file1.txt",
			"folder1/file11.txt",
			"folder1/file12.txt",
		},
	}, EAccountType.Standard(), EAccountType.Standard(), "")
}

func TestBasic_CopyRemoveContainerHNS(t *testing.T) {
	bfsRemove := TestFromTo{
		desc:      "AllRemove",
		useAllTos: true,
		froms: []common.Location{
			common.ELocation.Blob(), // blobfs isn't technically supported; todo: support it properly rather than jank through Blob
		},
		tos: []common.Location{
			common.ELocation.Unknown(),
		},
	}

	RunScenarios(t, eOperation.Remove(), bfsRemove, eValidate.Auto(), oAuthOnly, oAuthOnly, // do it over OAuth because our SAS tokens don't have appropriate perms (because they're FS-level?)
		params{
			recursive: true,
		},
		&hooks{
			beforeRunJob: func(h hookHelper) {
				h.CreateFiles(testFiles{
					defaultSize: "1K",
					shouldTransfer: []interface{}{
						folder("foo"),
						"foo/bar.txt",
						folder("foo/bar"),
						"foo/bar/baz.txt",
					},
				}, true, false, false)
			},
			afterValidation: func(h hookHelper) {
				a := h.GetAsserter()
				s := h.(*scenario)
				r := s.state.source.(*resourceBlobContainer)
				urlParts, err := blob.ParseURL(r.containerClient.URL())
				a.Assert(err, equals(), nil)
				fsURL := TestResourceFactory{}.GetDatalakeServiceURL(r.accountType).NewFileSystemClient(urlParts.ContainerName).NewDirectoryClient("/")

				_, err = fsURL.GetAccessControl(ctx, nil)
				a.Assert(err, notEquals(), nil)
				a.Assert(datalakeerror.HasCode(err, "FilesystemNotFound"), equals(), true)

			},
		},
		testFiles{
			defaultSize: "1K",
			shouldTransfer: []interface{}{
				folder(""), // really only should target root
			},
		},
		EAccountType.Standard(),                     // dest is OK to ignore
		EAccountType.HierarchicalNamespaceEnabled(), // mark source as HNS
		"")
}

func TestBasic_CopyToWrongBlobType(t *testing.T) {
	btypes := []common.BlobType{
		common.EBlobType.BlockBlob(),
		common.EBlobType.PageBlob(),
		common.EBlobType.AppendBlob(),
	}

	for _, dst := range btypes {
		for _, src := range btypes {
			if dst == src {
				continue
			}

			RunScenarios(t, eOperation.Copy(), eTestFromTo.Other(common.EFromTo.BlobBlob(), common.EFromTo.LocalBlob()), eValidate.Auto(), anonymousAuthOnly, anonymousAuthOnly, params{
				recursive:              true,
				blobType:               src.String(),
				stripTopDir:            true,
				disableParallelTesting: true, // todo: why do append blobs _specifically_ fail when this is done in parallel?
			}, &hooks{
				beforeRunJob: func(h hookHelper) {
					h.CreateFile(f("test.txt", with{blobType: dst}), false)
				},
				afterValidation: func(h hookHelper) {
					props := h.GetDestination().getAllProperties(h.GetAsserter())
					bprops, ok := props["test.txt"]
					h.GetAsserter().Assert(ok, equals(), true)
					if ok {
						h.GetAsserter().Assert(bprops.blobType, equals(), dst)
					}
				},
			}, testFiles{
				defaultSize: "1k",

				shouldFail: []interface{}{
					f("test.txt", with{blobType: src}),
				},
			}, EAccountType.Standard(), EAccountType.Standard(), src.String()+"-"+dst.String())
		}
	}
}

func TestBasic_CopyWithShareRoot(t *testing.T) {
	RunScenarios(
		t,
		eOperation.Copy(), // Sync already shares the root by default.
		eTestFromTo.AllUploads(),
		eValidate.Auto(),
		anonymousAuthOnly,
		anonymousAuthOnly,
		params{
			recursive:        true,
			invertedAsSubdir: true,
		},
		nil,
		testFiles{
			defaultSize: "1K",
			destTarget:  "newName",

			shouldTransfer: []interface{}{
				folder(""),
				f("asdf.txt"),
				folder("a"),
				f("a/asdf.txt"),
			},
		},
		EAccountType.Standard(),
		EAccountType.Standard(),
		"",
	)
}

// TestBasic_HashBasedSync_Folders validates that folders appropriately use LMT when hash based sync is enabled
func TestBasic_HashBasedSync_Folders(t *testing.T) {
	RunScenarios(
		t,
		eOperation.Sync(),
		eTestFromTo.Other(common.EFromTo.FileFile(), common.EFromTo.FileLocal()), // test both dest and source comparators
		eValidate.Auto(),
		anonymousAuthOnly,
		anonymousAuthOnly,
		params{
			recursive:       true,
			compareHash:     common.ESyncHashType.MD5(),
			hashStorageMode: common.EHashStorageMode.HiddenFiles(),
		},
		&hooks{
			beforeRunJob: func(h hookHelper) { // set up source to overwrite dest
				newFiles := testFiles{
					defaultSize: "1K",
					shouldTransfer: []interface{}{
						folder(""),
						folder("overwrite me"),
						folder("not duplicate"),
					},
					shouldSkip: []interface{}{
						folder("do not overwrite me"),
					},
				}

				h.SetTestFiles(newFiles)

				target := newFiles.shouldTransfer[1].(*testObject) // overwrite me

				h.CreateFile(target, false) // create destination before source to prefer overwrite
				time.Sleep(5 * time.Second)
				h.CreateFile(target, true)
			},
		},
		testFiles{
			defaultSize: "1K",
			shouldTransfer: []interface{}{
				folder(""),
				folder("not duplicate"),
			},
			shouldSkip: []interface{}{
				folder("do not overwrite me"),
			},
		},
		EAccountType.Standard(),
		EAccountType.Standard(),
		"",
	)
}

func TestBasic_HashBasedSync_S2S(t *testing.T) {
	RunScenarios(
		t,
		eOperation.Sync(),
		eTestFromTo.Other(common.EFromTo.BlobBlob()),
		eValidate.Auto(),
		anonymousAuthOnly,
		anonymousAuthOnly,
		params{
			recursive:   true,
			compareHash: common.ESyncHashType.MD5(),
		},
		&hooks{
			beforeRunJob: func(h hookHelper) {
				h.CreateFile(f("overwriteme.txt"), false) // will have a different hash, and get overwritten.

				existingBody := []byte("foobar")
				existingObject := f("skipme-exists.txt")
				existingObject.body = existingBody

				h.CreateFile(existingObject, true)
				h.CreateFile(existingObject, false)
			},
		},
		testFiles{
			defaultSize: "1K",
			shouldTransfer: []interface{}{
				folder(""),
				f("asdf.txt"),
				f("overwriteme.txt"), // create at destination with different hash
			},
			shouldSkip: []interface{}{
				f("skipme-exists.txt"), // create at destination
			},
		},
		EAccountType.Standard(),
		EAccountType.Standard(),
		"",
	)
}

func TestBasic_HashBasedSync_UploadDownload(t *testing.T) {
	RunScenarios(
		t,
		eOperation.Sync(),
		eTestFromTo.Other(common.EFromTo.LocalBlob(), common.EFromTo.LocalFile(), common.EFromTo.BlobLocal(), common.EFromTo.FileLocal()), // no need to run every endpoint again
		eValidate.Auto(),
		anonymousAuthOnly,
		anonymousAuthOnly,
		params{
			recursive:       true,
			compareHash:     common.ESyncHashType.MD5(),
			hashStorageMode: common.EHashStorageMode.HiddenFiles(),
		},
		&hooks{
			beforeRunJob: func(h hookHelper) {
				h.CreateFile(f("overwriteme.txt"), false) // will have a different hash, and get overwritten.

				existingBody := []byte("foobar")
				existingObject := f("skipme-exists.txt")
				existingObject.body = existingBody

				h.CreateFile(existingObject, true)
				h.CreateFile(existingObject, false)
			},
		},
		testFiles{
			defaultSize: "1K",
			shouldTransfer: []interface{}{
				folder(""),
				f("asdf.txt"),
				f("overwriteme.txt"), // create at destination with different hash
			},
			shouldSkip: []interface{}{
				f("skipme-exists.txt"), // create at destination
			},
		},
		EAccountType.Standard(),
		EAccountType.Standard(),
		"",
	)
}

// TestBasic_HashBasedSync_StorageModeOSSpecific validates AzCopy's ability to save and via the same adapter, read hash data from os-specific types
func TestBasic_HashBasedSync_StorageModeOSSpecific(t *testing.T) {
	if runtime.GOOS == "linux" || runtime.GOOS == "darwin" {
		tmpDir, err := os.MkdirTemp("", "xattrtest*")
		if err != nil {
			t.Log("Failed to create xattr test dir:", err)
			t.FailNow()
		}

		fileName := filepath.Join(tmpDir, "asdf.txt")
		f, err := os.Create(fileName)
		if err != nil {
			t.Log("Failed to create xattr test file:", err)
			t.FailNow()
		}
		err = f.Close()
		if err != nil {
			t.Log("Failed to close xattr test file:", err)
			t.FailNow()
		}

		xAttrAdapter, _ := common.NewHashDataAdapter("", tmpDir, common.HashStorageMode(11)) // same as xattr; no errors on Linux
		err = xAttrAdapter.SetHashData("asdf.txt", &common.SyncHashData{Mode: common.ESyncHashType.MD5(), Data: "test", LMT: time.Now()})
		if errors.Is(err, syscall.Errno(0x5f)) { // == ENOTSUP
			t.Skip("XAttr not supported")
			return
		}
	}

	body := []byte("foobar")
	fileSum := md5.Sum(body)
	textFile := f("asdf.txt", with{contentMD5: fileSum[:]})
	textFile.body = body

	RunScenarios(
		t,
		eOperation.Sync(),
		eTestFromTo.Other(common.EFromTo.LocalBlob(), common.EFromTo.LocalFile(), common.EFromTo.BlobLocal(), common.EFromTo.FileLocal()), // no need to run every endpoint again
		eValidate.Auto(),
		anonymousAuthOnly,
		anonymousAuthOnly,
		params{
			recursive:       true,
			compareHash:     common.ESyncHashType.MD5(),
			hashStorageMode: common.HashStorageMode(11),
		},
		&hooks{
			afterValidation: func(h hookHelper) {
				fromTo := h.FromTo()
				a := h.GetAsserter()

				// get which location has the local traverser
				var localLocation *resourceLocal
				sen := h.(*scenario)
				if fromTo.IsUpload() {
					localLocation = sen.state.source.(*resourceLocal)
				} else {
					localLocation = sen.state.dest.(*resourceLocal)
				}

				// Ensure we got what we're looking for
				a.Assert(localLocation, notEquals(), nil)

				// create the hash adapter
				dataPath := localLocation.dirPath
				hashAdapter, err := common.NewHashDataAdapter("", dataPath, common.EHashStorageMode.Default())
				if err != nil || hashAdapter == nil {
					a.Error(fmt.Sprintf("Could not create hash adapter: %s", err))
					return
				}
				a.Assert(hashAdapter.GetMode(), equals(), common.HashStorageMode(11)) // 1 is currently either XAttr or ADS; both are the intent of this test.

				hashData, err := hashAdapter.GetHashData("asdf.txt")
				if err != nil || hashData == nil {
					a.Error(fmt.Sprintf("Could not read hash data: %s", err))
					return
				}

				a.Assert(hashData.Mode, equals(), common.ESyncHashType.MD5())
			},
		},
		testFiles{
			defaultSize: "1K",
			shouldTransfer: []interface{}{
				folder(""),
				textFile,
			},
		},
		EAccountType.Standard(),
		EAccountType.Standard(),
		"",
	)
}

// TestBasic_HashBasedSync_HashDir validates AzCopy's ability to save and via the same adapter, read hash data from an alternate directory
func TestBasic_HashBasedSync_HashDir(t *testing.T) {
	body := []byte("foobar")
	fileSum := md5.Sum(body)
	textFile := f("asdf.txt", with{contentMD5: fileSum[:]})
	textFile.body = body

	hashStorageDir, err := os.MkdirTemp("", "hashdir*")
	if err != nil {
		t.Fatal("failed to create temp dir:", err)
	}

	RunScenarios(
		t,
		eOperation.Sync(),
		eTestFromTo.Other(common.EFromTo.LocalBlob(), common.EFromTo.LocalFile(), common.EFromTo.BlobLocal(), common.EFromTo.FileLocal()), // no need to run every endpoint again
		eValidate.Auto(),
		anonymousAuthOnly,
		anonymousAuthOnly,
		params{
			recursive:       true,
			compareHash:     common.ESyncHashType.MD5(),
			hashStorageMode: common.EHashStorageMode.HiddenFiles(), // must target hidden files
			hashStorageDir:  hashStorageDir,
		},
		&hooks{
			afterValidation: func(h hookHelper) {
				fromTo := h.FromTo()
				a := h.GetAsserter()

				// get which location has the local traverser
				var localLocation *resourceLocal
				sen := h.(*scenario)
				if fromTo.IsUpload() {
					localLocation = sen.state.source.(*resourceLocal)
				} else {
					localLocation = sen.state.dest.(*resourceLocal)
				}

				// Ensure we got what we're looking for
				a.Assert(localLocation, notEquals(), nil)

				// create the hash adapter
				dataPath := localLocation.dirPath
				hashAdapter, err := common.NewHashDataAdapter(hashStorageDir, dataPath, common.EHashStorageMode.HiddenFiles())
				if err != nil || hashAdapter == nil {
					a.Error(fmt.Sprintf("Could not create hash adapter: %s", err))
					return
				}
				a.Assert(hashAdapter.GetMode(), equals(), common.HashStorageMode(11)) // 1 is currently either XAttr or ADS; both are the intent of this test.

				hashData, err := hashAdapter.GetHashData("asdf.txt")
				if err != nil || hashData == nil {
					a.Error(fmt.Sprintf("Could not read hash data: %s", err))
					return
				}

				a.Assert(hashData.Mode, equals(), common.ESyncHashType.MD5())

				// Ensure the hash file actually exists in the right place
				hashFile := filepath.Join(hashStorageDir, ".asdf.txt"+common.AzCopyHashDataStream)
				_, err = os.Stat(hashFile)
				a.AssertNoErr(err)
			},
		},
		testFiles{
			defaultSize: "1K",
			shouldTransfer: []interface{}{
				folder(""),
				textFile,
			},
		},
		EAccountType.Standard(),
		EAccountType.Standard(),
		"",
	)
}

func TestBasic_OverwriteHNSDirWithChildren(t *testing.T) {
	RunScenarios(
		t,
		eOperation.Copy(),
		eTestFromTo.Other(common.EFromTo.LocalBlobFS()),
		eValidate.Auto(),
		anonymousAuthOnly,
		anonymousAuthOnly,
		params{
			recursive:              true,
			preserveSMBPermissions: true,
		},
		&hooks{
			beforeRunJob: func(h hookHelper) {
				h.CreateFiles(
					testFiles{
						defaultSize: "1K",
						shouldSkip: []interface{}{
							folder("overwrite"), //create folder to overwrite, with no perms so it can be correctly detected later.
							f("overwrite/a"),    // place file under folder to re-create conditions
						},
					},
					false, // create dest
					false, // do not set test files
					false, // create only shouldSkip here
				)
			},
		},
		testFiles{
			defaultSize: "1K",
			shouldTransfer: []interface{}{
				folder(""),
				// overwrite with an ACL to ensure overwrite worked
				folder("overwrite", with{adlsPermissionsACL: "user::rwx,group::rwx,other::-w-"}),
			},
		},
		EAccountType.HierarchicalNamespaceEnabled(),
		EAccountType.HierarchicalNamespaceEnabled(),
		"",
	)
}

func TestBasic_SyncLMTSwitch_PreferServiceLMT(t *testing.T) {
	RunScenarios(
		t,
		eOperation.Sync(),
		eTestFromTo.Other(common.EFromTo.FileFile()),
		eValidate.Auto(),
		anonymousAuthOnly,
		anonymousAuthOnly,
		params{
			preserveSMBInfo: to.Ptr(false),
		},
		&hooks{
			beforeRunJob: func(h hookHelper) {
				// re-create dotransfer on the destination before the source to allow an overwrite.
				// create the files endpoint with an LMT in the future.
				fromTo := h.FromTo()
				if fromTo.To() == common.ELocation.File() {
					// if we're ignoring the SMB LMT, then the service LMT will still indicate the file is old, rather than new.
					h.CreateFile(f("dotransfer", with{lastWriteTime: time.Now().Add(time.Second * 60)}), false)
				} else {
					h.CreateFile(f("dotransfer"), false)
				}
				time.Sleep(time.Second * 5)
				if fromTo.From() == common.ELocation.File() {
					// if we're ignoring the SMB LMT, then the service LMT will indicate the destination is older, not newer.
					h.CreateFile(f("dotransfer", with{lastWriteTime: time.Now().Add(-time.Second * 60)}), true)
				} else {
					h.CreateFile(f("dotransfer"), true)
				}
			},
		},
		testFiles{
			defaultSize: "1K",
			shouldTransfer: []interface{}{
				folder(""),
				f("dotransfer"),
			},
			shouldSkip: []interface{}{
				f("donottransfer"), // "real"/service LMT should be out of date
			},
		},
		EAccountType.Standard(),
		EAccountType.Standard(),
		"",
	)
}

func TestBasic_SyncLMTSwitch_PreferSMBLMT(t *testing.T) {
	RunScenarios(
		t,
		eOperation.Sync(),
		eTestFromTo.Other(common.EFromTo.FileFile()),
		eValidate.Auto(),
		anonymousAuthOnly,
		anonymousAuthOnly,
		params{
			// enforce for Linux/MacOS tests
			preserveSMBInfo: to.Ptr(true),
		},
		&hooks{
			beforeRunJob: func(h hookHelper) {
				/*
					In a typical scenario, the source is written before the destination.
					This way, the destination is always skipped in the case of overwrite on Sync.

					In this case, because we distinctly DO NOT want to test the service LMT, we'll create the destination before the source.
					But, we'll create those files with an SMB LMT that would lead to a skipped file.
				*/

				newTestFiles := testFiles{
					defaultSize: "1K",
					shouldTransfer: []interface{}{
						folder(""),
						f("do overwrite"),
					},
					shouldSkip: []interface{}{
						f("do not overwrite"),
					},
				}

				// create do not overwrite in the future, so that it does not get overwritten
				h.CreateFile(f("do not overwrite", with{lastWriteTime: time.Now().Add(time.Second * 60)}), false)
				// create do overwrite in the past, so that it does get overwritten
				h.CreateFile(f("do overwrite", with{lastWriteTime: time.Now().Add(-time.Second * 60)}), false)
				time.Sleep(time.Second * 5)
				h.CreateFiles(newTestFiles, true, true, false)
			},
		},
		testFiles{
			defaultSize: "1K",
			shouldTransfer: []interface{}{
				folder(""),
			},
		},
		EAccountType.Standard(),
		EAccountType.Standard(),
		"",
	)
}

func TestBasic_SyncRemoveFolders(t *testing.T) {
	destExisting := testFiles{
		defaultSize: "1K",
		shouldTransfer: []interface{}{
			folder("asdf"), // validate the folder is deleted
			f("asdf/a"),
		},
	}

	RunScenarios(
		t,
		eOperation.Sync(),
		eTestFromTo.Other(common.EFromTo.FileLocal(), common.EFromTo.LocalFile()),
		eValidate.Auto(),
		anonymousAuthOnly,
		anonymousAuthOnly,
		params{
			recursive:         true,
			deleteDestination: common.EDeleteDestination.True(),
		},
		&hooks{
			beforeRunJob: func(h hookHelper) {
				h.CreateFiles(destExisting, false, false, true)
			},
			afterValidation: func(h hookHelper) {
				c := h.GetAsserter()

				objects := h.GetDestination().getAllProperties(c)
				_, ok := objects["asdf"]
				c.Assert(ok, equals(), false, "asdf should not exist")
				_, ok = objects["asdf/a"]
				c.Assert(ok, equals(), false, "asdf/a should not exist")
			},
		},
		testFiles{
			defaultSize: "1K",
			shouldTransfer: []interface{}{
				folder(""),
				f("a"),
			},
		},
		EAccountType.Standard(),
		EAccountType.Standard(),
		"",
	)
}

func TestBasic_SyncRemoveFoldersHNS(t *testing.T) {
	destExisting := testFiles{
		defaultSize: "1K",
		shouldTransfer: []interface{}{
			folder("asdf"), // validate the folder is deleted
			f("asdf/a"),
		},
	}

	RunScenarios(
		t,
		eOperation.Sync(),
		eTestFromTo.Other(common.EFromTo.BlobBlob()),
		eValidate.Auto(),
		anonymousAuthOnly,
		anonymousAuthOnly,
		params{
			recursive:         true,
			deleteDestination: common.EDeleteDestination.True(),
		},
		&hooks{
			beforeRunJob: func(h hookHelper) {
				h.CreateFiles(destExisting, false, false, true)
			},
			afterValidation: func(h hookHelper) {
				c := h.GetAsserter()

				objects := h.GetDestination().getAllProperties(c)
				_, ok := objects["asdf"]
				c.Assert(ok, equals(), false, "asdf should not exist")
				_, ok = objects["asdf/a"]
				c.Assert(ok, equals(), false, "asdf/a should not exist")
			},
		},
		testFiles{
			defaultSize: "1K",
			shouldTransfer: []interface{}{
				folder(""),
				f("a"),
			},
		},
		EAccountType.HierarchicalNamespaceEnabled(),
		EAccountType.HierarchicalNamespaceEnabled(),
		"",
	)
}

func TestCopySync_DeleteDestinationFileFlag(t *testing.T) {
	RunScenarios(t, eOperation.CopyAndSync(), eTestFromTo.Other(common.EFromTo.BlobBlob(), common.EFromTo.LocalBlob()), eValidate.Auto(), anonymousAuthOnly, anonymousAuthOnly, params{
		recursive:             true,
		deleteDestinationFile: true,
	},
		&hooks{
			beforeRunJob: func(h hookHelper) {
				blobClient := h.GetDestination().(*resourceBlobContainer).containerClient.NewBlockBlobClient("filea")
				// initial stage block
				id := []string{BlockIDIntToBase64(1)}
				_, err := blobClient.StageBlock(ctx, id[0], streaming.NopCloser(strings.NewReader(blockBlobDefaultData)), nil)
				if err != nil {
					t.Errorf("error staging block %s", err)
				}

				_, err = blobClient.CommitBlockList(ctx, id, nil)
				if err != nil {
					t.Errorf("error committing block %s", err)
				}

				// second stage block
				_, err = blobClient.StageBlock(ctx, id[0], streaming.NopCloser(strings.NewReader(blockBlobDefaultData)), nil)
				if err != nil {
					t.Errorf("error staging block %s", err)
				}

				// make sure there is an uncommitted block
				resp, err := blobClient.GetBlockList(ctx, blockblob.BlockListTypeUncommitted, nil)
				if err != nil {
					t.Errorf("error staging block %s", err)
				}

				if len(resp.UncommittedBlocks) < 1 {
					t.Error("there should be an uncommitted block")
				}
			},
		},
		testFiles{
			defaultSize: "100M",
			shouldTransfer: []interface{}{
				f("filea"),
			},
		},
		EAccountType.Standard(),
		EAccountType.Standard(),
		"",
	)
}

<<<<<<< HEAD
func TestBasic_MaxSingleChunkUpload(t *testing.T) {
	RunScenarios(t, eOperation.CopyAndSync(), eTestFromTo.Other(common.EFromTo.LocalBlob(), common.EFromTo.BlobBlob()), eValidate.Auto(), anonymousAuthOnly, anonymousAuthOnly, params{
		recursive:   true,
		blockSizeMB: 300, // 300 MB, bigger than the default of 256 MB
=======
func TestBasic_PutBlobSizeSingleShot(t *testing.T) {
	RunScenarios(t, eOperation.CopyAndSync(), eTestFromTo.Other(common.EFromTo.LocalBlob(), common.EFromTo.BlobBlob()), eValidate.Auto(), anonymousAuthOnly, anonymousAuthOnly, params{
		recursive:     true,
		putBlobSizeMB: 256, // 256 MB
>>>>>>> 06b1fb3e
	}, &hooks{
		afterValidation: func(h hookHelper) {
			props := h.GetDestination().getAllProperties(h.GetAsserter())
			h.GetAsserter().Assert(len(props), equals(), 1)
<<<<<<< HEAD
			for blob, _ := range props {
				if strings.Contains(blob, "filea") {
					blobClient := h.GetDestination().(*resourceBlobContainer).containerClient.NewBlockBlobClient(blob)

					// attempt to "get blocks" but we actually won't get blocks because the blob is uploaded using put blob, not put block
					resp, err := blobClient.GetBlockList(ctx, blockblob.BlockListTypeAll, nil)
					h.GetAsserter().Assert(err, equals(), nil)
					h.GetAsserter().Assert(len(resp.CommittedBlocks), equals(), 0)
					h.GetAsserter().Assert(len(resp.UncommittedBlocks), equals(), 0)
				}
			}
		},
	}, testFiles{
		defaultSize: "100M",

		shouldTransfer: []interface{}{
			f("filea"),
		},
	}, EAccountType.Standard(), EAccountType.Standard(), "")
}

func TestBasic_MaxSingleChunkUploadNoFlag(t *testing.T) {
	RunScenarios(t, eOperation.CopyAndSync(), eTestFromTo.Other(common.EFromTo.LocalBlob(), common.EFromTo.BlobBlob()), eValidate.Auto(), anonymousAuthOnly, anonymousAuthOnly, params{
		recursive: true,
		// 256 MB would be the default block size
	}, &hooks{
		afterValidation: func(h hookHelper) {
			props := h.GetDestination().getAllProperties(h.GetAsserter())
			h.GetAsserter().Assert(len(props), equals(), 1)
			for blob, _ := range props {
				if strings.Contains(blob, "filea") {
					blobClient := h.GetDestination().(*resourceBlobContainer).containerClient.NewBlockBlobClient(blob)

					// attempt to "get blocks" but we actually won't get blocks because the blob is uploaded using put blob, not put block
					resp, err := blobClient.GetBlockList(ctx, blockblob.BlockListTypeAll, nil)
					h.GetAsserter().Assert(err, equals(), nil)
					h.GetAsserter().Assert(len(resp.CommittedBlocks), equals(), 0)
					h.GetAsserter().Assert(len(resp.UncommittedBlocks), equals(), 0)
=======
			for key, _ := range props {
				// we try to match the test.txt substring because local test files have randomizing prefix to file names
				if strings.Contains(key, "test.txt") {
					client := h.GetDestination().(*resourceBlobContainer).containerClient.NewBlockBlobClient(key)
					list, err := client.GetBlockList(ctx, blockblob.BlockListTypeAll, nil)
					if err != nil {
						t.Errorf("error getting block list %s", err)
					}
					if len(list.CommittedBlocks) != 0 {
						t.Errorf("expected 0 committed blocks, got %d", len(list.CommittedBlocks))
					}
					if len(list.UncommittedBlocks) != 0 {
						t.Errorf("expected 0 uncommitted blocks, got %d", len(list.UncommittedBlocks))
					}
>>>>>>> 06b1fb3e
				}
			}
		},
	}, testFiles{
<<<<<<< HEAD
		defaultSize: "100M",

		shouldTransfer: []interface{}{
			f("filea"),
=======
		defaultSize: "101M",

		shouldTransfer: []interface{}{
			folder(""),
			f("test.txt"),
>>>>>>> 06b1fb3e
		},
	}, EAccountType.Standard(), EAccountType.Standard(), "")
}

<<<<<<< HEAD
func TestBasic_MaxMultiChunkUpload(t *testing.T) {
	RunScenarios(t, eOperation.CopyAndSync(), eTestFromTo.Other(common.EFromTo.LocalBlob(), common.EFromTo.BlobBlob()), eValidate.Auto(), anonymousAuthOnly, anonymousAuthOnly, params{
		recursive:   true,
		blockSizeMB: 50, // 50 MB
=======
func TestBasic_PutBlobSizeMultiPart(t *testing.T) {
	RunScenarios(t, eOperation.CopyAndSync(), eTestFromTo.Other(common.EFromTo.LocalBlob(), common.EFromTo.BlobBlob()), eValidate.Auto(), anonymousAuthOnly, anonymousAuthOnly, params{
		recursive:     true,
		putBlobSizeMB: 50, // 50 MB
>>>>>>> 06b1fb3e
	}, &hooks{
		afterValidation: func(h hookHelper) {
			props := h.GetDestination().getAllProperties(h.GetAsserter())
			h.GetAsserter().Assert(len(props), equals(), 1)
<<<<<<< HEAD
			for blob, _ := range props {
				if strings.Contains(blob, "filea") {
					blobClient := h.GetDestination().(*resourceBlobContainer).containerClient.NewBlockBlobClient(blob)

					// attempt to "get blocks" and get 2 committed blocks
					resp, err := blobClient.GetBlockList(ctx, blockblob.BlockListTypeAll, nil)
					h.GetAsserter().Assert(err, equals(), nil)
					h.GetAsserter().Assert(len(resp.CommittedBlocks), equals(), 2)
					h.GetAsserter().Assert(len(resp.UncommittedBlocks), equals(), 0)
				}
			}
		},
	}, testFiles{
		defaultSize: "100M",

		shouldTransfer: []interface{}{
			f("filea"),
		},
	}, EAccountType.Standard(), EAccountType.Standard(), "")
}

func TestBasic_MaxMultiChunkUploadNoFlag(t *testing.T) {
	RunScenarios(t, eOperation.CopyAndSync(), eTestFromTo.Other(common.EFromTo.LocalBlob(), common.EFromTo.BlobBlob()), eValidate.Auto(), anonymousAuthOnly, anonymousAuthOnly, params{
		recursive: true,
		// 256 MB would be the default block size
	}, &hooks{
		afterValidation: func(h hookHelper) {
			props := h.GetDestination().getAllProperties(h.GetAsserter())
			h.GetAsserter().Assert(len(props), equals(), 1)
			for blob, _ := range props {
				if strings.Contains(blob, "filea") {
					blobClient := h.GetDestination().(*resourceBlobContainer).containerClient.NewBlockBlobClient(blob)

					// attempt to "get blocks" but we actually won't get blocks because the blob is uploaded using put blob, not put block
					resp, err := blobClient.GetBlockList(ctx, blockblob.BlockListTypeAll, nil)
					h.GetAsserter().Assert(err, equals(), nil)
					h.GetAsserter().Assert(len(resp.CommittedBlocks), equals(), 2)
					h.GetAsserter().Assert(len(resp.UncommittedBlocks), equals(), 0)
=======
			for key, _ := range props {
				// we try to match the test.txt substring because local test files have randomizing prefix to file names
				if strings.Contains(key, "test.txt") {
					client := h.GetDestination().(*resourceBlobContainer).containerClient.NewBlockBlobClient(key)
					list, err := client.GetBlockList(ctx, blockblob.BlockListTypeAll, nil)
					if err != nil {
						t.Errorf("error getting block list %s", err)
					}
					// default block size is 8mb
					if len(list.CommittedBlocks) != 13 {
						t.Errorf("expected 13 committed blocks, got %d", len(list.CommittedBlocks))
					}
					if len(list.UncommittedBlocks) != 0 {
						t.Errorf("expected 0 uncommitted blocks, got %d", len(list.UncommittedBlocks))
					}
>>>>>>> 06b1fb3e
				}
			}
		},
	}, testFiles{
<<<<<<< HEAD
		defaultSize: "300M",

		shouldTransfer: []interface{}{
			f("filea"),
=======
		defaultSize: "101M",

		shouldTransfer: []interface{}{
			folder(""),
			f("test.txt"),
>>>>>>> 06b1fb3e
		},
	}, EAccountType.Standard(), EAccountType.Standard(), "")
}<|MERGE_RESOLUTION|>--- conflicted
+++ resolved
@@ -1150,61 +1150,14 @@
 	)
 }
 
-<<<<<<< HEAD
-func TestBasic_MaxSingleChunkUpload(t *testing.T) {
-	RunScenarios(t, eOperation.CopyAndSync(), eTestFromTo.Other(common.EFromTo.LocalBlob(), common.EFromTo.BlobBlob()), eValidate.Auto(), anonymousAuthOnly, anonymousAuthOnly, params{
-		recursive:   true,
-		blockSizeMB: 300, // 300 MB, bigger than the default of 256 MB
-=======
 func TestBasic_PutBlobSizeSingleShot(t *testing.T) {
 	RunScenarios(t, eOperation.CopyAndSync(), eTestFromTo.Other(common.EFromTo.LocalBlob(), common.EFromTo.BlobBlob()), eValidate.Auto(), anonymousAuthOnly, anonymousAuthOnly, params{
 		recursive:     true,
 		putBlobSizeMB: 256, // 256 MB
->>>>>>> 06b1fb3e
 	}, &hooks{
 		afterValidation: func(h hookHelper) {
 			props := h.GetDestination().getAllProperties(h.GetAsserter())
 			h.GetAsserter().Assert(len(props), equals(), 1)
-<<<<<<< HEAD
-			for blob, _ := range props {
-				if strings.Contains(blob, "filea") {
-					blobClient := h.GetDestination().(*resourceBlobContainer).containerClient.NewBlockBlobClient(blob)
-
-					// attempt to "get blocks" but we actually won't get blocks because the blob is uploaded using put blob, not put block
-					resp, err := blobClient.GetBlockList(ctx, blockblob.BlockListTypeAll, nil)
-					h.GetAsserter().Assert(err, equals(), nil)
-					h.GetAsserter().Assert(len(resp.CommittedBlocks), equals(), 0)
-					h.GetAsserter().Assert(len(resp.UncommittedBlocks), equals(), 0)
-				}
-			}
-		},
-	}, testFiles{
-		defaultSize: "100M",
-
-		shouldTransfer: []interface{}{
-			f("filea"),
-		},
-	}, EAccountType.Standard(), EAccountType.Standard(), "")
-}
-
-func TestBasic_MaxSingleChunkUploadNoFlag(t *testing.T) {
-	RunScenarios(t, eOperation.CopyAndSync(), eTestFromTo.Other(common.EFromTo.LocalBlob(), common.EFromTo.BlobBlob()), eValidate.Auto(), anonymousAuthOnly, anonymousAuthOnly, params{
-		recursive: true,
-		// 256 MB would be the default block size
-	}, &hooks{
-		afterValidation: func(h hookHelper) {
-			props := h.GetDestination().getAllProperties(h.GetAsserter())
-			h.GetAsserter().Assert(len(props), equals(), 1)
-			for blob, _ := range props {
-				if strings.Contains(blob, "filea") {
-					blobClient := h.GetDestination().(*resourceBlobContainer).containerClient.NewBlockBlobClient(blob)
-
-					// attempt to "get blocks" but we actually won't get blocks because the blob is uploaded using put blob, not put block
-					resp, err := blobClient.GetBlockList(ctx, blockblob.BlockListTypeAll, nil)
-					h.GetAsserter().Assert(err, equals(), nil)
-					h.GetAsserter().Assert(len(resp.CommittedBlocks), equals(), 0)
-					h.GetAsserter().Assert(len(resp.UncommittedBlocks), equals(), 0)
-=======
 			for key, _ := range props {
 				// we try to match the test.txt substring because local test files have randomizing prefix to file names
 				if strings.Contains(key, "test.txt") {
@@ -1219,82 +1172,27 @@
 					if len(list.UncommittedBlocks) != 0 {
 						t.Errorf("expected 0 uncommitted blocks, got %d", len(list.UncommittedBlocks))
 					}
->>>>>>> 06b1fb3e
 				}
 			}
 		},
 	}, testFiles{
-<<<<<<< HEAD
-		defaultSize: "100M",
-
-		shouldTransfer: []interface{}{
-			f("filea"),
-=======
 		defaultSize: "101M",
 
 		shouldTransfer: []interface{}{
 			folder(""),
 			f("test.txt"),
->>>>>>> 06b1fb3e
-		},
-	}, EAccountType.Standard(), EAccountType.Standard(), "")
-}
-
-<<<<<<< HEAD
-func TestBasic_MaxMultiChunkUpload(t *testing.T) {
-	RunScenarios(t, eOperation.CopyAndSync(), eTestFromTo.Other(common.EFromTo.LocalBlob(), common.EFromTo.BlobBlob()), eValidate.Auto(), anonymousAuthOnly, anonymousAuthOnly, params{
-		recursive:   true,
-		blockSizeMB: 50, // 50 MB
-=======
+		},
+	}, EAccountType.Standard(), EAccountType.Standard(), "")
+}
+
 func TestBasic_PutBlobSizeMultiPart(t *testing.T) {
 	RunScenarios(t, eOperation.CopyAndSync(), eTestFromTo.Other(common.EFromTo.LocalBlob(), common.EFromTo.BlobBlob()), eValidate.Auto(), anonymousAuthOnly, anonymousAuthOnly, params{
 		recursive:     true,
 		putBlobSizeMB: 50, // 50 MB
->>>>>>> 06b1fb3e
 	}, &hooks{
 		afterValidation: func(h hookHelper) {
 			props := h.GetDestination().getAllProperties(h.GetAsserter())
 			h.GetAsserter().Assert(len(props), equals(), 1)
-<<<<<<< HEAD
-			for blob, _ := range props {
-				if strings.Contains(blob, "filea") {
-					blobClient := h.GetDestination().(*resourceBlobContainer).containerClient.NewBlockBlobClient(blob)
-
-					// attempt to "get blocks" and get 2 committed blocks
-					resp, err := blobClient.GetBlockList(ctx, blockblob.BlockListTypeAll, nil)
-					h.GetAsserter().Assert(err, equals(), nil)
-					h.GetAsserter().Assert(len(resp.CommittedBlocks), equals(), 2)
-					h.GetAsserter().Assert(len(resp.UncommittedBlocks), equals(), 0)
-				}
-			}
-		},
-	}, testFiles{
-		defaultSize: "100M",
-
-		shouldTransfer: []interface{}{
-			f("filea"),
-		},
-	}, EAccountType.Standard(), EAccountType.Standard(), "")
-}
-
-func TestBasic_MaxMultiChunkUploadNoFlag(t *testing.T) {
-	RunScenarios(t, eOperation.CopyAndSync(), eTestFromTo.Other(common.EFromTo.LocalBlob(), common.EFromTo.BlobBlob()), eValidate.Auto(), anonymousAuthOnly, anonymousAuthOnly, params{
-		recursive: true,
-		// 256 MB would be the default block size
-	}, &hooks{
-		afterValidation: func(h hookHelper) {
-			props := h.GetDestination().getAllProperties(h.GetAsserter())
-			h.GetAsserter().Assert(len(props), equals(), 1)
-			for blob, _ := range props {
-				if strings.Contains(blob, "filea") {
-					blobClient := h.GetDestination().(*resourceBlobContainer).containerClient.NewBlockBlobClient(blob)
-
-					// attempt to "get blocks" but we actually won't get blocks because the blob is uploaded using put blob, not put block
-					resp, err := blobClient.GetBlockList(ctx, blockblob.BlockListTypeAll, nil)
-					h.GetAsserter().Assert(err, equals(), nil)
-					h.GetAsserter().Assert(len(resp.CommittedBlocks), equals(), 2)
-					h.GetAsserter().Assert(len(resp.UncommittedBlocks), equals(), 0)
-=======
 			for key, _ := range props {
 				// we try to match the test.txt substring because local test files have randomizing prefix to file names
 				if strings.Contains(key, "test.txt") {
@@ -1310,23 +1208,131 @@
 					if len(list.UncommittedBlocks) != 0 {
 						t.Errorf("expected 0 uncommitted blocks, got %d", len(list.UncommittedBlocks))
 					}
->>>>>>> 06b1fb3e
 				}
 			}
 		},
 	}, testFiles{
-<<<<<<< HEAD
-		defaultSize: "300M",
-
-		shouldTransfer: []interface{}{
-			f("filea"),
-=======
 		defaultSize: "101M",
 
 		shouldTransfer: []interface{}{
 			folder(""),
 			f("test.txt"),
->>>>>>> 06b1fb3e
+		},
+	}, EAccountType.Standard(), EAccountType.Standard(), "")
+}
+
+func TestBasic_MaxSingleChunkUpload(t *testing.T) {
+	RunScenarios(t, eOperation.CopyAndSync(), eTestFromTo.Other(common.EFromTo.LocalBlob(), common.EFromTo.BlobBlob()), eValidate.Auto(), anonymousAuthOnly, anonymousAuthOnly, params{
+		recursive:   true,
+		blockSizeMB: 300, // 300 MB, bigger than the default of 256 MB
+	}, &hooks{
+		afterValidation: func(h hookHelper) {
+			props := h.GetDestination().getAllProperties(h.GetAsserter())
+			h.GetAsserter().Assert(len(props), equals(), 1)
+			for blob, _ := range props {
+				if strings.Contains(blob, "filea") {
+					blobClient := h.GetDestination().(*resourceBlobContainer).containerClient.NewBlockBlobClient(blob)
+
+					// attempt to "get blocks" but we actually won't get blocks because the blob is uploaded using put blob, not put block
+					resp, err := blobClient.GetBlockList(ctx, blockblob.BlockListTypeAll, nil)
+					h.GetAsserter().Assert(err, equals(), nil)
+					h.GetAsserter().Assert(len(resp.CommittedBlocks), equals(), 0)
+					h.GetAsserter().Assert(len(resp.UncommittedBlocks), equals(), 0)
+				}
+			}
+		},
+	}, testFiles{
+		defaultSize: "100M",
+
+		shouldTransfer: []interface{}{
+			f("filea"),
+		},
+	}, EAccountType.Standard(), EAccountType.Standard(), "")
+}
+
+func TestBasic_MaxSingleChunkUploadNoFlag(t *testing.T) {
+	RunScenarios(t, eOperation.CopyAndSync(), eTestFromTo.Other(common.EFromTo.LocalBlob(), common.EFromTo.BlobBlob()), eValidate.Auto(), anonymousAuthOnly, anonymousAuthOnly, params{
+		recursive: true,
+		// 256 MB would be the default block size
+	}, &hooks{
+		afterValidation: func(h hookHelper) {
+			props := h.GetDestination().getAllProperties(h.GetAsserter())
+			h.GetAsserter().Assert(len(props), equals(), 1)
+			for blob, _ := range props {
+				if strings.Contains(blob, "filea") {
+					blobClient := h.GetDestination().(*resourceBlobContainer).containerClient.NewBlockBlobClient(blob)
+
+					// attempt to "get blocks" but we actually won't get blocks because the blob is uploaded using put blob, not put block
+					resp, err := blobClient.GetBlockList(ctx, blockblob.BlockListTypeAll, nil)
+					h.GetAsserter().Assert(err, equals(), nil)
+					h.GetAsserter().Assert(len(resp.CommittedBlocks), equals(), 0)
+					h.GetAsserter().Assert(len(resp.UncommittedBlocks), equals(), 0)
+				}
+			}
+		},
+	}, testFiles{
+		defaultSize: "100M",
+
+		shouldTransfer: []interface{}{
+			f("filea"),
+		},
+	}, EAccountType.Standard(), EAccountType.Standard(), "")
+}
+
+func TestBasic_MaxMultiChunkUpload(t *testing.T) {
+	RunScenarios(t, eOperation.CopyAndSync(), eTestFromTo.Other(common.EFromTo.LocalBlob(), common.EFromTo.BlobBlob()), eValidate.Auto(), anonymousAuthOnly, anonymousAuthOnly, params{
+		recursive:   true,
+		blockSizeMB: 50, // 50 MB
+	}, &hooks{
+		afterValidation: func(h hookHelper) {
+			props := h.GetDestination().getAllProperties(h.GetAsserter())
+			h.GetAsserter().Assert(len(props), equals(), 1)
+			for blob, _ := range props {
+				if strings.Contains(blob, "filea") {
+					blobClient := h.GetDestination().(*resourceBlobContainer).containerClient.NewBlockBlobClient(blob)
+
+					// attempt to "get blocks" and get 2 committed blocks
+					resp, err := blobClient.GetBlockList(ctx, blockblob.BlockListTypeAll, nil)
+					h.GetAsserter().Assert(err, equals(), nil)
+					h.GetAsserter().Assert(len(resp.CommittedBlocks), equals(), 2)
+					h.GetAsserter().Assert(len(resp.UncommittedBlocks), equals(), 0)
+				}
+			}
+		},
+	}, testFiles{
+		defaultSize: "100M",
+
+		shouldTransfer: []interface{}{
+			f("filea"),
+		},
+	}, EAccountType.Standard(), EAccountType.Standard(), "")
+}
+
+func TestBasic_MaxMultiChunkUploadNoFlag(t *testing.T) {
+	RunScenarios(t, eOperation.CopyAndSync(), eTestFromTo.Other(common.EFromTo.LocalBlob(), common.EFromTo.BlobBlob()), eValidate.Auto(), anonymousAuthOnly, anonymousAuthOnly, params{
+		recursive: true,
+		// 256 MB would be the default block size
+	}, &hooks{
+		afterValidation: func(h hookHelper) {
+			props := h.GetDestination().getAllProperties(h.GetAsserter())
+			h.GetAsserter().Assert(len(props), equals(), 1)
+			for blob, _ := range props {
+				if strings.Contains(blob, "filea") {
+					blobClient := h.GetDestination().(*resourceBlobContainer).containerClient.NewBlockBlobClient(blob)
+
+					// attempt to "get blocks" but we actually won't get blocks because the blob is uploaded using put blob, not put block
+					resp, err := blobClient.GetBlockList(ctx, blockblob.BlockListTypeAll, nil)
+					h.GetAsserter().Assert(err, equals(), nil)
+					h.GetAsserter().Assert(len(resp.CommittedBlocks), equals(), 2)
+					h.GetAsserter().Assert(len(resp.UncommittedBlocks), equals(), 0)
+				}
+			}
+		},
+	}, testFiles{
+		defaultSize: "300M",
+
+		shouldTransfer: []interface{}{
+			f("filea"),
 		},
 	}, EAccountType.Standard(), EAccountType.Standard(), "")
 }