// Copyright © Microsoft <wastore@microsoft.com>
//
// Permission is hereby granted, free of charge, to any person obtaining a copy
// of this software and associated documentation files (the "Software"), to deal
// in the Software without restriction, including without limitation the rights
// to use, copy, modify, merge, publish, distribute, sublicense, and/or sell
// copies of the Software, and to permit persons to whom the Software is
// furnished to do so, subject to the following conditions:
//
// The above copyright notice and this permission notice shall be included in
// all copies or substantial portions of the Software.
//
// THE SOFTWARE IS PROVIDED "AS IS", WITHOUT WARRANTY OF ANY KIND, EXPRESS OR
// IMPLIED, INCLUDING BUT NOT LIMITED TO THE WARRANTIES OF MERCHANTABILITY,
// FITNESS FOR A PARTICULAR PURPOSE AND NONINFRINGEMENT. IN NO EVENT SHALL THE
// AUTHORS OR COPYRIGHT HOLDERS BE LIABLE FOR ANY CLAIM, DAMAGES OR OTHER
// LIABILITY, WHETHER IN AN ACTION OF CONTRACT, TORT OR OTHERWISE, ARISING FROM,
// OUT OF OR IN CONNECTION WITH THE SOFTWARE OR THE USE OR OTHER DEALINGS IN
// THE SOFTWARE.

package e2etest

import (
	"github.com/Azure/azure-storage-azcopy/v10/common"
	"testing"
	"time"
)

// ================================  Copy And Sync: Upload, Download, and S2S  =========================================
func TestBasic_CopyUploadSingleBlob(t *testing.T) {
	RunScenarios(t, eOperation.CopyAndSync(), eTestFromTo.AllUploads(), eValidate.AutoPlusContent(), anonymousAuthOnly, allCredentialTypes, params{
		recursive: true,
	}, nil, testFiles{
		defaultSize: "1K",
		shouldTransfer: []interface{}{
			folder(""),
			f("file1.txt"),
		},
	}, EAccountType.Standard(), EAccountType.Standard(), "")
}

func TestBasic_CopyUploadEmptyBlob(t *testing.T) {
	RunScenarios(t, eOperation.CopyAndSync(), eTestFromTo.AllUploads(), eValidate.Auto(), anonymousAuthOnly, anonymousAuthOnly, params{
		recursive: true,
	}, nil, testFiles{
		defaultSize: "0K",
		shouldTransfer: []interface{}{
			folder(""),
			f("file1.txt"),
		},
	}, EAccountType.Standard(), EAccountType.Standard(), "")
}

func TestBasic_CopyUploadLargeBlob(t *testing.T) {
	RunScenarios(t, eOperation.CopyAndSync(), eTestFromTo.AllUploads(), eValidate.AutoPlusContent(), anonymousAuthOnly, anonymousAuthOnly, params{
		recursive: true,
	}, &hooks{
		beforeTestRun: func(h hookHelper) {
			h.SkipTest()
		},
	}, testFiles{
		defaultSize: "1G",
		shouldTransfer: []interface{}{
			folder(""),
			f("file1.txt"),
		},
	}, EAccountType.Standard(), EAccountType.Standard(), "")
}

func TestBasic_CopyDownloadSingleBlob(t *testing.T) {
	RunScenarios(t, eOperation.CopyAndSync(), eTestFromTo.AllDownloads(), eValidate.Auto(), allCredentialTypes, anonymousAuthOnly, params{
		recursive: true,
	}, nil, testFiles{
		defaultSize: "1K",
		shouldTransfer: []interface{}{
			folder(""),
			f("file1.txt"),
		},
	}, EAccountType.Standard(), EAccountType.Standard(), "")
}

func TestBasic_CopyDownloadEmptyBlob(t *testing.T) {
	RunScenarios(t, eOperation.CopyAndSync(), eTestFromTo.AllDownloads(), eValidate.Auto(), anonymousAuthOnly, anonymousAuthOnly, params{
		recursive: true,
	}, nil, testFiles{
		defaultSize: "0K",
		shouldTransfer: []interface{}{
			folder(""),
			f("file1.txt"),
		},
	}, EAccountType.Standard(), EAccountType.Standard(), "")
}

func TestBasic_CopyDownloadLargeBlob(t *testing.T) {
	RunScenarios(t, eOperation.CopyAndSync(), eTestFromTo.AllDownloads(), eValidate.Auto(), anonymousAuthOnly, anonymousAuthOnly, params{
		recursive: true,
	}, &hooks{
		beforeTestRun: func(h hookHelper) {
			h.SkipTest()
		},
	}, testFiles{
		defaultSize: "1K",
		shouldTransfer: []interface{}{
			folder(""),
			f("file1.txt"),
		},
	}, EAccountType.Standard(), EAccountType.Standard(), "")
}

func TestBasic_CopyS2SSingleBlob(t *testing.T) {
	// AllCredentialTypes on both sides allows us to test OAuth-OAuth
	RunScenarios(t, eOperation.CopyAndSync(), eTestFromTo.AllS2S(), eValidate.AutoPlusContent(), allCredentialTypes, allCredentialTypes, params{
		recursive: true,
	}, nil, testFiles{
		defaultSize: "1K",
		shouldTransfer: []interface{}{
			f("file1.txt"),
		},
	}, EAccountType.Standard(), EAccountType.Standard(), "")
}

func TestBasic_CopyS2SEmptyBlob(t *testing.T) {
	RunScenarios(t, eOperation.CopyAndSync(), eTestFromTo.AllS2S(), eValidate.AutoPlusContent(), anonymousAuthOnly, anonymousAuthOnly, params{
		recursive: true,
	}, nil, testFiles{
		defaultSize: "0K",
		shouldTransfer: []interface{}{
			f("file1.txt"),
		},
	}, EAccountType.Standard(), EAccountType.Standard(), "")
}

func TestBasic_CopyS2SLargeBlob(t *testing.T) {
	RunScenarios(t, eOperation.CopyAndSync(), eTestFromTo.AllS2S(), eValidate.AutoPlusContent(), anonymousAuthOnly, anonymousAuthOnly, params{
		recursive: true,
	}, &hooks{
		beforeTestRun: func(h hookHelper) {
			h.SkipTest()
		},
	}, testFiles{
		defaultSize: "1G",
		shouldTransfer: []interface{}{
			f("file1.txt"),
		},
	}, EAccountType.Standard(), EAccountType.Standard(), "")
}

func TestBasic_CopyUploadDir(t *testing.T) {
	RunScenarios(t, eOperation.CopyAndSync(), eTestFromTo.AllUploads(), eValidate.AutoPlusContent(), anonymousAuthOnly, anonymousAuthOnly, params{
		recursive: true,
	}, nil, testFiles{
		defaultSize: "1M",
		shouldTransfer: []interface{}{
			folder(""),
			f("file1"),
			f("file2"),
			folder("folder1"),
			folder("folder2"),
			f("folder1/file1"),
			f("folder1/file2"),
			f("folder2/file3"),
		},
	}, EAccountType.Standard(), EAccountType.Standard(), "")
}

func TestBasic_CopyDownloadDir(t *testing.T) {
	RunScenarios(t, eOperation.CopyAndSync(), eTestFromTo.AllDownloads(), eValidate.Auto(), anonymousAuthOnly, anonymousAuthOnly, params{
		recursive: true,
	}, nil, testFiles{
		defaultSize: "1M",
		shouldTransfer: []interface{}{
			folder(""),
			f("file1"),
			f("file2"),
			folder("folder1"),
			folder("folder2"),
			f("folder1/file1"),
			f("folder1/file2"),
			f("folder2/file3"),
		},
	}, EAccountType.Standard(), EAccountType.Standard(), "")
}

func TestBasic_CopyS2SDir(t *testing.T) {
	RunScenarios(t, eOperation.CopyAndSync(), eTestFromTo.AllS2S(), eValidate.AutoPlusContent(), anonymousAuthOnly, anonymousAuthOnly, params{
		recursive: true,
	}, nil, testFiles{
		defaultSize: "1M",
		shouldTransfer: []interface{}{
			folder(""),
			f("file1"),
			f("file2"),
			folder("folder1"),
			folder("folder2"),
			f("folder1/file1"),
			f("folder1/file2"),
			f("folder2/file3"),
		},
	}, EAccountType.Standard(), EAccountType.Standard(), "")
}

// ================================  Remove: File, Folder, and Container  ==============================================
func TestBasic_CopyRemoveFile(t *testing.T) {
	RunScenarios(t, eOperation.Remove(), eTestFromTo.AllRemove(), eValidate.Auto(), allCredentialTypes, anonymousAuthOnly, params{
		relativeSourcePath: "file2.txt",
	}, nil, testFiles{
		defaultSize: "1K",
		shouldTransfer: []interface{}{
			"file1.txt",
		},
		shouldIgnore: []interface{}{
			"file2.txt",
		},
	}, EAccountType.Standard(), EAccountType.Standard(), "")
}

func TestBasic_CopyRemoveLargeFile(t *testing.T) {
	RunScenarios(t, eOperation.Remove(), eTestFromTo.AllRemove(), eValidate.Auto(), anonymousAuthOnly, anonymousAuthOnly, params{
		relativeSourcePath: "file2.txt",
	}, &hooks{
		beforeTestRun: func(h hookHelper) {
			h.SkipTest()
		},
	}, testFiles{
		defaultSize: "1G",
		shouldTransfer: []interface{}{
			"file1.txt",
		},
		shouldIgnore: []interface{}{
			"file2.txt",
		},
	}, EAccountType.Standard(), EAccountType.Standard(), "")
}

func TestBasic_CopyRemoveFolder(t *testing.T) {

	RunScenarios(t, eOperation.Remove(), eTestFromTo.AllRemove(), eValidate.Auto(), anonymousAuthOnly, anonymousAuthOnly, params{
		recursive:          true,
		relativeSourcePath: "folder2/",
	}, nil, testFiles{
		defaultSize: "1K",
		shouldTransfer: []interface{}{
			"file1.txt",
			"folder1/file11.txt",
			"folder1/file12.txt",
		},
		shouldIgnore: []interface{}{
			"folder2/file21.txt",
			"folder2/file22.txt",
		},
	}, EAccountType.Standard(), EAccountType.Standard(), "")
}

func TestBasic_CopyRemoveContainer(t *testing.T) {

	RunScenarios(t, eOperation.Remove(), eTestFromTo.AllRemove(), eValidate.Auto(), anonymousAuthOnly, anonymousAuthOnly, params{
		recursive:          true,
		relativeSourcePath: "",
	}, nil, testFiles{
		defaultSize: "1K",
		shouldTransfer: []interface{}{
			"file1.txt",
			"folder1/file11.txt",
			"folder1/file12.txt",
		},
	}, EAccountType.Standard(), EAccountType.Standard(), "")
}

func TestBasic_CopyToWrongBlobType(t *testing.T) {
	btypes := []common.BlobType{
		common.EBlobType.BlockBlob(),
		common.EBlobType.PageBlob(),
		common.EBlobType.AppendBlob(),
	}

	for _, dst := range btypes {
		for _, src := range btypes {
			if dst == src {
				continue
			}

			RunScenarios(t, eOperation.Copy(), eTestFromTo.Other(common.EFromTo.BlobBlob(), common.EFromTo.LocalBlob()), eValidate.Auto(), anonymousAuthOnly, anonymousAuthOnly, params{
				recursive:              true,
				blobType:               src.String(),
				stripTopDir:            true,
				disableParallelTesting: true, // todo: why do append blobs _specifically_ fail when this is done in parallel?
			}, &hooks{
				beforeRunJob: func(h hookHelper) {
					h.CreateFile(f("test.txt", with{blobType: dst}), false)
				},
				afterValidation: func(h hookHelper) {
					props := h.GetDestination().getAllProperties(h.GetAsserter())
					bprops, ok := props["test.txt"]
					h.GetAsserter().Assert(ok, equals(), true)
					if ok {
						h.GetAsserter().Assert(bprops.blobType, equals(), dst)
					}
				},
			}, testFiles{
				defaultSize: "1k",

				shouldFail: []interface{}{
					f("test.txt", with{blobType: src}),
				},
			}, EAccountType.Standard(), EAccountType.Standard(), src.String()+"-"+dst.String())
		}
	}
}

func TestBasic_CopyWithShareRoot(t *testing.T) {
	RunScenarios(
		t,
		eOperation.Copy(), // Sync already shares the root by default.
		eTestFromTo.AllUploads(),
		eValidate.Auto(),
		anonymousAuthOnly,
		anonymousAuthOnly,
		params{
			recursive:        true,
			invertedAsSubdir: true,
		},
		nil,
		testFiles{
			defaultSize: "1K",
			destTarget:  "newName",

			shouldTransfer: []interface{}{
				folder(""),
				f("asdf.txt"),
				folder("a"),
				f("a/asdf.txt"),
			},
		},
		EAccountType.Standard(),
		EAccountType.Standard(),
		"",
	)
}

<<<<<<< HEAD
// TestBasic_HashBasedSync_Folders validates that folders appropriately use LMT when hash based sync is enabled
func TestBasic_HashBasedSync_Folders(t *testing.T) {
	RunScenarios(
		t,
		eOperation.Sync(),
		eTestFromTo.Other(common.EFromTo.FileFile(), common.EFromTo.FileLocal()), // test both dest and source comparators
=======
func TestBasic_OverwriteHNSDirWithChildren(t *testing.T) {
	RunScenarios(
		t,
		eOperation.Copy(),
		eTestFromTo.Other(common.EFromTo.LocalBlobFS()),
>>>>>>> 16ca699e
    eValidate.Auto(),
		anonymousAuthOnly,
		anonymousAuthOnly,
		params{
<<<<<<< HEAD
			recursive:   true,
			compareHash: common.ESyncHashType.MD5(),
		},
		&hooks{
			beforeRunJob: func(h hookHelper) { // set up source to overwrite dest
				newFiles := testFiles{
					defaultSize: "1K",
					shouldTransfer: []interface{}{
						folder(""),
						folder("overwrite me"),
						folder("not duplicate"),
					},
					shouldSkip: []interface{}{
						folder("do not overwrite me"),
					},
				}

				h.SetTestFiles(newFiles)

				target := newFiles.shouldTransfer[1].(*testObject) // overwrite me

				h.CreateFile(target, false) // create destination before source to prefer overwrite
				time.Sleep(5 * time.Second)
				h.CreateFile(target, true)
			},
		},
		testFiles{
			defaultSize: "1K",
			shouldTransfer: []interface{}{
				folder(""),
				folder("not duplicate"),
			},
			shouldSkip: []interface{}{
				folder("do not overwrite me"),
			},
		},
		EAccountType.Standard(),
		EAccountType.Standard(),
		"",
	)
}

func TestBasic_HashBasedSync_S2S(t *testing.T) {
	RunScenarios(
		t,
		eOperation.Sync(),
		eTestFromTo.Other(common.EFromTo.BlobBlob()),
		eValidate.Auto(),
		anonymousAuthOnly,
		anonymousAuthOnly,
		params{
			recursive:   true,
			compareHash: common.ESyncHashType.MD5(),
		},
		&hooks{
			beforeRunJob: func(h hookHelper) {
				h.CreateFile(f("overwriteme.txt"), false) // will have a different hash, and get overwritten.

				existingBody := []byte("foobar")
				existingObject := f("skipme-exists.txt")
				existingObject.body = existingBody

				h.CreateFile(existingObject, true)
				h.CreateFile(existingObject, false)
			},
		},
		testFiles{
			defaultSize: "1K",
			shouldTransfer: []interface{}{
				folder(""),
				f("asdf.txt"),
				f("overwriteme.txt"), // create at destination with different hash
			},
			shouldSkip: []interface{}{
				f("skipme-exists.txt"), // create at destination
			},
		},
		EAccountType.Standard(),
		EAccountType.Standard(),
		"",
	)
}

func TestBasic_HashBasedSync_UploadDownload(t *testing.T) {
	RunScenarios(
		t,
		eOperation.Sync(),
		eTestFromTo.Other(common.EFromTo.LocalBlob(), common.EFromTo.LocalFile(), common.EFromTo.BlobLocal(), common.EFromTo.FileLocal()), // no need to run every endpoint again
		eValidate.Auto(),
		anonymousAuthOnly,
		anonymousAuthOnly,
		params{
			recursive:   true,
			compareHash: common.ESyncHashType.MD5(),
		},
		&hooks{
			beforeRunJob: func(h hookHelper) {
				h.CreateFile(f("overwriteme.txt"), false) // will have a different hash, and get overwritten.

				existingBody := []byte("foobar")
				existingObject := f("skipme-exists.txt")
				existingObject.body = existingBody

				h.CreateFile(existingObject, true)
				h.CreateFile(existingObject, false)
			},
=======
      recursive: true,
			preserveSMBPermissions: true,
		},
		&hooks{
			beforeRunJob: func(h hookHelper) {
				h.CreateFiles(
					testFiles{
						defaultSize: "1K",
						shouldSkip: []interface{}{
							folder("overwrite"), //create folder to overwrite, with no perms so it can be correctly detected later.
							f("overwrite/a"), // place file under folder to re-create conditions
						},
					},
					false, // create dest
					false, // do not set test files
					false, // create only shouldSkip here
				)
       },
>>>>>>> 16ca699e
		},
		testFiles{
			defaultSize: "1K",
			shouldTransfer: []interface{}{
				folder(""),
<<<<<<< HEAD
				f("asdf.txt"),
				f("overwriteme.txt"), // create at destination with different hash
			},
			shouldSkip: []interface{}{
				f("skipme-exists.txt"), // create at destination
			},
		},
		EAccountType.Standard(),
		EAccountType.Standard(),
=======
        // overwrite with an ACL to ensure overwrite worked
				folder("overwrite", with{adlsPermissionsACL: "user::rwx,group::rwx,other::-w-"}),
			},
		},
		EAccountType.HierarchicalNamespaceEnabled(),
		EAccountType.HierarchicalNamespaceEnabled(),
>>>>>>> 16ca699e
		"",
	)
}

func TestBasic_SyncLMTSwitch_PreferServiceLMT(t *testing.T) {
	RunScenarios(
		t,
		eOperation.Sync(),
		eTestFromTo.Other(common.EFromTo.FileFile()),
    eValidate.Auto(),
		anonymousAuthOnly,
		anonymousAuthOnly,
		params{
      preserveSMBInfo: BoolPointer(false),
		},
		&hooks{
			beforeRunJob: func(h hookHelper) {
				// re-create dotransfer on the destination before the source to allow an overwrite.
				// create the files endpoint with an LMT in the future.
				fromTo := h.FromTo()
				if fromTo.To() == common.ELocation.File() {
					// if we're ignoring the SMB LMT, then the service LMT will still indicate the file is old, rather than new.
					h.CreateFile(f("dotransfer", with{lastWriteTime: time.Now().Add(time.Second * 60)}), false)
				} else {
					h.CreateFile(f("dotransfer"), false)
				}
				time.Sleep(time.Second * 5)
				if fromTo.From() == common.ELocation.File() {
					// if we're ignoring the SMB LMT, then the service LMT will indicate the destination is older, not newer.
					h.CreateFile(f("dotransfer", with{lastWriteTime: time.Now().Add(-time.Second * 60)}), true)
				} else {
					h.CreateFile(f("dotransfer"), true)
				}
			},
		},
		testFiles{
			defaultSize: "1K",
			shouldTransfer: []interface{}{
				folder(""),
        f("dotransfer"),
			},
			shouldSkip: []interface{}{
				f("donottransfer"), // "real"/service LMT should be out of date
			},
		},
		EAccountType.Standard(),
		EAccountType.Standard(),
		"",
		)
}

func TestBasic_SyncLMTSwitch_PreferSMBLMT(t *testing.T) {
	RunScenarios(
		t,
		eOperation.Sync(),
		eTestFromTo.Other(common.EFromTo.FileFile()),
		eValidate.Auto(),
		anonymousAuthOnly,
		anonymousAuthOnly,
		params{
			// enforce for Linux/MacOS tests
			preserveSMBInfo: BoolPointer(true),
		},
		&hooks{
			beforeRunJob: func(h hookHelper) {
				/*
				In a typical scenario, the source is written before the destination.
				This way, the destination is always skipped in the case of overwrite on Sync.

				In this case, because we distinctly DO NOT want to test the service LMT, we'll create the destination before the source.
				But, we'll create those files with an SMB LMT that would lead to a skipped file.
				 */

				newTestFiles := testFiles{
					defaultSize: "1K",
					shouldTransfer: []interface{}{
						folder(""),
						f("do overwrite"),
					},
					shouldSkip: []interface{}{
						f("do not overwrite"),
					},
				}

				// create do not overwrite in the future, so that it does not get overwritten
				h.CreateFile(f("do not overwrite", with{lastWriteTime: time.Now().Add(time.Second * 60)}), false)
				// create do overwrite in the past, so that it does get overwritten
				h.CreateFile(f("do overwrite", with{lastWriteTime: time.Now().Add(-time.Second * 60)}), false)
				time.Sleep(time.Second * 5)
				h.CreateFiles(newTestFiles, true, true, false)
        },
		},
		testFiles{
			defaultSize: "1K",
			shouldTransfer: []interface{}{
				folder(""),
      },
		},
		EAccountType.Standard(),
		EAccountType.Standard(),
		"",
	)
}<|MERGE_RESOLUTION|>--- conflicted
+++ resolved
@@ -337,26 +337,17 @@
 	)
 }
 
-<<<<<<< HEAD
 // TestBasic_HashBasedSync_Folders validates that folders appropriately use LMT when hash based sync is enabled
 func TestBasic_HashBasedSync_Folders(t *testing.T) {
 	RunScenarios(
 		t,
 		eOperation.Sync(),
 		eTestFromTo.Other(common.EFromTo.FileFile(), common.EFromTo.FileLocal()), // test both dest and source comparators
-=======
-func TestBasic_OverwriteHNSDirWithChildren(t *testing.T) {
-	RunScenarios(
-		t,
-		eOperation.Copy(),
-		eTestFromTo.Other(common.EFromTo.LocalBlobFS()),
->>>>>>> 16ca699e
     eValidate.Auto(),
 		anonymousAuthOnly,
 		anonymousAuthOnly,
 		params{
-<<<<<<< HEAD
-			recursive:   true,
+recursive:   true,
 			compareHash: common.ESyncHashType.MD5(),
 		},
 		&hooks{
@@ -462,7 +453,33 @@
 				h.CreateFile(existingObject, true)
 				h.CreateFile(existingObject, false)
 			},
-=======
+		},
+		testFiles{
+			defaultSize: "1K",
+			shouldTransfer: []interface{}{
+				folder(""),
+				f("asdf.txt"),
+				f("overwriteme.txt"), // create at destination with different hash
+			},
+			shouldSkip: []interface{}{
+				f("skipme-exists.txt"), // create at destination
+			},
+		},
+		EAccountType.Standard(),
+		EAccountType.Standard(),
+		"",
+	)
+}
+
+func TestBasic_OverwriteHNSDirWithChildren(t *testing.T) {
+	RunScenarios(
+		t,
+		eOperation.Copy(),
+		eTestFromTo.Other(common.EFromTo.LocalBlobFS()),
+    eValidate.Auto(),
+		anonymousAuthOnly,
+		anonymousAuthOnly,
+		params{
       recursive: true,
 			preserveSMBPermissions: true,
 		},
@@ -481,30 +498,17 @@
 					false, // create only shouldSkip here
 				)
        },
->>>>>>> 16ca699e
 		},
 		testFiles{
 			defaultSize: "1K",
 			shouldTransfer: []interface{}{
 				folder(""),
-<<<<<<< HEAD
-				f("asdf.txt"),
-				f("overwriteme.txt"), // create at destination with different hash
-			},
-			shouldSkip: []interface{}{
-				f("skipme-exists.txt"), // create at destination
-			},
-		},
-		EAccountType.Standard(),
-		EAccountType.Standard(),
-=======
         // overwrite with an ACL to ensure overwrite worked
 				folder("overwrite", with{adlsPermissionsACL: "user::rwx,group::rwx,other::-w-"}),
 			},
 		},
 		EAccountType.HierarchicalNamespaceEnabled(),
 		EAccountType.HierarchicalNamespaceEnabled(),
->>>>>>> 16ca699e
 		"",
 	)
 }
