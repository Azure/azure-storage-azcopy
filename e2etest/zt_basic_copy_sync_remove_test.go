// Copyright © Microsoft <wastore@microsoft.com>
//
// Permission is hereby granted, free of charge, to any person obtaining a copy
// of this software and associated documentation files (the "Software"), to deal
// in the Software without restriction, including without limitation the rights
// to use, copy, modify, merge, publish, distribute, sublicense, and/or sell
// copies of the Software, and to permit persons to whom the Software is
// furnished to do so, subject to the following conditions:
//
// The above copyright notice and this permission notice shall be included in
// all copies or substantial portions of the Software.
//
// THE SOFTWARE IS PROVIDED "AS IS", WITHOUT WARRANTY OF ANY KIND, EXPRESS OR
// IMPLIED, INCLUDING BUT NOT LIMITED TO THE WARRANTIES OF MERCHANTABILITY,
// FITNESS FOR A PARTICULAR PURPOSE AND NONINFRINGEMENT. IN NO EVENT SHALL THE
// AUTHORS OR COPYRIGHT HOLDERS BE LIABLE FOR ANY CLAIM, DAMAGES OR OTHER
// LIABILITY, WHETHER IN AN ACTION OF CONTRACT, TORT OR OTHERWISE, ARISING FROM,
// OUT OF OR IN CONNECTION WITH THE SOFTWARE OR THE USE OR OTHER DEALINGS IN
// THE SOFTWARE.

package e2etest

import (
<<<<<<< HEAD
	"github.com/Azure/azure-sdk-for-go/sdk/azcore/to"
=======
	"crypto/md5"
	"errors"
	"fmt"
	"github.com/Azure/azure-storage-azcopy/v10/azbfs"
>>>>>>> c78f86cc
	"github.com/Azure/azure-storage-azcopy/v10/common"
	"github.com/Azure/azure-storage-blob-go/azblob"
	"os"
	"path/filepath"
	"runtime"
	"syscall"
	"testing"
	"time"
)

// ================================  Copy And Sync: Upload, Download, and S2S  =========================================
func TestBasic_CopyUploadSingleBlob(t *testing.T) {
	RunScenarios(t, eOperation.CopyAndSync(), eTestFromTo.AllUploads(), eValidate.AutoPlusContent(), anonymousAuthOnly, allCredentialTypes, params{
		recursive: true,
	}, nil, testFiles{
		defaultSize: "1K",
		shouldTransfer: []interface{}{
			folder(""),
			f("file1.txt"),
		},
	}, EAccountType.Standard(), EAccountType.Standard(), "")
}

func TestBasic_CopyUploadEmptyBlob(t *testing.T) {
	RunScenarios(t, eOperation.CopyAndSync(), eTestFromTo.AllUploads(), eValidate.Auto(), anonymousAuthOnly, anonymousAuthOnly, params{
		recursive: true,
	}, nil, testFiles{
		defaultSize: "0K",
		shouldTransfer: []interface{}{
			folder(""),
			f("file1.txt"),
		},
	}, EAccountType.Standard(), EAccountType.Standard(), "")
}

func TestBasic_CopyUploadLargeBlob(t *testing.T) {
	RunScenarios(t, eOperation.CopyAndSync(), eTestFromTo.AllUploads(), eValidate.AutoPlusContent(), anonymousAuthOnly, anonymousAuthOnly, params{
		recursive: true,
	}, &hooks{
		beforeTestRun: func(h hookHelper) {
			h.SkipTest()
		},
	}, testFiles{
		defaultSize: "1G",
		shouldTransfer: []interface{}{
			folder(""),
			f("file1.txt"),
		},
	}, EAccountType.Standard(), EAccountType.Standard(), "")
}

func TestBasic_CopyDownloadSingleBlob(t *testing.T) {
	RunScenarios(t, eOperation.CopyAndSync(), eTestFromTo.AllDownloads(), eValidate.Auto(), allCredentialTypes, anonymousAuthOnly, params{
		recursive: true,
	}, nil, testFiles{
		defaultSize: "1K",
		shouldTransfer: []interface{}{
			folder(""),
			f("file1.txt"),
		},
	}, EAccountType.Standard(), EAccountType.Standard(), "")
}

func TestBasic_CopyDownloadEmptyBlob(t *testing.T) {
	RunScenarios(t, eOperation.CopyAndSync(), eTestFromTo.AllDownloads(), eValidate.Auto(), anonymousAuthOnly, anonymousAuthOnly, params{
		recursive: true,
	}, nil, testFiles{
		defaultSize: "0K",
		shouldTransfer: []interface{}{
			folder(""),
			f("file1.txt"),
		},
	}, EAccountType.Standard(), EAccountType.Standard(), "")
}

func TestBasic_CopyDownloadLargeBlob(t *testing.T) {
	RunScenarios(t, eOperation.CopyAndSync(), eTestFromTo.AllDownloads(), eValidate.Auto(), anonymousAuthOnly, anonymousAuthOnly, params{
		recursive: true,
	}, &hooks{
		beforeTestRun: func(h hookHelper) {
			h.SkipTest()
		},
	}, testFiles{
		defaultSize: "1K",
		shouldTransfer: []interface{}{
			folder(""),
			f("file1.txt"),
		},
	}, EAccountType.Standard(), EAccountType.Standard(), "")
}

func TestBasic_CopyS2SSingleBlob(t *testing.T) {
	// AllCredentialTypes on both sides allows us to test OAuth-OAuth
	RunScenarios(t, eOperation.CopyAndSync(), eTestFromTo.AllS2S(), eValidate.AutoPlusContent(), allCredentialTypes, allCredentialTypes, params{
		recursive: true,
	}, nil, testFiles{
		defaultSize: "1K",
		shouldTransfer: []interface{}{
			f("file1.txt"),
		},
	}, EAccountType.Standard(), EAccountType.Standard(), "")
}

func TestBasic_CopyS2SEmptyBlob(t *testing.T) {
	RunScenarios(t, eOperation.CopyAndSync(), eTestFromTo.AllS2S(), eValidate.AutoPlusContent(), anonymousAuthOnly, anonymousAuthOnly, params{
		recursive: true,
	}, nil, testFiles{
		defaultSize: "0K",
		shouldTransfer: []interface{}{
			f("file1.txt"),
		},
	}, EAccountType.Standard(), EAccountType.Standard(), "")
}

func TestBasic_CopyS2SLargeBlob(t *testing.T) {
	RunScenarios(t, eOperation.CopyAndSync(), eTestFromTo.AllS2S(), eValidate.AutoPlusContent(), anonymousAuthOnly, anonymousAuthOnly, params{
		recursive: true,
	}, &hooks{
		beforeTestRun: func(h hookHelper) {
			h.SkipTest()
		},
	}, testFiles{
		defaultSize: "1G",
		shouldTransfer: []interface{}{
			f("file1.txt"),
		},
	}, EAccountType.Standard(), EAccountType.Standard(), "")
}

func TestBasic_CopyUploadDir(t *testing.T) {
	RunScenarios(t, eOperation.CopyAndSync(), eTestFromTo.AllUploads(), eValidate.AutoPlusContent(), anonymousAuthOnly, anonymousAuthOnly, params{
		recursive: true,
	}, nil, testFiles{
		defaultSize: "1M",
		shouldTransfer: []interface{}{
			folder(""),
			f("file1"),
			f("file2"),
			folder("folder1"),
			folder("folder2"),
			f("folder1/file1"),
			f("folder1/file2"),
			f("folder2/file3"),
		},
	}, EAccountType.Standard(), EAccountType.Standard(), "")
}

func TestBasic_CopyDownloadDir(t *testing.T) {
	RunScenarios(t, eOperation.CopyAndSync(), eTestFromTo.AllDownloads(), eValidate.Auto(), anonymousAuthOnly, anonymousAuthOnly, params{
		recursive: true,
	}, nil, testFiles{
		defaultSize: "1M",
		shouldTransfer: []interface{}{
			folder(""),
			f("file1"),
			f("file2"),
			folder("folder1"),
			folder("folder2"),
			f("folder1/file1"),
			f("folder1/file2"),
			f("folder2/file3"),
		},
	}, EAccountType.Standard(), EAccountType.Standard(), "")
}

func TestBasic_CopyS2SDir(t *testing.T) {
	RunScenarios(t, eOperation.CopyAndSync(), eTestFromTo.AllS2S(), eValidate.AutoPlusContent(), anonymousAuthOnly, anonymousAuthOnly, params{
		recursive: true,
	}, nil, testFiles{
		defaultSize: "1M",
		shouldTransfer: []interface{}{
			folder(""),
			f("file1"),
			f("file2"),
			folder("folder1"),
			folder("folder2"),
			f("folder1/file1"),
			f("folder1/file2"),
			f("folder2/file3"),
		},
	}, EAccountType.Standard(), EAccountType.Standard(), "")
}

// ================================  Remove: File, Folder, and Container  ==============================================
func TestBasic_CopyRemoveFile(t *testing.T) {
	RunScenarios(t, eOperation.Remove(), eTestFromTo.AllRemove(), eValidate.Auto(), allCredentialTypes, anonymousAuthOnly, params{
		relativeSourcePath: "file2.txt",
	}, nil, testFiles{
		defaultSize: "1K",
		shouldTransfer: []interface{}{
			"file1.txt",
		},
		shouldIgnore: []interface{}{
			"file2.txt",
		},
	}, EAccountType.Standard(), EAccountType.Standard(), "")
}

func TestBasic_CopyRemoveFileHNS(t *testing.T) {
	bfsRemove := TestFromTo{
		desc:      "AllRemove",
		useAllTos: true,
		froms: []common.Location{
			common.ELocation.Blob(), // blobfs isn't technically supported; todo: support it properly rather than jank through Blob
		},
		tos: []common.Location{
			common.ELocation.Unknown(),
		},
	}

	RunScenarios(t, eOperation.Remove(), bfsRemove, eValidate.Auto(), allCredentialTypes, anonymousAuthOnly, params{
	}, nil, testFiles{
		objectTarget: "file1.txt",
		defaultSize: "1K",
		shouldTransfer: []interface{}{
			"file1.txt",
		},
	},
	EAccountType.Standard(), // dest is OK to ignore
	EAccountType.HierarchicalNamespaceEnabled(), // mark source as HNS
	"")
}

func TestBasic_CopyRemoveLargeFile(t *testing.T) {
	RunScenarios(t, eOperation.Remove(), eTestFromTo.AllRemove(), eValidate.Auto(), anonymousAuthOnly, anonymousAuthOnly, params{
		relativeSourcePath: "file2.txt",
	}, &hooks{
		beforeTestRun: func(h hookHelper) {
			h.SkipTest()
		},
	}, testFiles{
		defaultSize: "1G",
		shouldTransfer: []interface{}{
			"file1.txt",
		},
		shouldIgnore: []interface{}{
			"file2.txt",
		},
	}, EAccountType.Standard(), EAccountType.Standard(), "")
}

func TestBasic_CopyRemoveFolder(t *testing.T) {

	RunScenarios(t, eOperation.Remove(), eTestFromTo.AllRemove(), eValidate.Auto(), anonymousAuthOnly, anonymousAuthOnly, params{
		recursive:          true,
		relativeSourcePath: "folder2/",
	}, nil, testFiles{
		defaultSize: "1K",
		shouldTransfer: []interface{}{
			"file1.txt",
			"folder1/file11.txt",
			"folder1/file12.txt",
		},
		shouldIgnore: []interface{}{
			"folder2/file21.txt",
			"folder2/file22.txt",
		},
	}, EAccountType.Standard(), EAccountType.Standard(), "")
}

func TestBasic_CopyRemoveFolderHNS(t *testing.T) {
	bfsRemove := TestFromTo{
		desc:      "AllRemove",
		useAllTos: true,
		froms: []common.Location{
			common.ELocation.Blob(), // blobfs isn't technically supported; todo: support it properly rather than jank through Blob
		},
		tos: []common.Location{
			common.ELocation.Unknown(),
		},
	}

	RunScenarios(t, eOperation.Remove(), bfsRemove, eValidate.Auto(), allCredentialTypes, anonymousAuthOnly,
	params{
		recursive: true,
	},
	&hooks{
		beforeRunJob: func(h hookHelper) {
			h.CreateFiles(testFiles{
				defaultSize: "1K",
				shouldTransfer: []interface{}{
					folder("foo"),
					"foo/bar.txt",
					folder("foo/bar"),
					"foo/bar/baz.txt",
				},
			}, true, false, false)
		},
		afterValidation: func(h hookHelper) {
			a := h.GetAsserter()
			s := h.(*scenario)
			container := s.state.source.(*resourceBlobContainer)

			props := container.getAllProperties(a)

			_, ok := props["foo"]
			a.Assert(ok, equals(), false)
			_, ok = props["foo/bar.txt"]
			a.Assert(ok, equals(), false)
			_, ok = props["foo/bar/baz.txt"]
			a.Assert(ok, equals(), false)
		},
	},
	testFiles{
		objectTarget: "foo",
		defaultSize: "1K",
		shouldTransfer: []interface{}{
			folder(""), // really only should target root
		},
	},
		EAccountType.Standard(), // dest is OK to ignore
		EAccountType.HierarchicalNamespaceEnabled(), // mark source as HNS
		"")
}

func TestBasic_CopyRemoveContainer(t *testing.T) {

	RunScenarios(t, eOperation.Remove(), eTestFromTo.AllRemove(), eValidate.Auto(), anonymousAuthOnly, anonymousAuthOnly, params{
		recursive:          true,
		relativeSourcePath: "",
	}, nil, testFiles{
		defaultSize: "1K",
		shouldTransfer: []interface{}{
			"file1.txt",
			"folder1/file11.txt",
			"folder1/file12.txt",
		},
	}, EAccountType.Standard(), EAccountType.Standard(), "")
}

func TestBasic_CopyRemoveContainerHNS(t *testing.T) {
	bfsRemove := TestFromTo{
		desc:      "AllRemove",
		useAllTos: true,
		froms: []common.Location{
			common.ELocation.Blob(), // blobfs isn't technically supported; todo: support it properly rather than jank through Blob
		},
		tos: []common.Location{
			common.ELocation.Unknown(),
		},
	}

	RunScenarios(t, eOperation.Remove(), bfsRemove, eValidate.Auto(), oAuthOnly, oAuthOnly, // do it over OAuth because our SAS tokens don't have appropriate perms (because they're FS-level?)
		params{
			recursive: true,
		},
		&hooks{
			beforeRunJob: func(h hookHelper) {
				h.CreateFiles(testFiles{
					defaultSize: "1K",
					shouldTransfer: []interface{}{
						folder("foo"),
						"foo/bar.txt",
						folder("foo/bar"),
						"foo/bar/baz.txt",
					},
				}, true, false, false)
			},
			afterValidation: func(h hookHelper) {
				a := h.GetAsserter()
				s := h.(*scenario)
				r := s.state.source.(*resourceBlobContainer)
				urlParts := azblob.NewBlobURLParts(r.containerURL.URL())
				fsURL := TestResourceFactory{}.GetDatalakeServiceURL(r.accountType).NewFileSystemURL(urlParts.ContainerName).NewDirectoryURL("")

				_, err := fsURL.GetAccessControl(ctx)
				a.Assert(err, notEquals(), nil)
				stgErr, ok := err.(azbfs.StorageError)
				a.Assert(ok, equals(), true)
				if ok {
					a.Assert(stgErr.ServiceCode(), equals(), azbfs.ServiceCodeType("FilesystemNotFound"))
				}
			},
		},
		testFiles{
			defaultSize: "1K",
			shouldTransfer: []interface{}{
				folder(""), // really only should target root
			},
		},
		EAccountType.Standard(), // dest is OK to ignore
		EAccountType.HierarchicalNamespaceEnabled(), // mark source as HNS
		"")
}

func TestBasic_CopyToWrongBlobType(t *testing.T) {
	btypes := []common.BlobType{
		common.EBlobType.BlockBlob(),
		common.EBlobType.PageBlob(),
		common.EBlobType.AppendBlob(),
	}

	for _, dst := range btypes {
		for _, src := range btypes {
			if dst == src {
				continue
			}

			RunScenarios(t, eOperation.Copy(), eTestFromTo.Other(common.EFromTo.BlobBlob(), common.EFromTo.LocalBlob()), eValidate.Auto(), anonymousAuthOnly, anonymousAuthOnly, params{
				recursive:              true,
				blobType:               src.String(),
				stripTopDir:            true,
				disableParallelTesting: true, // todo: why do append blobs _specifically_ fail when this is done in parallel?
			}, &hooks{
				beforeRunJob: func(h hookHelper) {
					h.CreateFile(f("test.txt", with{blobType: dst}), false)
				},
				afterValidation: func(h hookHelper) {
					props := h.GetDestination().getAllProperties(h.GetAsserter())
					bprops, ok := props["test.txt"]
					h.GetAsserter().Assert(ok, equals(), true)
					if ok {
						h.GetAsserter().Assert(bprops.blobType, equals(), dst)
					}
				},
			}, testFiles{
				defaultSize: "1k",

				shouldFail: []interface{}{
					f("test.txt", with{blobType: src}),
				},
			}, EAccountType.Standard(), EAccountType.Standard(), src.String()+"-"+dst.String())
		}
	}
}

func TestBasic_CopyWithShareRoot(t *testing.T) {
	RunScenarios(
		t,
		eOperation.Copy(), // Sync already shares the root by default.
		eTestFromTo.AllUploads(),
		eValidate.Auto(),
		anonymousAuthOnly,
		anonymousAuthOnly,
		params{
			recursive:        true,
			invertedAsSubdir: true,
		},
		nil,
		testFiles{
			defaultSize: "1K",
			destTarget:  "newName",

			shouldTransfer: []interface{}{
				folder(""),
				f("asdf.txt"),
				folder("a"),
				f("a/asdf.txt"),
			},
		},
		EAccountType.Standard(),
		EAccountType.Standard(),
		"",
	)
}

// TestBasic_HashBasedSync_Folders validates that folders appropriately use LMT when hash based sync is enabled
func TestBasic_HashBasedSync_Folders(t *testing.T) {
	RunScenarios(
		t,
		eOperation.Sync(),
		eTestFromTo.Other(common.EFromTo.FileFile(), common.EFromTo.FileLocal()), // test both dest and source comparators
    eValidate.Auto(),
		anonymousAuthOnly,
		anonymousAuthOnly,
		params{
recursive:   true,
			compareHash: common.ESyncHashType.MD5(),
			hashStorageMode: common.EHashStorageMode.HiddenFiles(),
		},
		&hooks{
			beforeRunJob: func(h hookHelper) { // set up source to overwrite dest
				newFiles := testFiles{
					defaultSize: "1K",
					shouldTransfer: []interface{}{
						folder(""),
						folder("overwrite me"),
						folder("not duplicate"),
					},
					shouldSkip: []interface{}{
						folder("do not overwrite me"),
					},
				}

				h.SetTestFiles(newFiles)

				target := newFiles.shouldTransfer[1].(*testObject) // overwrite me

				h.CreateFile(target, false) // create destination before source to prefer overwrite
				time.Sleep(5 * time.Second)
				h.CreateFile(target, true)
			},
		},
		testFiles{
			defaultSize: "1K",
			shouldTransfer: []interface{}{
				folder(""),
				folder("not duplicate"),
			},
			shouldSkip: []interface{}{
				folder("do not overwrite me"),
			},
		},
		EAccountType.Standard(),
		EAccountType.Standard(),
		"",
	)
}

func TestBasic_HashBasedSync_S2S(t *testing.T) {
	RunScenarios(
		t,
		eOperation.Sync(),
		eTestFromTo.Other(common.EFromTo.BlobBlob()),
		eValidate.Auto(),
		anonymousAuthOnly,
		anonymousAuthOnly,
		params{
			recursive:   true,
			compareHash: common.ESyncHashType.MD5(),
		},
		&hooks{
			beforeRunJob: func(h hookHelper) {
				h.CreateFile(f("overwriteme.txt"), false) // will have a different hash, and get overwritten.

				existingBody := []byte("foobar")
				existingObject := f("skipme-exists.txt")
				existingObject.body = existingBody

				h.CreateFile(existingObject, true)
				h.CreateFile(existingObject, false)
			},
		},
		testFiles{
			defaultSize: "1K",
			shouldTransfer: []interface{}{
				folder(""),
				f("asdf.txt"),
				f("overwriteme.txt"), // create at destination with different hash
			},
			shouldSkip: []interface{}{
				f("skipme-exists.txt"), // create at destination
			},
		},
		EAccountType.Standard(),
		EAccountType.Standard(),
		"",
	)
}

func TestBasic_HashBasedSync_UploadDownload(t *testing.T) {
	RunScenarios(
		t,
		eOperation.Sync(),
		eTestFromTo.Other(common.EFromTo.LocalBlob(), common.EFromTo.LocalFile(), common.EFromTo.BlobLocal(), common.EFromTo.FileLocal()), // no need to run every endpoint again
		eValidate.Auto(),
		anonymousAuthOnly,
		anonymousAuthOnly,
		params{
			recursive:   true,
			compareHash: common.ESyncHashType.MD5(),
			hashStorageMode: common.EHashStorageMode.HiddenFiles(),
		},
		&hooks{
			beforeRunJob: func(h hookHelper) {
				h.CreateFile(f("overwriteme.txt"), false) // will have a different hash, and get overwritten.

				existingBody := []byte("foobar")
				existingObject := f("skipme-exists.txt")
				existingObject.body = existingBody

				h.CreateFile(existingObject, true)
				h.CreateFile(existingObject, false)
			},
		},
		testFiles{
			defaultSize: "1K",
			shouldTransfer: []interface{}{
				folder(""),
				f("asdf.txt"),
				f("overwriteme.txt"), // create at destination with different hash
			},
			shouldSkip: []interface{}{
				f("skipme-exists.txt"), // create at destination
			},
		},
		EAccountType.Standard(),
		EAccountType.Standard(),
		"",
	)
}

// TestBasic_HashBasedSync_StorageModeOSSpecific validates AzCopy's ability to save and via the same adapter, read hash data from os-specific types
func TestBasic_HashBasedSync_StorageModeOSSpecific(t *testing.T) {
	if runtime.GOOS == "linux" || runtime.GOOS == "darwin" {
		tmpDir, err := os.MkdirTemp("", "xattrtest*")
		if err != nil {
			t.Log("Failed to create xattr test dir:", err)
			t.FailNow()
		}

		fileName := filepath.Join(tmpDir, "asdf.txt")
		f, err := os.Create(fileName)
		if err != nil {
			t.Log("Failed to create xattr test file:", err)
			t.FailNow()
		}
		err = f.Close()
		if err != nil {
			t.Log("Failed to close xattr test file:", err)
			t.FailNow()
		}

		xAttrAdapter, _ := common.NewHashDataAdapter("", tmpDir, common.HashStorageMode(11)) // same as xattr; no errors on Linux
		err = xAttrAdapter.SetHashData("asdf.txt", &common.SyncHashData{Mode: common.ESyncHashType.MD5(), Data: "test", LMT: time.Now()})
		if errors.Is(err, syscall.Errno(0x5f)) { // == ENOTSUP
			t.Skip("XAttr not supported")
			return
		}
	}

	body := []byte("foobar")
	fileSum := md5.Sum(body)
	textFile := f("asdf.txt", with{contentMD5: fileSum[:]})
	textFile.body = body

	RunScenarios(
		t,
		eOperation.Sync(),
		eTestFromTo.Other(common.EFromTo.LocalBlob(), common.EFromTo.LocalFile(), common.EFromTo.BlobLocal(), common.EFromTo.FileLocal()), // no need to run every endpoint again
		eValidate.Auto(),
		anonymousAuthOnly,
		anonymousAuthOnly,
		params{
			recursive:   true,
			compareHash: common.ESyncHashType.MD5(),
			hashStorageMode: common.HashStorageMode(11),
		},
		&hooks{
			afterValidation: func(h hookHelper) {
				fromTo := h.FromTo()
				a := h.GetAsserter()

				// get which location has the local traverser
				var localLocation *resourceLocal
				sen := h.(*scenario)
				if fromTo.IsUpload() {
					localLocation = sen.state.source.(*resourceLocal)
				} else {
					localLocation = sen.state.dest.(*resourceLocal)
				}

				// Ensure we got what we're looking for
				a.Assert(localLocation, notEquals(), nil)

				// create the hash adapter
				dataPath := localLocation.dirPath
				hashAdapter, err := common.NewHashDataAdapter("", dataPath, common.EHashStorageMode.Default())
				if err != nil || hashAdapter == nil {
					a.Error(fmt.Sprintf("Could not create hash adapter: %s", err))
					return
				}
				a.Assert(hashAdapter.GetMode(), equals(), common.HashStorageMode(11)) // 1 is currently either XAttr or ADS; both are the intent of this test.

				hashData, err := hashAdapter.GetHashData("asdf.txt")
				if err != nil || hashData == nil {
					a.Error(fmt.Sprintf("Could not read hash data: %s", err))
					return
				}

				a.Assert(hashData.Mode, equals(), common.ESyncHashType.MD5())
			},
		},
		testFiles{
			defaultSize: "1K",
			shouldTransfer: []interface{}{
				folder(""),
				textFile,
			},
		},
		EAccountType.Standard(),
		EAccountType.Standard(),
		"",
	)
}

// TestBasic_HashBasedSync_HashDir validates AzCopy's ability to save and via the same adapter, read hash data from an alternate directory
func TestBasic_HashBasedSync_HashDir(t *testing.T) {
	body := []byte("foobar")
	fileSum := md5.Sum(body)
	textFile := f("asdf.txt", with{contentMD5: fileSum[:]})
	textFile.body = body

	hashStorageDir, err := os.MkdirTemp("", "hashdir*")
	if err != nil {
		t.Fatal("failed to create temp dir:", err)
	}

	RunScenarios(
		t,
		eOperation.Sync(),
		eTestFromTo.Other(common.EFromTo.LocalBlob(), common.EFromTo.LocalFile(), common.EFromTo.BlobLocal(), common.EFromTo.FileLocal()), // no need to run every endpoint again
		eValidate.Auto(),
		anonymousAuthOnly,
		anonymousAuthOnly,
		params{
			recursive:   true,
			compareHash: common.ESyncHashType.MD5(),
			hashStorageMode: common.EHashStorageMode.HiddenFiles(), // must target hidden files
			hashStorageDir: hashStorageDir,
		},
		&hooks{
			afterValidation: func(h hookHelper) {
				fromTo := h.FromTo()
				a := h.GetAsserter()

				// get which location has the local traverser
				var localLocation *resourceLocal
				sen := h.(*scenario)
				if fromTo.IsUpload() {
					localLocation = sen.state.source.(*resourceLocal)
				} else {
					localLocation = sen.state.dest.(*resourceLocal)
				}

				// Ensure we got what we're looking for
				a.Assert(localLocation, notEquals(), nil)

				// create the hash adapter
				dataPath := localLocation.dirPath
				hashAdapter, err := common.NewHashDataAdapter(hashStorageDir, dataPath, common.EHashStorageMode.HiddenFiles())
				if err != nil || hashAdapter == nil {
					a.Error(fmt.Sprintf("Could not create hash adapter: %s", err))
					return
				}
				a.Assert(hashAdapter.GetMode(), equals(), common.HashStorageMode(11)) // 1 is currently either XAttr or ADS; both are the intent of this test.

				hashData, err := hashAdapter.GetHashData("asdf.txt")
				if err != nil || hashData == nil {
					a.Error(fmt.Sprintf("Could not read hash data: %s", err))
					return
				}

				a.Assert(hashData.Mode, equals(), common.ESyncHashType.MD5())

				// Ensure the hash file actually exists in the right place
				hashFile := filepath.Join(hashStorageDir, ".asdf.txt" + common.AzCopyHashDataStream)
				_, err = os.Stat(hashFile)
				a.AssertNoErr(err)
			},
		},
		testFiles{
			defaultSize: "1K",
			shouldTransfer: []interface{}{
				folder(""),
				textFile,
			},
		},
		EAccountType.Standard(),
		EAccountType.Standard(),
		"",
	)
}

func TestBasic_OverwriteHNSDirWithChildren(t *testing.T) {
	RunScenarios(
		t,
		eOperation.Copy(),
		eTestFromTo.Other(common.EFromTo.LocalBlobFS()),
    eValidate.Auto(),
		anonymousAuthOnly,
		anonymousAuthOnly,
		params{
      recursive: true,
			preserveSMBPermissions: true,
		},
		&hooks{
			beforeRunJob: func(h hookHelper) {
				h.CreateFiles(
					testFiles{
						defaultSize: "1K",
						shouldSkip: []interface{}{
							folder("overwrite"), //create folder to overwrite, with no perms so it can be correctly detected later.
							f("overwrite/a"), // place file under folder to re-create conditions
						},
					},
					false, // create dest
					false, // do not set test files
					false, // create only shouldSkip here
				)
       },
		},
		testFiles{
			defaultSize: "1K",
			shouldTransfer: []interface{}{
				folder(""),
        // overwrite with an ACL to ensure overwrite worked
				folder("overwrite", with{adlsPermissionsACL: "user::rwx,group::rwx,other::-w-"}),
			},
		},
		EAccountType.HierarchicalNamespaceEnabled(),
		EAccountType.HierarchicalNamespaceEnabled(),
		"",
	)
}

func TestBasic_SyncLMTSwitch_PreferServiceLMT(t *testing.T) {
	RunScenarios(
		t,
		eOperation.Sync(),
		eTestFromTo.Other(common.EFromTo.FileFile()),
    eValidate.Auto(),
		anonymousAuthOnly,
		anonymousAuthOnly,
		params{
      preserveSMBInfo: to.Ptr(false),
		},
		&hooks{
			beforeRunJob: func(h hookHelper) {
				// re-create dotransfer on the destination before the source to allow an overwrite.
				// create the files endpoint with an LMT in the future.
				fromTo := h.FromTo()
				if fromTo.To() == common.ELocation.File() {
					// if we're ignoring the SMB LMT, then the service LMT will still indicate the file is old, rather than new.
					h.CreateFile(f("dotransfer", with{lastWriteTime: time.Now().Add(time.Second * 60)}), false)
				} else {
					h.CreateFile(f("dotransfer"), false)
				}
				time.Sleep(time.Second * 5)
				if fromTo.From() == common.ELocation.File() {
					// if we're ignoring the SMB LMT, then the service LMT will indicate the destination is older, not newer.
					h.CreateFile(f("dotransfer", with{lastWriteTime: time.Now().Add(-time.Second * 60)}), true)
				} else {
					h.CreateFile(f("dotransfer"), true)
				}
			},
		},
		testFiles{
			defaultSize: "1K",
			shouldTransfer: []interface{}{
				folder(""),
        f("dotransfer"),
			},
			shouldSkip: []interface{}{
				f("donottransfer"), // "real"/service LMT should be out of date
			},
		},
		EAccountType.Standard(),
		EAccountType.Standard(),
		"",
		)
}

func TestBasic_SyncLMTSwitch_PreferSMBLMT(t *testing.T) {
	RunScenarios(
		t,
		eOperation.Sync(),
		eTestFromTo.Other(common.EFromTo.FileFile()),
		eValidate.Auto(),
		anonymousAuthOnly,
		anonymousAuthOnly,
		params{
			// enforce for Linux/MacOS tests
			preserveSMBInfo: to.Ptr(true),
		},
		&hooks{
			beforeRunJob: func(h hookHelper) {
				/*
				In a typical scenario, the source is written before the destination.
				This way, the destination is always skipped in the case of overwrite on Sync.

				In this case, because we distinctly DO NOT want to test the service LMT, we'll create the destination before the source.
				But, we'll create those files with an SMB LMT that would lead to a skipped file.
				 */

				newTestFiles := testFiles{
					defaultSize: "1K",
					shouldTransfer: []interface{}{
						folder(""),
						f("do overwrite"),
					},
					shouldSkip: []interface{}{
						f("do not overwrite"),
					},
				}

				// create do not overwrite in the future, so that it does not get overwritten
				h.CreateFile(f("do not overwrite", with{lastWriteTime: time.Now().Add(time.Second * 60)}), false)
				// create do overwrite in the past, so that it does get overwritten
				h.CreateFile(f("do overwrite", with{lastWriteTime: time.Now().Add(-time.Second * 60)}), false)
				time.Sleep(time.Second * 5)
				h.CreateFiles(newTestFiles, true, true, false)
        },
		},
		testFiles{
			defaultSize: "1K",
			shouldTransfer: []interface{}{
				folder(""),
      },
		},
		EAccountType.Standard(),
		EAccountType.Standard(),
		"",
	)
}

func TestBasic_SyncRemoveFolders(t *testing.T) {
	destExisting := testFiles{
		defaultSize: "1K",
		shouldTransfer: []interface{}{
			folder("asdf"), // validate the folder is deleted
			f("asdf/a"),
		},
	}

	RunScenarios(
		t,
		eOperation.Sync(),
		eTestFromTo.Other(common.EFromTo.FileLocal(), common.EFromTo.LocalFile()),
		eValidate.Auto(),
		anonymousAuthOnly,
		anonymousAuthOnly,
		params{
			recursive: true,
			deleteDestination: common.EDeleteDestination.True(),
		},
		&hooks{
			beforeRunJob: func(h hookHelper) {
				h.CreateFiles(destExisting, false, false, true)
			},
			afterValidation: func(h hookHelper) {
				c := h.GetAsserter()

				objects := h.GetDestination().getAllProperties(c)
				_, ok := objects["asdf"]
				c.Assert(ok, equals(), false, "asdf should not exist")
				_, ok = objects["asdf/a"]
				c.Assert(ok, equals(), false, "asdf/a should not exist")
			},
		},
		testFiles{
			defaultSize: "1K",
			shouldTransfer: []interface{}{
				folder(""),
				f("a"),
			},
		},
		EAccountType.Standard(),
		EAccountType.Standard(),
		"",
	)
}

func TestBasic_SyncRemoveFoldersHNS(t *testing.T) {
	destExisting := testFiles{
		defaultSize: "1K",
		shouldTransfer: []interface{}{
			folder("asdf"), // validate the folder is deleted
			f("asdf/a"),
		},
	}

	RunScenarios(
		t,
		eOperation.Sync(),
		eTestFromTo.Other(common.EFromTo.BlobBlob()),
		eValidate.Auto(),
		anonymousAuthOnly,
		anonymousAuthOnly,
		params{
			recursive: true,
			deleteDestination: common.EDeleteDestination.True(),
		},
		&hooks{
			beforeRunJob: func(h hookHelper) {
				h.CreateFiles(destExisting, false, false, true)
			},
			afterValidation: func(h hookHelper) {
				c := h.GetAsserter()

				objects := h.GetDestination().getAllProperties(c)
				_, ok := objects["asdf"]
				c.Assert(ok, equals(), false, "asdf should not exist")
				_, ok = objects["asdf/a"]
				c.Assert(ok, equals(), false, "asdf/a should not exist")
			},
		},
		testFiles{
			defaultSize: "1K",
			shouldTransfer: []interface{}{
				folder(""),
				f("a"),
			},
		},
		EAccountType.HierarchicalNamespaceEnabled(),
		EAccountType.HierarchicalNamespaceEnabled(),
		"",
	)
}<|MERGE_RESOLUTION|>--- conflicted
+++ resolved
@@ -21,16 +21,13 @@
 package e2etest
 
 import (
-<<<<<<< HEAD
-	"github.com/Azure/azure-sdk-for-go/sdk/azcore/to"
-=======
 	"crypto/md5"
 	"errors"
 	"fmt"
+	"github.com/Azure/azure-sdk-for-go/sdk/azcore/to"
+	"github.com/Azure/azure-sdk-for-go/sdk/storage/azblob/blob"
 	"github.com/Azure/azure-storage-azcopy/v10/azbfs"
->>>>>>> c78f86cc
 	"github.com/Azure/azure-storage-azcopy/v10/common"
-	"github.com/Azure/azure-storage-blob-go/azblob"
 	"os"
 	"path/filepath"
 	"runtime"
@@ -391,10 +388,11 @@
 				a := h.GetAsserter()
 				s := h.(*scenario)
 				r := s.state.source.(*resourceBlobContainer)
-				urlParts := azblob.NewBlobURLParts(r.containerURL.URL())
+				urlParts, err := blob.ParseURL(r.containerClient.URL())
+				a.Assert(err, equals(), nil)
 				fsURL := TestResourceFactory{}.GetDatalakeServiceURL(r.accountType).NewFileSystemURL(urlParts.ContainerName).NewDirectoryURL("")
 
-				_, err := fsURL.GetAccessControl(ctx)
+				_, err = fsURL.GetAccessControl(ctx)
 				a.Assert(err, notEquals(), nil)
 				stgErr, ok := err.(azbfs.StorageError)
 				a.Assert(ok, equals(), true)
