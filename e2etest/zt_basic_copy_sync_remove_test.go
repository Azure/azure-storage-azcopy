--- conflicted
+++ resolved
@@ -297,7 +297,7 @@
 						h.GetAsserter().Assert(bprops.blobType, equals(), dst)
 					}
 				},
-			}, testFiles{
+			}, testFiles{;``
 				defaultSize: "1k",
 
 				shouldFail: []interface{}{
@@ -338,25 +338,16 @@
 	)
 }
 
-<<<<<<< HEAD
 func TestBasic_OverwriteHNSDirWithChildren(t *testing.T) {
 	RunScenarios(
 		t,
 		eOperation.Copy(),
 		eTestFromTo.Other(common.EFromTo.LocalBlobFS()),
-=======
-func TestBasic_SyncLMTSwitch_PreferServiceLMT(t *testing.T) {
-	RunScenarios(
-		t,
-		eOperation.Sync(),
-		eTestFromTo.Other(common.EFromTo.FileFile()),
->>>>>>> b023fc59
-		eValidate.Auto(),
+    eValidate.Auto(),
 		anonymousAuthOnly,
 		anonymousAuthOnly,
 		params{
-<<<<<<< HEAD
-			recursive: true,
+      recursive: true,
 			preserveSMBPermissions: true,
 		},
 		&hooks{
@@ -373,8 +364,32 @@
 					false, // do not set test files
 					false, // create only shouldSkip here
 				)
-=======
-			preserveSMBInfo: BoolPointer(false),
+       },
+		},
+		testFiles{
+			defaultSize: "1K",
+			shouldTransfer: []interface{}{
+				folder(""),
+        // overwrite with an ACL to ensure overwrite worked
+				folder("overwrite", with{adlsPermissionsACL: "user::rwx,group::rwx,other::-w-"}),
+			},
+		},
+		EAccountType.HierarchicalNamespaceEnabled(),
+		EAccountType.HierarchicalNamespaceEnabled(),
+		"",
+	)
+}
+
+func TestBasic_SyncLMTSwitch_PreferServiceLMT(t *testing.T) {
+	RunScenarios(
+		t,
+		eOperation.Sync(),
+		eTestFromTo.Other(common.EFromTo.FileFile()),
+    eValidate.Auto(),
+		anonymousAuthOnly,
+		anonymousAuthOnly,
+		params{
+      preserveSMBInfo: BoolPointer(false),
 		},
 		&hooks{
 			beforeRunJob: func(h hookHelper) {
@@ -451,26 +466,16 @@
 				h.CreateFile(f("do overwrite", with{lastWriteTime: time.Now().Add(-time.Second * 60)}), false)
 				time.Sleep(time.Second * 5)
 				h.CreateFiles(newTestFiles, true, true, false)
->>>>>>> b023fc59
-			},
+        },
 		},
 		testFiles{
 			defaultSize: "1K",
 			shouldTransfer: []interface{}{
 				folder(""),
-<<<<<<< HEAD
-				// overwrite with an ACL to ensure overwrite worked
-				folder("overwrite", with{adlsPermissionsACL: "user::rwx,group::rwx,other::-w-"}),
-			},
-		},
-		EAccountType.HierarchicalNamespaceEnabled(),
-		EAccountType.HierarchicalNamespaceEnabled(),
-=======
-			},
-		},
-		EAccountType.Standard(),
-		EAccountType.Standard(),
->>>>>>> b023fc59
+      },
+		},
+		EAccountType.Standard(),
+		EAccountType.Standard(),
 		"",
 	)
 }