// Copyright © Microsoft <wastore@microsoft.com>
//
// Permission is hereby granted, free of charge, to any person obtaining a copy
// of this software and associated documentation files (the "Software"), to deal
// in the Software without restriction, including without limitation the rights
// to use, copy, modify, merge, publish, distribute, sublicense, and/or sell
// copies of the Software, and to permit persons to whom the Software is
// furnished to do so, subject to the following conditions:
//
// The above copyright notice and this permission notice shall be included in
// all copies or substantial portions of the Software.
//
// THE SOFTWARE IS PROVIDED "AS IS", WITHOUT WARRANTY OF ANY KIND, EXPRESS OR
// IMPLIED, INCLUDING BUT NOT LIMITED TO THE WARRANTIES OF MERCHANTABILITY,
// FITNESS FOR A PARTICULAR PURPOSE AND NONINFRINGEMENT. IN NO EVENT SHALL THE
// AUTHORS OR COPYRIGHT HOLDERS BE LIABLE FOR ANY CLAIM, DAMAGES OR OTHER
// LIABILITY, WHETHER IN AN ACTION OF CONTRACT, TORT OR OTHERWISE, ARISING FROM,
// OUT OF OR IN CONNECTION WITH THE SOFTWARE OR THE USE OR OTHER DEALINGS IN
// THE SOFTWARE.

package e2etest

import (
<<<<<<< HEAD
=======
	"testing"
	"time"

>>>>>>> b023fc59
	"github.com/Azure/azure-storage-azcopy/v10/common"
	"testing"
	"time"
)

// ================================  Copy And Sync: Upload, Download, and S2S  =========================================
func TestBasic_CopyUploadSingleBlob(t *testing.T) {
	RunScenarios(t, eOperation.CopyAndSync(), eTestFromTo.AllUploads(), eValidate.AutoPlusContent(), anonymousAuthOnly, allCredentialTypes, params{
		recursive: true,
	}, nil, testFiles{
		defaultSize: "1K",
		shouldTransfer: []interface{}{
			folder(""),
			f("file1.txt"),
		},
	}, EAccountType.Standard(), EAccountType.Standard(), "")
}

func TestBasic_CopyUploadEmptyBlob(t *testing.T) {
	RunScenarios(t, eOperation.CopyAndSync(), eTestFromTo.AllUploads(), eValidate.Auto(), anonymousAuthOnly, anonymousAuthOnly, params{
		recursive: true,
	}, nil, testFiles{
		defaultSize: "0K",
		shouldTransfer: []interface{}{
			folder(""),
			f("file1.txt"),
		},
	}, EAccountType.Standard(), EAccountType.Standard(), "")
}

func TestBasic_CopyUploadLargeBlob(t *testing.T) {
	RunScenarios(t, eOperation.CopyAndSync(), eTestFromTo.AllUploads(), eValidate.AutoPlusContent(), anonymousAuthOnly, anonymousAuthOnly, params{
		recursive: true,
	}, &hooks{
		beforeTestRun: func(h hookHelper) {
			h.SkipTest()
		},
	}, testFiles{
		defaultSize: "1G",
		shouldTransfer: []interface{}{
			folder(""),
			f("file1.txt"),
		},
	}, EAccountType.Standard(), EAccountType.Standard(), "")
}

func TestBasic_CopyDownloadSingleBlob(t *testing.T) {
	RunScenarios(t, eOperation.CopyAndSync(), eTestFromTo.AllDownloads(), eValidate.Auto(), allCredentialTypes, anonymousAuthOnly, params{
		recursive: true,
	}, nil, testFiles{
		defaultSize: "1K",
		shouldTransfer: []interface{}{
			folder(""),
			f("file1.txt"),
		},
	}, EAccountType.Standard(), EAccountType.Standard(), "")
}

func TestBasic_CopyDownloadEmptyBlob(t *testing.T) {
	RunScenarios(t, eOperation.CopyAndSync(), eTestFromTo.AllDownloads(), eValidate.Auto(), anonymousAuthOnly, anonymousAuthOnly, params{
		recursive: true,
	}, nil, testFiles{
		defaultSize: "0K",
		shouldTransfer: []interface{}{
			folder(""),
			f("file1.txt"),
		},
	}, EAccountType.Standard(), EAccountType.Standard(), "")
}

func TestBasic_CopyDownloadLargeBlob(t *testing.T) {
	RunScenarios(t, eOperation.CopyAndSync(), eTestFromTo.AllDownloads(), eValidate.Auto(), anonymousAuthOnly, anonymousAuthOnly, params{
		recursive: true,
	}, &hooks{
		beforeTestRun: func(h hookHelper) {
			h.SkipTest()
		},
	}, testFiles{
		defaultSize: "1K",
		shouldTransfer: []interface{}{
			folder(""),
			f("file1.txt"),
		},
	}, EAccountType.Standard(), EAccountType.Standard(), "")
}

func TestBasic_CopyS2SSingleBlob(t *testing.T) {
	// AllCredentialTypes on both sides allows us to test OAuth-OAuth
	RunScenarios(t, eOperation.CopyAndSync(), eTestFromTo.AllS2S(), eValidate.AutoPlusContent(), allCredentialTypes, allCredentialTypes, params{
		recursive: true,
	}, nil, testFiles{
		defaultSize: "1K",
		shouldTransfer: []interface{}{
			f("file1.txt"),
		},
	}, EAccountType.Standard(), EAccountType.Standard(), "")
}

func TestBasic_CopyS2SEmptyBlob(t *testing.T) {
	RunScenarios(t, eOperation.CopyAndSync(), eTestFromTo.AllS2S(), eValidate.AutoPlusContent(), anonymousAuthOnly, anonymousAuthOnly, params{
		recursive: true,
	}, nil, testFiles{
		defaultSize: "0K",
		shouldTransfer: []interface{}{
			f("file1.txt"),
		},
	}, EAccountType.Standard(), EAccountType.Standard(), "")
}

func TestBasic_CopyS2SLargeBlob(t *testing.T) {
	RunScenarios(t, eOperation.CopyAndSync(), eTestFromTo.AllS2S(), eValidate.AutoPlusContent(), anonymousAuthOnly, anonymousAuthOnly, params{
		recursive: true,
	}, &hooks{
		beforeTestRun: func(h hookHelper) {
			h.SkipTest()
		},
	}, testFiles{
		defaultSize: "1G",
		shouldTransfer: []interface{}{
			f("file1.txt"),
		},
	}, EAccountType.Standard(), EAccountType.Standard(), "")
}

func TestBasic_CopyUploadDir(t *testing.T) {
	RunScenarios(t, eOperation.CopyAndSync(), eTestFromTo.AllUploads(), eValidate.AutoPlusContent(), anonymousAuthOnly, anonymousAuthOnly, params{
		recursive: true,
	}, nil, testFiles{
		defaultSize: "1M",
		shouldTransfer: []interface{}{
			folder(""),
			f("file1"),
			f("file2"),
			folder("folder1"),
			folder("folder2"),
			f("folder1/file1"),
			f("folder1/file2"),
			f("folder2/file3"),
		},
	}, EAccountType.Standard(), EAccountType.Standard(), "")
}

func TestBasic_CopyDownloadDir(t *testing.T) {
	RunScenarios(t, eOperation.CopyAndSync(), eTestFromTo.AllDownloads(), eValidate.Auto(), anonymousAuthOnly, anonymousAuthOnly, params{
		recursive: true,
	}, nil, testFiles{
		defaultSize: "1M",
		shouldTransfer: []interface{}{
			folder(""),
			f("file1"),
			f("file2"),
			folder("folder1"),
			folder("folder2"),
			f("folder1/file1"),
			f("folder1/file2"),
			f("folder2/file3"),
		},
	}, EAccountType.Standard(), EAccountType.Standard(), "")
}

func TestBasic_CopyS2SDir(t *testing.T) {
	RunScenarios(t, eOperation.CopyAndSync(), eTestFromTo.AllS2S(), eValidate.AutoPlusContent(), anonymousAuthOnly, anonymousAuthOnly, params{
		recursive: true,
	}, nil, testFiles{
		defaultSize: "1M",
		shouldTransfer: []interface{}{
			folder(""),
			f("file1"),
			f("file2"),
			folder("folder1"),
			folder("folder2"),
			f("folder1/file1"),
			f("folder1/file2"),
			f("folder2/file3"),
		},
	}, EAccountType.Standard(), EAccountType.Standard(), "")
}

// ================================  Remove: File, Folder, and Container  ==============================================
func TestBasic_CopyRemoveFile(t *testing.T) {
	RunScenarios(t, eOperation.Remove(), eTestFromTo.AllRemove(), eValidate.Auto(), allCredentialTypes, anonymousAuthOnly, params{
		relativeSourcePath: "file2.txt",
	}, nil, testFiles{
		defaultSize: "1K",
		shouldTransfer: []interface{}{
			"file1.txt",
		},
		shouldIgnore: []interface{}{
			"file2.txt",
		},
	}, EAccountType.Standard(), EAccountType.Standard(), "")
}

func TestBasic_CopyRemoveLargeFile(t *testing.T) {
	RunScenarios(t, eOperation.Remove(), eTestFromTo.AllRemove(), eValidate.Auto(), anonymousAuthOnly, anonymousAuthOnly, params{
		relativeSourcePath: "file2.txt",
	}, &hooks{
		beforeTestRun: func(h hookHelper) {
			h.SkipTest()
		},
	}, testFiles{
		defaultSize: "1G",
		shouldTransfer: []interface{}{
			"file1.txt",
		},
		shouldIgnore: []interface{}{
			"file2.txt",
		},
	}, EAccountType.Standard(), EAccountType.Standard(), "")
}

func TestBasic_CopyRemoveFolder(t *testing.T) {

	RunScenarios(t, eOperation.Remove(), eTestFromTo.AllRemove(), eValidate.Auto(), anonymousAuthOnly, anonymousAuthOnly, params{
		recursive:          true,
		relativeSourcePath: "folder2/",
	}, nil, testFiles{
		defaultSize: "1K",
		shouldTransfer: []interface{}{
			"file1.txt",
			"folder1/file11.txt",
			"folder1/file12.txt",
		},
		shouldIgnore: []interface{}{
			"folder2/file21.txt",
			"folder2/file22.txt",
		},
	}, EAccountType.Standard(), EAccountType.Standard(), "")
}

func TestBasic_CopyRemoveContainer(t *testing.T) {

	RunScenarios(t, eOperation.Remove(), eTestFromTo.AllRemove(), eValidate.Auto(), anonymousAuthOnly, anonymousAuthOnly, params{
		recursive:          true,
		relativeSourcePath: "",
	}, nil, testFiles{
		defaultSize: "1K",
		shouldTransfer: []interface{}{
			"file1.txt",
			"folder1/file11.txt",
			"folder1/file12.txt",
		},
	}, EAccountType.Standard(), EAccountType.Standard(), "")
}

func TestBasic_CopyToWrongBlobType(t *testing.T) {
	btypes := []common.BlobType{
		common.EBlobType.BlockBlob(),
		common.EBlobType.PageBlob(),
		common.EBlobType.AppendBlob(),
	}

	for _, dst := range btypes {
		for _, src := range btypes {
			if dst == src {
				continue
			}

			RunScenarios(t, eOperation.Copy(), eTestFromTo.Other(common.EFromTo.BlobBlob(), common.EFromTo.LocalBlob()), eValidate.Auto(), anonymousAuthOnly, anonymousAuthOnly, params{
				recursive:              true,
				blobType:               src.String(),
				stripTopDir:            true,
				disableParallelTesting: true, // todo: why do append blobs _specifically_ fail when this is done in parallel?
			}, &hooks{
				beforeRunJob: func(h hookHelper) {
					h.CreateFile(f("test.txt", with{blobType: dst}), false)
				},
				afterValidation: func(h hookHelper) {
					props := h.GetDestination().getAllProperties(h.GetAsserter())
					bprops, ok := props["test.txt"]
					h.GetAsserter().Assert(ok, equals(), true)
					if ok {
						h.GetAsserter().Assert(bprops.blobType, equals(), dst)
					}
				},
			}, testFiles{
				defaultSize: "1k",

				shouldFail: []interface{}{
					f("test.txt", with{blobType: src}),
				},
			}, EAccountType.Standard(), EAccountType.Standard(), src.String()+"-"+dst.String())
		}
	}
}

func TestBasic_CopyWithShareRoot(t *testing.T) {
	RunScenarios(
		t,
		eOperation.Copy(), // Sync already shares the root by default.
		eTestFromTo.AllUploads(),
		eValidate.Auto(),
		anonymousAuthOnly,
		anonymousAuthOnly,
		params{
			recursive:        true,
			invertedAsSubdir: true,
		},
		nil,
		testFiles{
			defaultSize: "1K",
			destTarget:  "newName",

			shouldTransfer: []interface{}{
				folder(""),
				f("asdf.txt"),
				folder("a"),
				f("a/asdf.txt"),
			},
		},
		EAccountType.Standard(),
		EAccountType.Standard(),
		"",
	)
}

<<<<<<< HEAD
// TestBasic_HashBasedSync_Folders validates that folders appropriately use LMT when hash based sync is enabled
func TestBasic_HashBasedSync_Folders(t *testing.T) {
	RunScenarios(
		t,
		eOperation.Sync(),
		eTestFromTo.Other(common.EFromTo.FileFile(), common.EFromTo.FileLocal()), // test both dest and source comparators
=======
func TestBasic_SyncLMTSwitch_PreferServiceLMT(t *testing.T) {
	RunScenarios(
		t,
		eOperation.Sync(),
		eTestFromTo.Other(common.EFromTo.FileFile()),
>>>>>>> b023fc59
		eValidate.Auto(),
		anonymousAuthOnly,
		anonymousAuthOnly,
		params{
<<<<<<< HEAD
			recursive:   true,
			compareHash: common.ESyncHashType.MD5(),
		},
		&hooks{
			beforeRunJob: func(h hookHelper) { // set up source to overwrite dest
				newFiles := testFiles{
					defaultSize: "1K",
					shouldTransfer: []interface{}{
						folder(""),
						folder("overwrite me"),
						folder("not duplicate"),
					},
					shouldSkip: []interface{}{
						folder("do not overwrite me"),
					},
				}

				h.SetTestFiles(newFiles)

				target := newFiles.shouldTransfer[1].(*testObject) // overwrite me

				h.CreateFile(target, false) // create destination before source to prefer overwrite
				time.Sleep(5 * time.Second)
				h.CreateFile(target, true)
=======
			preserveSMBInfo: BoolPointer(false),
		},
		&hooks{
			beforeRunJob: func(h hookHelper) {
				// re-create dotransfer on the destination before the source to allow an overwrite.
				// create the files endpoint with an LMT in the future.
				fromTo := h.FromTo()
				if fromTo.To() == common.ELocation.File() {
					// if we're ignoring the SMB LMT, then the service LMT will still indicate the file is old, rather than new.
					h.CreateFile(f("dotransfer", with{lastWriteTime: time.Now().Add(time.Second * 60)}), false)
				} else {
					h.CreateFile(f("dotransfer"), false)
				}
				time.Sleep(time.Second * 5)
				if fromTo.From() == common.ELocation.File() {
					// if we're ignoring the SMB LMT, then the service LMT will indicate the destination is older, not newer.
					h.CreateFile(f("dotransfer", with{lastWriteTime: time.Now().Add(-time.Second * 60)}), true)
				} else {
					h.CreateFile(f("dotransfer"), true)
				}
>>>>>>> b023fc59
			},
		},
		testFiles{
			defaultSize: "1K",
			shouldTransfer: []interface{}{
				folder(""),
<<<<<<< HEAD
				folder("not duplicate"),
			},
			shouldSkip: []interface{}{
				folder("do not overwrite me"),
=======
				f("dotransfer"),
			},
			shouldSkip: []interface{}{
				f("donottransfer"), // "real"/service LMT should be out of date
>>>>>>> b023fc59
			},
		},
		EAccountType.Standard(),
		EAccountType.Standard(),
		"",
<<<<<<< HEAD
	)
}

func TestBasic_HashBasedSync_S2S(t *testing.T) {
	RunScenarios(
		t,
		eOperation.Sync(),
		eTestFromTo.Other(common.EFromTo.BlobBlob()),
=======
		)
}

func TestBasic_SyncLMTSwitch_PreferSMBLMT(t *testing.T) {
	RunScenarios(
		t,
		eOperation.Sync(),
		eTestFromTo.Other(common.EFromTo.FileFile()),
>>>>>>> b023fc59
		eValidate.Auto(),
		anonymousAuthOnly,
		anonymousAuthOnly,
		params{
<<<<<<< HEAD
			recursive:   true,
			compareHash: common.ESyncHashType.MD5(),
		},
		&hooks{
			beforeRunJob: func(h hookHelper) {
				h.CreateFile(f("overwriteme.txt"), false) // will have a different hash, and get overwritten.

				existingBody := []byte("foobar")
				existingObject := f("skipme-exists.txt")
				existingObject.body = existingBody

				h.CreateFile(existingObject, true)
				h.CreateFile(existingObject, false)
			},
		},
		testFiles{
			defaultSize: "1K",
			shouldTransfer: []interface{}{
				folder(""),
				f("asdf.txt"),
				f("overwriteme.txt"), // create at destination with different hash
			},
			shouldSkip: []interface{}{
				f("skipme-exists.txt"), // create at destination
			},
		},
		EAccountType.Standard(),
		EAccountType.Standard(),
		"",
	)
}

func TestBasic_HashBasedSync_UploadDownload(t *testing.T) {
	RunScenarios(
		t,
		eOperation.Sync(),
		eTestFromTo.Other(common.EFromTo.LocalBlob(), common.EFromTo.LocalFile(), common.EFromTo.BlobLocal(), common.EFromTo.FileLocal()), // no need to run every endpoint again
		eValidate.Auto(),
		anonymousAuthOnly,
		anonymousAuthOnly,
		params{
			recursive:   true,
			compareHash: common.ESyncHashType.MD5(),
		},
		&hooks{
			beforeRunJob: func(h hookHelper) {
				h.CreateFile(f("overwriteme.txt"), false) // will have a different hash, and get overwritten.

				existingBody := []byte("foobar")
				existingObject := f("skipme-exists.txt")
				existingObject.body = existingBody

				h.CreateFile(existingObject, true)
				h.CreateFile(existingObject, false)
=======
			// enforce for Linux/MacOS tests
			preserveSMBInfo: BoolPointer(true),
		},
		&hooks{
			beforeRunJob: func(h hookHelper) {
				/*
				In a typical scenario, the source is written before the destination.
				This way, the destination is always skipped in the case of overwrite on Sync.

				In this case, because we distinctly DO NOT want to test the service LMT, we'll create the destination before the source.
				But, we'll create those files with an SMB LMT that would lead to a skipped file.
				 */

				newTestFiles := testFiles{
					defaultSize: "1K",
					shouldTransfer: []interface{}{
						folder(""),
						f("do overwrite"),
					},
					shouldSkip: []interface{}{
						f("do not overwrite"),
					},
				}

				// create do not overwrite in the future, so that it does not get overwritten
				h.CreateFile(f("do not overwrite", with{lastWriteTime: time.Now().Add(time.Second * 60)}), false)
				// create do overwrite in the past, so that it does get overwritten
				h.CreateFile(f("do overwrite", with{lastWriteTime: time.Now().Add(-time.Second * 60)}), false)
				time.Sleep(time.Second * 5)
				h.CreateFiles(newTestFiles, true, true, false)
>>>>>>> b023fc59
			},
		},
		testFiles{
			defaultSize: "1K",
			shouldTransfer: []interface{}{
				folder(""),
<<<<<<< HEAD
				f("asdf.txt"),
				f("overwriteme.txt"), // create at destination with different hash
			},
			shouldSkip: []interface{}{
				f("skipme-exists.txt"), // create at destination
=======
>>>>>>> b023fc59
			},
		},
		EAccountType.Standard(),
		EAccountType.Standard(),
		"",
	)
}<|MERGE_RESOLUTION|>--- conflicted
+++ resolved
@@ -21,12 +21,9 @@
 package e2etest
 
 import (
-<<<<<<< HEAD
-=======
 	"testing"
 	"time"
 
->>>>>>> b023fc59
 	"github.com/Azure/azure-storage-azcopy/v10/common"
 	"testing"
 	"time"
@@ -343,25 +340,16 @@
 	)
 }
 
-<<<<<<< HEAD
 // TestBasic_HashBasedSync_Folders validates that folders appropriately use LMT when hash based sync is enabled
 func TestBasic_HashBasedSync_Folders(t *testing.T) {
 	RunScenarios(
 		t,
 		eOperation.Sync(),
 		eTestFromTo.Other(common.EFromTo.FileFile(), common.EFromTo.FileLocal()), // test both dest and source comparators
-=======
-func TestBasic_SyncLMTSwitch_PreferServiceLMT(t *testing.T) {
-	RunScenarios(
-		t,
-		eOperation.Sync(),
-		eTestFromTo.Other(common.EFromTo.FileFile()),
->>>>>>> b023fc59
-		eValidate.Auto(),
+    eValidate.Auto(),
 		anonymousAuthOnly,
 		anonymousAuthOnly,
 		params{
-<<<<<<< HEAD
 			recursive:   true,
 			compareHash: common.ESyncHashType.MD5(),
 		},
@@ -386,7 +374,115 @@
 				h.CreateFile(target, false) // create destination before source to prefer overwrite
 				time.Sleep(5 * time.Second)
 				h.CreateFile(target, true)
-=======
+			},
+		},
+		testFiles{
+			defaultSize: "1K",
+			shouldTransfer: []interface{}{
+				folder(""),
+				folder("not duplicate"),
+			},
+			shouldSkip: []interface{}{
+				folder("do not overwrite me"),
+			},
+		},
+		EAccountType.Standard(),
+		EAccountType.Standard(),
+		"",
+	)
+}
+
+func TestBasic_HashBasedSync_S2S(t *testing.T) {
+	RunScenarios(
+		t,
+		eOperation.Sync(),
+		eTestFromTo.Other(common.EFromTo.BlobBlob()),
+		eValidate.Auto(),
+		anonymousAuthOnly,
+		anonymousAuthOnly,
+		params{
+			recursive:   true,
+			compareHash: common.ESyncHashType.MD5(),
+		},
+		&hooks{
+			beforeRunJob: func(h hookHelper) {
+				h.CreateFile(f("overwriteme.txt"), false) // will have a different hash, and get overwritten.
+
+				existingBody := []byte("foobar")
+				existingObject := f("skipme-exists.txt")
+				existingObject.body = existingBody
+
+				h.CreateFile(existingObject, true)
+				h.CreateFile(existingObject, false)
+			},
+		},
+		testFiles{
+			defaultSize: "1K",
+			shouldTransfer: []interface{}{
+				folder(""),
+				f("asdf.txt"),
+				f("overwriteme.txt"), // create at destination with different hash
+			},
+			shouldSkip: []interface{}{
+				f("skipme-exists.txt"), // create at destination
+			},
+		},
+		EAccountType.Standard(),
+		EAccountType.Standard(),
+		"",
+	)
+}
+
+func TestBasic_HashBasedSync_UploadDownload(t *testing.T) {
+	RunScenarios(
+		t,
+		eOperation.Sync(),
+		eTestFromTo.Other(common.EFromTo.LocalBlob(), common.EFromTo.LocalFile(), common.EFromTo.BlobLocal(), common.EFromTo.FileLocal()), // no need to run every endpoint again
+		eValidate.Auto(),
+		anonymousAuthOnly,
+		anonymousAuthOnly,
+		params{
+			recursive:   true,
+			compareHash: common.ESyncHashType.MD5(),
+		},
+		&hooks{
+			beforeRunJob: func(h hookHelper) {
+				h.CreateFile(f("overwriteme.txt"), false) // will have a different hash, and get overwritten.
+
+				existingBody := []byte("foobar")
+				existingObject := f("skipme-exists.txt")
+				existingObject.body = existingBody
+
+				h.CreateFile(existingObject, true)
+				h.CreateFile(existingObject, false)
+			},
+		},
+		testFiles{
+			defaultSize: "1K",
+			shouldTransfer: []interface{}{
+				folder(""),
+				f("asdf.txt"),
+				f("overwriteme.txt"), // create at destination with different hash
+			},
+			shouldSkip: []interface{}{
+				f("skipme-exists.txt"), // create at destination
+			},
+		},
+		EAccountType.Standard(),
+		EAccountType.Standard(),
+		"",
+	)
+}
+
+func TestBasic_SyncLMTSwitch_PreferServiceLMT(t *testing.T) {
+	RunScenarios(
+		t,
+		eOperation.Sync(),
+		eTestFromTo.Other(common.EFromTo.FileFile()),
+    eValidate.Auto(),
+		anonymousAuthOnly,
+		anonymousAuthOnly,
+		params{
 			preserveSMBInfo: BoolPointer(false),
 		},
 		&hooks{
@@ -407,39 +503,21 @@
 				} else {
 					h.CreateFile(f("dotransfer"), true)
 				}
->>>>>>> b023fc59
 			},
 		},
 		testFiles{
 			defaultSize: "1K",
 			shouldTransfer: []interface{}{
 				folder(""),
-<<<<<<< HEAD
-				folder("not duplicate"),
-			},
-			shouldSkip: []interface{}{
-				folder("do not overwrite me"),
-=======
-				f("dotransfer"),
+        f("dotransfer"),
 			},
 			shouldSkip: []interface{}{
 				f("donottransfer"), // "real"/service LMT should be out of date
->>>>>>> b023fc59
 			},
 		},
 		EAccountType.Standard(),
 		EAccountType.Standard(),
 		"",
-<<<<<<< HEAD
-	)
-}
-
-func TestBasic_HashBasedSync_S2S(t *testing.T) {
-	RunScenarios(
-		t,
-		eOperation.Sync(),
-		eTestFromTo.Other(common.EFromTo.BlobBlob()),
-=======
 		)
 }
 
@@ -448,67 +526,10 @@
 		t,
 		eOperation.Sync(),
 		eTestFromTo.Other(common.EFromTo.FileFile()),
->>>>>>> b023fc59
 		eValidate.Auto(),
 		anonymousAuthOnly,
 		anonymousAuthOnly,
 		params{
-<<<<<<< HEAD
-			recursive:   true,
-			compareHash: common.ESyncHashType.MD5(),
-		},
-		&hooks{
-			beforeRunJob: func(h hookHelper) {
-				h.CreateFile(f("overwriteme.txt"), false) // will have a different hash, and get overwritten.
-
-				existingBody := []byte("foobar")
-				existingObject := f("skipme-exists.txt")
-				existingObject.body = existingBody
-
-				h.CreateFile(existingObject, true)
-				h.CreateFile(existingObject, false)
-			},
-		},
-		testFiles{
-			defaultSize: "1K",
-			shouldTransfer: []interface{}{
-				folder(""),
-				f("asdf.txt"),
-				f("overwriteme.txt"), // create at destination with different hash
-			},
-			shouldSkip: []interface{}{
-				f("skipme-exists.txt"), // create at destination
-			},
-		},
-		EAccountType.Standard(),
-		EAccountType.Standard(),
-		"",
-	)
-}
-
-func TestBasic_HashBasedSync_UploadDownload(t *testing.T) {
-	RunScenarios(
-		t,
-		eOperation.Sync(),
-		eTestFromTo.Other(common.EFromTo.LocalBlob(), common.EFromTo.LocalFile(), common.EFromTo.BlobLocal(), common.EFromTo.FileLocal()), // no need to run every endpoint again
-		eValidate.Auto(),
-		anonymousAuthOnly,
-		anonymousAuthOnly,
-		params{
-			recursive:   true,
-			compareHash: common.ESyncHashType.MD5(),
-		},
-		&hooks{
-			beforeRunJob: func(h hookHelper) {
-				h.CreateFile(f("overwriteme.txt"), false) // will have a different hash, and get overwritten.
-
-				existingBody := []byte("foobar")
-				existingObject := f("skipme-exists.txt")
-				existingObject.body = existingBody
-
-				h.CreateFile(existingObject, true)
-				h.CreateFile(existingObject, false)
-=======
 			// enforce for Linux/MacOS tests
 			preserveSMBInfo: BoolPointer(true),
 		},
@@ -539,21 +560,12 @@
 				h.CreateFile(f("do overwrite", with{lastWriteTime: time.Now().Add(-time.Second * 60)}), false)
 				time.Sleep(time.Second * 5)
 				h.CreateFiles(newTestFiles, true, true, false)
->>>>>>> b023fc59
 			},
 		},
 		testFiles{
 			defaultSize: "1K",
 			shouldTransfer: []interface{}{
 				folder(""),
-<<<<<<< HEAD
-				f("asdf.txt"),
-				f("overwriteme.txt"), // create at destination with different hash
-			},
-			shouldSkip: []interface{}{
-				f("skipme-exists.txt"), // create at destination
-=======
->>>>>>> b023fc59
 			},
 		},
 		EAccountType.Standard(),
