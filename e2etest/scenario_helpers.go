--- conflicted
+++ resolved
@@ -413,10 +413,7 @@
 	cpkInfo         *blob.CPKInfo
 	cpkScopeInfo    *blob.CPKScopeInfo
 	accessTier      *blob.AccessTier
-<<<<<<< HEAD
-=======
 	compressToGZ    bool
->>>>>>> 0d0fab9e
 	generateFromListOptions
 }
 
@@ -523,16 +520,6 @@
 
 			headers := ad.toHeaders()
 
-<<<<<<< HEAD
-			if size > 0 {
-				// to prevent the service from erroring out with an improper MD5, we opt to commit a block, then the list.
-				blockID := base64.StdEncoding.EncodeToString([]byte(uuid.NewString()))
-				_, err = bb.StageBlock(ctx, blockID, reader,
-					&blockblob.StageBlockOptions{
-						CPKInfo:      options.cpkInfo,
-						CPKScopeInfo: options.cpkScopeInfo,
-					})
-=======
 			var err error
 
 			switch b.creationProperties.blobType {
@@ -574,7 +561,6 @@
 							CPKInfo:      options.cpkInfo,
 							CPKScopeInfo: options.cpkScopeInfo,
 						})
->>>>>>> 0d0fab9e
 
 					c.AssertNoErr(err)
 				}
@@ -592,31 +578,12 @@
 					})
 				c.AssertNoErr(err)
 
-<<<<<<< HEAD
-				_, err = bb.CommitBlockList(ctx,
-					[]string{blockID},
-					&blockblob.CommitBlockListOptions{
-						HTTPHeaders:  headers,
-						Metadata:     metadata,
-						Tier:         options.accessTier,
-						Tags:         tags,
-=======
 				_, err = pb.UploadPages(ctx, reader, blob.HTTPRange{Offset: 0, Count: int64(size)},
 					&pageblob.UploadPagesOptions{
->>>>>>> 0d0fab9e
 						CPKInfo:      options.cpkInfo,
 						CPKScopeInfo: options.cpkScopeInfo,
 					})
 				c.AssertNoErr(err)
-<<<<<<< HEAD
-			} else { // todo: invalid MD5 on empty blob is impossible like this, but it's doubtful we'll need to support it.
-				// handle empty blobs
-				_, err := bb.Upload(ctx, reader,
-					&blockblob.UploadOptions{
-						HTTPHeaders:  headers,
-						Metadata:     metadata,
-						Tier:         options.accessTier,
-=======
 			case common.EBlobType.AppendBlob():
 				// A create call will generate a new version
 				ab := options.containerClient.NewAppendBlobClient(b.name)
@@ -624,7 +591,6 @@
 					&appendblob.CreateOptions{
 						HTTPHeaders:  headers,
 						Metadata:     metadata,
->>>>>>> 0d0fab9e
 						Tags:         tags,
 						CPKInfo:      options.cpkInfo,
 						CPKScopeInfo: options.cpkScopeInfo,
@@ -638,46 +604,6 @@
 					})
 				c.AssertNoErr(err)
 			}
-<<<<<<< HEAD
-		case common.EBlobType.PageBlob():
-			pb := options.containerClient.NewPageBlobClient(b.name)
-			_, err := pb.Create(ctx, int64(size),
-				&pageblob.CreateOptions{
-					SequenceNumber: to.Ptr(int64(0)),
-					HTTPHeaders:    headers,
-					Metadata:       metadata,
-					Tags:           tags,
-					CPKInfo:        options.cpkInfo,
-					CPKScopeInfo:   options.cpkScopeInfo,
-				})
-			c.AssertNoErr(err)
-
-			_, err = pb.UploadPages(ctx, reader, blob.HTTPRange{Offset: 0, Count: int64(size)},
-				&pageblob.UploadPagesOptions{
-					CPKInfo:      options.cpkInfo,
-					CPKScopeInfo: options.cpkScopeInfo,
-				})
-			c.AssertNoErr(err)
-		case common.EBlobType.AppendBlob():
-			ab := options.containerClient.NewAppendBlobClient(b.name)
-			_, err := ab.Create(ctx,
-				&appendblob.CreateOptions{
-					HTTPHeaders:  headers,
-					Metadata:     metadata,
-					Tags:         tags,
-					CPKInfo:      options.cpkInfo,
-					CPKScopeInfo: options.cpkScopeInfo,
-				})
-			c.AssertNoErr(err)
-
-			_, err = ab.AppendBlock(ctx, reader,
-				&appendblob.AppendBlockOptions{
-					CPKInfo:      options.cpkInfo,
-					CPKScopeInfo: options.cpkScopeInfo,
-				})
-			c.AssertNoErr(err)
-=======
->>>>>>> 0d0fab9e
 		}
 
 		if b.creationProperties.adlsPermissionsACL != nil {
