// Copyright © Microsoft <wastore@microsoft.com>
//
// Permission is hereby granted, free of charge, to any person obtaining a copy
// of this software and associated documentation files (the "Software"), to deal
// in the Software without restriction, including without limitation the rights
// to use, copy, modify, merge, publish, distribute, sublicense, and/or sell
// copies of the Software, and to permit persons to whom the Software is
// furnished to do so, subject to the following conditions:
//
// The above copyright notice and this permission notice shall be included in
// all copies or substantial portions of the Software.
//
// THE SOFTWARE IS PROVIDED "AS IS", WITHOUT WARRANTY OF ANY KIND, EXPRESS OR
// IMPLIED, INCLUDING BUT NOT LIMITED TO THE WARRANTIES OF MERCHANTABILITY,
// FITNESS FOR A PARTICULAR PURPOSE AND NONINFRINGEMENT. IN NO EVENT SHALL THE
// AUTHORS OR COPYRIGHT HOLDERS BE LIABLE FOR ANY CLAIM, DAMAGES OR OTHER
// LIABILITY, WHETHER IN AN ACTION OF CONTRACT, TORT OR OTHERWISE, ARISING FROM,
// OUT OF OR IN CONNECTION WITH THE SOFTWARE OR THE USE OR OTHER DEALINGS IN
// THE SOFTWARE.

// TODO this file was forked from the cmd package, it needs to cleaned to keep only the necessary part

package e2etest

import (
	"bytes"
	"context"
	"crypto/md5"
	"encoding/base64"
	"fmt"
<<<<<<< HEAD
	"github.com/Azure/azure-sdk-for-go/sdk/storage/azblob/blob"
=======
>>>>>>> 053a0497
	"github.com/google/uuid"
	"io"
	"net/url"
	"os"
	"path"
	"path/filepath"
	"runtime"
	"strconv"
	"strings"
	"time"

	"github.com/Azure/azure-storage-azcopy/v10/azbfs"
	"github.com/Azure/azure-storage-azcopy/v10/sddl"
	"github.com/minio/minio-go"

	"github.com/Azure/azure-storage-azcopy/v10/common"
	"github.com/Azure/azure-storage-blob-go/azblob"
	"github.com/Azure/azure-storage-file-go/azfile"
)

const defaultFileSize = 1024
const defaultStringFileSize = "1k"

type scenarioHelper struct{}

var specialNames = []string{
	"打麻将.txt",
	"wow such space so much space",
	"打%%#%@#%麻将.txt",
	// "saywut.pdf?yo=bla&WUWUWU=foo&sig=yyy", // TODO this breaks on windows, figure out a way to add it only for tests on Unix
	"coração",
	"আপনার নাম কি",
	"%4509%4254$85140&",
	"Donaudampfschifffahrtselektrizitätenhauptbetriebswerkbauunterbeamtengesellschaft",
	"お名前は何ですか",
	"Adın ne",
	"як вас звати",
}

// note: this is to emulate the list-of-files flag
func (scenarioHelper) generateListOfFiles(c asserter, fileList []string) (path string) {
	parentDirName, err := os.MkdirTemp("", "AzCopyLocalTest")
	c.AssertNoErr(err)

	// create the file
	path = common.GenerateFullPath(parentDirName, generateName(c, "listy", 0))
	err = os.MkdirAll(filepath.Dir(path), os.ModePerm)
	c.AssertNoErr(err)

	// pipe content into it
	content := strings.Join(fileList, "\n")
	err = os.WriteFile(path, []byte(content), common.DEFAULT_FILE_PERM)
	c.AssertNoErr(err)
	return
}

func (scenarioHelper) generateLocalDirectory(c asserter) (dstDirName string) {
	dstDirName, err := os.MkdirTemp("", "AzCopyLocalTest")
	c.AssertNoErr(err)
	return
}

// create a test file
func (scenarioHelper) generateLocalFile(filePath string, fileSize int, body []byte) ([]byte, error) {
	if body == nil {
		// generate random data
		_, body = getRandomDataAndReader(fileSize)
	}

	// create all parent directories
	err := os.MkdirAll(filepath.Dir(filePath), os.ModePerm)
	if err != nil {
		return nil, err
	}

	// write to file and return the data
	err = os.WriteFile(filePath, body, common.DEFAULT_FILE_PERM)
	return body, err
}

type generateLocalFilesFromList struct {
	dirPath string
	generateFromListOptions
}

func (s scenarioHelper) generateLocalFilesFromList(c asserter, options *generateLocalFilesFromList) {
	for _, file := range options.fs {
		var err error
		destFile := filepath.Join(options.dirPath, file.name)

		if file.isFolder() {
			err = os.MkdirAll(destFile, os.ModePerm)
			c.AssertNoErr(err)
			// TODO: You'll need to set up things like attributes, and other relevant things from
			//   file.creationProperties here. (Use all the properties of file.creationProperties that are supported
			//			//   by local files. E.g. not contentHeaders or metadata).

			if file.creationProperties.smbPermissionsSddl != nil {
				osScenarioHelper{}.setFileSDDLString(c, filepath.Join(options.dirPath, file.name), *file.creationProperties.smbPermissionsSddl)
			}
			if file.creationProperties.lastWriteTime != nil {
				c.AssertNoErr(os.Chtimes(destFile, time.Now(), *file.creationProperties.lastWriteTime), "set times")
			}
		} else if file.creationProperties.entityType == common.EEntityType.File() {
			var mode uint32
			if file.creationProperties.posixProperties != nil && file.creationProperties.posixProperties.mode != nil {
				mode = *file.creationProperties.posixProperties.mode
			}
			switch {
<<<<<<< HEAD
			case mode&common.S_IFIFO == common.S_IFIFO || mode&common.S_IFSOCK == common.S_IFSOCK:
=======
			case mode & common.S_IFIFO == common.S_IFIFO || mode & common.S_IFSOCK == common.S_IFSOCK:
>>>>>>> 053a0497
				osScenarioHelper{}.Mknod(c, destFile, mode, 0)
			default:
				sourceData, err := s.generateLocalFile(
					destFile,
					file.creationProperties.sizeBytes(c, options.defaultSize), file.body)
				if file.creationProperties.contentHeaders == nil {
					file.creationProperties.contentHeaders = &contentHeaders{}
				}

				if file.creationProperties.contentHeaders.contentMD5 == nil {
					contentMD5 := md5.Sum(sourceData)
					file.creationProperties.contentHeaders.contentMD5 = contentMD5[:]
				}

				c.AssertNoErr(err)
			}
			// TODO: You'll need to set up things like attributes, and other relevant things from
			//   file.creationProperties here. (Use all the properties of file.creationProperties that are supported
			//   by local files. E.g. not contentHeaders or metadata).

			if file.creationProperties.smbPermissionsSddl != nil {
				osScenarioHelper{}.setFileSDDLString(c, destFile, *file.creationProperties.smbPermissionsSddl)
			}
			if file.creationProperties.lastWriteTime != nil {
				c.AssertNoErr(os.Chtimes(destFile, time.Now(), *file.creationProperties.lastWriteTime), "set times")
			}
		} else if file.creationProperties.entityType == common.EEntityType.Symlink() {
			c.Assert(file.creationProperties.symlinkTarget, notEquals(), nil)
			oldName := filepath.Join(options.dirPath, *file.creationProperties.symlinkTarget)
			c.AssertNoErr(os.Symlink(oldName, destFile))
		}
	}

	// sleep a bit so that the files' lmts are guaranteed to be in the past
	time.Sleep(time.Millisecond * 1050)
}

// Enumerates all local files and their properties, with the given dirpath
func (s scenarioHelper) enumerateLocalProperties(a asserter, dirpath string) map[string]*objectProperties {
	result := make(map[string]*objectProperties)
	err := filepath.Walk(dirpath, func(fullpath string, info os.FileInfo, err error) error {
		a.AssertNoErr(err) // we don't expect any errors walking the local file system
		relPath := strings.Replace(fullpath, dirpath, "", 1)
		if runtime.GOOS == "windows" {
			// For windows based system
			relPath = strings.TrimPrefix(relPath, "\\")
		} else {
			// For Linux based system
			relPath = strings.TrimPrefix(relPath, "/")
		}

		size := info.Size()
		lastWriteTime := info.ModTime()
		var pCreationTime *time.Time
		var pSmbAttributes *uint32
		var pSmbPermissionsSddl *string
		if runtime.GOOS == "windows" {
			var creationTime time.Time
			lastWriteTime, creationTime = osScenarioHelper{}.getFileDates(a, fullpath)
			pCreationTime = &creationTime
			pSmbAttributes = osScenarioHelper{}.getFileAttrs(a, fullpath)
			pSmbPermissionsSddl = osScenarioHelper{}.getFileSDDLString(a, fullpath)
		}
		entityType := common.EEntityType.File()
		if info.IsDir() {
			entityType = common.EEntityType.Folder()
		} else if info.Mode()&os.ModeSymlink == os.ModeSymlink {
			entityType = common.EEntityType.Symlink()
		}

		props := objectProperties{
			entityType:         entityType,
			size:               &size,
			creationTime:       pCreationTime,
			lastWriteTime:      &lastWriteTime,
			smbAttributes:      pSmbAttributes,
			smbPermissionsSddl: pSmbPermissionsSddl,
			// contentHeaders don't exist on local file system
			// nameValueMetadata doesn't exist on local file system
		}

		result[relPath] = &props
		return nil
	})
	a.AssertNoErr(err)
	return result
}

func (s scenarioHelper) generateCommonRemoteScenarioForLocal(c asserter, dirPath string, prefix string) (fileList []string) {
	fileList = make([]string, 50)
	for i := 0; i < 10; i++ {
		batch := []string{
			generateName(c, prefix+"top", 0),
			generateName(c, prefix+"sub1/", 0),
			generateName(c, prefix+"sub2/", 0),
			generateName(c, prefix+"sub1/sub3/sub5/", 0),
			generateName(c, prefix+specialNames[i], 0),
		}

		for j, name := range batch {
			fileList[5*i+j] = name
			_, err := s.generateLocalFile(filepath.Join(dirPath, name), defaultFileSize, nil)
			c.AssertNoErr(err)
		}
	}

	// sleep a bit so that the files' lmts are guaranteed to be in the past
	time.Sleep(time.Millisecond * 1050)
	return
}

func (scenarioHelper) generateCommonRemoteScenarioForBlob(c asserter, containerURL azblob.ContainerURL, prefix string) (blobList []string) {
	// make 50 blobs with random names
	// 10 of them at the top level
	// 10 of them in sub dir "sub1"
	// 10 of them in sub dir "sub2"
	// 10 of them in deeper sub dir "sub1/sub3/sub5"
	// 10 of them with special characters
	blobList = make([]string, 50)

	for i := 0; i < 10; i++ {
		_, blobName1 := createNewBlockBlob(c, containerURL, prefix+"top")
		_, blobName2 := createNewBlockBlob(c, containerURL, prefix+"sub1/")
		_, blobName3 := createNewBlockBlob(c, containerURL, prefix+"sub2/")
		_, blobName4 := createNewBlockBlob(c, containerURL, prefix+"sub1/sub3/sub5/")
		_, blobName5 := createNewBlockBlob(c, containerURL, prefix+specialNames[i])

		blobList[5*i] = blobName1
		blobList[5*i+1] = blobName2
		blobList[5*i+2] = blobName3
		blobList[5*i+3] = blobName4
		blobList[5*i+4] = blobName5
	}

	// sleep a bit so that the blobs' lmts are guaranteed to be in the past
	time.Sleep(time.Millisecond * 1050)
	return
}

func (scenarioHelper) generateCommonRemoteScenarioForBlobFS(c asserter, filesystemURL azbfs.FileSystemURL, prefix string) (pathList []string) {
	pathList = make([]string, 50)

	for i := 0; i < 10; i++ {
		_, pathName1 := createNewBfsFile(c, filesystemURL, prefix+"top")
		_, pathName2 := createNewBfsFile(c, filesystemURL, prefix+"sub1/")
		_, pathName3 := createNewBfsFile(c, filesystemURL, prefix+"sub2/")
		_, pathName4 := createNewBfsFile(c, filesystemURL, prefix+"sub1/sub3/sub5")
		_, pathName5 := createNewBfsFile(c, filesystemURL, prefix+specialNames[i])

		pathList[5*i] = pathName1
		pathList[5*i+1] = pathName2
		pathList[5*i+2] = pathName3
		pathList[5*i+3] = pathName4
		pathList[5*i+4] = pathName5
	}

	// sleep a bit so that the paths' lmts are guaranteed to be in the past
	time.Sleep(time.Millisecond * 1500)
	return
}

func (scenarioHelper) generateCommonRemoteScenarioForAzureFile(c asserter, shareURL azfile.ShareURL, prefix string) (fileList []string) {
	fileList = make([]string, 50)

	for i := 0; i < 10; i++ {
		_, fileName1 := createNewAzureFile(c, shareURL, prefix+"top")
		_, fileName2 := createNewAzureFile(c, shareURL, prefix+"sub1/")
		_, fileName3 := createNewAzureFile(c, shareURL, prefix+"sub2/")
		_, fileName4 := createNewAzureFile(c, shareURL, prefix+"sub1/sub3/sub5/")
		_, fileName5 := createNewAzureFile(c, shareURL, prefix+specialNames[i])

		fileList[5*i] = fileName1
		fileList[5*i+1] = fileName2
		fileList[5*i+2] = fileName3
		fileList[5*i+3] = fileName4
		fileList[5*i+4] = fileName5
	}

	// sleep a bit so that the blobs' lmts are guaranteed to be in the past
	time.Sleep(time.Millisecond * 1050)
	return
}

func (s scenarioHelper) generateBlobContainersAndBlobsFromLists(c asserter, serviceURL azblob.ServiceURL, containerList []string, blobList []*testObject) {
	for _, containerName := range containerList {
		curl := serviceURL.NewContainerURL(containerName)
		_, err := curl.Create(ctx, azblob.Metadata{}, azblob.PublicAccessNone)
		c.AssertNoErr(err)
		s.generateBlobsFromList(c, &generateBlobFromListOptions{
			containerURL: curl,
			generateFromListOptions: generateFromListOptions{
				fs:          blobList,
				defaultSize: defaultStringFileSize,
			},
		})
	}
}

func (s scenarioHelper) generateFileSharesAndFilesFromLists(c asserter, serviceURL azfile.ServiceURL, shareList []string, fileList []*testObject) {
	for _, shareName := range shareList {
		sURL := serviceURL.NewShareURL(shareName)
		_, err := sURL.Create(ctx, azfile.Metadata{}, 0)
		c.AssertNoErr(err)

		s.generateAzureFilesFromList(c, &generateAzureFilesFromListOptions{
			shareURL:    sURL,
			fileList:    fileList,
			defaultSize: defaultStringFileSize,
		})
	}
}

func (s scenarioHelper) generateFilesystemsAndFilesFromLists(c asserter, serviceURL azbfs.ServiceURL, fsList []string, fileList []string, data string) {
	for _, filesystemName := range fsList {
		fsURL := serviceURL.NewFileSystemURL(filesystemName)
		_, err := fsURL.Create(ctx)
		c.AssertNoErr(err)

		s.generateBFSPathsFromList(c, fsURL, fileList)
	}
}

func (s scenarioHelper) generateS3BucketsAndObjectsFromLists(c asserter, s3Client *minio.Client, bucketList []string, objectList []string, data string) {
	for _, bucketName := range bucketList {
		err := s3Client.MakeBucket(bucketName, "")
		c.AssertNoErr(err)

		s.generateObjects(c, s3Client, bucketName, objectList)
	}
}

type generateFromListOptions struct {
<<<<<<< HEAD
	fs                      []*testObject
	defaultSize             string
	preservePosixProperties bool
	accountType             AccountType
=======
	fs          []*testObject
	defaultSize string
	preservePosixProperties bool
	accountType AccountType
>>>>>>> 053a0497
}

type generateBlobFromListOptions struct {
	rawSASURL    url.URL
	containerURL azblob.ContainerURL
	cpkInfo      blob.CPKInfo
	cpkScopeInfo blob.CPKScopeInfo
	accessTier   azblob.AccessTierType
	generateFromListOptions
}

// create the demanded blobs
func (scenarioHelper) generateBlobsFromList(c asserter, options *generateBlobFromListOptions) {
	for _, b := range options.fs {
		switch b.creationProperties.entityType {
		case common.EEntityType.Folder(): // it's fine to create folders even when we're not explicitly testing them, UNLESS we're testing CPK-- AzCopy can't properly pick that up!
<<<<<<< HEAD
			if !(options.cpkInfo.EncryptionKey == nil || options.cpkInfo.EncryptionKeySHA256 == nil) || b.name == "" {
=======
			if !options.cpkInfo.Empty() || b.name == "" {
>>>>>>> 053a0497
				continue // can't write root, and can't handle dirs with CPK
			}

			if b.creationProperties.nameValueMetadata == nil {
				b.creationProperties.nameValueMetadata = map[string]string{}
			}

			b.body = make([]byte, 0)
			b.creationProperties.nameValueMetadata[common.POSIXFolderMeta] = "true"
			mode := uint64(os.FileMode(common.DEFAULT_FILE_PERM) | os.ModeDir)
			b.creationProperties.nameValueMetadata[common.POSIXModeMeta] = strconv.FormatUint(mode, 10)
			b.creationProperties.posixProperties.AddToMetadata(b.creationProperties.nameValueMetadata)
		case common.EEntityType.Symlink():
			if b.creationProperties.nameValueMetadata == nil {
				b.creationProperties.nameValueMetadata = map[string]string{}
			}

			b.body = []byte(*b.creationProperties.symlinkTarget)
			b.creationProperties.nameValueMetadata[common.POSIXSymlinkMeta] = "true"
			mode := uint64(os.FileMode(common.DEFAULT_FILE_PERM) | os.ModeSymlink)
			b.creationProperties.nameValueMetadata[common.POSIXModeMeta] = strconv.FormatUint(mode, 10)
			b.creationProperties.posixProperties.AddToMetadata(b.creationProperties.nameValueMetadata)
		default:
			if b.creationProperties.nameValueMetadata == nil {
				b.creationProperties.nameValueMetadata = map[string]string{}
			}

			b.creationProperties.posixProperties.AddToMetadata(b.creationProperties.nameValueMetadata)

			if b.creationProperties.posixProperties != nil && b.creationProperties.posixProperties.mode != nil {
				mode := *b.creationProperties.posixProperties.mode

				// todo: support for device rep files may be difficult in a testing environment.
<<<<<<< HEAD
				if mode&common.S_IFSOCK == common.S_IFSOCK || mode&common.S_IFIFO == common.S_IFIFO {
=======
				if mode & common.S_IFSOCK == common.S_IFSOCK || mode & common.S_IFIFO == common.S_IFIFO {
>>>>>>> 053a0497
					b.body = make([]byte, 0)
				}
			}
		}
		ad := blobResourceAdapter{b}
		var reader *bytes.Reader
		var sourceData []byte
		if b.body != nil {
			reader = bytes.NewReader(b.body)
			sourceData = b.body
		} else {
			reader, sourceData = getRandomDataAndReader(b.creationProperties.sizeBytes(c, options.defaultSize))
			b.body = sourceData // set body
		}

		// Setting content MD5
		if ad.obj.creationProperties.contentHeaders == nil {
			b.creationProperties.contentHeaders = &contentHeaders{}
		}
		if ad.obj.creationProperties.contentHeaders.contentMD5 == nil {
			contentMD5 := md5.Sum(sourceData)
			ad.obj.creationProperties.contentHeaders.contentMD5 = contentMD5[:]
		}

		tags := ad.toBlobTags()

		if options.accountType == EAccountType.HierarchicalNamespaceEnabled() {
			tags = nil
		}

		headers := ad.toHeaders()

		var err error

		switch b.creationProperties.blobType {
		case common.EBlobType.BlockBlob(), common.EBlobType.Detect():
			bb := options.containerURL.NewBlockBlobURL(b.name)

			if options.accessTier == "" {
				options.accessTier = azblob.DefaultAccessTier
			}

			if reader.Size() > 0 {
				// to prevent the service from erroring out with an improper MD5, we opt to commit a block, then the list.
				blockID := base64.StdEncoding.EncodeToString([]byte(uuid.NewString()))
				sResp, err := bb.StageBlock(ctx,
					blockID,
					reader,
					azblob.LeaseAccessConditions{},
					nil,
					common.ToClientProvidedKeyOptions(options.cpkInfo, options.cpkScopeInfo))

				c.AssertNoErr(err)
				c.Assert(sResp.StatusCode(), equals(), 201)

				cResp, err := bb.CommitBlockList(ctx,
					[]string{blockID},
					headers,
					ad.toMetadata(),
					azblob.BlobAccessConditions{},
					options.accessTier,
					ad.toBlobTags(),
					common.ToClientProvidedKeyOptions(options.cpkInfo, options.cpkScopeInfo),
					azblob.ImmutabilityPolicyOptions{},
				)

				c.AssertNoErr(err)
				c.Assert(cResp.StatusCode(), equals(), 201)
			} else { // todo: invalid MD5 on empty blob is impossible like this, but it's doubtful we'll need to support it.
				// handle empty blobs
				cResp, err := bb.Upload(ctx,
					reader,
					headers,
					ad.toMetadata(),
					azblob.BlobAccessConditions{},
					options.accessTier,
					ad.toBlobTags(),
					common.ToClientProvidedKeyOptions(options.cpkInfo, options.cpkScopeInfo),
					azblob.ImmutabilityPolicyOptions{})

				c.AssertNoErr(err)
				c.Assert(cResp.StatusCode(), equals(), 201)
			}
		case common.EBlobType.PageBlob():
			pb := options.containerURL.NewPageBlobURL(b.name)
			cResp, err := pb.Create(ctx, reader.Size(), 0, headers, ad.toMetadata(), azblob.BlobAccessConditions{}, azblob.DefaultPremiumBlobAccessTier, tags, common.ToClientProvidedKeyOptions(options.cpkInfo, options.cpkScopeInfo), azblob.ImmutabilityPolicyOptions{})
			c.AssertNoErr(err)
			c.Assert(cResp.StatusCode(), equals(), 201)

			pbUpResp, err := pb.UploadPages(ctx, 0, reader, azblob.PageBlobAccessConditions{}, nil, common.ToClientProvidedKeyOptions(options.cpkInfo, options.cpkScopeInfo))
			c.AssertNoErr(err)
			c.Assert(pbUpResp.StatusCode(), equals(), 201)
		case common.EBlobType.AppendBlob():
			ab := options.containerURL.NewAppendBlobURL(b.name)
			cResp, err := ab.Create(ctx, headers, ad.toMetadata(), azblob.BlobAccessConditions{}, tags, common.ToClientProvidedKeyOptions(options.cpkInfo, options.cpkScopeInfo), azblob.ImmutabilityPolicyOptions{})
			c.AssertNoErr(err)
			c.Assert(cResp.StatusCode(), equals(), 201)

			abUpResp, err := ab.AppendBlock(ctx, reader, azblob.AppendBlobAccessConditions{}, nil, common.ToClientProvidedKeyOptions(options.cpkInfo, options.cpkScopeInfo))
			c.AssertNoErr(err)
			c.Assert(abUpResp.StatusCode(), equals(), 201)
		}

		if b.creationProperties.adlsPermissionsACL != nil {
			bfsURLParts := azbfs.NewBfsURLParts(options.rawSASURL)
			bfsURLParts.Host = strings.Replace(bfsURLParts.Host, ".blob", ".dfs", 1)

			bfsContainer := azbfs.NewFileSystemURL(bfsURLParts.URL(), azbfs.NewPipeline(azbfs.NewAnonymousCredential(), azbfs.PipelineOptions{}))

			var updateResp *azbfs.PathUpdateResponse
			if b.isFolder() {
				dirURL := bfsContainer.NewDirectoryURL(b.name)

				updateResp, err = dirURL.SetAccessControl(ctx, azbfs.BlobFSAccessControl{
					ACL: *b.creationProperties.adlsPermissionsACL,
				})
			} else {
				d, f := path.Split(b.name)
				dirURL := bfsContainer.NewDirectoryURL(d)
				fileURL := dirURL.NewFileURL(f)

				updateResp, err = fileURL.SetAccessControl(ctx, azbfs.BlobFSAccessControl{
					ACL: *b.creationProperties.adlsPermissionsACL,
				})
			}

			c.AssertNoErr(err)
			c.Assert(updateResp.StatusCode(), equals(), 200)
		}
	}

	// sleep a bit so that the blobs' lmts are guaranteed to be in the past
	// TODO: can we make it so that this sleeping only happens when we really need it to?
	time.Sleep(time.Millisecond * 1050)
}

func (s scenarioHelper) enumerateContainerBlobProperties(a asserter, containerURL azblob.ContainerURL) map[string]*objectProperties {
	result := make(map[string]*objectProperties)

	for marker := (azblob.Marker{}); marker.NotDone(); {

		listBlob, err := containerURL.ListBlobsFlatSegment(context.TODO(), marker, azblob.ListBlobsSegmentOptions{Details: azblob.BlobListingDetails{Metadata: true, Tags: true}})
		a.AssertNoErr(err)

		for _, blobInfo := range listBlob.Segment.BlobItems {

			relativePath := blobInfo.Name // need to change this when we support working on virtual directories down inside containers
			bp := blobInfo.Properties

			h := contentHeaders{
				cacheControl:       bp.CacheControl,
				contentDisposition: bp.ContentDisposition,
				contentEncoding:    bp.ContentEncoding,
				contentLanguage:    bp.ContentLanguage,
				contentType:        bp.ContentType,
				contentMD5:         bp.ContentMD5,
			}
			md := map[string]string(blobInfo.Metadata)

			props := objectProperties{
				entityType:         common.EEntityType.File(), // todo: posix properties includes folders
				size:               bp.ContentLength,
				contentHeaders:     &h,
				nameValueMetadata:  md,
				creationTime:       bp.CreationTime,
				lastWriteTime:      &bp.LastModified,
				cpkInfo:            &blob.CPKInfo{EncryptionKeySHA256: bp.CustomerProvidedKeySha256},
				cpkScopeInfo:       &blob.CPKScopeInfo{EncryptionScope: bp.EncryptionScope},
				adlsPermissionsACL: bp.ACL,
				// smbAttributes and smbPermissions don't exist in blob
			}

			if blobInfo.BlobTags != nil {
				blobTagsMap := common.BlobTags{}
				for _, blobTag := range blobInfo.BlobTags.BlobTagSet {
					blobTagsMap[url.QueryEscape(blobTag.Key)] = url.QueryEscape(blobTag.Value)
				}
				props.blobTags = blobTagsMap
			}

			switch blobInfo.Properties.BlobType {
			case azblob.BlobBlockBlob:
				props.blobType = common.EBlobType.BlockBlob()
			case azblob.BlobPageBlob:
				props.blobType = common.EBlobType.PageBlob()
			case azblob.BlobAppendBlob:
				props.blobType = common.EBlobType.AppendBlob()
			default:
				props.blobType = common.EBlobType.Detect()
			}

			result[relativePath] = &props
		}

		marker = listBlob.NextMarker
	}

	return result
}

func (s scenarioHelper) downloadBlobContent(a asserter, options downloadContentOptions) []byte {
	blobURL := options.containerURL.NewBlobURL(options.resourceRelPath)
	cpk := common.ToClientProvidedKeyOptions(options.cpkInfo, options.cpkScopeInfo)
	downloadResp, err := blobURL.Download(ctx, 0, azblob.CountToEnd, azblob.BlobAccessConditions{}, false, cpk)
	a.AssertNoErr(err)

	retryReader := downloadResp.Body(azblob.RetryReaderOptions{})
	defer retryReader.Close()

	destData, err := io.ReadAll(retryReader)
	a.AssertNoErr(err)
	return destData[:]
}

func (scenarioHelper) generatePageBlobsFromList(c asserter, containerURL azblob.ContainerURL, blobList []string, data string) {
	for _, blobName := range blobList {
		// Create the blob (PUT blob)
		blob := containerURL.NewPageBlobURL(blobName)
		cResp, err := blob.Create(ctx,
			int64(len(data)),
			0,
			azblob.BlobHTTPHeaders{
				ContentType: "text/random",
			},
			azblob.Metadata{},
			azblob.BlobAccessConditions{},
			azblob.DefaultPremiumBlobAccessTier,
			nil,
			azblob.ClientProvidedKeyOptions{},
			azblob.ImmutabilityPolicyOptions{},
		)
		c.AssertNoErr(err)
		c.Assert(cResp.StatusCode(), equals(), 201)

		// Create the page (PUT page)
		uResp, err := blob.UploadPages(ctx,
			0,
			strings.NewReader(data),
			azblob.PageBlobAccessConditions{},
			nil,
			azblob.ClientProvidedKeyOptions{},
		)
		c.AssertNoErr(err)
		c.Assert(uResp.StatusCode(), equals(), 201)
	}

	// sleep a bit so that the blobs' lmts are guaranteed to be in the past
	time.Sleep(time.Millisecond * 1050)
}

func (scenarioHelper) generateAppendBlobsFromList(c asserter, containerURL azblob.ContainerURL, blobList []string, data string) {
	for _, blobName := range blobList {
		// Create the blob (PUT blob)
		blob := containerURL.NewAppendBlobURL(blobName)
		cResp, err := blob.Create(ctx,
			azblob.BlobHTTPHeaders{
				ContentType: "text/random",
			},
			azblob.Metadata{},
			azblob.BlobAccessConditions{},
			nil,
			azblob.ClientProvidedKeyOptions{},
			azblob.ImmutabilityPolicyOptions{},
		)
		c.AssertNoErr(err)
		c.Assert(cResp.StatusCode(), equals(), 201)

		// Append a block (PUT block)
		uResp, err := blob.AppendBlock(ctx,
			strings.NewReader(data),
			azblob.AppendBlobAccessConditions{},
			nil, azblob.ClientProvidedKeyOptions{})
		c.AssertNoErr(err)
		c.Assert(uResp.StatusCode(), equals(), 201)
	}

	// sleep a bit so that the blobs' lmts are guaranteed to be in the past
	time.Sleep(time.Millisecond * 1050)
}

func (scenarioHelper) generateBlockBlobWithAccessTier(c asserter, containerURL azblob.ContainerURL, blobName string, accessTier azblob.AccessTierType) {
	blob := containerURL.NewBlockBlobURL(blobName)
	cResp, err := blob.Upload(ctx, strings.NewReader(blockBlobDefaultData), azblob.BlobHTTPHeaders{},
		nil, azblob.BlobAccessConditions{}, accessTier, nil, azblob.ClientProvidedKeyOptions{}, azblob.ImmutabilityPolicyOptions{})
	c.AssertNoErr(err)
	c.Assert(cResp.StatusCode(), equals(), 201)
}

// create the demanded objects
func (scenarioHelper) generateObjects(c asserter, client *minio.Client, bucketName string, objectList []string) {
	size := int64(len(objectDefaultData))
	for _, objectName := range objectList {
		n, err := client.PutObjectWithContext(ctx, bucketName, objectName, strings.NewReader(objectDefaultData), size, minio.PutObjectOptions{})
		c.AssertNoErr(err)
		c.Assert(n, equals(), size)
	}
}

// create the demanded files
func (scenarioHelper) generateFlatFiles(c asserter, shareURL azfile.ShareURL, fileList []string) {
	for _, fileName := range fileList {
		file := shareURL.NewRootDirectoryURL().NewFileURL(fileName)
		err := azfile.UploadBufferToAzureFile(ctx, []byte(fileDefaultData), file, azfile.UploadToAzureFileOptions{})
		c.AssertNoErr(err)
	}

	// sleep a bit so that the blobs' lmts are guaranteed to be in the past
	time.Sleep(time.Millisecond * 1050)
}

func (scenarioHelper) generateCommonRemoteScenarioForS3(c asserter, client *minio.Client, bucketName string, prefix string, returnObjectListWithBucketName bool) (objectList []string) {
	// make 50 objects with random names
	// 10 of them at the top level
	// 10 of them in sub dir "sub1"
	// 10 of them in sub dir "sub2"
	// 10 of them in deeper sub dir "sub1/sub3/sub5"
	// 10 of them with special characters
	objectList = make([]string, 50)

	for i := 0; i < 10; i++ {
		objectName1 := createNewObject(c, client, bucketName, prefix+"top")
		objectName2 := createNewObject(c, client, bucketName, prefix+"sub1/")
		objectName3 := createNewObject(c, client, bucketName, prefix+"sub2/")
		objectName4 := createNewObject(c, client, bucketName, prefix+"sub1/sub3/sub5/")
		objectName5 := createNewObject(c, client, bucketName, prefix+specialNames[i])

		// Note: common.AZCOPY_PATH_SEPARATOR_STRING is added before bucket or objectName, as in the change minimize JobPartPlan file size,
		// transfer.Source & transfer.Destination(after trimming the SourceRoot and DestinationRoot) are with AZCOPY_PATH_SEPARATOR_STRING suffix,
		// when user provided source & destination are without / suffix, which is the case for scenarioHelper generated URL.

		bucketPath := ""
		if returnObjectListWithBucketName {
			bucketPath = common.AZCOPY_PATH_SEPARATOR_STRING + bucketName
		}

		objectList[5*i] = bucketPath + common.AZCOPY_PATH_SEPARATOR_STRING + objectName1
		objectList[5*i+1] = bucketPath + common.AZCOPY_PATH_SEPARATOR_STRING + objectName2
		objectList[5*i+2] = bucketPath + common.AZCOPY_PATH_SEPARATOR_STRING + objectName3
		objectList[5*i+3] = bucketPath + common.AZCOPY_PATH_SEPARATOR_STRING + objectName4
		objectList[5*i+4] = bucketPath + common.AZCOPY_PATH_SEPARATOR_STRING + objectName5
	}

	// sleep a bit so that the blobs' lmts are guaranteed to be in the past
	time.Sleep(time.Millisecond * 1050)
	return
}

type generateAzureFilesFromListOptions struct {
	shareURL    azfile.ShareURL
	fileList    []*testObject
	defaultSize string
}

// create the demanded azure files
func (scenarioHelper) generateAzureFilesFromList(c asserter, options *generateAzureFilesFromListOptions) {
	for _, f := range options.fileList {
		ad := filesResourceAdapter{f}
		if f.isFolder() {
			// make sure the dir exists
			file := options.shareURL.NewRootDirectoryURL().NewFileURL(path.Join(f.name, "dummyChild"))
			generateParentsForAzureFile(c, file)

			dir := options.shareURL.NewRootDirectoryURL().NewDirectoryURL(f.name)

			// set its metadata if any
			if f.creationProperties.nameValueMetadata != nil {
				_, err := dir.SetMetadata(context.TODO(), ad.toMetadata())
				c.AssertNoErr(err)
			}

			if f.creationProperties.smbPermissionsSddl != nil || f.creationProperties.smbAttributes != nil || f.creationProperties.lastWriteTime != nil {
				_, err := dir.SetProperties(ctx, ad.toHeaders(c, options.shareURL).SMBProperties)
				c.AssertNoErr(err)

				if f.creationProperties.smbPermissionsSddl != nil {
					prop, err := dir.GetProperties(ctx)
					c.AssertNoErr(err)

					perm, err := options.shareURL.GetPermission(ctx, prop.FilePermissionKey())
					c.AssertNoErr(err)

					dest, _ := sddl.ParseSDDL(perm.Permission)
					source, _ := sddl.ParseSDDL(*f.creationProperties.smbPermissionsSddl)

					c.Assert(dest.Compare(source), equals(), true)
				}
			}

			// set other properties
			// TODO: do we need a SetProperties method on dir...?  Discuss with zezha-msft
			if f.creationProperties.creationTime != nil {
				panic("setting these properties isn't implemented yet for folders in the test harness")
				// TODO: nakulkar-msft the attributes stuff will need to be implemented here before attributes can be tested on Azure Files
			}

			// TODO: I'm pretty sure we don't prserve lastWritetime or contentProperties (headers) for folders, so the above if statement doesn't test those
			//    Is that the correct decision?
		} else if f.creationProperties.entityType == common.EEntityType.File() {
			file := options.shareURL.NewRootDirectoryURL().NewFileURL(f.name)

			// create parents first
			generateParentsForAzureFile(c, file)

			// create the file itself
			fileSize := int64(f.creationProperties.sizeBytes(c, options.defaultSize))
			var contentR *bytes.Reader
			var contentD []byte
			if f.body != nil {
				contentR = bytes.NewReader(f.body)
				contentD = f.body
				fileSize = contentR.Size()
			} else {
				contentR, contentD = getRandomDataAndReader(int(fileSize))
				f.body = contentD
			}
			if f.creationProperties.contentHeaders == nil {
				f.creationProperties.contentHeaders = &contentHeaders{}
			}
			if f.creationProperties.contentHeaders.contentMD5 == nil {
				contentMD5 := md5.Sum(contentD)
				f.creationProperties.contentHeaders.contentMD5 = contentMD5[:]
			}

			headers := ad.toHeaders(c, options.shareURL)

			cResp, err := file.Create(ctx, fileSize, headers, ad.toMetadata())
			c.AssertNoErr(err)
			c.Assert(cResp.StatusCode(), equals(), 201)

			_, err = file.UploadRange(context.Background(), 0, contentR, nil)
			if err == nil {
				c.Failed()
			}

			if f.creationProperties.smbPermissionsSddl != nil || f.creationProperties.smbAttributes != nil || f.creationProperties.lastWriteTime != nil {
				/*
					via Jason Shay:
					Providing securityKey/SDDL during 'PUT File' and 'PUT Properties' can and will provide different results/semantics.
					This is true for the REST PUT commands, as well as locally when providing a SECURITY_DESCRIPTOR in the SECURITY_ATTRIBUTES structure in the CreateFile() call.
					In both cases of file creation (CreateFile() and REST PUT File), the actual security descriptor applied to the file can undergo some changes as compared to the input.

					SetProperties() (and NtSetSecurityObject) use update semantics, so it should store what you provide it (with a couple exceptions).
					And on the cloud share, you would need 'Set Properties' to be called as a final step, to save the final ACLs with 'update' semantics.


				*/

				_, err := file.SetHTTPHeaders(ctx, headers)
				c.AssertNoErr(err)

				if f.creationProperties.smbPermissionsSddl != nil {
					prop, err := file.GetProperties(ctx)
					c.AssertNoErr(err)

					perm, err := options.shareURL.GetPermission(ctx, prop.FilePermissionKey())
					c.AssertNoErr(err)

					dest, _ := sddl.ParseSDDL(perm.Permission)
					source, _ := sddl.ParseSDDL(*f.creationProperties.smbPermissionsSddl)

					c.Assert(dest.Compare(source), equals(), true)
				}
			}

			// TODO: do we want to put some random content into it?
		} else {
			panic(fmt.Sprintf("file %s unsupported entity type %s", f.name, f.creationProperties.entityType.String()))
		}
	}

	// sleep a bit so that the files' lmts are guaranteed to be in the past
	time.Sleep(time.Millisecond * 1050)
}

func (s scenarioHelper) enumerateShareFileProperties(a asserter, shareURL azfile.ShareURL) map[string]*objectProperties {
	var dirQ []azfile.DirectoryURL
	result := make(map[string]*objectProperties)

	root := shareURL.NewRootDirectoryURL()
	dirQ = append(dirQ, root)
	for i := 0; i < len(dirQ); i++ {
		currentDirURL := dirQ[i]
		for marker := (azfile.Marker{}); marker.NotDone(); {
			lResp, err := currentDirURL.ListFilesAndDirectoriesSegment(context.TODO(), marker, azfile.ListFilesAndDirectoriesOptions{})
			a.AssertNoErr(err)

			// Process the files and folders we listed
			for _, fileInfo := range lResp.FileItems {
				fileURL := currentDirURL.NewFileURL(fileInfo.Name)
				fProps, err := fileURL.GetProperties(context.TODO())
				a.AssertNoErr(err)

				// Construct the properties object
				fileSize := fProps.ContentLength()
				creationTime, err := time.Parse(azfile.ISO8601, fProps.FileCreationTime())
				a.AssertNoErr(err)
				lastWriteTime, err := time.Parse(azfile.ISO8601, fProps.FileLastWriteTime())
				a.AssertNoErr(err)
				contentHeader := fProps.NewHTTPHeaders()
				h := contentHeaders{
					cacheControl:       &contentHeader.CacheControl,
					contentDisposition: &contentHeader.ContentDisposition,
					contentEncoding:    &contentHeader.ContentEncoding,
					contentLanguage:    &contentHeader.ContentLanguage,
					contentType:        &contentHeader.ContentType,
					contentMD5:         contentHeader.ContentMD5,
				}
				fileAttrs := uint32(azfile.ParseFileAttributeFlagsString(fProps.FileAttributes()))
				permissionKey := fProps.FilePermissionKey()

				var perm string
				if permissionKey != "" {
					sharePerm, err := shareURL.GetPermission(ctx, permissionKey)
					a.AssertNoErr(err, "Failed to get permissions from key")

					perm = sharePerm.Permission
				}

				props := objectProperties{
					entityType:         common.EEntityType.File(), // only enumerating files in list call
					size:               &fileSize,
					nameValueMetadata:  fProps.NewMetadata(),
					contentHeaders:     &h,
					creationTime:       &creationTime,
					lastWriteTime:      &lastWriteTime,
					smbAttributes:      &fileAttrs,
					smbPermissionsSddl: &perm,
				}

				relativePath := lResp.DirectoryPath + "/"
				if relativePath == "/" {
					relativePath = ""
				}
				result[relativePath+fileInfo.Name] = &props
			}

			for _, dirInfo := range lResp.DirectoryItems {
				dirURL := currentDirURL.NewDirectoryURL(dirInfo.Name)
				dProps, err := dirURL.GetProperties(context.TODO())
				a.AssertNoErr(err)

				// Construct the properties object
				creationTime, err := time.Parse(azfile.ISO8601, dProps.FileCreationTime())
				a.AssertNoErr(err)
				lastWriteTime, err := time.Parse(azfile.ISO8601, dProps.FileLastWriteTime())
				a.AssertNoErr(err)

				// Grab the permissions
				permKey := dProps.FilePermissionKey()

				var perm string
				if permKey != "" {
					permResp, err := shareURL.GetPermission(ctx, permKey)
					a.AssertNoErr(err, "Failed to get permissions from key")

					perm = permResp.Permission
				}

				// Set up properties
				props := objectProperties{
					entityType:         common.EEntityType.Folder(), // Only enumerating directories in list call
					nameValueMetadata:  dProps.NewMetadata(),
					creationTime:       &creationTime,
					lastWriteTime:      &lastWriteTime,
					smbPermissionsSddl: &perm,
				}

				// get the directory name properly
				relativePath := lResp.DirectoryPath + "/"
				if relativePath == "/" {
					relativePath = ""
				}
				result[relativePath+dirInfo.Name] = &props

				dirQ = append(dirQ, dirURL)
			}

			marker = lResp.NextMarker
		}
	}

	return result
}

func (s scenarioHelper) downloadFileContent(a asserter, options downloadContentOptions) []byte {
	fileURL := options.shareURL.NewRootDirectoryURL().NewFileURL(options.resourceRelPath)
	downloadResp, err := fileURL.Download(ctx, 0, azfile.CountToEnd, false)
	a.AssertNoErr(err)

	retryReader := downloadResp.Body(azfile.RetryReaderOptions{})
	defer retryReader.Close() // The client must close the response body when finished with it

	destData, err := io.ReadAll(retryReader)
	a.AssertNoErr(err)
	downloadResp.Body(azfile.RetryReaderOptions{})
	return destData
}

func (scenarioHelper) generateBFSPathsFromList(c asserter, filesystemURL azbfs.FileSystemURL, fileList []string) {
	for _, bfsPath := range fileList {
		file := filesystemURL.NewRootDirectoryURL().NewFileURL(bfsPath)

		// Create the file
		cResp, err := file.Create(ctx, azbfs.BlobFSHTTPHeaders{}, azbfs.BlobFSAccessControl{})
		c.AssertNoErr(err)
		c.Assert(cResp.StatusCode(), equals(), 201)

		aResp, err := file.AppendData(ctx, 0, strings.NewReader(string(make([]byte, defaultBlobFSFileSizeInBytes))))
		c.AssertNoErr(err)
		c.Assert(aResp.StatusCode(), equals(), 202)

		fResp, err := file.FlushData(ctx, defaultBlobFSFileSizeInBytes, nil, azbfs.BlobFSHTTPHeaders{}, false, true)
		c.AssertNoErr(err)
		c.Assert(fResp.StatusCode(), equals(), 200)

	}
}

// Golang does not have sets, so we have to use a map to fulfill the same functionality
func (scenarioHelper) convertListToMap(list []*testObject, converter func(*testObject) string) map[string]int {
	lookupMap := make(map[string]int)
	for _, entry := range list {
		entryName := converter(entry)
		lookupMap[entryName] = 0
	}

	return lookupMap
}

func (scenarioHelper) shaveOffPrefix(list []string, prefix string) []string {
	cleanList := make([]string, len(list))
	for i, item := range list {
		cleanList[i] = strings.TrimPrefix(item, prefix)
	}
	return cleanList
}

func (scenarioHelper) addPrefix(list []string, prefix string) []string {
	modifiedList := make([]string, len(list))
	for i, item := range list {
		modifiedList[i] = prefix + item
	}
	return modifiedList
}

func (scenarioHelper) getRawContainerURLWithSAS(c asserter, containerName string) url.URL {
	accountName, accountKey := GlobalInputManager{}.GetAccountAndKey(EAccountType.Standard())
	credential, err := azblob.NewSharedKeyCredential(accountName, accountKey)
	c.AssertNoErr(err)
	containerURLWithSAS := getContainerURLWithSAS(c, *credential, containerName)
	return containerURLWithSAS.URL()
}

func (scenarioHelper) getRawBlobURLWithSAS(c asserter, containerName string, blobName string) url.URL {
	accountName, accountKey := GlobalInputManager{}.GetAccountAndKey(EAccountType.Standard())
	credential, err := azblob.NewSharedKeyCredential(accountName, accountKey)
	c.AssertNoErr(err)
	containerURLWithSAS := getContainerURLWithSAS(c, *credential, containerName)
	blobURLWithSAS := containerURLWithSAS.NewBlockBlobURL(blobName)
	return blobURLWithSAS.URL()
}

func (scenarioHelper) getRawBlobServiceURLWithSAS(c asserter) url.URL {
	accountName, accountKey := GlobalInputManager{}.GetAccountAndKey(EAccountType.Standard())
	credential, err := azblob.NewSharedKeyCredential(accountName, accountKey)
	c.AssertNoErr(err)

	return getBlobServiceURLWithSAS(c, *credential).URL()
}

func (scenarioHelper) getRawFileServiceURLWithSAS(c asserter) url.URL {
	accountName, accountKey := GlobalInputManager{}.GetAccountAndKey(EAccountType.Standard())
	credential, err := azfile.NewSharedKeyCredential(accountName, accountKey)
	c.AssertNoErr(err)

	return getFileServiceURLWithSAS(c, *credential).URL()
}

func (scenarioHelper) getRawAdlsServiceURLWithSAS(c asserter) azbfs.ServiceURL {
	accountName, accountKey := GlobalInputManager{}.GetAccountAndKey(EAccountType.Standard())
	credential := azbfs.NewSharedKeyCredential(accountName, accountKey)

	return getAdlsServiceURLWithSAS(c, *credential)
}

func (scenarioHelper) getBlobServiceURL(c asserter) azblob.ServiceURL {
	accountName, accountKey := GlobalInputManager{}.GetAccountAndKey(EAccountType.Standard())
	credential, err := azblob.NewSharedKeyCredential(accountName, accountKey)
	c.AssertNoErr(err)
	rawURL := fmt.Sprintf("https://%s.blob.core.windows.net", credential.AccountName())

	// convert the raw url and validate it was parsed successfully
	fullURL, err := url.Parse(rawURL)
	c.AssertNoErr(err)

	return azblob.NewServiceURL(*fullURL, azblob.NewPipeline(credential, azblob.PipelineOptions{}))
}

func (s scenarioHelper) getContainerURL(c asserter, containerName string) azblob.ContainerURL {
	serviceURL := s.getBlobServiceURL(c)
	containerURL := serviceURL.NewContainerURL(containerName)

	return containerURL
}

func (scenarioHelper) getRawS3AccountURL(c asserter, region string) url.URL {
	rawURL := fmt.Sprintf("https://s3%s.amazonaws.com", common.IffString(region == "", "", "-"+region))

	fullURL, err := url.Parse(rawURL)
	c.AssertNoErr(err)

	return *fullURL
}

// TODO: Possibly add virtual-hosted-style and dual stack support. Currently use path style for testing.
func (scenarioHelper) getRawS3BucketURL(c asserter, region string, bucketName string) url.URL {
	rawURL := fmt.Sprintf("https://s3%s.amazonaws.com/%s", common.IffString(region == "", "", "-"+region), bucketName)

	fullURL, err := url.Parse(rawURL)
	c.AssertNoErr(err)

	return *fullURL
}

func (scenarioHelper) getRawS3ObjectURL(c asserter, region string, bucketName string, objectName string) url.URL {
	rawURL := fmt.Sprintf("https://s3%s.amazonaws.com/%s/%s", common.IffString(region == "", "", "-"+region), bucketName, objectName)

	fullURL, err := url.Parse(rawURL)
	c.AssertNoErr(err)

	return *fullURL
}

func (scenarioHelper) getRawFileURLWithSAS(c asserter, shareName string, fileName string) url.URL {
	credential, err := getGenericCredentialForFile("")
	c.AssertNoErr(err)
	shareURLWithSAS := getShareURLWithSAS(c, *credential, shareName)
	fileURLWithSAS := shareURLWithSAS.NewRootDirectoryURL().NewFileURL(fileName)
	return fileURLWithSAS.URL()
}

func (scenarioHelper) getRawShareURLWithSAS(c asserter, shareName string) url.URL {
	accountName, accountKey := GlobalInputManager{}.GetAccountAndKey(EAccountType.Standard())
	credential, err := azfile.NewSharedKeyCredential(accountName, accountKey)
	c.AssertNoErr(err)
	shareURLWithSAS := getShareURLWithSAS(c, *credential, shareName)
	return shareURLWithSAS.URL()
}<|MERGE_RESOLUTION|>--- conflicted
+++ resolved
@@ -28,10 +28,7 @@
 	"crypto/md5"
 	"encoding/base64"
 	"fmt"
-<<<<<<< HEAD
 	"github.com/Azure/azure-sdk-for-go/sdk/storage/azblob/blob"
-=======
->>>>>>> 053a0497
 	"github.com/google/uuid"
 	"io"
 	"net/url"
@@ -141,11 +138,7 @@
 				mode = *file.creationProperties.posixProperties.mode
 			}
 			switch {
-<<<<<<< HEAD
-			case mode&common.S_IFIFO == common.S_IFIFO || mode&common.S_IFSOCK == common.S_IFSOCK:
-=======
 			case mode & common.S_IFIFO == common.S_IFIFO || mode & common.S_IFSOCK == common.S_IFSOCK:
->>>>>>> 053a0497
 				osScenarioHelper{}.Mknod(c, destFile, mode, 0)
 			default:
 				sourceData, err := s.generateLocalFile(
@@ -378,17 +371,10 @@
 }
 
 type generateFromListOptions struct {
-<<<<<<< HEAD
-	fs                      []*testObject
-	defaultSize             string
-	preservePosixProperties bool
-	accountType             AccountType
-=======
 	fs          []*testObject
 	defaultSize string
 	preservePosixProperties bool
 	accountType AccountType
->>>>>>> 053a0497
 }
 
 type generateBlobFromListOptions struct {
@@ -405,11 +391,7 @@
 	for _, b := range options.fs {
 		switch b.creationProperties.entityType {
 		case common.EEntityType.Folder(): // it's fine to create folders even when we're not explicitly testing them, UNLESS we're testing CPK-- AzCopy can't properly pick that up!
-<<<<<<< HEAD
 			if !(options.cpkInfo.EncryptionKey == nil || options.cpkInfo.EncryptionKeySHA256 == nil) || b.name == "" {
-=======
-			if !options.cpkInfo.Empty() || b.name == "" {
->>>>>>> 053a0497
 				continue // can't write root, and can't handle dirs with CPK
 			}
 
@@ -443,11 +425,7 @@
 				mode := *b.creationProperties.posixProperties.mode
 
 				// todo: support for device rep files may be difficult in a testing environment.
-<<<<<<< HEAD
-				if mode&common.S_IFSOCK == common.S_IFSOCK || mode&common.S_IFIFO == common.S_IFIFO {
-=======
 				if mode & common.S_IFSOCK == common.S_IFSOCK || mode & common.S_IFIFO == common.S_IFIFO {
->>>>>>> 053a0497
 					b.body = make([]byte, 0)
 				}
 			}
