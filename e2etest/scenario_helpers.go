--- conflicted
+++ resolved
@@ -462,7 +462,6 @@
 			}
 		}
 
-<<<<<<< HEAD
 		blobHadBody := b.body != nil
 		versionsRequested := common.IffNotNil[uint](b.creationProperties.blobVersions, 1)
 		versionsCreated := uint(0)
@@ -483,35 +482,24 @@
 				b.body = sourceData // set body
 				size = len(b.body)
 			}
-=======
-		if options.compressToGZ {
-			var buff bytes.Buffer
-			gz := gzip.NewWriter(&buff)
-			if _, err := gz.Write([]byte(sourceData)); err != nil {
-				c.AssertNoErr(err)
-			}
-			if err := gz.Close(); err != nil {
-				c.AssertNoErr(err)
-			}
-			if ad.obj.creationProperties.contentHeaders == nil {
-				ad.obj.creationProperties.contentHeaders = &contentHeaders{}
-			}
-			contentEncoding := "gzip"
-			ad.obj.creationProperties.contentHeaders.contentEncoding = &contentEncoding
-			b.body = buff.Bytes()
-			b.name += ".gz"
-		}
-
-		// Setting content MD5
-		if ad.obj.creationProperties.contentHeaders == nil {
-			b.creationProperties.contentHeaders = &contentHeaders{}
-		}
-		if ad.obj.creationProperties.contentHeaders.contentMD5 == nil {
-			contentMD5 := md5.Sum(sourceData) // md5 should always be of original data because
-			// that is what azcopy will compare against.
-			ad.obj.creationProperties.contentHeaders.contentMD5 = contentMD5[:]
-		}
->>>>>>> 3f27f985
+
+			if options.compressToGZ {
+				var buff bytes.Buffer
+				gz := gzip.NewWriter(&buff)
+				if _, err := gz.Write([]byte(sourceData)); err != nil {
+					c.AssertNoErr(err)
+				}
+				if err := gz.Close(); err != nil {
+					c.AssertNoErr(err)
+				}
+				if ad.obj.creationProperties.contentHeaders == nil {
+					ad.obj.creationProperties.contentHeaders = &contentHeaders{}
+				}
+				contentEncoding := "gzip"
+				ad.obj.creationProperties.contentHeaders.contentEncoding = &contentEncoding
+				b.body = buff.Bytes()
+				b.name += ".gz"
+			}
 
 			// Setting content MD5
 			if ad.obj.creationProperties.contentHeaders == nil {
