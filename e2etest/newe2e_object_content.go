package e2etest

import (
	"bytes"
	"crypto/md5"
	"github.com/Azure/azure-storage-azcopy/v10/cmd"
	"github.com/Azure/azure-storage-azcopy/v10/common"
	"io"
	"math"
	"math/rand"
)

type ObjectContentContainer interface {
	Size() int64
	Reader() io.ReadSeeker
	MD5() [md5.Size]byte
	//CRC64() uint64
}

func SizeFromString(objectSize string) int64 {
	longSize, err := cmd.ParseSizeString(objectSize, "object size")
	common.PanicIfErr(err)

	return longSize
}

func NewRandomObjectContentContainer(a Asserter, size int64) ObjectContentContainer {
	buf := make([]byte, size)
	_, err := rand.Read(buf)
	a.NoError("Generate random data", err)
	return &ObjectContentContainerBuffer{buf}
}

func NewZeroObjectContentContainer(size int64) ObjectContentContainer {
	return &ObjectContentContainerBuffer{Data: make([]byte, size)}
}

<<<<<<< HEAD
func NewPartialSparseObjectContentContainer(a Asserter, size int64) ObjectContentContainer {
	buf := make([]byte, size)
	for i := 0; i < len(buf); i += 8 * common.MegaByte {
		end := math.Min(float64(i+4*common.MegaByte), float64(len(buf)))
		_, err := rand.Read(buf[i:int(end)])
=======
type Range struct {
	Start int64
	End   int64
}

func NewPartialSparseObjectContentContainer(a Asserter, size int64, dataRanges []Range) ObjectContentContainer {
	buf := make([]byte, size)
	for _, r := range dataRanges {
		_, err := rand.Read(buf[r.Start:r.End])
>>>>>>> 0ea02f7d
		a.NoError("Generate random data", err)
	}
	return &ObjectContentContainerBuffer{buf}
}

func NewStringObjectContentContainer(data string) ObjectContentContainer {
	return &ObjectContentContainerBuffer{Data: []byte(data)}
}

type ObjectContentContainerBuffer struct {
	Data []byte
}

func (o *ObjectContentContainerBuffer) Size() int64 {
	return int64(len(o.Data))
}

func (o *ObjectContentContainerBuffer) Reader() io.ReadSeeker {
	return bytes.NewReader(o.Data)
}

func (o *ObjectContentContainerBuffer) MD5() [md5.Size]byte {
	return md5.Sum(o.Data)
}<|MERGE_RESOLUTION|>--- conflicted
+++ resolved
@@ -6,7 +6,6 @@
 	"github.com/Azure/azure-storage-azcopy/v10/cmd"
 	"github.com/Azure/azure-storage-azcopy/v10/common"
 	"io"
-	"math"
 	"math/rand"
 )
 
@@ -35,13 +34,6 @@
 	return &ObjectContentContainerBuffer{Data: make([]byte, size)}
 }
 
-<<<<<<< HEAD
-func NewPartialSparseObjectContentContainer(a Asserter, size int64) ObjectContentContainer {
-	buf := make([]byte, size)
-	for i := 0; i < len(buf); i += 8 * common.MegaByte {
-		end := math.Min(float64(i+4*common.MegaByte), float64(len(buf)))
-		_, err := rand.Read(buf[i:int(end)])
-=======
 type Range struct {
 	Start int64
 	End   int64
@@ -51,7 +43,6 @@
 	buf := make([]byte, size)
 	for _, r := range dataRanges {
 		_, err := rand.Read(buf[r.Start:r.End])
->>>>>>> 0ea02f7d
 		a.NoError("Generate random data", err)
 	}
 	return &ObjectContentContainerBuffer{buf}
