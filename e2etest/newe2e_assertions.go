--- conflicted
+++ resolved
@@ -244,13 +244,9 @@
 		return false // Map is nil, so, can't contain anything!
 	}
 
-<<<<<<< HEAD
-	for _, v := range items {
-=======
 	for len(items) > 0 {
 		v := items[0]
 		items = items[1:]
->>>>>>> 349ba7a8
 		kvPair, ok := v.(KVPair[K, V])
 
 		if !ok {
@@ -277,7 +273,6 @@
 	}
 
 	return true
-<<<<<<< HEAD
 }
 
 // ====== Always ======
@@ -303,6 +298,4 @@
 
 func (a Always) Format(items ...any) string {
 	return ""
-=======
->>>>>>> 349ba7a8
 }