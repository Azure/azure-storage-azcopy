package e2etest

import (
	"reflect"
	"runtime/debug"
	"strings"
	"sync"
	"testing"
)

type ScenarioManager struct {
	testingT *testing.T
	Func     reflect.Value

	suite    string
	scenario string

	runLock *sync.Mutex

	varStack []*ScenarioVariationManager
}

func NewScenarioManager(t *testing.T, targetFunc reflect.Value) *ScenarioManager {
	nameSplits := strings.Split(t.Name(), "/")
	nameSplits = nameSplits[1:] // Remove "Test"
	Suite := nameSplits[0]
	Scenario := nameSplits[1]

	return &ScenarioManager{
		testingT: t,
		Func:     targetFunc,
		suite:    Suite,
		scenario: Scenario,
		runLock:  &sync.Mutex{},
	}
}

func (sm *ScenarioManager) NewVariation(origin *ScenarioVariationManager, id string, setting []any) {
	if origin.isInvalid {
		return // isInvalid variations shouldn't spawn new variations
	}

	for i := len(setting) - 1; i >= 0; i-- { // Because the stack is FIFO, insert the first terms last to match expected variation ordering.
		v := setting[i]
		clone := &ScenarioVariationManager{
			VariationData: origin.VariationData.Insert(id, v),
			Parent:        sm,
			callcounts:    make(map[string]uint),
		}

		sm.varStack = append(sm.varStack, clone)
	}
}

func (sm *ScenarioManager) RunScenario() {
	sm.runLock.Lock()
	sm.testingT.Cleanup(func() { sm.runLock.Unlock() })

	/*
		When appending to the stack, the newest item is always from the closest ancestor of the tree.
		Thus, we can retain good (read: brain happy) test ordering by doing FIFO. Engineering at its finest.
	*/
	sm.varStack = []*ScenarioVariationManager{
		{Parent: sm, callcounts: make(map[string]uint)}, // Root svm, no variations, no nothing.
	}

	for len(sm.varStack) > 0 {
		svm := sm.varStack[len(sm.varStack)-1] // *pop*!
		sm.varStack = sm.varStack[:len(sm.varStack)-1]
		panicked := false
		var panicError any
		var panicStack []byte

		func() {
			defer func() {
				if err := recover(); err != nil {
<<<<<<< HEAD
					sm.testingT.Logf("Variation %s dryrun panicked: %v\n%s", svm.VariationName(), err, string(debug.Stack()))
					svm.InvalidateScenario()
=======
					panicError = err
					panicStack = debug.Stack()
					panicked = true
>>>>>>> 2ceb944f
				}
			}()

			sm.Func.Call([]reflect.Value{reflect.ValueOf(svm)}) // Test will push onto the stack a bunch
		}()

		if !svm.isInvalid { // If we made a real test
			sm.testingT.Run(svm.VariationName(), func(t *testing.T) {
				svm.t = t
				svm.callcounts = make(map[string]uint)

				if panicked {
					t.Logf("Variation %s dryrun panicked: %v;\n%v", svm.VariationName(), panicError, string(panicStack))
					t.FailNow()
				}

				t.Parallel()
				svm.Cleanup(func(a ScenarioAsserter) {
					svm.DeleteCreatedResources() // clean up after ourselves!
				})

				sm.Func.Call([]reflect.Value{reflect.ValueOf(svm)})

				if svm.isInvalid {
					t.Fail() // If FailNow hasn't already been called, we should fail.
				}
			})
		}
	}
}<|MERGE_RESOLUTION|>--- conflicted
+++ resolved
@@ -74,14 +74,9 @@
 		func() {
 			defer func() {
 				if err := recover(); err != nil {
-<<<<<<< HEAD
-					sm.testingT.Logf("Variation %s dryrun panicked: %v\n%s", svm.VariationName(), err, string(debug.Stack()))
-					svm.InvalidateScenario()
-=======
 					panicError = err
 					panicStack = debug.Stack()
 					panicked = true
->>>>>>> 2ceb944f
 				}
 			}()
 
