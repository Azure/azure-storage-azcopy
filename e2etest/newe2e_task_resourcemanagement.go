package e2etest

import (
	"crypto/md5"
	"encoding/hex"
	"fmt"
	"github.com/Azure/azure-storage-azcopy/v10/cmd"
	"github.com/Azure/azure-storage-azcopy/v10/common"
	"io"
	"strings"
)

// ResourceTracker tracks resources
type ResourceTracker interface {
	TrackCreatedResource(manager ResourceManager)
	TrackCreatedAccount(account AccountResourceManager)
}

func TrackResourceCreation(a Asserter, rm any) {
	if t, ok := a.(ResourceTracker); ok {
		if arm, ok := rm.(AccountResourceManager); ok {
			t.TrackCreatedAccount(arm)
		} else if resMan, ok := rm.(ResourceManager); ok {
			t.TrackCreatedResource(resMan)
		}
	}
}

func CreateResource[T ResourceManager](a Asserter, base ResourceManager, def MatchedResourceDefinition[T]) T {
	definition := ResourceDefinition(def)

	a.AssertNow("Base resource and definition must not be null", Not{IsNil{}}, base, definition)
	a.AssertNow("Base resource must be at a equal or lower level than the resource definition", Equal{}, base.Level() <= definition.DefinitionTarget(), true)

	// Remember where we started so we can step up to there
	originalDefinition := definition
	_ = originalDefinition // use it so Go stops screaming

	// Get to the target level.
	for base.Level() < definition.DefinitionTarget() {
		/*
			Instead of scaling up to the definition, we'll scale the definition to the base.
			This means we don't have to keep tabs on the fact we'll need to create the container later,
			because the container creation is now an inherent part of the resource definition.
		*/
		definition = definition.GenerateAdoptiveParent(a)
	}

	// Create the resource(s)
	definition.ApplyDefinition(a, base, map[cmd.LocationLevel]func(Asserter, ResourceManager, ResourceDefinition){
		cmd.ELocationLevel.Container(): func(a Asserter, manager ResourceManager, definition ResourceDefinition) {
			manager.(ContainerResourceManager).Create(a, definition.(ResourceDefinitionContainer).Properties)
		},

		cmd.ELocationLevel.Object(): func(a Asserter, manager ResourceManager, definition ResourceDefinition) {
			objDef := definition.(ResourceDefinitionObject)

			if objDef.Body == nil {
				objDef.Body = NewZeroObjectContentContainer(0)
			}

			manager.(ObjectResourceManager).Create(a, objDef.Body, objDef.ObjectProperties)
		},
	})

	// Step up to where we need to be and return it
	matchingDef := definition
	matchingRes := base
	for matchingRes.Level() < originalDefinition.DefinitionTarget() {
		matchingRes, matchingDef = matchingDef.MatchAdoptiveChild(a, matchingRes)
	}

	return matchingRes.(T)
}

func ValidatePropertyPtr[T any](a Asserter, name string, expected, real *T) {
	if expected == nil {
		return
	}

	a.Assert(name+" must match", Equal{Deep: true}, expected, real)
}

func ValidateMetadata(a Asserter, expected, real common.Metadata) {
	if expected == nil {
		return
	}

	a.Assert("Metadata must match", Equal{Deep: true}, expected, real)
}

func ValidateTags(a Asserter, expected, real map[string]string) {
	if expected == nil {
		return
	}

	a.Assert("Tags must match", Equal{Deep: true}, expected, real)
}

func ValidateResource[T ResourceManager](a Asserter, target T, definition MatchedResourceDefinition[T], validateObjectContent bool) {
	a.AssertNow("Target resource and definition must not be null", Not{IsNil{}}, a, target, definition)
	a.AssertNow("Target resource must be at a equal level to the resource definition", Equal{}, target.Level(), definition.DefinitionTarget())

	if dryrunner, ok := a.(DryrunAsserter); ok && dryrunner.Dryrun() {
		return
	}

	definition.ApplyDefinition(a, target, map[cmd.LocationLevel]func(Asserter, ResourceManager, ResourceDefinition){
		cmd.ELocationLevel.Container(): func(a Asserter, manager ResourceManager, definition ResourceDefinition) {
			cRes := manager.(ContainerResourceManager)

			if !definition.ShouldExist() {
				a.AssertNow("container must not exist", Equal{}, cRes.Exists(), false)
				return
			}

			cProps := cRes.GetProperties(a)
			vProps := definition.(ResourceDefinitionContainer).Properties

			ValidateMetadata(a, vProps.Metadata, cProps.Metadata)

			if manager.Location() == common.ELocation.Blob() || manager.Location() == common.ELocation.BlobFS() {
				ValidatePropertyPtr(a, "Public access", vProps.BlobContainerProperties.Access, cProps.BlobContainerProperties.Access)
			}

			if manager.Location() == common.ELocation.File() {
				ValidatePropertyPtr(a, "Enabled protocols", vProps.FileContainerProperties.EnabledProtocols, cProps.FileContainerProperties.EnabledProtocols)
				ValidatePropertyPtr(a, "RootSquash", vProps.FileContainerProperties.RootSquash, cProps.FileContainerProperties.RootSquash)
				ValidatePropertyPtr(a, "AccessTier", vProps.FileContainerProperties.AccessTier, cProps.FileContainerProperties.AccessTier)
				ValidatePropertyPtr(a, "Quota", vProps.FileContainerProperties.Quota, cProps.FileContainerProperties.Quota)
			}
		},
		cmd.ELocationLevel.Object(): func(a Asserter, manager ResourceManager, definition ResourceDefinition) {
			objMan := manager.(ObjectResourceManager)
			objDef := definition.(ResourceDefinitionObject)

			if !objDef.ShouldExist() {
				a.Assert(fmt.Sprintf("object %s must not exist", objMan.ObjectName()), Equal{}, objMan.Exists(), false)
				return
			}

			oProps := objMan.GetProperties(a)
			vProps := objDef.ObjectProperties

			if validateObjectContent && objMan.EntityType() == common.EEntityType.File() && objDef.Body != nil {
				objBody := objMan.Download(a)
				validationBody := objDef.Body.Reader()

				objHash := md5.New()
				valHash := md5.New()

				_, err := io.Copy(objHash, objBody)
				a.NoError("hash object body", err)
				_, err = io.Copy(valHash, validationBody)
				a.NoError("hash validation body", err)

				a.Assert("bodies differ in hash", Equal{Deep: true}, hex.EncodeToString(objHash.Sum(nil)), hex.EncodeToString(valHash.Sum(nil)))
			}

			// Properties
			ValidateMetadata(a, vProps.Metadata, oProps.Metadata)

			// HTTP headers
			ValidatePropertyPtr(a, "Cache control", vProps.HTTPHeaders.cacheControl, oProps.HTTPHeaders.cacheControl)
			ValidatePropertyPtr(a, "Content disposition", vProps.HTTPHeaders.contentDisposition, oProps.HTTPHeaders.contentDisposition)
			ValidatePropertyPtr(a, "Content encoding", vProps.HTTPHeaders.contentEncoding, oProps.HTTPHeaders.contentEncoding)
			ValidatePropertyPtr(a, "Content language", vProps.HTTPHeaders.contentLanguage, oProps.HTTPHeaders.contentLanguage)
			ValidatePropertyPtr(a, "Content type", vProps.HTTPHeaders.contentType, oProps.HTTPHeaders.contentType)

			switch manager.Location() {
			case common.ELocation.Blob():
				ValidatePropertyPtr(a, "Blob type", vProps.BlobProperties.Type, oProps.BlobProperties.Type)
				ValidateTags(a, vProps.BlobProperties.Tags, oProps.BlobProperties.Tags)
				ValidatePropertyPtr(a, "Block blob access tier", vProps.BlobProperties.BlockBlobAccessTier, oProps.BlobProperties.BlockBlobAccessTier)
				ValidatePropertyPtr(a, "Page blob access tier", vProps.BlobProperties.PageBlobAccessTier, oProps.BlobProperties.PageBlobAccessTier)
			case common.ELocation.File():
				ValidatePropertyPtr(a, "Attributes", vProps.FileProperties.FileAttributes, oProps.FileProperties.FileAttributes)
				ValidatePropertyPtr(a, "Creation time", vProps.FileProperties.FileCreationTime, oProps.FileProperties.FileCreationTime)
				ValidatePropertyPtr(a, "Last write time", vProps.FileProperties.FileLastWriteTime, oProps.FileProperties.FileLastWriteTime)
				ValidatePropertyPtr(a, "Permissions", vProps.FileProperties.FilePermissions, oProps.FileProperties.FilePermissions)
			case common.ELocation.BlobFS():
				ValidatePropertyPtr(a, "Permissions", vProps.BlobFSProperties.Permissions, oProps.BlobFSProperties.Permissions)
				ValidatePropertyPtr(a, "Owner", vProps.BlobFSProperties.Owner, oProps.BlobFSProperties.Owner)
				ValidatePropertyPtr(a, "Group", vProps.BlobFSProperties.Group, oProps.BlobFSProperties.Group)
				ValidatePropertyPtr(a, "ACL", vProps.BlobFSProperties.ACL, oProps.BlobFSProperties.ACL)
			}
		},
	})
}

type AzCopyOutputKey struct {
	Path       string
	VersionId  string
	SnapshotId string
}

func ValidateListOutput(a Asserter, stdout AzCopyStdout, expectedObjects map[AzCopyOutputKey]cmd.AzCopyListObject, expectedSummary *cmd.AzCopyListSummary) {
	if dryrunner, ok := a.(DryrunAsserter); ok && dryrunner.Dryrun() {
		return
	}

	listStdout, ok := stdout.(*AzCopyParsedListStdout)
	a.AssertNow("stdout must be AzCopyParsedListStdout", Equal{}, ok, true)

	a.AssertNow("stdout and expected objects must not be null", Not{IsNil{}}, a, stdout, expectedObjects)
	a.Assert("map of objects must be equivalent in size", Equal{}, len(expectedObjects), len(listStdout.Items))
	a.Assert("map of objects must match", MapContains[AzCopyOutputKey, cmd.AzCopyListObject]{TargetMap: expectedObjects}, listStdout.Items)
	a.Assert("summary must match", Equal{}, listStdout.Summary, DerefOrZero(expectedSummary))
}

func ValidateErrorOutput(a Asserter, stdout AzCopyStdout, errorMsg string) {
	if dryrunner, ok := a.(DryrunAsserter); ok && dryrunner.Dryrun() {
		return
	}
	for _, line := range stdout.RawStdout() {
		if strings.Contains(line, errorMsg) {
			return
		}
	}
	fmt.Println(stdout.String())
	a.Error("expected error message not found in azcopy output")
}

<<<<<<< HEAD
func ValidateStatsReturned(a Asserter, stdout AzCopyStdout) {
	if dryrunner, ok := a.(DryrunAsserter); ok && dryrunner.Dryrun() {
		return
	}
	csrStdout, ok := stdout.(*AzCopyParsedCopySyncRemoveStdout)
	a.AssertNow("stdout must be AzCopyParsedCopySyncRemoveStdout", Equal{}, ok, true)
	// Check for any of the stats. It's possible for average iops, server busy percentage, network error percentage to be 0, but average e2e milliseconds should never be 0.
	statsFound := csrStdout.FinalStatus.AverageIOPS != 0 || csrStdout.FinalStatus.AverageE2EMilliseconds != 0 || csrStdout.FinalStatus.ServerBusyPercentage != 0 || csrStdout.FinalStatus.NetworkErrorPercentage != 0
	a.Assert("stats must be returned", Equal{}, statsFound, true)
=======
func ValidateContainsError(a Asserter, stdout AzCopyStdout, errorMsg []string) {
	if dryrunner, ok := a.(DryrunAsserter); ok && dryrunner.Dryrun() {
		return
	}
	for _, line := range stdout.RawStdout() {
		if checkMultipleErrors(errorMsg, line) {
			return
		}
	}
	fmt.Println(stdout.String())
	a.Error("expected error message not found in azcopy output")
}

func checkMultipleErrors(errorMsg []string, line string) bool {
	for _, e := range errorMsg {
		if strings.Contains(line, e) {
			return true
		}
	}

	return false
>>>>>>> ddfe6bc0
}<|MERGE_RESOLUTION|>--- conflicted
+++ resolved
@@ -221,7 +221,6 @@
 	a.Error("expected error message not found in azcopy output")
 }
 
-<<<<<<< HEAD
 func ValidateStatsReturned(a Asserter, stdout AzCopyStdout) {
 	if dryrunner, ok := a.(DryrunAsserter); ok && dryrunner.Dryrun() {
 		return
@@ -231,7 +230,8 @@
 	// Check for any of the stats. It's possible for average iops, server busy percentage, network error percentage to be 0, but average e2e milliseconds should never be 0.
 	statsFound := csrStdout.FinalStatus.AverageIOPS != 0 || csrStdout.FinalStatus.AverageE2EMilliseconds != 0 || csrStdout.FinalStatus.ServerBusyPercentage != 0 || csrStdout.FinalStatus.NetworkErrorPercentage != 0
 	a.Assert("stats must be returned", Equal{}, statsFound, true)
-=======
+}
+
 func ValidateContainsError(a Asserter, stdout AzCopyStdout, errorMsg []string) {
 	if dryrunner, ok := a.(DryrunAsserter); ok && dryrunner.Dryrun() {
 		return
@@ -253,5 +253,4 @@
 	}
 
 	return false
->>>>>>> ddfe6bc0
 }