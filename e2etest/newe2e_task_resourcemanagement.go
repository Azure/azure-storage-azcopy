package e2etest

import (
	"crypto/md5"
	"encoding/hex"
	"github.com/Azure/azure-storage-azcopy/v10/cmd"
	"github.com/Azure/azure-storage-azcopy/v10/common"
	"io"
	"strings"
)

// ResourceTracker tracks resources
type ResourceTracker interface {
	TrackCreatedResource(manager ResourceManager)
	TrackCreatedAccount(account AccountResourceManager)
}

func TrackResourceCreation(a Asserter, rm any) {
	if t, ok := a.(ResourceTracker); ok {
		if arm, ok := rm.(AccountResourceManager); ok {
			t.TrackCreatedAccount(arm)
		} else if resMan, ok := rm.(ResourceManager); ok {
			t.TrackCreatedResource(resMan)
		}
	}
}

func CreateResource[T ResourceManager](a Asserter, base ResourceManager, def MatchedResourceDefinition[T]) T {
	definition := ResourceDefinition(def)

	a.AssertNow("Base resource and definition must not be null", Not{IsNil{}}, base, definition)
	a.AssertNow("Base resource must be at a equal or lower level than the resource definition", Equal{}, base.Level() <= definition.DefinitionTarget(), true)

	// Remember where we started so we can step up to there
	originalDefinition := definition
	_ = originalDefinition // use it so Go stops screaming

	// Get to the target level.
	for base.Level() < definition.DefinitionTarget() {
		/*
			Instead of scaling up to the definition, we'll scale the definition to the base.
			This means we don't have to keep tabs on the fact we'll need to create the container later,
			because the container creation is now an inherent part of the resource definition.
		*/
		definition = definition.GenerateAdoptiveParent(a)
	}

	// Create the resource(s)
	definition.ApplyDefinition(a, base, map[cmd.LocationLevel]func(Asserter, ResourceManager, ResourceDefinition){
		cmd.ELocationLevel.Container(): func(a Asserter, manager ResourceManager, definition ResourceDefinition) {
			manager.(ContainerResourceManager).Create(a, definition.(ResourceDefinitionContainer).Properties)
		},

		cmd.ELocationLevel.Object(): func(a Asserter, manager ResourceManager, definition ResourceDefinition) {
			objDef := definition.(ResourceDefinitionObject)

			if objDef.Body == nil {
				objDef.Body = NewZeroObjectContentContainer(0)
			}

			manager.(ObjectResourceManager).Create(a, objDef.Body, objDef.ObjectProperties)
		},
	})

	// Step up to where we need to be and return it
	matchingDef := definition
	matchingRes := base
	for matchingRes.Level() < originalDefinition.DefinitionTarget() {
		matchingRes, matchingDef = matchingDef.MatchAdoptiveChild(a, matchingRes)
	}

	return matchingRes.(T)
}

func ValidatePropertyPtr[T any](a Asserter, name string, expected, real *T) {
	if expected == nil {
		return
	}

	a.Assert(name+" must match", Equal{Deep: true}, expected, real)
}

func ValidateMetadata(a Asserter, expected, real common.Metadata) {
	if expected == nil {
		return
	}

	a.Assert("Metadata must match", Equal{Deep: true}, expected, real)
}

func ValidateTags(a Asserter, expected, real map[string]string) {
	if expected == nil {
		return
	}

	a.Assert("Tags must match", Equal{Deep: true}, expected, real)
}

func ValidateResource[T ResourceManager](a Asserter, target T, definition MatchedResourceDefinition[T], validateObjectContent bool) {
	a.AssertNow("Target resource and definition must not be null", Not{IsNil{}}, a, target, definition)
	a.AssertNow("Target resource must be at a equal level to the resource definition", Equal{}, target.Level(), definition.DefinitionTarget())

	if dryrunner, ok := a.(DryrunAsserter); ok && dryrunner.Dryrun() {
		return
	}

	definition.ApplyDefinition(a, target, map[cmd.LocationLevel]func(Asserter, ResourceManager, ResourceDefinition){
		cmd.ELocationLevel.Container(): func(a Asserter, manager ResourceManager, definition ResourceDefinition) {
			cRes := manager.(ContainerResourceManager)

			if !definition.ShouldExist() {
				a.AssertNow("container must not exist", Equal{}, cRes.Exists(), false)
				return
			}

			cProps := cRes.GetProperties(a)
			vProps := definition.(ResourceDefinitionContainer).Properties

			ValidateMetadata(a, vProps.Metadata, cProps.Metadata)

			if manager.Location() == common.ELocation.Blob() || manager.Location() == common.ELocation.BlobFS() {
				ValidatePropertyPtr(a, "Public access", vProps.BlobContainerProperties.Access, cProps.BlobContainerProperties.Access)
			}

			if manager.Location() == common.ELocation.File() {
				ValidatePropertyPtr(a, "Enabled protocols", vProps.FileContainerProperties.EnabledProtocols, cProps.FileContainerProperties.EnabledProtocols)
				ValidatePropertyPtr(a, "RootSquash", vProps.FileContainerProperties.RootSquash, cProps.FileContainerProperties.RootSquash)
				ValidatePropertyPtr(a, "AccessTier", vProps.FileContainerProperties.AccessTier, cProps.FileContainerProperties.AccessTier)
				ValidatePropertyPtr(a, "Quota", vProps.FileContainerProperties.Quota, cProps.FileContainerProperties.Quota)
			}
		},
		cmd.ELocationLevel.Object(): func(a Asserter, manager ResourceManager, definition ResourceDefinition) {
			objMan := manager.(ObjectResourceManager)
			objDef := definition.(ResourceDefinitionObject)

			if !objDef.ShouldExist() {
				a.AssertNow("object must not exist", Equal{}, objMan.Exists(), false)
				return
			}

			oProps := objMan.GetProperties(a)
			vProps := objDef.ObjectProperties

			if validateObjectContent && objMan.EntityType() == common.EEntityType.File() && objDef.Body != nil {
				objBody := objMan.Download(a)
				validationBody := objDef.Body.Reader()

				objHash := md5.New()
				valHash := md5.New()

				_, err := io.Copy(objHash, objBody)
				a.NoError("hash object body", err)
				_, err = io.Copy(valHash, validationBody)
				a.NoError("hash validation body", err)

				a.Assert("bodies differ in hash", Equal{Deep: true}, hex.EncodeToString(objHash.Sum(nil)), hex.EncodeToString(valHash.Sum(nil)))
			}

			// Properties
			ValidateMetadata(a, vProps.Metadata, oProps.Metadata)

			// HTTP headers
			ValidatePropertyPtr(a, "Cache control", vProps.HTTPHeaders.cacheControl, oProps.HTTPHeaders.cacheControl)
			ValidatePropertyPtr(a, "Content disposition", vProps.HTTPHeaders.contentDisposition, oProps.HTTPHeaders.contentDisposition)
			ValidatePropertyPtr(a, "Content encoding", vProps.HTTPHeaders.contentEncoding, oProps.HTTPHeaders.contentEncoding)
			ValidatePropertyPtr(a, "Content language", vProps.HTTPHeaders.contentLanguage, oProps.HTTPHeaders.contentLanguage)
			ValidatePropertyPtr(a, "Content type", vProps.HTTPHeaders.contentType, oProps.HTTPHeaders.contentType)

			switch manager.Location() {
			case common.ELocation.Blob():
				ValidatePropertyPtr(a, "Blob type", vProps.BlobProperties.Type, oProps.BlobProperties.Type)
				ValidateTags(a, vProps.BlobProperties.Tags, oProps.BlobProperties.Tags)
				ValidatePropertyPtr(a, "Block blob access tier", vProps.BlobProperties.BlockBlobAccessTier, oProps.BlobProperties.BlockBlobAccessTier)
				ValidatePropertyPtr(a, "Page blob access tier", vProps.BlobProperties.PageBlobAccessTier, oProps.BlobProperties.PageBlobAccessTier)
			case common.ELocation.File():
				ValidatePropertyPtr(a, "Attributes", vProps.FileProperties.FileAttributes, oProps.FileProperties.FileAttributes)
				ValidatePropertyPtr(a, "Creation time", vProps.FileProperties.FileCreationTime, oProps.FileProperties.FileCreationTime)
				ValidatePropertyPtr(a, "Last write time", vProps.FileProperties.FileLastWriteTime, oProps.FileProperties.FileLastWriteTime)
				ValidatePropertyPtr(a, "Permissions", vProps.FileProperties.FilePermissions, oProps.FileProperties.FilePermissions)
			case common.ELocation.BlobFS():
				ValidatePropertyPtr(a, "Permissions", vProps.BlobFSProperties.Permissions, oProps.BlobFSProperties.Permissions)
				ValidatePropertyPtr(a, "Owner", vProps.BlobFSProperties.Owner, oProps.BlobFSProperties.Owner)
				ValidatePropertyPtr(a, "Group", vProps.BlobFSProperties.Group, oProps.BlobFSProperties.Group)
				ValidatePropertyPtr(a, "ACL", vProps.BlobFSProperties.ACL, oProps.BlobFSProperties.ACL)
			}
		},
	})
}

type AzCopyOutputKey struct {
	Path       string
	VersionId  string
	SnapshotId string
}

func ValidateListOutput(a Asserter, stdout AzCopyStdout, expectedObjects map[AzCopyOutputKey]cmd.AzCopyListObject, expectedSummary *cmd.AzCopyListSummary) {
	if dryrunner, ok := a.(DryrunAsserter); ok && dryrunner.Dryrun() {
		return
	}

<<<<<<< HEAD
	listStdout, ok := stdout.(*AzCopyParsedListStdout)
	a.AssertNow("stdout must be AzCopyParsedListStdout", Equal{}, ok, true)

	a.AssertNow("stdout and expected objects must not be null", Not{IsNil{}}, a, stdout, expectedObjects)
	a.Assert("map of objects must match", MapContains[AzCopyOutputKey, cmd.AzCopyListObject]{TargetMap: expectedObjects}, listStdout.Items)
=======
	a.AssertNow("stdout and expected objects must not be null", Not{IsNil{}}, a, stdout, expectedObjects)

	// Unmarshall stdout
	objects, summary, err := stdout.(*AzCopyListStdout).Unmarshal()
	a.AssertNow("error unmarshalling stdout", IsNil{}, err)

	// Validate
	a.Assert("number of objects must match", Equal{}, len(objects), len(expectedObjects))
	a.Assert("summary must match", Equal{Deep: true}, summary, expectedSummary)

	o := make([]any, len(objects))
	for i, v := range objects {
		o[i] = v
	}
	a.Assert("map of objects must match", MapContains[AzCopyOutputKey, cmd.AzCopyListObject]{TargetMap: expectedObjects,
		ValueToKVPair: func(obj cmd.AzCopyListObject) KVPair[AzCopyOutputKey, cmd.AzCopyListObject] {
			return KVPair[AzCopyOutputKey, cmd.AzCopyListObject]{Key: AzCopyOutputKey{Path: obj.Path, VersionId: obj.VersionId}, Value: obj}
		}}, o...)
}

func ValidateErrorOutput(a Asserter, stdout AzCopyStdout, errorMsg string) {
	if dryrunner, ok := a.(DryrunAsserter); ok && dryrunner.Dryrun() {
		return
	}
	for _, line := range stdout.(*AzCopyRawStdout).RawOutput {
		if strings.Contains(line, errorMsg) {
			return
		}
	}
	a.Error("expected error message not found in azcopy output")
>>>>>>> d02fa567
}<|MERGE_RESOLUTION|>--- conflicted
+++ resolved
@@ -198,31 +198,13 @@
 		return
 	}
 
-<<<<<<< HEAD
 	listStdout, ok := stdout.(*AzCopyParsedListStdout)
 	a.AssertNow("stdout must be AzCopyParsedListStdout", Equal{}, ok, true)
 
 	a.AssertNow("stdout and expected objects must not be null", Not{IsNil{}}, a, stdout, expectedObjects)
+  a.Assert("map of objects must be equivalent in size", Equal{}, len(expectedObjects), len(listStdout.Items))
 	a.Assert("map of objects must match", MapContains[AzCopyOutputKey, cmd.AzCopyListObject]{TargetMap: expectedObjects}, listStdout.Items)
-=======
-	a.AssertNow("stdout and expected objects must not be null", Not{IsNil{}}, a, stdout, expectedObjects)
-
-	// Unmarshall stdout
-	objects, summary, err := stdout.(*AzCopyListStdout).Unmarshal()
-	a.AssertNow("error unmarshalling stdout", IsNil{}, err)
-
-	// Validate
-	a.Assert("number of objects must match", Equal{}, len(objects), len(expectedObjects))
-	a.Assert("summary must match", Equal{Deep: true}, summary, expectedSummary)
-
-	o := make([]any, len(objects))
-	for i, v := range objects {
-		o[i] = v
-	}
-	a.Assert("map of objects must match", MapContains[AzCopyOutputKey, cmd.AzCopyListObject]{TargetMap: expectedObjects,
-		ValueToKVPair: func(obj cmd.AzCopyListObject) KVPair[AzCopyOutputKey, cmd.AzCopyListObject] {
-			return KVPair[AzCopyOutputKey, cmd.AzCopyListObject]{Key: AzCopyOutputKey{Path: obj.Path, VersionId: obj.VersionId}, Value: obj}
-		}}, o...)
+  a.Assert("summary must match", Equal{Deep: true}, summary, expectedSummary)
 }
 
 func ValidateErrorOutput(a Asserter, stdout AzCopyStdout, errorMsg string) {
@@ -235,5 +217,4 @@
 		}
 	}
 	a.Error("expected error message not found in azcopy output")
->>>>>>> d02fa567
 }