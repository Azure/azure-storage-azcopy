package e2etest

import (
	"github.com/Azure/azure-storage-azcopy/v10/cmd"
)

// ResourceTracker tracks resources
type ResourceTracker interface {
	TrackCreatedResource(manager ResourceManager)
	TrackCreatedAccount(account AccountResourceManager)
}

func TrackResourceCreation(a Asserter, rm any) {
	a.HelperMarker().Helper()

	if t, ok := a.(ResourceTracker); ok {
		if arm, ok := rm.(AccountResourceManager); ok {
			t.TrackCreatedAccount(arm)
		} else if resMan, ok := rm.(ResourceManager); ok {
			t.TrackCreatedResource(resMan)
		}
	}
}

func CreateResource[T ResourceManager](a Asserter, base ResourceManager, def MatchedResourceDefinition[T]) T {
	definition := ResourceDefinition(def)

	a.AssertNow("Base resource and definition must not be null", Not{IsNil{}}, base, definition)
	a.AssertNow("Base resource must be at a equal or lower level than the resource definition", Equal{}, base.Level() <= definition.DefinitionTarget(), true)

	// Remember where we started so we can step up to there
	originalDefinition := definition
	_ = originalDefinition // use it so Go stops screaming

	// Get to the target level.
	for base.Level() < definition.DefinitionTarget() {
		/*
			Instead of scaling up to the definition, we'll scale the definition to the base.
			This means we don't have to keep tabs on the fact we'll need to create the container later,
			because the container creation is now an inherent part of the resource definition.
		*/
		definition = definition.GenerateAdoptiveParent(a)
	}

	// Create the resource(s)
	definition.ApplyDefinition(a, base, map[cmd.LocationLevel]func(Asserter, ResourceManager, ResourceDefinition){
		cmd.ELocationLevel.Container(): func(a Asserter, manager ResourceManager, definition ResourceDefinition) {
			manager.(ContainerResourceManager).Create(a, definition.(ResourceDefinitionContainer).Properties)
		},

		cmd.ELocationLevel.Object(): func(a Asserter, manager ResourceManager, definition ResourceDefinition) {
			objDef := definition.(ResourceDefinitionObject)

			if objDef.Body == nil {
				objDef.Body = NewZeroObjectContentContainer(0)
			}

			manager.(ObjectResourceManager).Create(a, objDef.Body, objDef.ObjectProperties)
		},
	})

	// Step up to where we need to be and return it
	matchingDef := definition
	matchingRes := base
	for matchingRes.Level() < originalDefinition.DefinitionTarget() {
		matchingRes, matchingDef = matchingDef.MatchAdoptiveChild(a, matchingRes)
	}

	return matchingRes.(T)
<<<<<<< HEAD
}

func ValidatePropertyPtr[T any](a Asserter, objectName, name string, expected, real *T) {
	if expected == nil {
		return
	}

	a.Assert(objectName+": "+name+" must match", Equal{Deep: true}, expected, real)
}

func ValidateMetadata(a Asserter, objectName string, expected, real common.Metadata) {
	if expected == nil {
		return
	}

	a.Assert(objectName+": Metadata must match", Equal{Deep: true}, expected, real)
}

func ValidateTags(a Asserter, objectName string, expected, real map[string]string) {
	if expected == nil {
		return
	}

	a.Assert(objectName+": Tags must match", Equal{Deep: true}, expected, real)
}

func ValidateResource[T ResourceManager](a Asserter, target T, definition MatchedResourceDefinition[T], validateObjectContent bool) {
	a.AssertNow("Target resource and definition must not be null", Not{IsNil{}}, a, target, definition)
	a.AssertNow("Target resource must be at a equal level to the resource definition", Equal{}, target.Level(), definition.DefinitionTarget())

	if dryrunner, ok := a.(DryrunAsserter); ok && dryrunner.Dryrun() {
		return
	}

	a.HelperMarker().Helper()

	definition.ApplyDefinition(a, target, map[cmd.LocationLevel]func(Asserter, ResourceManager, ResourceDefinition){
		cmd.ELocationLevel.Container(): func(a Asserter, manager ResourceManager, definition ResourceDefinition) {
			a.HelperMarker().Helper()
			cRes := manager.(ContainerResourceManager)

			exists := cRes.Exists()
			if definition.ShouldExist() != exists {
				a.Assert(cRes.ContainerName()+": object must "+common.Iff(definition.ShouldExist(), "exist", "not exist"), Equal{}, exists, false)
				return
			}

			if !definition.ShouldExist() {
				return
			}

			cProps := cRes.GetProperties(a)
			vProps := definition.(ResourceDefinitionContainer).Properties

			ValidateMetadata(a, cRes.ContainerName(), vProps.Metadata, cProps.Metadata)

			if manager.Location() == common.ELocation.Blob() || manager.Location() == common.ELocation.BlobFS() {
				ValidatePropertyPtr(a, cRes.ContainerName(), "Public access", vProps.BlobContainerProperties.Access, cProps.BlobContainerProperties.Access)
			}

			if manager.Location() == common.ELocation.File() {
				ValidatePropertyPtr(a, cRes.ContainerName(), "Enabled protocols", vProps.FileContainerProperties.EnabledProtocols, cProps.FileContainerProperties.EnabledProtocols)
				ValidatePropertyPtr(a, cRes.ContainerName(), "RootSquash", vProps.FileContainerProperties.RootSquash, cProps.FileContainerProperties.RootSquash)
				ValidatePropertyPtr(a, cRes.ContainerName(), "AccessTier", vProps.FileContainerProperties.AccessTier, cProps.FileContainerProperties.AccessTier)
				ValidatePropertyPtr(a, cRes.ContainerName(), "Quota", vProps.FileContainerProperties.Quota, cProps.FileContainerProperties.Quota)
			}
		},
		cmd.ELocationLevel.Object(): func(a Asserter, manager ResourceManager, definition ResourceDefinition) {
			a.HelperMarker().Helper()
			objMan := manager.(ObjectResourceManager)
			objDef := definition.(ResourceDefinitionObject)

			exists := objMan.Exists()
			if objDef.ShouldExist() != exists {
				a.Assert(objMan.ObjectName()+": object must "+common.Iff(objDef.ShouldExist(), "exist", "not exist"), Equal{}, objDef.ShouldExist(), exists)
				return
			}

			if !objDef.ShouldExist() {
				return // Don't test objects that should not exist
			}

			oProps := objMan.GetProperties(a)
			vProps := objDef.ObjectProperties

			if validateObjectContent && objMan.EntityType() == common.EEntityType.File() && objDef.Body != nil {
				objBody := objMan.Download(a)
				validationBody := objDef.Body.Reader()

				objHash := md5.New()
				valHash := md5.New()

				_, err := io.Copy(objHash, objBody)
				a.NoError(objMan.ObjectName()+": hash object body", err)
				_, err = io.Copy(valHash, validationBody)
				a.NoError(objMan.ObjectName()+": hash validation body", err)

				a.Assert(objMan.ObjectName()+": bodies differ in hash", Equal{Deep: true}, hex.EncodeToString(objHash.Sum(nil)), hex.EncodeToString(valHash.Sum(nil)))
			}

			// Properties
			ValidateMetadata(a, objMan.ObjectName(), vProps.Metadata, oProps.Metadata)

			// HTTP headers
			ValidatePropertyPtr(a, objMan.ObjectName(), "Cache control", vProps.HTTPHeaders.cacheControl, oProps.HTTPHeaders.cacheControl)
			ValidatePropertyPtr(a, objMan.ObjectName(), "Content disposition", vProps.HTTPHeaders.contentDisposition, oProps.HTTPHeaders.contentDisposition)
			ValidatePropertyPtr(a, objMan.ObjectName(), "Content encoding", vProps.HTTPHeaders.contentEncoding, oProps.HTTPHeaders.contentEncoding)
			ValidatePropertyPtr(a, objMan.ObjectName(), "Content language", vProps.HTTPHeaders.contentLanguage, oProps.HTTPHeaders.contentLanguage)
			ValidatePropertyPtr(a, objMan.ObjectName(), "Content type", vProps.HTTPHeaders.contentType, oProps.HTTPHeaders.contentType)

			switch manager.Location() {
			case common.ELocation.Blob():
				ValidatePropertyPtr(a, objMan.ObjectName(), "Blob type", vProps.BlobProperties.Type, oProps.BlobProperties.Type)
				ValidateTags(a, objMan.ObjectName(), vProps.BlobProperties.Tags, oProps.BlobProperties.Tags)
				ValidatePropertyPtr(a, objMan.ObjectName(), "Block blob access tier", vProps.BlobProperties.BlockBlobAccessTier, oProps.BlobProperties.BlockBlobAccessTier)
				ValidatePropertyPtr(a, objMan.ObjectName(), "Page blob access tier", vProps.BlobProperties.PageBlobAccessTier, oProps.BlobProperties.PageBlobAccessTier)
			case common.ELocation.File():
				ValidatePropertyPtr(a, objMan.ObjectName(), "Attributes", vProps.FileProperties.FileAttributes, oProps.FileProperties.FileAttributes)
				ValidatePropertyPtr(a, objMan.ObjectName(), "Creation time", vProps.FileProperties.FileCreationTime, oProps.FileProperties.FileCreationTime)
				ValidatePropertyPtr(a, objMan.ObjectName(), "Last write time", vProps.FileProperties.FileLastWriteTime, oProps.FileProperties.FileLastWriteTime)
				ValidatePropertyPtr(a, objMan.ObjectName(), "Permissions", vProps.FileProperties.FilePermissions, oProps.FileProperties.FilePermissions)
			case common.ELocation.BlobFS():
				ValidatePropertyPtr(a, objMan.ObjectName(), "Permissions", vProps.BlobFSProperties.Permissions, oProps.BlobFSProperties.Permissions)
				ValidatePropertyPtr(a, objMan.ObjectName(), "Owner", vProps.BlobFSProperties.Owner, oProps.BlobFSProperties.Owner)
				ValidatePropertyPtr(a, objMan.ObjectName(), "Group", vProps.BlobFSProperties.Group, oProps.BlobFSProperties.Group)
				ValidatePropertyPtr(a, objMan.ObjectName(), "ACL", vProps.BlobFSProperties.ACL, oProps.BlobFSProperties.ACL)
			}
		},
	})
}

type AzCopyOutputKey struct {
	Path       string
	VersionId  string
	SnapshotId string
}

func ValidateListOutput(a Asserter, stdout AzCopyStdout, expectedObjects map[AzCopyOutputKey]cmd.AzCopyListObject, expectedSummary *cmd.AzCopyListSummary) {
	if dryrunner, ok := a.(DryrunAsserter); ok && dryrunner.Dryrun() {
		return
	}
	a.HelperMarker().Helper()

	listStdout, ok := stdout.(*AzCopyParsedListStdout)
	a.AssertNow("stdout must be AzCopyParsedListStdout", Equal{}, ok, true)

	a.AssertNow("stdout and expected objects must not be null", Not{IsNil{}}, a, stdout, expectedObjects)
	a.Assert("map of objects must be equivalent in size", Equal{}, len(expectedObjects), len(listStdout.Items))
	a.Assert("map of objects must match", MapContains[AzCopyOutputKey, cmd.AzCopyListObject]{TargetMap: expectedObjects}, listStdout.Items)
	a.Assert("summary must match", Equal{}, listStdout.Summary, DerefOrZero(expectedSummary))
}

func ValidateErrorOutput(a Asserter, stdout AzCopyStdout, errorMsg string) {
	if dryrunner, ok := a.(DryrunAsserter); ok && dryrunner.Dryrun() {
		return
	}
	for _, line := range stdout.RawStdout() {
		if strings.Contains(line, errorMsg) {
			return
		}
	}
	fmt.Println(stdout.String())
	a.Error("expected error message not found in azcopy output")
=======
>>>>>>> eec1ff1a
}<|MERGE_RESOLUTION|>--- conflicted
+++ resolved
@@ -67,7 +67,6 @@
 	}
 
 	return matchingRes.(T)
-<<<<<<< HEAD
 }
 
 func ValidatePropertyPtr[T any](a Asserter, objectName, name string, expected, real *T) {
@@ -231,6 +230,4 @@
 	}
 	fmt.Println(stdout.String())
 	a.Error("expected error message not found in azcopy output")
-=======
->>>>>>> eec1ff1a
 }