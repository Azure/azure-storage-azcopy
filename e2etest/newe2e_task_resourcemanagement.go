--- conflicted
+++ resolved
@@ -224,7 +224,6 @@
 	a.Error("expected error message not found in azcopy output")
 }
 
-<<<<<<< HEAD
 func ValidateListTextOutput(a Asserter, stdout AzCopyStdout, expectedObjects map[AzCopyOutputKey]cmd.AzCopyListObject, expectedSummary *cmd.AzCopyListSummary) {
 	if dryrunner, ok := a.(DryrunAsserter); ok && dryrunner.Dryrun() {
 		return
@@ -332,7 +331,8 @@
 	builder.WriteString("Content Length: " + lo.ContentLength)
 
 	return builder.String()
-=======
+}
+
 func ValidateContainsError(a Asserter, stdout AzCopyStdout, errorMsg []string) {
 	if dryrunner, ok := a.(DryrunAsserter); ok && dryrunner.Dryrun() {
 		return
@@ -342,7 +342,6 @@
 			return
 		}
 	}
-	fmt.Println(stdout.String())
 	a.Error("expected error message not found in azcopy output")
 }
 
@@ -354,5 +353,4 @@
 	}
 
 	return false
->>>>>>> 43eb15ed
 }