package e2etest

import (
	"crypto/md5"
	"encoding/base64"
	"encoding/hex"
	"fmt"
	"io"
	"reflect"
	"strings"
	"time"

	"github.com/Azure/azure-sdk-for-go/sdk/storage/azblob/blob"
	"github.com/Azure/azure-sdk-for-go/sdk/storage/azblob/lease"
	"github.com/Azure/azure-storage-azcopy/v10/cmd"
	"github.com/Azure/azure-storage-azcopy/v10/common"
)

func ValidatePropertyPtr[T any](a Asserter, name string, expected, real *T) {
	if expected == nil {
		return
	}

	a.Assert(name+" must match", Equal{Deep: true}, expected, real)
}

func ValidateTimePtr(a Asserter, name string, expected, real *time.Time) {
	if expected == nil {
		return
	}
	expectedTime := expected.UTC().Truncate(time.Second)
	realTime := real.UTC().Truncate(time.Second)

	a.Assert(name+" must match", Equal{Deep: true}, expectedTime, realTime)
}

func ValidateMetadata(a Asserter, expected, real common.Metadata) {
	if expected == nil {
		return
	}

	a.Assert("Metadata must match", Equal{Deep: true}, expected, real)
}

func ValidateTags(a Asserter, expected, real map[string]string) {
	if expected == nil {
		return
	}

	a.Assert("Tags must match", Equal{Deep: true}, expected, real)
}

func ValidateResource[T ResourceManager](a Asserter, target T, definition MatchedResourceDefinition[T], validateObjectContent bool) {
	a.AssertNow("Target resource and definition must not be null", Not{IsNil{}}, a, target, definition)
	a.AssertNow("Target resource must be at a equal level to the resource definition", Equal{}, target.Level(), definition.DefinitionTarget())

	if dryrunner, ok := a.(DryrunAsserter); ok && dryrunner.Dryrun() {
		return
	}

	definition.ApplyDefinition(a, target, map[cmd.LocationLevel]func(Asserter, ResourceManager, ResourceDefinition){
		cmd.ELocationLevel.Container(): func(a Asserter, manager ResourceManager, definition ResourceDefinition) {
			cRes := manager.(ContainerResourceManager)

			if !definition.ShouldExist() {
				a.AssertNow("container must not exist", Equal{}, cRes.Exists(), false)
				return
			}

			cProps := cRes.GetProperties(a)
			vProps := definition.(ResourceDefinitionContainer).Properties

			ValidateMetadata(a, vProps.Metadata, cProps.Metadata)

			if manager.Location() == common.ELocation.Blob() || manager.Location() == common.ELocation.BlobFS() {
				ValidatePropertyPtr(a, "Public access", vProps.BlobContainerProperties.Access, cProps.BlobContainerProperties.Access)
			}

			if manager.Location() == common.ELocation.File() {
				ValidatePropertyPtr(a, "Enabled protocols", vProps.FileContainerProperties.EnabledProtocols, cProps.FileContainerProperties.EnabledProtocols)
				ValidatePropertyPtr(a, "RootSquash", vProps.FileContainerProperties.RootSquash, cProps.FileContainerProperties.RootSquash)
				ValidatePropertyPtr(a, "AccessTier", vProps.FileContainerProperties.AccessTier, cProps.FileContainerProperties.AccessTier)
				ValidatePropertyPtr(a, "Quota", vProps.FileContainerProperties.Quota, cProps.FileContainerProperties.Quota)
			}
		},
		cmd.ELocationLevel.Object(): func(a Asserter, manager ResourceManager, definition ResourceDefinition) {
			objMan := manager.(ObjectResourceManager)
			objDef := definition.(ResourceDefinitionObject)

			if !objDef.ShouldExist() {
				a.Assert(fmt.Sprintf("object %s must not exist", objMan.ObjectName()), Equal{}, objMan.Exists(), false)
				return
			}

			oProps := objMan.GetProperties(a)
			vProps := objDef.ObjectProperties

			if validateObjectContent && objMan.EntityType() == common.EEntityType.File() && objDef.Body != nil {
				objBody := objMan.Download(a)
				validationBody := objDef.Body.Reader()

				objHash := md5.New()
				valHash := md5.New()

				_, err := io.Copy(objHash, objBody)
				a.NoError("hash object body", err)
				_, err = io.Copy(valHash, validationBody)
				a.NoError("hash validation body", err)

				a.Assert("bodies differ in hash", Equal{Deep: true}, hex.EncodeToString(objHash.Sum(nil)), hex.EncodeToString(valHash.Sum(nil)))
			}

			// properties
			ValidateMetadata(a, vProps.Metadata, oProps.Metadata)

			// HTTP headers
			ValidatePropertyPtr(a, "Cache control", vProps.HTTPHeaders.cacheControl, oProps.HTTPHeaders.cacheControl)
			ValidatePropertyPtr(a, "Content disposition", vProps.HTTPHeaders.contentDisposition, oProps.HTTPHeaders.contentDisposition)
			ValidatePropertyPtr(a, "Content encoding", vProps.HTTPHeaders.contentEncoding, oProps.HTTPHeaders.contentEncoding)
			ValidatePropertyPtr(a, "Content language", vProps.HTTPHeaders.contentLanguage, oProps.HTTPHeaders.contentLanguage)
			ValidatePropertyPtr(a, "Content type", vProps.HTTPHeaders.contentType, oProps.HTTPHeaders.contentType)

			switch manager.Location() {
			case common.ELocation.Blob():
				ValidatePropertyPtr(a, "Blob type", vProps.BlobProperties.Type, oProps.BlobProperties.Type)
				ValidateTags(a, vProps.BlobProperties.Tags, oProps.BlobProperties.Tags)
				ValidatePropertyPtr(a, "Block blob access tier", vProps.BlobProperties.BlockBlobAccessTier, oProps.BlobProperties.BlockBlobAccessTier)
				ValidatePropertyPtr(a, "Page blob access tier", vProps.BlobProperties.PageBlobAccessTier, oProps.BlobProperties.PageBlobAccessTier)
			case common.ELocation.File():
				ValidatePropertyPtr(a, "Attributes", vProps.FileProperties.FileAttributes, oProps.FileProperties.FileAttributes)
				ValidatePropertyPtr(a, "Creation time", vProps.FileProperties.FileCreationTime, oProps.FileProperties.FileCreationTime)
				ValidatePropertyPtr(a, "Last write time", vProps.FileProperties.FileLastWriteTime, oProps.FileProperties.FileLastWriteTime)
				ValidatePropertyPtr(a, "Permissions", vProps.FileProperties.FilePermissions, oProps.FileProperties.FilePermissions)
			case common.ELocation.BlobFS():
				ValidatePropertyPtr(a, "Permissions", vProps.BlobFSProperties.Permissions, oProps.BlobFSProperties.Permissions)
				ValidatePropertyPtr(a, "Owner", vProps.BlobFSProperties.Owner, oProps.BlobFSProperties.Owner)
				ValidatePropertyPtr(a, "Group", vProps.BlobFSProperties.Group, oProps.BlobFSProperties.Group)
				ValidatePropertyPtr(a, "ACL", vProps.BlobFSProperties.ACL, oProps.BlobFSProperties.ACL)
			case common.ELocation.Local():
				ValidateTimePtr(a, "Last modified time", vProps.LastModifiedTime, oProps.LastModifiedTime)
			}
		},
	})
}

type AzCopyOutputKey struct {
	Path       string
	VersionId  string
	SnapshotId string
}

func ValidateListOutput(a Asserter, stdout AzCopyStdout, expectedObjects map[AzCopyOutputKey]cmd.AzCopyListObject, expectedSummary *cmd.AzCopyListSummary) {
	if dryrunner, ok := a.(DryrunAsserter); ok && dryrunner.Dryrun() {
		return
	}

	listStdout, ok := stdout.(*AzCopyParsedListStdout)
	a.AssertNow("stdout must be AzCopyParsedListStdout", Equal{}, ok, true)

	a.AssertNow("stdout and expected objects must not be null", Not{IsNil{}}, a, stdout, expectedObjects)
	a.Assert("map of objects must be equivalent in size", Equal{}, len(expectedObjects), len(listStdout.Items))
	a.Assert("map of objects must match", MapContains[AzCopyOutputKey, cmd.AzCopyListObject]{TargetMap: expectedObjects}, listStdout.Items)
	a.Assert("summary must match", Equal{}, listStdout.Summary, DerefOrZero(expectedSummary))
}

func ValidateErrorOutput(a Asserter, stdout AzCopyStdout, errorMsg string) {
	if dryrunner, ok := a.(DryrunAsserter); ok && dryrunner.Dryrun() {
		return
	}
	for _, line := range stdout.RawStdout() {
		if strings.Contains(line, errorMsg) {
			return
		}
	}
	fmt.Println(stdout.String())
	a.Error("expected error message not found in azcopy output")
}

func ValidateStatsReturned(a Asserter, stdout AzCopyStdout) {
	if dryrunner, ok := a.(DryrunAsserter); ok && dryrunner.Dryrun() {
		return
	}
	csrStdout, ok := stdout.(*AzCopyParsedCopySyncRemoveStdout)
	a.AssertNow("stdout must be AzCopyParsedCopySyncRemoveStdout", Equal{}, ok, true)
	// Check for any of the stats. It's possible for average iops, server busy percentage, network error percentage to be 0, but average e2e milliseconds should never be 0.
	statsFound := csrStdout.FinalStatus.AverageIOPS != 0 || csrStdout.FinalStatus.AverageE2EMilliseconds != 0 || csrStdout.FinalStatus.ServerBusyPercentage != 0 || csrStdout.FinalStatus.NetworkErrorPercentage != 0
	a.Assert("stats must be returned", Equal{}, statsFound, true)
}

func ValidateContainsError(a Asserter, stdout AzCopyStdout, errorMsg []string) {
	if dryrunner, ok := a.(DryrunAsserter); ok && dryrunner.Dryrun() {
		return
	}
	for _, line := range stdout.RawStdout() {
		if checkMultipleErrors(errorMsg, line) {
			return
		}
	}
	fmt.Println(stdout.String())
	a.Error("expected error message not found in azcopy output")
}

func checkMultipleErrors(errorMsg []string, line string) bool {
	for _, e := range errorMsg {
		if strings.Contains(line, e) {
			return true
		}
	}

	return false
}

func ValidateListTextOutput(a Asserter, stdout AzCopyStdout, expectedObjects map[AzCopyOutputKey]cmd.AzCopyListObject, expectedSummary *cmd.AzCopyListSummary) {
	if dryrunner, ok := a.(DryrunAsserter); ok && dryrunner.Dryrun() {
		return
	}

	for _, line := range stdout.RawStdout() {
		if line != "" {
			// checking summary lines first if they exist
			if strings.Contains(line, "File count:") {
				fileCount := strings.Split(line, ":")
				if strings.TrimSpace(fileCount[1]) != expectedSummary.FileCount {
					a.Error(fmt.Sprintf("File count does not match - raw:%s. expected:%s.", fileCount[1], expectedSummary.FileCount))
				}
			} else if strings.Contains(line, "Total file size:") {
				totalFileSize := strings.Split(line, ":")
				if strings.TrimSpace(totalFileSize[1]) != expectedSummary.TotalFileSize {
					a.Error(fmt.Sprintf("Total file size does not match - raw:%s. expected:%s.", totalFileSize[1], expectedSummary.TotalFileSize))
				}
			} else {
				// convert line into list object
				lo := parseAzCopyListObject(a, line)
				key := AzCopyOutputKey{
					Path:      lo.Path,
					VersionId: lo.VersionId,
				}

				// check if the object exists in map
				expectedLo, ok := expectedObjects[key]
				if !ok {
					a.Error(fmt.Sprintf("%s does not exist in expected objects", key.Path))
				}

				// verify contents of the list object and make sure it matches with the expected object
				eq := reflect.DeepEqual(lo, expectedLo)
				if !eq {
					a.Error(fmt.Sprintf("%#v does not match the expected object %#v.", lo, expectedLo))
				}

				// delete object from expected object after verifying list object exists and is correct
				delete(expectedObjects, key)
			}
		}
	}

	// check if any expected objects were missed
	if len(expectedObjects) != 0 {
		a.Error(fmt.Sprintf("expected objects are not present in the list output %#v", expectedObjects))
	}
}

func parseAzCopyListObject(a Asserter, line string) cmd.AzCopyListObject {
	stdoutParts := strings.Split(line, ";")
	properties := make(map[string]string)

	for i, part := range stdoutParts {
		if i == 0 {
			properties["Path"] = part
		} else {
			val := strings.SplitN(part, ":", 2)
			properties[strings.TrimSpace(val[0])] = strings.TrimSpace(val[1])
		}
	}

	// do some error checking/verification that the elements that are nil don't break this
	var lmt *time.Time
	if properties[string(cmd.LastModifiedTime)] != "" {
		lmtVal, err := time.Parse(cmd.LastModifiedTimeFormat, properties[string(cmd.LastModifiedTime)])
		if err != nil {
			a.Error("error parsing time from lmt string: " + err.Error())
		}
		lmt = &lmtVal
	}

	contentMD5 := []byte(nil)
	md5 := properties[string(cmd.ContentMD5)]
	if md5 != "" {
		decodedContentMD5, err := base64.StdEncoding.DecodeString(md5)
		if err != nil {
			a.Error("error decoding content md5 string: " + err.Error())
		}
		contentMD5 = decodedContentMD5
	}

	return cmd.AzCopyListObject{
		Path:             properties["Path"],
		LastModifiedTime: lmt,
		VersionId:        properties[string(cmd.VersionId)],
		BlobType:         blob.BlobType(properties[string(cmd.BlobType)]),
		BlobAccessTier:   blob.AccessTier(properties[string(cmd.BlobAccessTier)]),
		ContentType:      properties[string(cmd.ContentType)],
		ContentEncoding:  properties[string(cmd.ContentEncoding)],
		ContentMD5:       contentMD5,
		LeaseState:       lease.StateType(properties[string(cmd.LeaseState)]),
		LeaseStatus:      lease.StatusType(properties[string(cmd.LeaseStatus)]),
		LeaseDuration:    lease.DurationType(properties[string(cmd.LeaseDuration)]),
		ArchiveStatus:    blob.ArchiveStatus(properties[string(cmd.ArchiveStatus)]),
		ContentLength:    properties["Content Length"],
	}
}

<<<<<<< HEAD
type DryrunOp uint8

const (
	DryrunOpCopy DryrunOp = iota + 1
	DryrunOpDelete
	DryrunOpProperties
)

// ValidateDryRunOutput validates output for items in the expected map; expected must equal output
func ValidateDryRunOutput(a Asserter, output AzCopyStdout, rootSrc ResourceManager, rootDst ResourceManager, expected map[string]DryrunOp) {
	if dryrun, ok := a.(DryrunAsserter); ok && dryrun.Dryrun() {
		return
	}

	a.AssertNow("Output must not be nil", Not{IsNil{}}, output)
	stdout, ok := output.(*AzCopyParsedDryrunStdout)
	a.AssertNow("Output must be dryrun stdout", Equal{}, ok, true)

	// validation must have nothing in it, and nothing should miss in output.
	validation := CloneMap(expected)

	uriPrefs := GetURIOptions{
		LocalOpts: LocalURIOpts{
			PreferUNCPath: true,
		},
	}

	srcBase := rootSrc.URI(uriPrefs)
	var dstBase string
	if rootDst != nil {
		dstBase = rootDst.URI(uriPrefs)
	}

	for _, v := range stdout.Transfers {
		// Determine the op.
		op := common.Iff(v.FromTo.IsDelete(), DryrunOpDelete, common.Iff(v.FromTo.IsSetProperties(), DryrunOpProperties, DryrunOpCopy))

		// Try to find the item in expected.
		relPath := strings.TrimPrefix( // Ensure we start with the rel path, not a separator
			strings.ReplaceAll( // Isolate path separators
				strings.TrimPrefix(v.Source, srcBase), // Isolate the relpath
				"\\", "/",
			),
			"/",
		)
		//a.Log("base %s source %s rel %s", srcBase, v.Source, relPath)
		expectedOp, ok := validation[relPath]
		a.Assert(fmt.Sprintf("Expected %s in map", relPath), Equal{}, ok, true)
		a.Assert(fmt.Sprintf("Expected %s to match", relPath), Equal{}, op, expectedOp)
		if rootDst != nil {
			a.Assert(fmt.Sprintf("Expected %s dest url to match expected dest url", relPath), Equal{}, v.Destination, common.GenerateFullPath(dstBase, relPath))
		}
	}
=======
func ValidateJobsListOutput(a Asserter, stdout AzCopyStdout, expectedJobIDs int) {
	if dryrunner, ok := a.(DryrunAsserter); ok && dryrunner.Dryrun() {
		return
	}

	jobsListStdout, ok := stdout.(*AzCopyParsedJobsListStdout)
	a.AssertNow("stdout must be AzCopyParsedJobsListStdout", Equal{}, ok, true)
	a.Assert("No of jobs executed should be equivalent", Equal{}, expectedJobIDs, jobsListStdout.JobsCount)
>>>>>>> 2ceb944f
}<|MERGE_RESOLUTION|>--- conflicted
+++ resolved
@@ -310,7 +310,6 @@
 	}
 }
 
-<<<<<<< HEAD
 type DryrunOp uint8
 
 const (
@@ -364,7 +363,8 @@
 			a.Assert(fmt.Sprintf("Expected %s dest url to match expected dest url", relPath), Equal{}, v.Destination, common.GenerateFullPath(dstBase, relPath))
 		}
 	}
-=======
+}
+
 func ValidateJobsListOutput(a Asserter, stdout AzCopyStdout, expectedJobIDs int) {
 	if dryrunner, ok := a.(DryrunAsserter); ok && dryrunner.Dryrun() {
 		return
@@ -373,5 +373,4 @@
 	jobsListStdout, ok := stdout.(*AzCopyParsedJobsListStdout)
 	a.AssertNow("stdout must be AzCopyParsedJobsListStdout", Equal{}, ok, true)
 	a.Assert("No of jobs executed should be equivalent", Equal{}, expectedJobIDs, jobsListStdout.JobsCount)
->>>>>>> 2ceb944f
 }