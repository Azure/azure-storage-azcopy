package e2etest

import (
	"crypto/md5"
	"encoding/base64"
	"encoding/hex"
	"fmt"
	"io"
	"net/url"
	"os"
	"path/filepath"
	"reflect"
	"strings"
	"time"

	"github.com/Azure/azure-sdk-for-go/sdk/storage/azblob/blob"
	"github.com/Azure/azure-sdk-for-go/sdk/storage/azblob/lease"
	"github.com/Azure/azure-storage-azcopy/v10/cmd"
	"github.com/Azure/azure-storage-azcopy/v10/common"
)

func ValidatePropertyPtr[T any](a Asserter, name string, expected, real *T) {
	if expected == nil {
		return
	}

	a.Assert(name+" must match", Equal{Deep: true}, expected, real)
}

func ValidateTimePtr(a Asserter, name string, expected, real *time.Time) {
	if expected == nil {
		return
	}
	expectedTime := expected.UTC().Truncate(time.Second)
	realTime := real.UTC().Truncate(time.Second)

	a.Assert(name+" must match", Equal{Deep: true}, expectedTime, realTime)
}

func ValidateMetadata(a Asserter, expected, real common.Metadata) {
	if expected == nil {
		return
	}

	rule := func(key string, value *string) (ok string, ov *string, include bool) {
		ov = value
		ok = strings.ToLower(key)
		include = Any(common.AllLinuxProperties, func(s string) bool {
			return strings.EqualFold(key, s)
		})

		return
	}

	//a.Assert("Metadata must match", Equal{Deep: true}, expected, real)
	expected = CloneMapWithRule(expected, rule)
}

func ValidateTags(a Asserter, expected, real map[string]string) {
	if expected == nil {
		return
	}

	a.Assert("Tags must match", Equal{Deep: true}, expected, real)
}

func ValidateSkippedSymlinksCount(a Asserter, stdOut AzCopyStdout, expected uint32) {
	if dryrunner, ok := a.(DryrunAsserter); ok && dryrunner.Dryrun() {
		return
	}

	parsedStdout := GetTypeOrAssert[*AzCopyParsedCopySyncRemoveStdout](a, stdOut)
	skippedSymlinkedCount := parsedStdout.FinalStatus.SkippedSymlinkCount
	if skippedSymlinkedCount != expected {
		a.Error(fmt.Sprintf("expected skipped symlink count (%d) received count (%d)", expected, skippedSymlinkedCount))
	}
}

func ValidateSkippedSpecialFileCount(a Asserter, stdOut AzCopyStdout, expected uint32) {
	if dryrunner, ok := a.(DryrunAsserter); ok && dryrunner.Dryrun() {
		return
	}

	parsedStdout := GetTypeOrAssert[*AzCopyParsedCopySyncRemoveStdout](a, stdOut)
	skippedSpecialFileCount := parsedStdout.FinalStatus.SkippedSpecialFileCount
	if skippedSpecialFileCount != expected {
		a.Error(fmt.Sprintf("expected skipped special file count (%d) received count (%d)", expected, skippedSpecialFileCount))
	}
	return
}

func ValidateResource[T ResourceManager](a Asserter, target T, definition MatchedResourceDefinition[T], validateObjectContent bool) {
	a.AssertNow("Target resource and definition must not be null", Not{IsNil{}}, a, target, definition)
	a.AssertNow("Target resource must be at a equal level to the resource definition", Equal{}, target.Level(), definition.DefinitionTarget())

	if dryrunner, ok := a.(DryrunAsserter); ok && dryrunner.Dryrun() {
		return
	}

	definition.ApplyDefinition(a, target, map[cmd.LocationLevel]func(Asserter, ResourceManager, ResourceDefinition){
		cmd.ELocationLevel.Container(): func(a Asserter, manager ResourceManager, definition ResourceDefinition) {
			cRes := manager.(ContainerResourceManager)

			canonPathPrefix := cRes.Canon() + ": "

			if !definition.ShouldExist() {
				a.AssertNow(canonPathPrefix+"container must not exist", Equal{}, cRes.Exists(), false)
				return
			}

			cProps := cRes.GetProperties(a)
			vProps := definition.(ResourceDefinitionContainer).Properties

			ValidateMetadata(a, vProps.Metadata, cProps.Metadata)

			if manager.Location() == common.ELocation.Blob() || manager.Location() == common.ELocation.BlobFS() {
				ValidatePropertyPtr(a, canonPathPrefix+"Public access", vProps.BlobContainerProperties.Access, cProps.BlobContainerProperties.Access)
			}

			if manager.Location().IsFile() {
				ValidatePropertyPtr(a, "Enabled protocols", vProps.FileContainerProperties.EnabledProtocols, cProps.FileContainerProperties.EnabledProtocols)
				ValidatePropertyPtr(a, "RootSquash", vProps.FileContainerProperties.RootSquash, cProps.FileContainerProperties.RootSquash)
				ValidatePropertyPtr(a, "AccessTier", vProps.FileContainerProperties.AccessTier, cProps.FileContainerProperties.AccessTier)
				ValidatePropertyPtr(a, "Quota", vProps.FileContainerProperties.Quota, cProps.FileContainerProperties.Quota)
			}
		},
		cmd.ELocationLevel.Object(): func(a Asserter, manager ResourceManager, definition ResourceDefinition) {
			objMan := manager.(ObjectResourceManager)
			objDef := definition.(ResourceDefinitionObject)

			canonPathPrefix := objMan.Canon() + ": "

			if !objDef.ShouldExist() {
				a.Assert(fmt.Sprintf("object %s must not exist", objMan.ObjectName()), Equal{}, objMan.Exists(), false)
				return
			}

			oProps := objMan.GetProperties(a)
			vProps := objDef.ObjectProperties

			if validateObjectContent && (objMan.EntityType() == common.EEntityType.File() || objMan.EntityType() == common.EEntityType.Hardlink()) && objDef.Body != nil {
				objBody := objMan.Download(a)
				validationBody := objDef.Body.Reader()

				objHash := md5.New()
				valHash := md5.New()

				_, err := io.Copy(objHash, objBody)
				a.NoError(canonPathPrefix+"hash object body", err)
				_, err = io.Copy(valHash, validationBody)
				a.NoError(canonPathPrefix+"hash validation body", err)

				a.Assert(canonPathPrefix+"bodies differ in hash", Equal{Deep: true}, hex.EncodeToString(objHash.Sum(nil)), hex.EncodeToString(valHash.Sum(nil)))
			} else if objMan.EntityType() == common.EEntityType.Symlink() {
<<<<<<< HEAD
				// Do we have a specified symlink dest or a body?
				symlinkDest := objDef.SymlinkedFileName
				if symlinkDest == "" && objDef.Body != nil {
					buf, err := io.ReadAll(objDef.Body.Reader())
					a.NoError(canonPathPrefix+"Read symlink body", err)
					symlinkDest = string(buf)
				}

				if symlinkDest != "" {
					linkData := objMan.ReadLink(a)

					decodedDest, err := url.PathUnescape(linkData)
					a.NoError("decode failed", err) // or handle error if needed

					a.Assert(canonPathPrefix+"Symlink mismatch", Equal{}, symlinkDest, decodedDest)
=======
				if manager.Location() == common.ELocation.FileNFS() {
					// NFS symlink target is stored as file content
					linkDataDest := objMan.ReadLink(a)
					linkDataSrc := objDef.SymlinkedFileName

					decodedDest, err := url.PathUnescape(linkDataDest)
					a.NoError("decode failed", err) // or handle error if needed

					a.Assert(canonPathPrefix+"Symlink mismatch", Equal{},
						filepath.Base(linkDataSrc), filepath.Base(decodedDest))
				} else {
					// Do we have a specified symlink dest or a body?
					symlinkDest := objDef.SymlinkedFileName
					if symlinkDest == "" && objDef.Body != nil {
						buf, err := io.ReadAll(objDef.Body.Reader())
						a.NoError(canonPathPrefix+"Read symlink body", err)
						symlinkDest = string(buf)
					}

					if symlinkDest != "" {
						linkData := objMan.ReadLink(a)
						a.Assert(canonPathPrefix+"Symlink mismatch", Equal{}, symlinkDest, linkData)
					}
>>>>>>> 4458f791
				}
			}

			// properties
			ValidateMetadata(a, vProps.Metadata, oProps.Metadata)

			// HTTP headers
			ValidatePropertyPtr(a, canonPathPrefix+"Cache control", vProps.HTTPHeaders.cacheControl, oProps.HTTPHeaders.cacheControl)
			ValidatePropertyPtr(a, canonPathPrefix+"Content disposition", vProps.HTTPHeaders.contentDisposition, oProps.HTTPHeaders.contentDisposition)
			ValidatePropertyPtr(a, canonPathPrefix+"Content encoding", vProps.HTTPHeaders.contentEncoding, oProps.HTTPHeaders.contentEncoding)
			ValidatePropertyPtr(a, canonPathPrefix+"Content language", vProps.HTTPHeaders.contentLanguage, oProps.HTTPHeaders.contentLanguage)
			ValidatePropertyPtr(a, canonPathPrefix+"Content type", vProps.HTTPHeaders.contentType, oProps.HTTPHeaders.contentType)

			switch manager.Location() {
			case common.ELocation.Blob():
				ValidatePropertyPtr(a, canonPathPrefix+"Blob type", vProps.BlobProperties.Type, oProps.BlobProperties.Type)
				ValidateTags(a, vProps.BlobProperties.Tags, oProps.BlobProperties.Tags)
				ValidatePropertyPtr(a, "Block blob access tier", vProps.BlobProperties.BlockBlobAccessTier, oProps.BlobProperties.BlockBlobAccessTier)
				ValidatePropertyPtr(a, "Page blob access tier", vProps.BlobProperties.PageBlobAccessTier, oProps.BlobProperties.PageBlobAccessTier)
			case common.ELocation.File(), common.ELocation.FileNFS():
				ValidatePropertyPtr(a, "Attributes", vProps.FileProperties.FileAttributes, oProps.FileProperties.FileAttributes)
				ValidatePropertyPtr(a, "Permissions", vProps.FileProperties.FilePermissions, oProps.FileProperties.FilePermissions)
				// SMB to NFS transfer
				if vProps.FileProperties.FileCreationTime != nil && oProps.FileNFSProperties != nil {
					fmt.Println("Here--------------------------------")
					ValidatePropertyPtr(a, "Creation time here", vProps.FileProperties.FileCreationTime, oProps.FileNFSProperties.FileCreationTime)
					ValidatePropertyPtr(a, "Last write time here", vProps.FileProperties.FileLastWriteTime, oProps.FileNFSProperties.FileLastWriteTime)
				} else { // SMB to SMB transfer
					fmt.Println("Not here--------------------------------")
					ValidatePropertyPtr(a, "Creation time no", vProps.FileProperties.FileCreationTime, oProps.FileProperties.FileCreationTime)
					ValidatePropertyPtr(a, "Last write time no", vProps.FileProperties.FileLastWriteTime, oProps.FileProperties.FileLastWriteTime)
				}
				// NFS to NFS transfers
				if vProps.FileNFSProperties != nil && oProps.FileNFSProperties != nil {
					ValidateTimePtr(a, canonPathPrefix+"NFS Creation Time", vProps.FileNFSProperties.FileCreationTime, oProps.FileNFSProperties.FileCreationTime)
					ValidateTimePtr(a, canonPathPrefix+"NFS Last Write Time", vProps.FileNFSProperties.FileLastWriteTime, oProps.FileNFSProperties.FileLastWriteTime)
				}
				if vProps.FileNFSPermissions != nil && oProps.FileNFSPermissions != nil {
					ValidatePropertyPtr(a, canonPathPrefix+"Owner", vProps.FileNFSPermissions.Owner, oProps.FileNFSPermissions.Owner)
					ValidatePropertyPtr(a, canonPathPrefix+"Group", vProps.FileNFSPermissions.Group, oProps.FileNFSPermissions.Group)
					// On Linux, symlink mode bits are mostly ignored by the kernel.
					// By default, symlinks are created with 0777, and you cannot change
					// their mode with chmod — the syscall always succeeds but doesn’t alter them.
					if objMan.EntityType() != common.EEntityType.Symlink() {
						ValidatePropertyPtr(a, canonPathPrefix+"FileMode", vProps.FileNFSPermissions.FileMode, oProps.FileNFSPermissions.FileMode)
					}
				}
			case common.ELocation.BlobFS():
				ValidatePropertyPtr(a, canonPathPrefix+"Permissions", vProps.BlobFSProperties.Permissions, oProps.BlobFSProperties.Permissions)
				ValidatePropertyPtr(a, canonPathPrefix+"Owner", vProps.BlobFSProperties.Owner, oProps.BlobFSProperties.Owner)
				ValidatePropertyPtr(a, canonPathPrefix+"Group", vProps.BlobFSProperties.Group, oProps.BlobFSProperties.Group)
				ValidatePropertyPtr(a, canonPathPrefix+"ACL", vProps.BlobFSProperties.ACL, oProps.BlobFSProperties.ACL)
			case common.ELocation.Local():
				ValidateTimePtr(a, canonPathPrefix+"Last modified time", vProps.LastModifiedTime, oProps.LastModifiedTime)
			}
		},
	})
}

type AzCopyOutputKey struct {
	Path       string
	VersionId  string
	SnapshotId string
}

func ValidateListOutput(a Asserter, stdout AzCopyStdout, expectedObjects map[AzCopyOutputKey]cmd.AzCopyListObject, expectedSummary *cmd.AzCopyListSummary) {
	if dryrunner, ok := a.(DryrunAsserter); ok && dryrunner.Dryrun() {
		return
	}

	listStdout, ok := stdout.(*AzCopyParsedListStdout)
	a.AssertNow("stdout must be AzCopyParsedListStdout", Equal{}, ok, true)

	a.AssertNow("stdout and expected objects must not be null", Not{IsNil{}}, a, stdout, expectedObjects)
	a.Assert("map of objects must be equivalent in size", Equal{}, len(expectedObjects), len(listStdout.Items))
	a.Assert("map of objects must match", MapContains[AzCopyOutputKey, cmd.AzCopyListObject]{TargetMap: expectedObjects}, listStdout.Items)
	a.Assert("summary must match", Equal{}, listStdout.Summary, DerefOrZero(expectedSummary))
}

func ValidateHardlinksConvertedCount(a Asserter, stdOut AzCopyStdout, expected uint32) {
	if dryrunner, ok := a.(DryrunAsserter); ok && dryrunner.Dryrun() {
		return
	}

	parsedStdout := GetTypeOrAssert[*AzCopyParsedCopySyncRemoveStdout](a, stdOut)
	hardlinksConvertedCount := parsedStdout.FinalStatus.HardlinksConvertedCount
	if hardlinksConvertedCount != expected {
		a.Error(fmt.Sprintf("expected hardlink converted count (%d) received count (%d)", expected, hardlinksConvertedCount))
	}
	return
}

func ValidateMessageOutput(a Asserter, stdout AzCopyStdout, message string, shouldContain bool) {
	if dryrunner, ok := a.(DryrunAsserter); ok && dryrunner.Dryrun() {
		return
	}
	var contains bool
	for _, line := range stdout.RawStdout() {
		if strings.Contains(line, message) {
			contains = true
			break
		}
	}
	if (!contains && !shouldContain) || (contains && shouldContain) {
		return
	}
	fmt.Println(stdout.String())
	a.Error(fmt.Sprintf("expected message (%s) not found in azcopy output", message))
}

func ValidateStatsReturned(a Asserter, stdout AzCopyStdout) {
	if dryrunner, ok := a.(DryrunAsserter); ok && dryrunner.Dryrun() {
		return
	}
	csrStdout, ok := stdout.(*AzCopyParsedCopySyncRemoveStdout)
	a.AssertNow("stdout must be AzCopyParsedCopySyncRemoveStdout", Equal{}, ok, true)
	// Check for any of the stats. It's possible for average iops, server busy percentage, network error percentage to be 0, but average e2e milliseconds should never be 0.
	statsFound := csrStdout.FinalStatus.AverageIOPS != 0 || csrStdout.FinalStatus.AverageE2EMilliseconds != 0 || csrStdout.FinalStatus.ServerBusyPercentage != 0 || csrStdout.FinalStatus.NetworkErrorPercentage != 0
	a.Assert("stats must be returned", Equal{}, statsFound, true)
}

func ValidateContainsError(a Asserter, stdout AzCopyStdout, errorMsg []string) {
	if dryrunner, ok := a.(DryrunAsserter); ok && dryrunner.Dryrun() {
		return
	}
	for _, line := range stdout.RawStdout() {
		if checkMultipleErrors(errorMsg, line) {
			return
		}
	}
	fmt.Println(stdout.String())
	a.Error(fmt.Sprintf("expected error message %v not found in azcopy output", errorMsg))
}

// ValidateDoesNotContainError Validates specific errorMsg is not returned in AzCopy run
func ValidateDoesNotContainError(a Asserter, stdout AzCopyStdout, errorMsg []string) {
	if dryrunner, ok := a.(DryrunAsserter); ok && dryrunner.Dryrun() {
		return
	}
	for _, line := range stdout.RawStdout() {
		if !checkMultipleErrors(errorMsg, line) {
			return
		}
	}
	fmt.Println(stdout.String())
	a.Error(fmt.Sprintf("error message %v not expected was found in azcopy output", errorMsg))
}

func checkMultipleErrors(errorMsg []string, line string) bool {
	for _, e := range errorMsg {
		if strings.Contains(line, e) {
			return true
		}
	}

	return false
}

func ValidateListTextOutput(a Asserter, stdout AzCopyStdout, expectedObjects map[AzCopyOutputKey]cmd.AzCopyListObject, expectedSummary *cmd.AzCopyListSummary) {
	if dryrunner, ok := a.(DryrunAsserter); ok && dryrunner.Dryrun() {
		return
	}

	for _, line := range stdout.RawStdout() {
		if line != "" && !strings.HasPrefix(line, "WARN") {
			// checking summary lines first if they exist
			if strings.Contains(line, "File count:") {
				fileCount := strings.Split(line, ":")
				if strings.TrimSpace(fileCount[1]) != expectedSummary.FileCount {
					a.Error(fmt.Sprintf("File count does not match - raw:%s. expected:%s.", fileCount[1], expectedSummary.FileCount))
				}
			} else if strings.Contains(line, "Total file size:") {
				totalFileSize := strings.Split(line, ":")
				if strings.TrimSpace(totalFileSize[1]) != expectedSummary.TotalFileSize {
					a.Error(fmt.Sprintf("Total file size does not match - raw:%s. expected:%s.", totalFileSize[1], expectedSummary.TotalFileSize))
				}
			} else {
				// convert line into list object
				lo := parseAzCopyListObject(a, line)
				key := AzCopyOutputKey{
					Path:      lo.Path,
					VersionId: lo.VersionId,
				}

				// check if the object exists in map
				expectedLo, ok := expectedObjects[key]
				if !ok {
					a.Error(fmt.Sprintf("%s does not exist in expected objects", key.Path))
				}

				// verify contents of the list object and make sure it matches with the expected object
				eq := reflect.DeepEqual(lo, expectedLo)
				if !eq {
					a.Error(fmt.Sprintf("%#v does not match the expected object %#v.", lo, expectedLo))
				}

				// delete object from expected object after verifying list object exists and is correct
				delete(expectedObjects, key)
			}
		}
	}

	// check if any expected objects were missed
	if len(expectedObjects) != 0 {
		a.Error(fmt.Sprintf("expected objects are not present in the list output %#v", expectedObjects))
	}
}

func parseAzCopyListObject(a Asserter, line string) cmd.AzCopyListObject {
	stdoutParts := strings.Split(line, ";")
	properties := make(map[string]string)

	for i, part := range stdoutParts {
		if i == 0 {
			properties["Path"] = part
		} else {
			val := strings.SplitN(part, ":", 2)
			properties[strings.TrimSpace(val[0])] = strings.TrimSpace(val[1])
		}
	}

	// do some error checking/verification that the elements that are nil don't break this
	var lmt *time.Time
	if properties[string(cmd.LastModifiedTime)] != "" {
		lmtVal, err := time.Parse(cmd.LastModifiedTimeFormat, properties[string(cmd.LastModifiedTime)])
		if err != nil {
			a.Error("error parsing time from lmt string: " + err.Error())
		}
		lmt = &lmtVal
	}

	contentMD5 := []byte(nil)
	md5 := properties[string(cmd.ContentMD5)]
	if md5 != "" {
		decodedContentMD5, err := base64.StdEncoding.DecodeString(md5)
		if err != nil {
			a.Error("error decoding content md5 string: " + err.Error())
		}
		contentMD5 = decodedContentMD5
	}

	return cmd.AzCopyListObject{
		Path:             properties["Path"],
		LastModifiedTime: lmt,
		VersionId:        properties[string(cmd.VersionId)],
		BlobType:         blob.BlobType(properties[string(cmd.BlobType)]),
		BlobAccessTier:   blob.AccessTier(properties[string(cmd.BlobAccessTier)]),
		ContentType:      properties[string(cmd.ContentType)],
		ContentEncoding:  properties[string(cmd.ContentEncoding)],
		ContentMD5:       contentMD5,
		LeaseState:       lease.StateType(properties[string(cmd.LeaseState)]),
		LeaseStatus:      lease.StatusType(properties[string(cmd.LeaseStatus)]),
		LeaseDuration:    lease.DurationType(properties[string(cmd.LeaseDuration)]),
		ArchiveStatus:    blob.ArchiveStatus(properties[string(cmd.ArchiveStatus)]),
		ContentLength:    properties["Content Length"],
	}
}

type DryrunOp uint8

const (
	DryrunOpCopy DryrunOp = iota + 1
	DryrunOpDelete
	DryrunOpProperties
)

var dryrunOpStr = map[DryrunOp]string{
	DryrunOpCopy:       "copy",
	DryrunOpDelete:     "delete",
	DryrunOpProperties: "set-properties",
}

// ValidateDryRunOutput validates output for items in the expected map; expected must equal output
func ValidateDryRunOutput(a Asserter, output AzCopyStdout, rootSrc ResourceManager, rootDst ResourceManager, expected map[string]DryrunOp) {
	if dryrun, ok := a.(DryrunAsserter); ok && dryrun.Dryrun() {
		return
	}
	a.AssertNow("Output must not be nil", Not{IsNil{}}, output)
	stdout, ok := output.(*AzCopyParsedDryrunStdout)
	a.AssertNow("Output must be dryrun stdout", Equal{}, ok, true)

	uriPrefs := GetURIOptions{
		LocalOpts: LocalURIOpts{
			PreferUNCPath: true,
		},
	}

	srcBase := rootSrc.URI(uriPrefs)
	var dstBase string
	if rootDst != nil {
		dstBase = rootDst.URI(uriPrefs)
	}

	if stdout.JsonMode {
		// validation must have nothing in it, and nothing should miss in output.
		validation := CloneMap(expected)

		for _, v := range stdout.Transfers {
			// Determine the op.
			op := common.Iff(v.FromTo.IsDelete(), DryrunOpDelete, common.Iff(v.FromTo.IsSetProperties(), DryrunOpProperties, DryrunOpCopy))

			// Try to find the item in expected.
			relPath := strings.TrimPrefix( // Ensure we start with the rel path, not a separator
				strings.ReplaceAll( // Isolate path separators
					strings.TrimPrefix(v.Source, srcBase), // Isolate the relpath
					"\\", "/",
				),
				"/",
			)
			//a.Log("base %s source %s rel %s", srcBase, v.Source, relPath)
			expectedOp, ok := validation[relPath]
			a.Assert(fmt.Sprintf("Expected %s in map", relPath), Equal{}, ok, true)
			a.Assert(fmt.Sprintf("Expected %s to match", relPath), Equal{}, op, expectedOp)
			if rootDst != nil {
				a.Assert(fmt.Sprintf("Expected %s dest url to match expected dest url", relPath), Equal{}, v.Destination, common.GenerateFullPath(dstBase, relPath))
			}
		}
	} else {
		// It is useless to try to parse details from a user friendly statement.
		// Instead, we should attempt to generate the user friendly statement, and validate that it existed from there.
		validation := make(map[string]bool)

		for k, v := range expected {
			from := common.GenerateFullPath(srcBase, k)
			var to string
			if rootDst != nil {
				to = " to " + common.GenerateFullPath(dstBase, k)
			}

			valStr := fmt.Sprintf("DRYRUN: %s %s%s",
				dryrunOpStr[v],
				from,
				to,
			)

			validation[valStr] = true
		}

		for k := range stdout.Raw {
			_, ok := validation[k]
			a.Assert(k+" wasn't present in validation", Equal{}, ok, true)

			if ok {
				delete(validation, k)
			}
		}

		for k := range validation {
			a.Assert(k+" wasn't present in output", Always{})
		}
	}
}

func ValidateJobsListOutput(a Asserter, stdout AzCopyStdout, expectedJobIDs int, expectedJobs []string) {
	if dryrunner, ok := a.(DryrunAsserter); ok && dryrunner.Dryrun() {
		return
	}

	jobsListStdout, ok := stdout.(*AzCopyParsedJobsListStdout)
	a.AssertNow("stdout must be AzCopyParsedJobsListStdout", Equal{}, ok, true)
	a.Assert("No of jobs executed should be equivalent", Equal{}, expectedJobIDs, jobsListStdout.JobsCount)

	// Create a set of actual job IDs for efficient lookup
	actualJobs := make(map[string]bool)
	for _, job := range jobsListStdout.Jobs {
		j := job.JobId.String()
		actualJobs[j] = true
	}

	// Check if each expected job is in the actual jobs list
	for _, expectedJob := range expectedJobs {
		if _, found := actualJobs[expectedJob]; !found {
			a.Assert(fmt.Sprintf("expected job with ID %s not found in jobs list", expectedJob), Always{})
		}
	}
}

func ValidateLogFileRetention(a Asserter, logsDir string, expectedLogFileToRetain int) {

	files, err := os.ReadDir(logsDir)
	a.NoError("Failed to read log dir", err)
	cnt := 0

	for _, file := range files { // first, find the job ID
		if strings.HasSuffix(file.Name(), ".log") {
			cnt++
		}
	}
	a.AssertNow("Expected job log files to be retained", Equal{}, cnt, expectedLogFileToRetain)
}<|MERGE_RESOLUTION|>--- conflicted
+++ resolved
@@ -152,47 +152,18 @@
 
 				a.Assert(canonPathPrefix+"bodies differ in hash", Equal{Deep: true}, hex.EncodeToString(objHash.Sum(nil)), hex.EncodeToString(valHash.Sum(nil)))
 			} else if objMan.EntityType() == common.EEntityType.Symlink() {
-<<<<<<< HEAD
-				// Do we have a specified symlink dest or a body?
-				symlinkDest := objDef.SymlinkedFileName
-				if symlinkDest == "" && objDef.Body != nil {
-					buf, err := io.ReadAll(objDef.Body.Reader())
-					a.NoError(canonPathPrefix+"Read symlink body", err)
-					symlinkDest = string(buf)
-				}
-
-				if symlinkDest != "" {
-					linkData := objMan.ReadLink(a)
-
-					decodedDest, err := url.PathUnescape(linkData)
-					a.NoError("decode failed", err) // or handle error if needed
-
-					a.Assert(canonPathPrefix+"Symlink mismatch", Equal{}, symlinkDest, decodedDest)
-=======
 				if manager.Location() == common.ELocation.FileNFS() {
 					// NFS symlink target is stored as file content
 					linkDataDest := objMan.ReadLink(a)
 					linkDataSrc := objDef.SymlinkedFileName
 
-					decodedDest, err := url.PathUnescape(linkDataDest)
+				if symlinkDest != "" {
+					linkData := objMan.ReadLink(a)
+
+					decodedDest, err := url.PathUnescape(linkData)
 					a.NoError("decode failed", err) // or handle error if needed
 
-					a.Assert(canonPathPrefix+"Symlink mismatch", Equal{},
-						filepath.Base(linkDataSrc), filepath.Base(decodedDest))
-				} else {
-					// Do we have a specified symlink dest or a body?
-					symlinkDest := objDef.SymlinkedFileName
-					if symlinkDest == "" && objDef.Body != nil {
-						buf, err := io.ReadAll(objDef.Body.Reader())
-						a.NoError(canonPathPrefix+"Read symlink body", err)
-						symlinkDest = string(buf)
-					}
-
-					if symlinkDest != "" {
-						linkData := objMan.ReadLink(a)
-						a.Assert(canonPathPrefix+"Symlink mismatch", Equal{}, symlinkDest, linkData)
-					}
->>>>>>> 4458f791
+					a.Assert(canonPathPrefix+"Symlink mismatch", Equal{}, symlinkDest, decodedDest)
 				}
 			}
 
