// Copyright © Microsoft <wastore@microsoft.com>
//
// Permission is hereby granted, free of charge, to any person obtaining a copy
// of this software and associated documentation files (the "Software"), to deal
// in the Software without restriction, including without limitation the rights
// to use, copy, modify, merge, publish, distribute, sublicense, and/or sell
// copies of the Software, and to permit persons to whom the Software is
// furnished to do so, subject to the following conditions:
//
// The above copyright notice and this permission notice shall be included in
// all copies or substantial portions of the Software.
//
// THE SOFTWARE IS PROVIDED "AS IS", WITHOUT WARRANTY OF ANY KIND, EXPRESS OR
// IMPLIED, INCLUDING BUT NOT LIMITED TO THE WARRANTIES OF MERCHANTABILITY,
// FITNESS FOR A PARTICULAR PURPOSE AND NONINFRINGEMENT. IN NO EVENT SHALL THE
// AUTHORS OR COPYRIGHT HOLDERS BE LIABLE FOR ANY CLAIM, DAMAGES OR OTHER
// LIABILITY, WHETHER IN AN ACTION OF CONTRACT, TORT OR OTHERWISE, ARISING FROM,
// OUT OF OR IN CONNECTION WITH THE SOFTWARE OR THE USE OR OTHER DEALINGS IN
// THE SOFTWARE.

package e2etest

import (
	"testing"
	"time"
)

// Purpose: Tests for the filtering functionality (when enumerating sources)

// Please leave the following test at the top of this file, where it can serve as an easy-to-find annotated example.
// We won't normally put this many comments in a test, but this one has the verbose comments to explain the declarative test
// framework
func TestFilter_IncludePath(t *testing.T) {
	// This will test IncludePath once for each source resource type.
	// For source resource types that support both Copy and Sync, it will run the test twice, once with Copy and once with Sync.
	//  Copy: Blob -> Blob
	//  Copy: Local -> Blob
	//  Copy: Files -> Files
	//  Copy: AWS -> Blob
	//  Copy: ADLS Gen2 -> Local
	// That's 5 scenarios in total, but we only need to specify the test declaratively _once_.  The eOperation and eTestFromTo
	// parameters automatically cause this test to expand out to the 5 scenarios. (If we had specified eOperation.CopyAndSync()
	// instead of just eOperation.Copy(), then for the first three listed above, RunTests would have run Sync as well, making
	// it 8 scenarios in total. But include-path does not apply to Sync, so we did not specify that here)

	RunScenarios( // This is the method that does all the work.  We pass it params to define that test that should be run
		t,                                 // Pass in the test context
		eOperation.Copy(),                 // Should the test be run for copy only, sync only, or both?
		eTestFromTo.AllSourcesToOneDest(), // What range of source/dest pairs should this test be run on
		eValidate.Auto(),                  // What to validate (in this case, we don't validate content. We just validate that the desired transfers were scheduled
		params{ // Pass flag values that the test requires. The params struct is a superset of Copy and Sync params
			recursive:   true,
			includePath: "sub/subsub;wantedfile",
		},
		nil, // For advanced usage, can pass a hooks struct here, to hook funcs into different stage of the testing process to customize it
		testFiles{ // Source files specifies details of the files to test on
			defaultSize: "1K", // An indication of what size of files should be created
			shouldIgnore: []interface{}{ // A list of files which should be created, but which are expected to be ignored by the job
				folder(""), // root folder (i.e. the folder that normally gets copied when source doesn't end in /*.  But it doesn't get copied in this case, because it doesn't match the include-path)
				"filea",
				"fileb",
				"filec",
				"wantedfileabc", // include-path only works with whole filenames, so this won't match wantedfile
				"sub/filea",
				"sub/fileb",
				"sub/filec",
				folder("sub/subsubsub"),          // include-path only works with _whole_ directories (i.e. not prefix match)
				"sub/somethingelse/subsub/filey", // should not be included because sub/subsub is not contiguous here
				"othersub/sub/subsub/filey",      // should not be included because sub/subsub is not at root here
				"othersub/wantedfile",            // should not be included because, although wantedfile is in the includepath, include path always starts from the root
			},
			shouldTransfer: []interface{}{ // A list of files which should be created an which should indeed be transferred
				// Include folders as a line that ends in /. Test framework will automatically ignore them when
				// not transferring between folder-aware locations
				"wantedfile",
				folder("sub/subsub"),
				"sub/subsub/filea",
				"sub/subsub/fileb",
				"sub/subsub/filec",
			},
		},
	)
}

// TestFilter_IncludeAfter test the include-after parameter
func TestFilter_IncludeAfter(t *testing.T) {
	RunScenarios(
		t,
		eOperation.Copy(), // IncludeAfter is not applicable for sync
		eTestFromTo.AllSourcesToOneDest(),
		eValidate.Auto(),
		params{
			recursive: true,
		},
		&hooks{
			beforeRunJob: func(h hookHelper) {
				// let LMTs of existing file age a little (so they are definitely older than our include-after)
				time.Sleep(4 * time.Second)

				// set includeAfter to "now"
				scenarioParams := h.GetModifiableParameters()
				scenarioParams.includeAfter = time.Now().Format(time.RFC3339)

				// wait a moment, so that LMTs of the files we are about to create will be definitely >= our include-after
				// (without this, we had a bug, presumably due to a small clock skew error between client machine and blob storage,
				// in which the LMTs of the re-created files ended up before the include-after time).
				time.Sleep(4 * time.Second)

				// re-create the "shouldTransfer" files, after our includeAfter time.
				fs := h.GetTestFiles().cloneShouldTransfers()
				h.CreateFiles(fs, true)
			},
		},
		testFiles{
			defaultSize: "1K",
			shouldIgnore: []interface{}{
				"filea",
			},
			shouldTransfer: []interface{}{
				"fileb",
			},
		})
}

<<<<<<< HEAD
// Generally, each filter test should target one filter.  We did once have a bug though, where combining
// include-path with other filters didn't work properly. This test should give us some protection against that.
// In particular, this tests asserts how the various path and pattern related filters should combine with each other.
func TestFilter_CombineCommonFilters(t *testing.T) {
	RunScenarios(
		t,
		eOperation.Copy(), // for Sync, include-path doesn't make sense and isn't supported
=======
func TestFilter_IncludePattern(t *testing.T) {

	RunScenarios(
		t,
		eOperation.Copy(),
>>>>>>> 17e59477
		eTestFromTo.AllSourcesToOneDest(),
		eValidate.Auto(),
		params{
			recursive:      true,
<<<<<<< HEAD
			includePath:    "dog;donkey/seal;ferret.txt;frog.txt;goat.txt", // mix of directories and files, all relative to the root
			excludePath:    "dog/seal;donkey/seal/frog.txt",                // mix of directories and files, all relative to the root
			includePattern: "f*",
			excludePattern: "ferret*",
			// Include path includes a whole subdir, from which the include pattern includes only the f*s.
			// The exclude path excludes a specific frog.txt in a specific directory,
			// and the exclude pattern excludes the all ferret files.
=======
			includePattern: "*.txt;2020*;*mid*;file8", //*pre*in*post*",
		},
		nil,
		testFiles{
			defaultSize: "1K",
			shouldIgnore: []interface{}{
				"A2020log",
				"A2020log.txte",
			},
			shouldTransfer: []interface{}{
				folder("subdir"),
				"2020_file1",
				"file2.txt",
				"file3_mid_txt",
				"subdir/2020_file5", //because recursive=true and patterns are matched in subdirectories as well.
				"subdir/file6.txt",
				"subdir/file7_A_mid_B",
				"file8", //Exact match
			},
		})
}

func TestFilter_RemoveFile(t *testing.T) {

	RunScenarios(
		t,
		eOperation.Remove(),
		eTestFromTo.AllRemove(),
		eValidate.Auto(),
		params{
			relativeSourcePath: "file2.txt",
		},
		nil,
		testFiles{
			defaultSize: "1K",
			shouldTransfer: []interface{}{
				"file1.txt",
			},
			shouldIgnore: []interface{}{
				"file2.txt",
			},
		})
}

func TestFilter_RemoveFolder(t *testing.T) {

	RunScenarios(
		t,
		eOperation.Remove(),
		eTestFromTo.AllRemove(),
		eValidate.Auto(),
		params{
			recursive:          true,
			relativeSourcePath: "folder2/",
		},
		nil,
		testFiles{
			defaultSize: "1K",
			shouldTransfer: []interface{}{
				"file1.txt",
				"folder1/file11.txt",
				"folder1/file12.txt",
			},
			shouldIgnore: []interface{}{
				"folder2/file21.txt",
				"folder2/file22.txt",
			},
		})
}

func TestFilter_RemoveContainer(t *testing.T) {

	RunScenarios(
		t,
		eOperation.Remove(),
		eTestFromTo.AllRemove(),
		eValidate.Auto(),
		params{
			recursive:          true,
			relativeSourcePath: "",
		},
		nil,
		testFiles{
			defaultSize: "1K",
			shouldTransfer: []interface{}{
				"file1.txt",
				"folder1/file11.txt",
				"folder1/file12.txt",
			},
		})
}

func TestFilter_ExcludePath(t *testing.T) {

	RunScenarios(
		t,
		eOperation.Copy(),
		eTestFromTo.AllSourcesToOneDest(),
		eValidate.Auto(),
		params{
			recursive:   true,
			excludePath: "subL1/subL2;excludeFile",
>>>>>>> 17e59477
		},
		nil,
		testFiles{
			defaultSize: "1K",
			shouldIgnore: []interface{}{
<<<<<<< HEAD
				// since this is such a long list, and it has a repetitive structure, the "shouldTransfer" files are included,
				// (just as comments) in the shouldIgnore list, so that the structure can be seen. We don't normally need (or want)
				// to do that. But it seemed useful here.
				// All folders are excluded, because the params include file-only filters.
				// Naming convention in this test: d* = directory; s* = subdirectory; f* (and one g*) = file
				folder(""),
				"ferret.txt",
				"fox.txt",
				//"frog.txt", in shouldTransfer
				"goat.txt",
				folder("dog"),
				"dog/ferret.txt",
				//"dog/fox.txt", in shouldTransfer
				//"dog/frog.txt", in shouldTransfer
				"dog/goat.txt",
				folder("dog/seal"),
				"dog/seal/ferret.txt",
				"dog/seal/fox.txt",
				"dog/seal/frog.txt",
				"dog/seal/goat.txt",
				folder("dog/skunk"),
				"dog/skunk/ferret.txt",
				//"dog/skunk/fox.txt", in shouldTransfer
				//"dog/skunk/frog.txt", in shouldTransfer
				"dog/skunk/goat.txt",
				folder("dog/snail"),
				"dog/snail/ferret.txt",
				//"dog/snail/fox.txt", in shouldTransfer
				//"dog/snail/frog.txt", in shouldTransfer
				"dog/snail/goat.txt",
				"donkey/ferret.txt",
				"donkey/fox.txt",
				"donkey/frog.txt",
				"donkey/goat.txt",
				folder("donkey/seal"),
				"donkey/seal/ferret.txt",
				//"donkey/seal/fox.txt", in shouldTransfer
				"donkey/seal/frog.txt",
				"donkey/seal/goat.txt",
				folder("donkey/skunk"),
				"donkey/skunk/ferret.txt",
				"donkey/skunk/fox.txt",
				"donkey/skunk/frog.txt",
				"donkey/skunk/goat.txt",
				folder("donkey/snail"),
				"donkey/snail/ferret.txt",
				"donkey/snail/fox.txt",
				"donkey/snail/frog.txt",
				"donkey/snail/goat.txt",
			},
			shouldTransfer: []interface{}{
				"dog/fox.txt",
				"dog/frog.txt",
				"dog/skunk/fox.txt",
				"dog/skunk/frog.txt",
				"dog/snail/fox.txt",
				"dog/snail/frog.txt",
				"donkey/seal/fox.txt",
				"frog.txt",
=======
				"excludeFile",
				folder("subL1/subL2"),
				"subL1/subL2/file1",
			},
			shouldTransfer: []interface{}{
				folder(""),
				folder("subL1"),
				folder("sub"),
				folder("subL1/sub"),
				folder("sub/subL1"),
				folder("subL1/sub/subL2"),
				folder("sub/subL1/subL2"),
				"sub/excludeFile",       // exclude path starts at root
				"subL1/sub/subL2/fileA", //exclude path should be contiguous
				"sub/subL1/subL2/fileB",
			},
		})
}

func TestFilter_ExcludePattern(t *testing.T) {

	RunScenarios(
		t,
		eOperation.Copy(),
		eTestFromTo.AllSourcesToOneDest(),
		eValidate.Auto(),
		params{
			recursive:      true,
			excludePattern: "*.log;2020*;*mid*;excludeFile",
		},
		nil,
		testFiles{
			defaultSize: "1K",
			shouldIgnore: []interface{}{
				"A2020.log",
				"2020log.txt",
				"A2020_mid_file",
				"excludeFile",
				"subdir/A2020.log", //We'll match patterns as sub-directories if recursive=true
				"subdir/2020log.txt",
				"subdir/A2020_mid_file",
			},
			shouldTransfer: []interface{}{
				folder("subdir"),
				"sample.txt",
				"subdir/sample.txt",
>>>>>>> 17e59477
			},
		})
}<|MERGE_RESOLUTION|>--- conflicted
+++ resolved
@@ -122,34 +122,15 @@
 		})
 }
 
-<<<<<<< HEAD
-// Generally, each filter test should target one filter.  We did once have a bug though, where combining
-// include-path with other filters didn't work properly. This test should give us some protection against that.
-// In particular, this tests asserts how the various path and pattern related filters should combine with each other.
-func TestFilter_CombineCommonFilters(t *testing.T) {
-	RunScenarios(
-		t,
-		eOperation.Copy(), // for Sync, include-path doesn't make sense and isn't supported
-=======
 func TestFilter_IncludePattern(t *testing.T) {
 
 	RunScenarios(
 		t,
 		eOperation.Copy(),
->>>>>>> 17e59477
 		eTestFromTo.AllSourcesToOneDest(),
 		eValidate.Auto(),
 		params{
 			recursive:      true,
-<<<<<<< HEAD
-			includePath:    "dog;donkey/seal;ferret.txt;frog.txt;goat.txt", // mix of directories and files, all relative to the root
-			excludePath:    "dog/seal;donkey/seal/frog.txt",                // mix of directories and files, all relative to the root
-			includePattern: "f*",
-			excludePattern: "ferret*",
-			// Include path includes a whole subdir, from which the include pattern includes only the f*s.
-			// The exclude path excludes a specific frog.txt in a specific directory,
-			// and the exclude pattern excludes the all ferret files.
-=======
 			includePattern: "*.txt;2020*;*mid*;file8", //*pre*in*post*",
 		},
 		nil,
@@ -252,13 +233,84 @@
 		params{
 			recursive:   true,
 			excludePath: "subL1/subL2;excludeFile",
->>>>>>> 17e59477
-		},
-		nil,
-		testFiles{
-			defaultSize: "1K",
-			shouldIgnore: []interface{}{
-<<<<<<< HEAD
+		},
+		nil,
+		testFiles{
+			defaultSize: "1K",
+			shouldIgnore: []interface{}{
+				"excludeFile",
+				folder("subL1/subL2"),
+				"subL1/subL2/file1",
+			},
+			shouldTransfer: []interface{}{
+				folder(""),
+				folder("subL1"),
+				folder("sub"),
+				folder("subL1/sub"),
+				folder("sub/subL1"),
+				folder("subL1/sub/subL2"),
+				folder("sub/subL1/subL2"),
+				"sub/excludeFile",       // exclude path starts at root
+				"subL1/sub/subL2/fileA", //exclude path should be contiguous
+				"sub/subL1/subL2/fileB",
+			},
+		})
+}
+
+func TestFilter_ExcludePattern(t *testing.T) {
+
+	RunScenarios(
+		t,
+		eOperation.Copy(),
+		eTestFromTo.AllSourcesToOneDest(),
+		eValidate.Auto(),
+		params{
+			recursive:      true,
+			excludePattern: "*.log;2020*;*mid*;excludeFile",
+		},
+		nil,
+		testFiles{
+			defaultSize: "1K",
+			shouldIgnore: []interface{}{
+				"A2020.log",
+				"2020log.txt",
+				"A2020_mid_file",
+				"excludeFile",
+				"subdir/A2020.log", //We'll match patterns as sub-directories if recursive=true
+				"subdir/2020log.txt",
+				"subdir/A2020_mid_file",
+			},
+			shouldTransfer: []interface{}{
+				folder("subdir"),
+				"sample.txt",
+				"subdir/sample.txt",
+			},
+		})
+}
+
+// Generally, each filter test should target one filter.  We did once have a bug though, where combining
+// include-path with other filters didn't work properly. This test should give us some protection against that.
+// In particular, this tests asserts how the various path and pattern related filters should combine with each other.
+func TestFilter_CombineCommonFilters(t *testing.T) {
+	RunScenarios(
+		t,
+		eOperation.Copy(), // for Sync, include-path doesn't make sense and isn't supported
+		eTestFromTo.AllSourcesToOneDest(),
+		eValidate.Auto(),
+		params{
+			recursive:      true,
+			includePath:    "dog;donkey/seal;ferret.txt;frog.txt;goat.txt", // mix of directories and files, all relative to the root
+			excludePath:    "dog/seal;donkey/seal/frog.txt",                // mix of directories and files, all relative to the root
+			includePattern: "f*",
+			excludePattern: "ferret*",
+			// Include path includes a whole subdir, from which the include pattern includes only the f*s.
+			// The exclude path excludes a specific frog.txt in a specific directory,
+			// and the exclude pattern excludes the all ferret files.
+		},
+		nil,
+		testFiles{
+			defaultSize: "1K",
+			shouldIgnore: []interface{}{
 				// since this is such a long list, and it has a repetitive structure, the "shouldTransfer" files are included,
 				// (just as comments) in the shouldIgnore list, so that the structure can be seen. We don't normally need (or want)
 				// to do that. But it seemed useful here.
@@ -318,54 +370,6 @@
 				"dog/snail/frog.txt",
 				"donkey/seal/fox.txt",
 				"frog.txt",
-=======
-				"excludeFile",
-				folder("subL1/subL2"),
-				"subL1/subL2/file1",
-			},
-			shouldTransfer: []interface{}{
-				folder(""),
-				folder("subL1"),
-				folder("sub"),
-				folder("subL1/sub"),
-				folder("sub/subL1"),
-				folder("subL1/sub/subL2"),
-				folder("sub/subL1/subL2"),
-				"sub/excludeFile",       // exclude path starts at root
-				"subL1/sub/subL2/fileA", //exclude path should be contiguous
-				"sub/subL1/subL2/fileB",
-			},
-		})
-}
-
-func TestFilter_ExcludePattern(t *testing.T) {
-
-	RunScenarios(
-		t,
-		eOperation.Copy(),
-		eTestFromTo.AllSourcesToOneDest(),
-		eValidate.Auto(),
-		params{
-			recursive:      true,
-			excludePattern: "*.log;2020*;*mid*;excludeFile",
-		},
-		nil,
-		testFiles{
-			defaultSize: "1K",
-			shouldIgnore: []interface{}{
-				"A2020.log",
-				"2020log.txt",
-				"A2020_mid_file",
-				"excludeFile",
-				"subdir/A2020.log", //We'll match patterns as sub-directories if recursive=true
-				"subdir/2020log.txt",
-				"subdir/A2020_mid_file",
-			},
-			shouldTransfer: []interface{}{
-				folder("subdir"),
-				"sample.txt",
-				"subdir/sample.txt",
->>>>>>> 17e59477
 			},
 		})
 }