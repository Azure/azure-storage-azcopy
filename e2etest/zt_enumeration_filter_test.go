--- conflicted
+++ resolved
@@ -43,11 +43,7 @@
 	// instead of just eOperation.Copy(), then for the first three listed above, RunTests would have run Sync as well, making
 	// it 8 scenarios in total. But include-path does not apply to Sync, so we did not specify that here)
 
-<<<<<<< HEAD
 	RunScenarios(t, eOperation.Copy(), eTestFromTo.AllSourcesToOneDest(), eValidate.Auto(), anonymousAuthOnly, anonymousAuthOnly, params{ // Pass flag values that the test requires. The params struct is a superset of Copy and Sync params
-=======
-	RunScenarios(t, eOperation.Copy(), eTestFromTo.AllSourcesToOneDest(), eValidate.Auto(), params{ // Pass flag values that the test requires. The params struct is a superset of Copy and Sync params
->>>>>>> 1d1988e9
 		recursive:   true,
 		includePath: "sub/subsub;wantedfile",
 	}, nil, testFiles{ // Source files specifies details of the files to test on
@@ -75,20 +71,12 @@
 			"sub/subsub/fileb",
 			"sub/subsub/filec",
 		},
-<<<<<<< HEAD
-	})
-=======
-	}, EAccountType.Standard(), "")
->>>>>>> 1d1988e9
+	}, EAccountType.Standard(), "")
 }
 
 // TestFilter_IncludeAfter test the include-after parameter
 func TestFilter_IncludeAfter(t *testing.T) {
-<<<<<<< HEAD
-	RunScenarios(t, eOperation.Copy(), eTestFromTo.AllSourcesToOneDest(), eValidate.Auto(), anonymousAuthOnly, anonymousAuthOnly, params{
-=======
-	RunScenarios(t, eOperation.Copy(), eTestFromTo.AllSourcesToOneDest(), eValidate.Auto(), params{
->>>>>>> 1d1988e9
+	RunScenarios(t, eOperation.Copy(), eTestFromTo.AllSourcesToOneDest(), eValidate.Auto(), anonymousAuthOnly, anonymousAuthOnly, params{
 		recursive: true,
 	}, &hooks{
 		beforeRunJob: func(h hookHelper) {
@@ -106,7 +94,6 @@
 
 			// re-create the "shouldTransfer" files, after our includeAfter time.
 			fs := h.GetTestFiles().cloneShouldTransfers()
-<<<<<<< HEAD
 			h.CreateFiles(fs, true)
 		},
 	}, testFiles{
@@ -145,7 +132,6 @@
 }
 
 func TestFilter_RemoveFile(t *testing.T) {
-
 	RunScenarios(t, eOperation.Remove(), eTestFromTo.AllRemove(), eValidate.Auto(), anonymousAuthOnly, anonymousAuthOnly, params{
 		relativeSourcePath: "file2.txt",
 	}, nil, testFiles{
@@ -156,57 +142,11 @@
 		shouldIgnore: []interface{}{
 			"file2.txt",
 		},
-	})
-=======
-			h.CreateFiles(fs, true, true, false)
-		},
-	}, testFiles{
-		defaultSize: "1K",
-		shouldIgnore: []interface{}{
-			"filea",
-		},
-		shouldTransfer: []interface{}{
-			"fileb",
-		},
-	}, EAccountType.Standard(), "")
->>>>>>> 1d1988e9
+	}, EAccountType.Standard(), "")
 }
 
 func TestFilter_IncludePattern(t *testing.T) {
-
-<<<<<<< HEAD
-	RunScenarios(t, eOperation.Remove(), eTestFromTo.AllRemove(), eValidate.Auto(), anonymousAuthOnly, anonymousAuthOnly, params{
-		recursive:          true,
-		relativeSourcePath: "folder2/",
-	}, nil, testFiles{
-		defaultSize: "1K",
-		shouldTransfer: []interface{}{
-			"file1.txt",
-			"folder1/file11.txt",
-			"folder1/file12.txt",
-		},
-		shouldIgnore: []interface{}{
-			"folder2/file21.txt",
-			"folder2/file22.txt",
-		},
-	})
-}
-
-func TestFilter_RemoveContainer(t *testing.T) {
-
-	RunScenarios(t, eOperation.Remove(), eTestFromTo.AllRemove(), eValidate.Auto(), anonymousAuthOnly, anonymousAuthOnly, params{
-		recursive:          true,
-		relativeSourcePath: "",
-	}, nil, testFiles{
-		defaultSize: "1K",
-		shouldTransfer: []interface{}{
-			"file1.txt",
-			"folder1/file11.txt",
-			"folder1/file12.txt",
-		},
-	})
-=======
-	RunScenarios(t, eOperation.Copy(), eTestFromTo.AllSourcesToOneDest(), eValidate.Auto(), params{
+  RunScenarios(t, eOperation.Copy(), eTestFromTo.AllSourcesToOneDest(), eValidate.Auto(), params{
 		recursive:      true,
 		includePattern: "*.txt;2020*;*mid*;file8", // *pre*in*post*",
 	}, nil, testFiles{
@@ -226,16 +166,43 @@
 			"file8", // Exact match
 		},
 	}, EAccountType.Standard(), "")
->>>>>>> 1d1988e9
+}
+
+func TestFilter_RemoveFolder(t *testing.T) {
+	RunScenarios(t, eOperation.Remove(), eTestFromTo.AllRemove(), eValidate.Auto(), anonymousAuthOnly, anonymousAuthOnly, params{
+		recursive:          true,
+		relativeSourcePath: "folder2/",
+	}, nil, testFiles{
+		defaultSize: "1K",
+		shouldTransfer: []interface{}{
+			"file1.txt",
+			"folder1/file11.txt",
+			"folder1/file12.txt",
+		},
+		shouldIgnore: []interface{}{
+			"folder2/file21.txt",
+			"folder2/file22.txt",
+		},
+	})
+}
+
+func TestFilter_RemoveContainer(t *testing.T) {
+
+	RunScenarios(t, eOperation.Remove(), eTestFromTo.AllRemove(), eValidate.Auto(), anonymousAuthOnly, anonymousAuthOnly, params{
+		recursive:          true,
+		relativeSourcePath: "",
+	}, nil, testFiles{
+		defaultSize: "1K",
+		shouldTransfer: []interface{}{
+			"file1.txt",
+			"folder1/file11.txt",
+			"folder1/file12.txt",
+		},
+	})
 }
 
 func TestFilter_ExcludePath(t *testing.T) {
-
-<<<<<<< HEAD
-	RunScenarios(t, eOperation.Copy(), eTestFromTo.AllSourcesToOneDest(), eValidate.Auto(), anonymousAuthOnly, anonymousAuthOnly, params{
-=======
-	RunScenarios(t, eOperation.Copy(), eTestFromTo.AllSourcesToOneDest(), eValidate.Auto(), params{
->>>>>>> 1d1988e9
+	RunScenarios(t, eOperation.Copy(), eTestFromTo.AllSourcesToOneDest(), eValidate.Auto(), anonymousAuthOnly, anonymousAuthOnly, params{
 		recursive:   true,
 		excludePath: "subL1/subL2;excludeFile",
 	}, nil, testFiles{
@@ -244,7 +211,6 @@
 			"excludeFile",
 			folder("subL1/subL2"),
 			"subL1/subL2/file1",
-<<<<<<< HEAD
 		},
 		shouldTransfer: []interface{}{
 			folder(""),
@@ -258,32 +224,11 @@
 			"subL1/sub/subL2/fileA", // exclude path should be contiguous
 			"sub/subL1/subL2/fileB",
 		},
-	})
-=======
-		},
-		shouldTransfer: []interface{}{
-			folder(""),
-			folder("subL1"),
-			folder("sub"),
-			folder("subL1/sub"),
-			folder("sub/subL1"),
-			folder("subL1/sub/subL2"),
-			folder("sub/subL1/subL2"),
-			"sub/excludeFile",       // exclude path starts at root
-			"subL1/sub/subL2/fileA", // exclude path should be contiguous
-			"sub/subL1/subL2/fileB",
-		},
-	}, EAccountType.Standard(), "")
->>>>>>> 1d1988e9
+	}, EAccountType.Standard(), "")
 }
 
 func TestFilter_ExcludePattern(t *testing.T) {
-
-<<<<<<< HEAD
-	RunScenarios(t, eOperation.Copy(), eTestFromTo.AllSourcesToOneDest(), eValidate.Auto(), anonymousAuthOnly, anonymousAuthOnly, params{
-=======
-	RunScenarios(t, eOperation.Copy(), eTestFromTo.AllSourcesToOneDest(), eValidate.Auto(), params{
->>>>>>> 1d1988e9
+	RunScenarios(t, eOperation.Copy(), eTestFromTo.AllSourcesToOneDest(), eValidate.Auto(), anonymousAuthOnly, anonymousAuthOnly, params{
 		recursive:      true,
 		excludePattern: "*.log;2020*;*mid*;excludeFile",
 	}, nil, testFiles{
@@ -296,34 +241,20 @@
 			"subdir/A2020.log", // We'll match patterns as sub-directories if recursive=true
 			"subdir/2020log.txt",
 			"subdir/A2020_mid_file",
-<<<<<<< HEAD
 		},
 		shouldTransfer: []interface{}{
 			folder("subdir"),
 			"sample.txt",
 			"subdir/sample.txt",
 		},
-	})
-=======
-		},
-		shouldTransfer: []interface{}{
-			folder("subdir"),
-			"sample.txt",
-			"subdir/sample.txt",
-		},
-	}, EAccountType.Standard(), "")
->>>>>>> 1d1988e9
+	}, EAccountType.Standard(), "")
 }
 
 // Generally, each filter test should target one filter.  We did once have a bug though, where combining
 // include-path with other filters didn't work properly. This test should give us some protection against that.
 // In particular, this tests asserts how the various path and pattern related filters should combine with each other.
 func TestFilter_CombineCommonFilters(t *testing.T) {
-<<<<<<< HEAD
-	RunScenarios(t, eOperation.Copy(), eTestFromTo.AllSourcesToOneDest(), eValidate.Auto(), anonymousAuthOnly, anonymousAuthOnly, params{
-=======
-	RunScenarios(t, eOperation.Copy(), eTestFromTo.AllSourcesToOneDest(), eValidate.Auto(), params{
->>>>>>> 1d1988e9
+	RunScenarios(t, eOperation.Copy(), eTestFromTo.AllSourcesToOneDest(), eValidate.Auto(), anonymousAuthOnly, anonymousAuthOnly, params{
 		recursive:      true,
 		includePath:    "dog;donkey/seal;ferret.txt;frog.txt;goat.txt", // mix of directories and files, all relative to the root
 		excludePath:    "dog/seal;donkey/seal/frog.txt",                // mix of directories and files, all relative to the root
@@ -395,9 +326,5 @@
 			"donkey/seal/fox.txt",
 			"frog.txt",
 		},
-<<<<<<< HEAD
-	})
-=======
-	}, EAccountType.Standard(), "")
->>>>>>> 1d1988e9
+	}, EAccountType.Standard(), "")
 }