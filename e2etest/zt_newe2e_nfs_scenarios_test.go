package e2etest

import (
	"os/user"
	"runtime"
	"strconv"
	"time"

	"github.com/Azure/azure-storage-azcopy/v10/common"
	"github.com/google/uuid"
)

func init() {
	suiteManager.RegisterSuite(&FilesNFSTestSuite{})
}

type FilesNFSTestSuite struct{}

func GetCurrentUIDAndGID(a Asserter) (uid, gid string) {
	// Get the current user information
	currentUser, err := user.Current()
	a.NoError("Error retrieving current user:", err)

	uid = currentUser.Uid
	gid = currentUser.Gid
	return
}

func getPropertiesAndPermissions(svm *ScenarioVariationManager, preserveProperties, preservePermissions bool) (*FileNFSProperties, *FileNFSProperties, *FileNFSPermissions) {
	uid, gid := GetCurrentUIDAndGID(svm)
	var folderProperties, fileProperties *FileNFSProperties
	if preserveProperties {
		folderProperties = &FileNFSProperties{
			FileCreationTime: pointerTo(time.Now()),
		}
		fileProperties = &FileNFSProperties{
			FileCreationTime:  pointerTo(time.Now()),
			FileLastWriteTime: pointerTo(time.Now()),
		}
	}
	var fileOrFolderPermissions *FileNFSPermissions
	if preservePermissions {
		fileOrFolderPermissions = &FileNFSPermissions{
			Owner:    pointerTo(uid),
			Group:    pointerTo(gid),
			FileMode: pointerTo("0755"),
		}
	}
	return folderProperties, fileProperties, fileOrFolderPermissions
}

func (s *FilesNFSTestSuite) Scenario_LocalLinuxToAzureNFS(svm *ScenarioVariationManager) {

	// 	Test Scenario:
	// 	1. Create a NFS enabled file share container in Azure
	// 	2. Create a folder with some files in it. Create a regular,special file,symlink and hardlink files in the folder.
	// 	3. Run azcopy copy/sync command to copy the folder from Azure NFS enabled file share to local.
	// 	4. Hardlinked files should be downloaded as regular files. Hardlinks will not be preserved.
	// 	5. Number of hardlinks converted count will be displayed in job's summary
	//  6. Symlinked and special files should be skipped and number of skipped files will be displayed in job's summary

	if runtime.GOOS == "windows" || runtime.GOOS == "darwin" {
		svm.InvalidateScenario()
		return
	}
	azCopyVerb := ResolveVariation(svm, []AzCopyVerb{AzCopyVerbCopy, AzCopyVerbSync}) // Calculate verb early to create the destination object early
	preserveProperties := ResolveVariation(svm, []bool{true, false})
	preservePermissions := ResolveVariation(svm, []bool{true, false})

	dstContainer := CreateResource[ContainerResourceManager](svm, GetRootResource(svm, ResolveVariation(svm, []common.Location{common.ELocation.FileNFS()}), GetResourceOptions{
		PreferredAccount: pointerTo(PremiumFileShareAcct),
	}), ResourceDefinitionContainer{
		Properties: ContainerProperties{
			FileContainerProperties: FileContainerProperties{
				EnabledProtocols: pointerTo("NFS"),
			},
		},
	})
	srcContainer := CreateResource[ContainerResourceManager](svm, GetRootResource(svm, common.ELocation.Local()), ResourceDefinitionContainer{})

	rootDir := "dir_file_copy_test_" + uuid.NewString()

	var dst ResourceManager
	if azCopyVerb == AzCopyVerbSync {
		dstObj := dstContainer.GetObject(svm, rootDir+"/test1.txt", common.EEntityType.File())
		dstObj.Create(svm, NewZeroObjectContentContainer(0), ObjectProperties{})
		if !svm.Dryrun() {
			// Make sure the LMT is in the past
			time.Sleep(time.Second * 5)
		}
		dst = dstContainer.GetObject(svm, rootDir, common.EEntityType.Folder())
	} else {
		dst = dstContainer
	}

	folderProperties, fileProperties, fileOrFolderPermissions := getPropertiesAndPermissions(svm, preserveProperties, preservePermissions)

	srcObjs := make(ObjectResourceMappingFlat)
	srcObjRes := make(map[string]ObjectResourceManager)

	obj := ResourceDefinitionObject{
		ObjectName: pointerTo(rootDir),
		ObjectProperties: ObjectProperties{
			EntityType:         common.EEntityType.Folder(),
			FileNFSProperties:  folderProperties,
			FileNFSPermissions: fileOrFolderPermissions,
		},
	}
	srcObjRes[rootDir] = CreateResource[ObjectResourceManager](svm, srcContainer, obj)
	srcObjs[rootDir] = obj

	for i := range 2 {
		name := rootDir + "/test" + strconv.Itoa(i) + ".txt"
		obj := ResourceDefinitionObject{
			ObjectName: pointerTo(name),
			Body:       NewRandomObjectContentContainer(SizeFromString("1K")),
			ObjectProperties: ObjectProperties{
				EntityType:         common.EEntityType.File(),
				FileNFSProperties:  fileProperties,
				FileNFSPermissions: fileOrFolderPermissions,
			}}
		srcObjRes[name] = CreateResource[ObjectResourceManager](svm, srcContainer, obj)
		srcObjs[name] = obj
	}

	// create original file for linking symlink
	sOriginalFileName := rootDir + "/soriginal.txt"
	obj = ResourceDefinitionObject{
		ObjectName: pointerTo(sOriginalFileName),
		ObjectProperties: ObjectProperties{
			EntityType:         common.EEntityType.File(),
			FileNFSProperties:  fileProperties,
			FileNFSPermissions: fileOrFolderPermissions,
		}}
	srcObjRes[sOriginalFileName] = CreateResource[ObjectResourceManager](svm, srcContainer, obj)
	srcObjs[sOriginalFileName] = obj

	// create symlink file
	symLinkedFileName := rootDir + "/symlinked.txt"
	obj = ResourceDefinitionObject{
		ObjectName: pointerTo(symLinkedFileName),
		ObjectProperties: ObjectProperties{
			EntityType:         common.EEntityType.Symlink(),
			FileNFSProperties:  fileProperties,
			FileNFSPermissions: fileOrFolderPermissions,
			SymlinkedFileName:  sOriginalFileName,
		}}
	// Symlink file should not be copied
	srcObjRes[symLinkedFileName] = CreateResource[ObjectResourceManager](svm, srcContainer, obj)

	// create original file for creating hardlinked file
	hOriginalFileName := rootDir + "/horiginal.txt"
	obj = ResourceDefinitionObject{
		ObjectName: pointerTo(hOriginalFileName),
		ObjectProperties: ObjectProperties{
			EntityType:         common.EEntityType.File(),
			FileNFSProperties:  fileProperties,
			FileNFSPermissions: fileOrFolderPermissions,
		}}
	srcObjRes[hOriginalFileName] = CreateResource[ObjectResourceManager](svm, srcContainer, obj)
	srcObjs[hOriginalFileName] = obj

	// create hardlinked file
	hardLinkedFileName := rootDir + "/hardlinked.txt"
	obj = ResourceDefinitionObject{
		ObjectName: pointerTo(hardLinkedFileName),
		ObjectProperties: ObjectProperties{
			EntityType:         common.EEntityType.Hardlink(),
			FileNFSProperties:  fileProperties,
			FileNFSPermissions: fileOrFolderPermissions,
			HardLinkedFileName: hOriginalFileName,
		}}
	srcObjRes[hardLinkedFileName] = CreateResource[ObjectResourceManager](svm, srcContainer, obj)
	srcObjs[hardLinkedFileName] = obj

	// create special file
	specialFileFileName := rootDir + "/mypipe"
	obj = ResourceDefinitionObject{
		ObjectName: pointerTo(specialFileFileName),
		ObjectProperties: ObjectProperties{
			EntityType:         common.EEntityType.Other(),
			FileNFSProperties:  fileProperties,
			FileNFSPermissions: fileOrFolderPermissions,
		}}
	srcObjRes[specialFileFileName] = CreateResource[ObjectResourceManager](svm, srcContainer, obj)

	srcDirObj := srcContainer.GetObject(svm, rootDir, common.EEntityType.Folder())

	stdOut, _ := RunAzCopy(
		svm,
		AzCopyCommand{
			Verb:    azCopyVerb,
			Targets: []ResourceManager{srcDirObj, dst.(RemoteResourceManager).WithSpecificAuthType(ResolveVariation(svm, []ExplicitCredentialTypes{EExplicitCredentialType.SASToken(), EExplicitCredentialType.OAuth()}), svm, CreateAzCopyTargetOptions{})},
			Flags: CopyFlags{
				CopySyncCommonFlags: CopySyncCommonFlags{
					Recursive: pointerTo(true),
					FromTo:    pointerTo(common.EFromTo.LocalFileNFS()),
					// --preserve-info flag will be true by default in case of linux
					PreserveInfo:        pointerTo(preserveProperties),
					PreservePermissions: pointerTo(preservePermissions),
				},
			},
		})

	// As we cannot set creationTime in linux we will fetch the properties from local and set it to src object properties
	for objName := range srcObjs {
		obj := srcObjs[objName]
		objProp := srcObjRes[objName].GetProperties(svm)
		if obj.ObjectProperties.FileNFSProperties != nil {
			obj.ObjectProperties.FileNFSProperties.FileCreationTime = objProp.FileProperties.FileCreationTime
		}
	}
	// Dont validate the root directory in case of sync
	if azCopyVerb == AzCopyVerbSync {
		delete(srcObjs, rootDir)
	}

	ValidateResource[ContainerResourceManager](svm, dstContainer, ResourceDefinitionContainer{
		Objects: srcObjs,
	}, true)
	ValidateSkippedSymLinkedCount(svm, stdOut, 1)
	ValidateHardlinkedSkippedCount(svm, stdOut, 2)
	ValidateSkippedSpecialFileCount(svm, stdOut, 1)
}

func (s *FilesNFSTestSuite) Scenario_AzureNFSToLocal(svm *ScenarioVariationManager) {

	//
	// 	Test Scenario:
	// 	1. Create a NFS enabled file share container in Azure
	// 	2. Create a folder with some files in it. Create a regular and hardlink files in the folder.
	// 	3. We cannot create symlink files in NFS enabled file share as of now.
	// 	4. Creating special file via NFS REST API is not allowed.
	// 	5. Run azcopy copy/sync command to copy the folder from Azure NFS enabled file share to local.
	// 	6. Hardlinked files should be downloaded as regular files. Hardlinks will not be preserved.
	// 	7. Number of hardlinks converted count will be displayed in job's summary
	//

	if runtime.GOOS == "windows" || runtime.GOOS == "darwin" {
		svm.InvalidateScenario()
		return
	}
	azCopyVerb := ResolveVariation(svm, []AzCopyVerb{AzCopyVerbCopy, AzCopyVerbSync}) // Calculate verb early to create the destination object early
	preserveProperties := ResolveVariation(svm, []bool{true, false})
	//TODO: Not checking for this flag as false as azcopy needs to run by root user
	// in order to set the owner and group to 0(root)
	preservePermissions := ResolveVariation(svm, []bool{true})

	dstContainer := CreateResource[ContainerResourceManager](svm, GetRootResource(svm, common.ELocation.Local()), ResourceDefinitionContainer{})

	srcContainer := CreateResource[ContainerResourceManager](svm, GetRootResource(svm, ResolveVariation(svm, []common.Location{common.ELocation.FileNFS()}), GetResourceOptions{
		PreferredAccount: pointerTo(PremiumFileShareAcct),
	}), ResourceDefinitionContainer{
		Properties: ContainerProperties{
			FileContainerProperties: FileContainerProperties{
				EnabledProtocols: pointerTo("NFS"),
			},
		},
	})

	folderProperties, fileProperties, fileOrFolderPermissions := getPropertiesAndPermissions(svm, preserveProperties, preservePermissions)
	rootDir := "dir_file_copy_test_" + uuid.NewString()

	var dst ResourceManager
	if azCopyVerb == AzCopyVerbSync {
		dstObj := dstContainer.GetObject(svm, rootDir+"/test1.txt", common.EEntityType.File())
		dstObj.Create(svm, NewZeroObjectContentContainer(0), ObjectProperties{})
		if !svm.Dryrun() {
			// Make sure the LMT is in the past
			time.Sleep(time.Second * 5)
		}
		dst = dstContainer.GetObject(svm, rootDir, common.EEntityType.Folder())
	} else {
		dst = dstContainer
	}
	// Create source dataset
	srcObjs := make(ObjectResourceMappingFlat)

	obj := ResourceDefinitionObject{
		ObjectName: pointerTo(rootDir),
		ObjectProperties: ObjectProperties{
			EntityType:         common.EEntityType.Folder(),
			FileNFSProperties:  folderProperties,
			FileNFSPermissions: fileOrFolderPermissions,
		},
	}
	CreateResource[ObjectResourceManager](svm, srcContainer, obj)
	srcObjs[rootDir] = obj

	for i := range 2 {
		name := rootDir + "/test" + strconv.Itoa(i) + ".txt"
		obj := ResourceDefinitionObject{
			ObjectName: pointerTo(name),
			Body:       NewRandomObjectContentContainer(SizeFromString("1K")),
			ObjectProperties: ObjectProperties{
				EntityType:         common.EEntityType.File(),
				FileNFSProperties:  fileProperties,
				FileNFSPermissions: fileOrFolderPermissions,
			}}
		CreateResource[ObjectResourceManager](svm, srcContainer, obj)
		srcObjs[name] = obj
	}

	// create original file for linking symlink
	// Symlink creation in NFS is currently not supported in go-sdk.
	// TODO: Add this once the support is added
	// sOriginalFileName := rootDir + "/soriginal.txt"
	// obj = ResourceDefinitionObject{
	// 	ObjectName: pointerTo(sOriginalFileName),
	// 	ObjectProperties: ObjectProperties{
	// 		EntityType:         common.EEntityType.File(),
	// 		FileNFSProperties:  fileProperties,
	// 		FileNFSPermissions: fileOrFolderPermissions,
	// 	}}
	// CreateResource[ObjectResourceManager](svm, srcContainer, obj)
	// srcObjs[sOriginalFileName] = obj

	// // create symlink file
	// symLinkedFileName := rootDir + "/symlinked.txt"
	// obj = ResourceDefinitionObject{
	// 	ObjectName: pointerTo(symLinkedFileName),
	// 	ObjectProperties: ObjectProperties{
	// 		EntityType:         common.EEntityType.Symlink(),
	// 		FileNFSProperties:  fileProperties,
	// 		FileNFSPermissions: fileOrFolderPermissions,
	// 		SymlinkedFileName:  sOriginalFileName,
	// 	}}
	// // Symlink file should not be copied
	// CreateResource[ObjectResourceManager](svm, srcContainer, obj)

	// create original file for creating hardlinked file
	hOriginalFileName := rootDir + "/horiginal.txt"
	obj = ResourceDefinitionObject{
		ObjectName: pointerTo(hOriginalFileName),
		ObjectProperties: ObjectProperties{
			EntityType:         common.EEntityType.File(),
			FileNFSProperties:  fileProperties,
			FileNFSPermissions: fileOrFolderPermissions,
		}}
	CreateResource[ObjectResourceManager](svm, srcContainer, obj)
	srcObjs[hOriginalFileName] = obj

	// create hardlinked file
	hardLinkedFileName := rootDir + "/hardlinked.txt"
	obj = ResourceDefinitionObject{
		ObjectName: pointerTo(hardLinkedFileName),
		ObjectProperties: ObjectProperties{
			EntityType:         common.EEntityType.Hardlink(),
			FileNFSProperties:  fileProperties,
			FileNFSPermissions: fileOrFolderPermissions,
			HardLinkedFileName: hOriginalFileName,
		}}
	CreateResource[ObjectResourceManager](svm, srcContainer, obj)
	srcObjs[hardLinkedFileName] = obj

	srcDirObj := srcContainer.GetObject(svm, rootDir, common.EEntityType.Folder())

	stdOut, _ := RunAzCopy(
		svm,
		AzCopyCommand{
			Verb:    azCopyVerb,
			Targets: []ResourceManager{srcDirObj.(RemoteResourceManager).WithSpecificAuthType(ResolveVariation(svm, []ExplicitCredentialTypes{EExplicitCredentialType.SASToken(), EExplicitCredentialType.OAuth()}), svm, CreateAzCopyTargetOptions{}), dst},
			Flags: CopyFlags{
				CopySyncCommonFlags: CopySyncCommonFlags{
					Recursive:           pointerTo(true),
					FromTo:              pointerTo(common.EFromTo.FileNFSLocal()),
					PreservePermissions: pointerTo(preservePermissions),
					PreserveInfo:        pointerTo(preserveProperties),
				},
			},
		})

	// Dont validate the root directory in case of sync
	if azCopyVerb == AzCopyVerbSync {
		delete(srcObjs, rootDir)
	}

	ValidateResource[ContainerResourceManager](svm, dstContainer, ResourceDefinitionContainer{
		Objects: srcObjs,
	}, true)
	ValidateHardlinkedSkippedCount(svm, stdOut, 2)
	// TODO: add this validation later when symlink is supported for NFS in go-sdk
	//ValidateSkippedSymLinkedCount(svm, stdOut, 1)

}

func (s *FilesNFSTestSuite) Scenario_AzureNFSToAzureNFS(svm *ScenarioVariationManager) {

	//
	// 	Test Scenario:
	// 	1. Create a NFS enabled file share container in Azure
	// 	2. Create a folder with some files in it. Create a regular and hardlink files in the folder.
	// 	3. We cannot create symlink files in NFS enabled file share as of now.
	// 	4. Creating special file via NFS REST API is not allowed.
	// 	5. Run azcopy copy/sync command to copy the folder from Azure NFS enabled file share to local.
	// 	6. Hardlinked files should be downloaded as regular files. Hardlinks will not be preserved.
	// 	7. Number of hardlinks converted count will be displayed in job's summary
	//

	azCopyVerb := ResolveVariation(svm, []AzCopyVerb{AzCopyVerbCopy, AzCopyVerbSync}) // Calculate verb early to create the destination object early
	dstContainer := CreateResource[ContainerResourceManager](svm, GetRootResource(svm, ResolveVariation(svm, []common.Location{common.ELocation.FileNFS()}), GetResourceOptions{
		PreferredAccount: pointerTo(PremiumFileShareAcct),
	}), ResourceDefinitionContainer{
		Properties: ContainerProperties{
			FileContainerProperties: FileContainerProperties{
				EnabledProtocols: pointerTo("NFS"),
			},
		},
	})
	//defer deleteShare(svm, dstContainer)

	srcContainer := CreateResource[ContainerResourceManager](svm, GetRootResource(svm, ResolveVariation(svm, []common.Location{common.ELocation.FileNFS()}), GetResourceOptions{
		PreferredAccount: pointerTo(PremiumFileShareAcct),
	}), ResourceDefinitionContainer{
		Properties: ContainerProperties{
			FileContainerProperties: FileContainerProperties{
				EnabledProtocols: pointerTo("NFS"),
			},
		},
	})

	preserveProperties := ResolveVariation(svm, []bool{true, false})
	preservePermissions := ResolveVariation(svm, []bool{true, false})

	var folderProperties, fileProperties *FileNFSProperties
	if preserveProperties {
		folderProperties = &FileNFSProperties{
			FileCreationTime: pointerTo(time.Now()),
		}
		fileProperties = &FileNFSProperties{
			FileCreationTime:  pointerTo(time.Now()),
			FileLastWriteTime: pointerTo(time.Now()),
		}
	}
	var fileOrFolderPermissions *FileNFSPermissions
	if preservePermissions {
		fileOrFolderPermissions = &FileNFSPermissions{
			Owner:    pointerTo("1000"),
			Group:    pointerTo("1000"),
			FileMode: pointerTo("0755"),
		}
	}

	rootDir := "dir_file_copy_test_" + uuid.NewString()

	var dst, src ResourceManager
	if azCopyVerb == AzCopyVerbSync {
		dstObj := dstContainer.GetObject(svm, rootDir+"/test1.txt", common.EEntityType.File())
		dstObj.Create(svm, NewZeroObjectContentContainer(0), ObjectProperties{
			FileNFSPermissions: fileOrFolderPermissions,
			FileNFSProperties:  fileProperties,
		})
		dstObj = dstContainer.GetObject(svm, rootDir, common.EEntityType.Folder())
		dst = dstObj
		if !svm.Dryrun() {
			// Make sure the LMT is in the past
			time.Sleep(time.Second * 5)
		}
	} else {
		dst = dstContainer
	}
	src = srcContainer.GetObject(svm, rootDir, common.EEntityType.Folder())

	// Create destination directories
	srcObjs := make(ObjectResourceMappingFlat)

	obj := ResourceDefinitionObject{
		ObjectName: pointerTo(rootDir),
		ObjectProperties: ObjectProperties{
			EntityType:         common.EEntityType.Folder(),
			FileNFSProperties:  folderProperties,
			FileNFSPermissions: fileOrFolderPermissions,
		},
	}
	CreateResource[ObjectResourceManager](svm, srcContainer, obj)
	srcObjs[rootDir] = obj

	for i := range 2 {
		name := rootDir + "/test" + strconv.Itoa(i) + ".txt"
		obj := ResourceDefinitionObject{
			ObjectName: pointerTo(name),
			Body:       NewRandomObjectContentContainer(SizeFromString("1K")),
			ObjectProperties: ObjectProperties{
				EntityType:         common.EEntityType.File(),
				FileNFSProperties:  fileProperties,
				FileNFSPermissions: fileOrFolderPermissions,
			}}
		CreateResource[ObjectResourceManager](svm, srcContainer, obj)
		srcObjs[name] = obj
	}

	// create original file for creating hardlinked file
	hOriginalFileName := rootDir + "/horiginal.txt"
	obj = ResourceDefinitionObject{
		ObjectName: pointerTo(hOriginalFileName),
		ObjectProperties: ObjectProperties{
			EntityType:         common.EEntityType.File(),
			FileNFSProperties:  fileProperties,
			FileNFSPermissions: fileOrFolderPermissions,
		}}
	CreateResource[ObjectResourceManager](svm, srcContainer, obj)
	srcObjs[hOriginalFileName] = obj

	// create hardlinked file
	hardLinkedFileName := rootDir + "/hardlinked.txt"
	obj = ResourceDefinitionObject{
		ObjectName: pointerTo(hardLinkedFileName),
		ObjectProperties: ObjectProperties{
			EntityType:         common.EEntityType.Hardlink(),
			FileNFSProperties:  fileProperties,
			FileNFSPermissions: fileOrFolderPermissions,
			HardLinkedFileName: hOriginalFileName,
		}}
	CreateResource[ObjectResourceManager](svm, srcContainer, obj)
	srcObjs[hardLinkedFileName] = obj

	stdOut, _ := RunAzCopy(
		svm,
		AzCopyCommand{
			Verb: azCopyVerb,
			Targets: []ResourceManager{
				src.(RemoteResourceManager).WithSpecificAuthType(ResolveVariation(svm, []ExplicitCredentialTypes{EExplicitCredentialType.SASToken(), EExplicitCredentialType.OAuth()}), svm, CreateAzCopyTargetOptions{}),
				dst.(RemoteResourceManager).WithSpecificAuthType(ResolveVariation(svm, []ExplicitCredentialTypes{EExplicitCredentialType.SASToken(), EExplicitCredentialType.OAuth()}), svm, CreateAzCopyTargetOptions{}),
			},
			Flags: CopyFlags{
				CopySyncCommonFlags: CopySyncCommonFlags{
					Recursive:           pointerTo(true),
					FromTo:              pointerTo(common.EFromTo.FileNFSFileNFS()),
					PreservePermissions: pointerTo(preservePermissions),
					PreserveInfo:        pointerTo(preserveProperties),
				},
			},
		})

	// Dont validate the root directory in case of sync
	if azCopyVerb == AzCopyVerbSync {
		delete(srcObjs, rootDir)
	}
	ValidateResource[ContainerResourceManager](svm, dstContainer, ResourceDefinitionContainer{
		Objects: srcObjs,
	}, false)

	ValidateHardlinkedSkippedCount(svm, stdOut, 2)
}

func (s *FilesNFSTestSuite) Scenario_TestInvalidScenariosForSMB(svm *ScenarioVariationManager) {

	// Test Scenarios
	// 1. If nfs flag is provided and if the source or destination is SMB its an unsupported scenario

	azCopyVerb := ResolveVariation(svm, []AzCopyVerb{AzCopyVerbCopy, AzCopyVerbSync}) // Calculate verb early to create the destination object early
	preserveProperties := ResolveVariation(svm, []bool{true, false})
	preservePermissions := ResolveVariation(svm, []bool{true, false})

	desNFSShare := CreateResource[ContainerResourceManager](svm, GetRootResource(svm, ResolveVariation(svm, []common.Location{common.ELocation.FileNFS()}), GetResourceOptions{
		PreferredAccount: ResolveVariation(svm, []*string{pointerTo(PremiumFileShareAcct)}),
	}), ResourceDefinitionContainer{
		Properties: ContainerProperties{
			FileContainerProperties: FileContainerProperties{
				EnabledProtocols: pointerTo("NFS"),
			},
		},
	}).GetObject(svm, "test", common.EEntityType.File())

	desSMBShare := CreateResource[ContainerResourceManager](svm, GetRootResource(svm, ResolveVariation(svm, []common.Location{common.ELocation.File()}), GetResourceOptions{
		PreferredAccount: ResolveVariation(svm, []*string{pointerTo(PremiumFileShareAcct)}),
	}), ResourceDefinitionContainer{
		Properties: ContainerProperties{
			FileContainerProperties: FileContainerProperties{
				EnabledProtocols: pointerTo("SMB"),
			},
		},
	}).GetObject(svm, "test", common.EEntityType.File())

	dstObj := ResolveVariation(svm, []ObjectResourceManager{desNFSShare, desSMBShare})

	srcNFSShare := CreateResource[ContainerResourceManager](svm, GetRootResource(svm, ResolveVariation(svm, []common.Location{common.ELocation.FileNFS()}), GetResourceOptions{
		PreferredAccount: ResolveVariation(svm, []*string{pointerTo(PremiumFileShareAcct)}),
	}), ResourceDefinitionContainer{
		Properties: ContainerProperties{
			FileContainerProperties: FileContainerProperties{
				EnabledProtocols: pointerTo("NFS"),
			},
		},
	}).GetObject(svm, "test", common.EEntityType.File())

	srcSMBShare := CreateResource[ContainerResourceManager](svm, GetRootResource(svm, ResolveVariation(svm, []common.Location{common.ELocation.File()}), GetResourceOptions{
		PreferredAccount: ResolveVariation(svm, []*string{pointerTo(PremiumFileShareAcct)}),
	}), ResourceDefinitionContainer{
		Properties: ContainerProperties{
			FileContainerProperties: FileContainerProperties{
				EnabledProtocols: pointerTo("SMB"),
			},
		},
	}).GetObject(svm, "test", common.EEntityType.File())

	srcObj := ResolveVariation(svm, []ObjectResourceManager{srcNFSShare, srcSMBShare})

	// The object must exist already if we're syncing.
	if azCopyVerb == AzCopyVerbSync {
		dstObj.Create(svm, NewZeroObjectContentContainer(0), ObjectProperties{})

		if !svm.Dryrun() {
			// Make sure the LMT is in the past
			time.Sleep(time.Second * 10)
		}
	}

	var fromTo common.FromTo
	if srcObj.Location() == common.ELocation.FileNFS() && dstObj.Location() == common.ELocation.FileNFS() {
		fromTo = common.EFromTo.FileNFSFileNFS()
	} else if srcObj.Location() == common.ELocation.FileNFS() && dstObj.Location() == common.ELocation.File() {
		fromTo = common.EFromTo.FileNFSFileSMB()
	} else if srcObj.Location() == common.ELocation.File() && dstObj.Location() == common.ELocation.FileNFS() {
		fromTo = common.EFromTo.FileSMBFileNFS()
	}
	stdOut, _ := RunAzCopy(
		svm,
		AzCopyCommand{
			Verb: azCopyVerb,
			Targets: []ResourceManager{
				srcObj.(RemoteResourceManager).WithSpecificAuthType(ResolveVariation(svm, []ExplicitCredentialTypes{EExplicitCredentialType.SASToken(), EExplicitCredentialType.OAuth()}), svm, CreateAzCopyTargetOptions{}),
				dstObj.(RemoteResourceManager).WithSpecificAuthType(ResolveVariation(svm, []ExplicitCredentialTypes{EExplicitCredentialType.SASToken(), EExplicitCredentialType.OAuth()}), svm, CreateAzCopyTargetOptions{}),
			},
			Flags: CopyFlags{
				CopySyncCommonFlags: CopySyncCommonFlags{
					FromTo:              pointerTo(fromTo),
					PreserveInfo:        pointerTo(preserveProperties),
					PreservePermissions: pointerTo(preservePermissions),
				},
			},
			ShouldFail: true,
		})
	if srcObj.Location() == common.ELocation.Local() && runtime.GOOS != "linux" {
		ValidateContainsError(svm, stdOut, []string{
			"This functionality is only available on Linux.",
		})
	} else if srcObj.Location() == common.ELocation.File() && dstObj.Location() == common.ELocation.FileNFS() {
		ValidateContainsError(svm, stdOut, []string{
			"Copy operations between SMB and NFS file shares are not supported yet.",
		})
	} else if dstObj.Location() == common.ELocation.File() && srcObj.Location() == common.ELocation.FileNFS() {
		if azCopyVerb == AzCopyVerbCopy {
			ValidateContainsError(svm, stdOut, []string{
				"Copy operations between SMB and NFS file shares are not supported yet",
			})
		} else {
			ValidateContainsError(svm, stdOut, []string{
				"Copy operations between SMB and NFS file shares are not supported yet",
			})
		}
	}
}

func (s *FilesNFSTestSuite) Scenario_TestInvalidScenariosForNFS(svm *ScenarioVariationManager) {

	//
	//Test Scenarios
	//1. If nfs flag is not provided and if the source or destination is NFS its an unsupported scenario
	//

	if runtime.GOOS == "darwin" {
		svm.InvalidateScenario()
		return
	}
	azCopyVerb := ResolveVariation(svm, []AzCopyVerb{AzCopyVerbCopy, AzCopyVerbSync}) // Calculate verb early to create the destination object early
	preserveProperties := ResolveVariation(svm, []bool{true, false})
	preservePermissions := ResolveVariation(svm, []bool{true, false})

	dstObj := CreateResource[ContainerResourceManager](svm, GetRootResource(svm, ResolveVariation(svm, []common.Location{common.ELocation.FileNFS()}), GetResourceOptions{
		PreferredAccount: ResolveVariation(svm, []*string{pointerTo(PremiumFileShareAcct)}),
	}), ResourceDefinitionContainer{
		Properties: ContainerProperties{
			FileContainerProperties: FileContainerProperties{
				EnabledProtocols: pointerTo("NFS"),
			},
		},
	}).GetObject(svm, "test", common.EEntityType.File())

	srcObj := CreateResource[ContainerResourceManager](svm, GetRootResource(svm, ResolveVariation(svm, []common.Location{common.ELocation.Local(), common.ELocation.File()}),
		GetResourceOptions{
			PreferredAccount: ResolveVariation(svm, []*string{pointerTo(PremiumFileShareAcct)}),
		}), ResourceDefinitionContainer{
		Properties: ContainerProperties{
			FileContainerProperties: FileContainerProperties{
				EnabledProtocols: pointerTo("NFS"),
			},
		},
	}).GetObject(svm, "test", common.EEntityType.File())

	// The object must exist already if we're syncing.
	if azCopyVerb == AzCopyVerbSync {
		dstObj.Create(svm, NewZeroObjectContentContainer(0), ObjectProperties{})

		if !svm.Dryrun() {
			// Make sure the LMT is in the past
			time.Sleep(time.Second * 10)
		}
	}

	stdOut, _ := RunAzCopy(
		svm,
		AzCopyCommand{
			Verb: azCopyVerb,
			Targets: []ResourceManager{
				TryApplySpecificAuthType(srcObj, ResolveVariation(svm, []ExplicitCredentialTypes{EExplicitCredentialType.SASToken(), EExplicitCredentialType.OAuth()}), svm, CreateAzCopyTargetOptions{}),
				dstObj.(RemoteResourceManager).WithSpecificAuthType(ResolveVariation(svm, []ExplicitCredentialTypes{EExplicitCredentialType.SASToken(), EExplicitCredentialType.OAuth()}), svm, CreateAzCopyTargetOptions{}),
			},

			Flags: CopyFlags{
				CopySyncCommonFlags: CopySyncCommonFlags{
					PreserveInfo:        pointerTo(preserveProperties),
					PreservePermissions: pointerTo(preservePermissions),
				},
			},
			ShouldFail: true,
		})
	if runtime.GOOS == "darwin" {
		if preservePermissions {
			ValidateContainsError(svm, stdOut, []string{
				"up/downloads is supported only in Windows and Linux",
			})
		}
	}
	if srcObj.Location() == common.ELocation.File() {
		ValidateContainsError(svm, stdOut, []string{
			"The from share has NFS protocol enabled. To copy from a NFS share, use the appropriate --from-to flag value",
		})
	} else if dstObj.Location() == common.ELocation.File() {
		ValidateContainsError(svm, stdOut, []string{
			"The to share has NFS protocol enabled. To copy to a NFS share, use the appropriate --from-to flag value",
		})
	}
}

func (s *FilesNFSTestSuite) Scenario_DstShareDoesNotExists(svm *ScenarioVariationManager) {

	azCopyVerb := ResolveVariation(svm, []AzCopyVerb{AzCopyVerbCopy, AzCopyVerbSync}) // Calculate verb early to create the destination object early
	dstContainer := CreateResource[ContainerResourceManager](svm, GetRootResource(svm, ResolveVariation(svm, []common.Location{common.ELocation.File()}), GetResourceOptions{}), ResourceDefinitionContainer{})

	srcContainer := CreateResource[ContainerResourceManager](svm, GetRootResource(svm, ResolveVariation(svm, []common.Location{common.ELocation.File()}), GetResourceOptions{}), ResourceDefinitionContainer{})

	rootDir := "dir_file_copy_test_" + uuid.NewString()

	var dst, src ResourceManager
	if azCopyVerb == AzCopyVerbSync {
		dstObj := dstContainer.GetObject(svm, rootDir+"/test1.txt", common.EEntityType.File())
		dstObj.Create(svm, NewZeroObjectContentContainer(0), ObjectProperties{})
		dstObj = dstContainer.GetObject(svm, rootDir, common.EEntityType.Folder())
		dst = dstObj
		if !svm.Dryrun() {
			// Make sure the LMT is in the past
			time.Sleep(time.Second * 5)
		}
	} else {
		dst = dstContainer
	}
	src = srcContainer.GetObject(svm, rootDir, common.EEntityType.Folder())

	// Create destination directories
	srcObjs := make(ObjectResourceMappingFlat)

	obj := ResourceDefinitionObject{
		ObjectName: pointerTo(rootDir),
		ObjectProperties: ObjectProperties{
			EntityType: common.EEntityType.Folder(),
		},
	}
	CreateResource[ObjectResourceManager](svm, srcContainer, obj)
	srcObjs[rootDir] = obj

	for i := range 2 {
		name := rootDir + "/test" + strconv.Itoa(i) + ".txt"
		obj := ResourceDefinitionObject{
			ObjectName: pointerTo(name),
			Body:       NewRandomObjectContentContainer(SizeFromString("1K")),
			ObjectProperties: ObjectProperties{
				EntityType: common.EEntityType.File(),
			}}
		CreateResource[ObjectResourceManager](svm, srcContainer, obj)
		srcObjs[name] = obj
	}

<<<<<<< HEAD
	sasOpts := GenericAccountSignatureValues{}

=======
>>>>>>> 28c6d8b7
	RunAzCopy(
		svm,
		AzCopyCommand{
			Verb: azCopyVerb,
			Targets: []ResourceManager{
<<<<<<< HEAD
				TryApplySpecificAuthType(src, EExplicitCredentialType.SASToken(), svm, CreateAzCopyTargetOptions{
					SASTokenOptions: sasOpts,
				}),
				TryApplySpecificAuthType(dst, EExplicitCredentialType.SASToken(), svm, CreateAzCopyTargetOptions{
					SASTokenOptions: sasOpts,
				}),
=======
				src.(RemoteResourceManager).WithSpecificAuthType(ResolveVariation(svm, []ExplicitCredentialTypes{EExplicitCredentialType.SASToken(), EExplicitCredentialType.OAuth()}), svm, CreateAzCopyTargetOptions{}),
				dst.(RemoteResourceManager).WithSpecificAuthType(ResolveVariation(svm, []ExplicitCredentialTypes{EExplicitCredentialType.SASToken(), EExplicitCredentialType.OAuth()}), svm, CreateAzCopyTargetOptions{}),
>>>>>>> 28c6d8b7
			},
			Flags: CopyFlags{
				CopySyncCommonFlags: CopySyncCommonFlags{
					Recursive: pointerTo(true),
				},
			},
		})

	// Dont validate the root directory in case of sync
	if azCopyVerb == AzCopyVerbSync {
		delete(srcObjs, rootDir)
	}
}<|MERGE_RESOLUTION|>--- conflicted
+++ resolved
@@ -781,27 +781,13 @@
 		srcObjs[name] = obj
 	}
 
-<<<<<<< HEAD
-	sasOpts := GenericAccountSignatureValues{}
-
-=======
->>>>>>> 28c6d8b7
 	RunAzCopy(
 		svm,
 		AzCopyCommand{
 			Verb: azCopyVerb,
 			Targets: []ResourceManager{
-<<<<<<< HEAD
-				TryApplySpecificAuthType(src, EExplicitCredentialType.SASToken(), svm, CreateAzCopyTargetOptions{
-					SASTokenOptions: sasOpts,
-				}),
-				TryApplySpecificAuthType(dst, EExplicitCredentialType.SASToken(), svm, CreateAzCopyTargetOptions{
-					SASTokenOptions: sasOpts,
-				}),
-=======
 				src.(RemoteResourceManager).WithSpecificAuthType(ResolveVariation(svm, []ExplicitCredentialTypes{EExplicitCredentialType.SASToken(), EExplicitCredentialType.OAuth()}), svm, CreateAzCopyTargetOptions{}),
 				dst.(RemoteResourceManager).WithSpecificAuthType(ResolveVariation(svm, []ExplicitCredentialTypes{EExplicitCredentialType.SASToken(), EExplicitCredentialType.OAuth()}), svm, CreateAzCopyTargetOptions{}),
->>>>>>> 28c6d8b7
 			},
 			Flags: CopyFlags{
 				CopySyncCommonFlags: CopySyncCommonFlags{
