--- conflicted
+++ resolved
@@ -53,14 +53,13 @@
 /*
 func (s *FilesNFSTestSuite) Scenario_LocalLinuxToAzureNFS(svm *ScenarioVariationManager) {
 
-<<<<<<< HEAD
-		// 	Test Scenario:
-		// 	1. Create a NFS enabled file share container in Azure
-		// 	2. Create a folder with some files in it. Create a regular,special file,symlink and hardlink files in the folder.
-		// 	3. Run azcopy copy/sync command to copy the folder from Azure NFS enabled file share to local.
-		// 	4. Hardlinked files should be downloaded as regular files. Hardlinks will not be preserved.
-		// 	5. Number of hardlinks converted count will be displayed in job's summary
-		//  6. Symlinked and special files should be skipped and number of skipped files will be displayed in job's summary
+			// 	Test Scenario:
+			// 	1. Create a NFS enabled file share container in Azure
+			// 	2. Create a folder with some files in it. Create a regular,special file,symlink and hardlink files in the folder.
+			// 	3. Run azcopy copy/sync command to copy the folder from Azure NFS enabled file share to local.
+			// 	4. Hardlinked files should be downloaded as regular files. Hardlinks will not be preserved.
+			// 	5. Number of hardlinks converted count will be displayed in job's summary
+			//  6. Symlinked and special files should be skipped and number of skipped files will be displayed in job's summary
 
 		if runtime.GOOS == "windows" || runtime.GOOS == "darwin" {
 			svm.InvalidateScenario()
@@ -70,25 +69,7 @@
 		preserveProperties := ResolveVariation(svm, []bool{true, false})
 		preservePermissions := ResolveVariation(svm, []bool{true, false})
 		preserveSymlinks := ResolveVariation(svm, []bool{true, false})
-=======
-	// 	Test Scenario:
-	// 	1. Create a NFS enabled file share container in Azure
-	// 	2. Create a folder with some files in it. Create a regular,special file,symlink and hardlink files in the folder.
-	// 	3. Run azcopy copy/sync command to copy the folder from Azure NFS enabled file share to local.
-	// 	4. Hardlinked files should be downloaded as regular files. Hardlinks will not be preserved.
-	// 	5. Number of hardlinks converted count will be displayed in job's summary
-	//  6. Symlinked and special files should be skipped and number of skipped files will be displayed in job's summary
-
-	if runtime.GOOS == "windows" || runtime.GOOS == "darwin" {
-		svm.InvalidateScenario()
-		return
-	}
-	azCopyVerb := ResolveVariation(svm, []AzCopyVerb{AzCopyVerbCopy, AzCopyVerbSync}) // Calculate verb early to create the destination object early
-	preserveProperties := ResolveVariation(svm, []bool{true, false})
-	preservePermissions := ResolveVariation(svm, []bool{true, false})
-	preserveSymlinks := ResolveVariation(svm, []bool{true, false})
-	followSymlinks := ResolveVariation(svm, []bool{true, false})
->>>>>>> 1af52466
+		followSymlinks := ResolveVariation(svm, []bool{true, false})
 
 		dstContainer := CreateResource[ContainerResourceManager](svm, GetRootResource(svm, ResolveVariation(svm, []common.Location{common.ELocation.FileNFS()}), GetResourceOptions{
 			PreferredAccount: pointerTo(PremiumFileShareAcct),
@@ -103,62 +84,90 @@
 
 		rootDir := "dir_file_copy_test_" + uuid.NewString()
 
-<<<<<<< HEAD
 		var dst ResourceManager
 		if azCopyVerb == AzCopyVerbSync {
-			dstObj := dstContainer.GetObject(svm, rootDir+"/test1.txt", common.EEntityType.File())
-			dstObj.Create(svm, NewZeroObjectContentContainer(0), ObjectProperties{})
+			dstObj1 := dstContainer.GetObject(svm, rootDir+"/test1.txt", common.EEntityType.File())
+			dstObj1.Create(svm, NewZeroObjectContentContainer(0), ObjectProperties{})
+
+			dstObj2 := dstContainer.GetObject(svm, rootDir+"/symlinked2.txt", common.EEntityType.File())
+			dstObj2.Create(svm, NewZeroObjectContentContainer(0), ObjectProperties{})
+
 			if !svm.Dryrun() {
 				// Make sure the LMT is in the past
 				time.Sleep(time.Second * 5)
 			}
-			dst = dstContainer.GetObject(svm, rootDir, common.EEntityType.Folder())
-		} else {
-			dst = dstContainer
-=======
-	var dst ResourceManager
-	if azCopyVerb == AzCopyVerbSync {
-		dstObj1 := dstContainer.GetObject(svm, rootDir+"/test1.txt", common.EEntityType.File())
-		dstObj1.Create(svm, NewZeroObjectContentContainer(0), ObjectProperties{})
-
-		dstObj2 := dstContainer.GetObject(svm, rootDir+"/symlinked2.txt", common.EEntityType.File())
-		dstObj2.Create(svm, NewZeroObjectContentContainer(0), ObjectProperties{})
-
-		if !svm.Dryrun() {
-			// Make sure the LMT is in the past
-			time.Sleep(time.Second * 5)
->>>>>>> 1af52466
-		}
-
-		folderProperties, fileProperties, fileOrFolderPermissions := getPropertiesAndPermissions(svm, preserveProperties, preservePermissions)
-
-		srcObjs := make(ObjectResourceMappingFlat)
-		srcObjRes := make(map[string]ObjectResourceManager)
-
-		obj := ResourceDefinitionObject{
-			ObjectName: pointerTo(rootDir),
-			ObjectProperties: ObjectProperties{
-				EntityType:         common.EEntityType.Folder(),
-				FileNFSProperties:  folderProperties,
-				FileNFSPermissions: fileOrFolderPermissions,
-			},
-		}
-		srcObjRes[rootDir] = CreateResource[ObjectResourceManager](svm, srcContainer, obj)
-		srcObjs[rootDir] = obj
-
-		for i := range 2 {
-			name := rootDir + "/test" + strconv.Itoa(i) + ".txt"
+			azCopyVerb := ResolveVariation(svm, []AzCopyVerb{AzCopyVerbCopy, AzCopyVerbSync}) // Calculate verb early to create the destination object early
+			preserveProperties := ResolveVariation(svm, []bool{true, false})
+			preservePermissions := ResolveVariation(svm, []bool{true, false})
+			preserveSymlinks := ResolveVariation(svm, []bool{true, false})
+
+			dstContainer := CreateResource[ContainerResourceManager](svm, GetRootResource(svm, ResolveVariation(svm, []common.Location{common.ELocation.FileNFS()}), GetResourceOptions{
+				PreferredAccount: pointerTo(PremiumFileShareAcct),
+			}), ResourceDefinitionContainer{
+				Properties: ContainerProperties{
+					FileContainerProperties: FileContainerProperties{
+						EnabledProtocols: pointerTo("NFS"),
+					},
+				},
+			})
+			srcContainer := CreateResource[ContainerResourceManager](svm, GetRootResource(svm, common.ELocation.Local()), ResourceDefinitionContainer{})
+
+			rootDir := "dir_file_copy_test_" + uuid.NewString()
+
+			var dst ResourceManager
+			if azCopyVerb == AzCopyVerbSync {
+				dstObj := dstContainer.GetObject(svm, rootDir+"/test1.txt", common.EEntityType.File())
+				dstObj.Create(svm, NewZeroObjectContentContainer(0), ObjectProperties{})
+				if !svm.Dryrun() {
+					// Make sure the LMT is in the past
+					time.Sleep(time.Second * 5)
+				}
+				dst = dstContainer.GetObject(svm, rootDir, common.EEntityType.Folder())
+			} else {
+				dst = dstContainer
+			}
+
+			folderProperties, fileProperties, fileOrFolderPermissions := getPropertiesAndPermissions(svm, preserveProperties, preservePermissions)
+
+			srcObjs := make(ObjectResourceMappingFlat)
+			srcObjRes := make(map[string]ObjectResourceManager)
+
 			obj := ResourceDefinitionObject{
-				ObjectName: pointerTo(name),
-				Body:       NewRandomObjectContentContainer(SizeFromString("1K")),
+				ObjectName: pointerTo(rootDir),
+				ObjectProperties: ObjectProperties{
+					EntityType:         common.EEntityType.Folder(),
+					FileNFSProperties:  folderProperties,
+					FileNFSPermissions: fileOrFolderPermissions,
+				},
+			}
+			srcObjRes[rootDir] = CreateResource[ObjectResourceManager](svm, srcContainer, obj)
+			srcObjs[rootDir] = obj
+
+			for i := range 2 {
+				name := rootDir + "/test" + strconv.Itoa(i) + ".txt"
+				obj := ResourceDefinitionObject{
+					ObjectName: pointerTo(name),
+					Body:       NewRandomObjectContentContainer(SizeFromString("1K")),
+					ObjectProperties: ObjectProperties{
+						EntityType:         common.EEntityType.File(),
+						FileNFSProperties:  fileProperties,
+						FileNFSPermissions: fileOrFolderPermissions,
+					}}
+				srcObjRes[name] = CreateResource[ObjectResourceManager](svm, srcContainer, obj)
+				srcObjs[name] = obj
+			}
+
+			// create original file for linking symlink
+			sOriginalFileName := rootDir + "/soriginal.txt"
+			obj = ResourceDefinitionObject{
+				ObjectName: pointerTo(sOriginalFileName),
 				ObjectProperties: ObjectProperties{
 					EntityType:         common.EEntityType.File(),
 					FileNFSProperties:  fileProperties,
 					FileNFSPermissions: fileOrFolderPermissions,
 				}}
-			srcObjRes[name] = CreateResource[ObjectResourceManager](svm, srcContainer, obj)
-			srcObjs[name] = obj
-		}
+			srcObjRes[sOriginalFileName] = CreateResource[ObjectResourceManager](svm, srcContainer, obj)
+			srcObjs[sOriginalFileName] = obj
 
 		// create original file for linking symlink
 		sOriginalFileName := rootDir + "/soriginal.txt"
@@ -172,7 +181,6 @@
 		srcObjRes[sOriginalFileName] = CreateResource[ObjectResourceManager](svm, srcContainer, obj)
 		srcObjs[sOriginalFileName] = obj
 
-<<<<<<< HEAD
 		// create symlink file
 		symLinkedFileName := rootDir + "/symlinked.txt"
 		obj = ResourceDefinitionObject{
@@ -188,6 +196,21 @@
 			srcObjs[symLinkedFileName] = obj
 		}
 
+		// create symlink file
+		symLinkedFileName2 := rootDir + "/symlinked2.txt"
+		obj = ResourceDefinitionObject{
+			ObjectName: pointerTo(symLinkedFileName2),
+			ObjectProperties: ObjectProperties{
+				EntityType:         common.EEntityType.Symlink(),
+				FileNFSProperties:  fileProperties,
+				FileNFSPermissions: fileOrFolderPermissions,
+				SymlinkedFileName:  sOriginalFileName,
+			}}
+		srcObjRes[symLinkedFileName2] = CreateResource[ObjectResourceManager](svm, srcContainer, obj)
+		if preserveSymlinks {
+			srcObjs[symLinkedFileName2] = obj
+		}
+
 		// create original file for creating hardlinked file
 		hOriginalFileName := rootDir + "/horiginal.txt"
 		obj = ResourceDefinitionObject{
@@ -199,74 +222,6 @@
 			}}
 		srcObjRes[hOriginalFileName] = CreateResource[ObjectResourceManager](svm, srcContainer, obj)
 		srcObjs[hOriginalFileName] = obj
-=======
-	// create symlink file
-	symLinkedFileName := rootDir + "/symlinked.txt"
-	obj = ResourceDefinitionObject{
-		ObjectName: pointerTo(symLinkedFileName),
-		ObjectProperties: ObjectProperties{
-			EntityType:         common.EEntityType.Symlink(),
-			FileNFSProperties:  fileProperties,
-			FileNFSPermissions: fileOrFolderPermissions,
-			SymlinkedFileName:  sOriginalFileName,
-		}}
-	srcObjRes[symLinkedFileName] = CreateResource[ObjectResourceManager](svm, srcContainer, obj)
-	if preserveSymlinks {
-		srcObjs[symLinkedFileName] = obj
-	}
-
-	// create symlink file
-	symLinkedFileName2 := rootDir + "/symlinked2.txt"
-	obj = ResourceDefinitionObject{
-		ObjectName: pointerTo(symLinkedFileName2),
-		ObjectProperties: ObjectProperties{
-			EntityType:         common.EEntityType.Symlink(),
-			FileNFSProperties:  fileProperties,
-			FileNFSPermissions: fileOrFolderPermissions,
-			SymlinkedFileName:  sOriginalFileName,
-		}}
-	srcObjRes[symLinkedFileName2] = CreateResource[ObjectResourceManager](svm, srcContainer, obj)
-	if preserveSymlinks {
-		srcObjs[symLinkedFileName2] = obj
-	}
-
-	// create original file for creating hardlinked file
-	hOriginalFileName := rootDir + "/horiginal.txt"
-	obj = ResourceDefinitionObject{
-		ObjectName: pointerTo(hOriginalFileName),
-		ObjectProperties: ObjectProperties{
-			EntityType:         common.EEntityType.File(),
-			FileNFSProperties:  fileProperties,
-			FileNFSPermissions: fileOrFolderPermissions,
-		}}
-	srcObjRes[hOriginalFileName] = CreateResource[ObjectResourceManager](svm, srcContainer, obj)
-	srcObjs[hOriginalFileName] = obj
-
-	// create hardlinked file
-	hardLinkedFileName := rootDir + "/hardlinked.txt"
-	obj = ResourceDefinitionObject{
-		ObjectName: pointerTo(hardLinkedFileName),
-		ObjectProperties: ObjectProperties{
-			EntityType:         common.EEntityType.Hardlink(),
-			FileNFSProperties:  fileProperties,
-			FileNFSPermissions: fileOrFolderPermissions,
-			HardLinkedFileName: hOriginalFileName,
-		}}
-	srcObjRes[hardLinkedFileName] = CreateResource[ObjectResourceManager](svm, srcContainer, obj)
-	srcObjs[hardLinkedFileName] = obj
-
-	// create special file
-	specialFileFileName := rootDir + "/mypipe"
-	obj = ResourceDefinitionObject{
-
-		ObjectName: pointerTo(specialFileFileName),
-		ObjectProperties: ObjectProperties{
-			EntityType:         common.EEntityType.Other(),
-			FileNFSProperties:  fileProperties,
-			FileNFSPermissions: fileOrFolderPermissions,
-		}}
-	srcObjRes[specialFileFileName] = CreateResource[ObjectResourceManager](svm, srcContainer, obj)
->>>>>>> 1af52466
 
 		// create hardlinked file
 		hardLinkedFileName := rootDir + "/hardlinked.txt"
@@ -281,10 +236,10 @@
 		srcObjRes[hardLinkedFileName] = CreateResource[ObjectResourceManager](svm, srcContainer, obj)
 		srcObjs[hardLinkedFileName] = obj
 
-<<<<<<< HEAD
 		// create special file
 		specialFileFileName := rootDir + "/mypipe"
 		obj = ResourceDefinitionObject{
+
 			ObjectName: pointerTo(specialFileFileName),
 			ObjectProperties: ObjectProperties{
 				EntityType:         common.EEntityType.Other(),
@@ -295,11 +250,21 @@
 
 		srcDirObj := srcContainer.GetObject(svm, rootDir, common.EEntityType.Folder())
 
+		shouldFail := false
+		if followSymlinks && preserveSymlinks {
+			shouldFail = true
+		}
+
 		stdOut, _ := RunAzCopy(
 			svm,
 			AzCopyCommand{
-				Verb:    azCopyVerb,
-				Targets: []ResourceManager{srcDirObj, dst.(RemoteResourceManager).WithSpecificAuthType(ResolveVariation(svm, []ExplicitCredentialTypes{EExplicitCredentialType.SASToken() , EExplicitCredentialType.OAuth()}), svm, CreateAzCopyTargetOptions{})},
+				Verb: azCopyVerb,
+				Targets: []ResourceManager{srcDirObj, dst.(RemoteResourceManager).WithSpecificAuthType(
+					ResolveVariation(svm, []ExplicitCredentialTypes{
+						EExplicitCredentialType.SASToken(),
+						EExplicitCredentialType.OAuth(),
+					}), svm, CreateAzCopyTargetOptions{}),
+				},
 				Flags: CopyFlags{
 					CopySyncCommonFlags: CopySyncCommonFlags{
 						Recursive: pointerTo(true),
@@ -308,9 +273,16 @@
 						PreserveInfo:        pointerTo(preserveProperties),
 						PreservePermissions: pointerTo(preservePermissions),
 						PreserveSymlinks:    pointerTo(preserveSymlinks),
+						FollowSymlinks:      pointerTo(followSymlinks),
 					},
 				},
+				ShouldFail: shouldFail,
 			})
+
+		if followSymlinks && preserveSymlinks {
+			ValidateMessageOutput(svm, stdOut, "cannot both follow and preserve symlinks", true)
+			return
+		}
 
 		// As we cannot set creationTime in linux we will fetch the properties from local and set it to src object properties
 		for objName := range srcObjs {
@@ -319,75 +291,14 @@
 			if obj.ObjectProperties.FileNFSProperties != nil {
 				obj.ObjectProperties.FileNFSProperties.FileCreationTime = objProp.FileProperties.FileCreationTime
 			}
-		}
-		// Dont validate the root directory in case of sync
-		if azCopyVerb == AzCopyVerbSync {
-			delete(srcObjs, rootDir)
-=======
-	shouldFail := false
-	if followSymlinks && preserveSymlinks {
-		shouldFail = true
-	}
-
-	stdOut, _ := RunAzCopy(
-		svm,
-		AzCopyCommand{
-			Verb: azCopyVerb,
-			Targets: []ResourceManager{srcDirObj, dst.(RemoteResourceManager).WithSpecificAuthType(
-				ResolveVariation(svm, []ExplicitCredentialTypes{
-					EExplicitCredentialType.SASToken(),
-					EExplicitCredentialType.OAuth(),
-				}), svm, CreateAzCopyTargetOptions{}),
-			},
-			Flags: CopyFlags{
-				CopySyncCommonFlags: CopySyncCommonFlags{
-					Recursive: pointerTo(true),
-					FromTo:    pointerTo(common.EFromTo.LocalFileNFS()),
-					// --preserve-info flag will be true by default in case of linux
-					PreserveInfo:        pointerTo(preserveProperties),
-					PreservePermissions: pointerTo(preservePermissions),
-					PreserveSymlinks:    pointerTo(preserveSymlinks),
-					FollowSymlinks:      pointerTo(followSymlinks),
-				},
-			},
-			ShouldFail: shouldFail,
-		})
-
-	if followSymlinks && preserveSymlinks {
-		ValidateMessageOutput(svm, stdOut, "cannot both follow and preserve symlinks", true)
-		return
-	}
-
-	// As we cannot set creationTime in linux we will fetch the properties from local and set it to src object properties
-	for objName := range srcObjs {
-		obj := srcObjs[objName]
-		objProp := srcObjRes[objName].GetProperties(svm)
-		if obj.ObjectProperties.FileNFSProperties != nil {
-			obj.ObjectProperties.FileNFSProperties.FileCreationTime = objProp.FileProperties.FileCreationTime
->>>>>>> 1af52466
-		}
-
-		ValidateResource[ContainerResourceManager](svm, dstContainer, ResourceDefinitionContainer{
-			Objects: srcObjs,
-		}, true)
-
-<<<<<<< HEAD
-		if !preserveSymlinks {
-			ValidateSkippedSymLinkedCount(svm, stdOut, 1)
-		}
-		ValidateHardlinkedSkippedCount(svm, stdOut, 2)
+
+		if !preserveSymlinks && !followSymlinks {
+			ValidateSkippedSymlinksCount(svm, stdOut, 2)
+		}
+		ValidateHardlinksConvertedCount(svm, stdOut, 2)
 		ValidateSkippedSpecialFileCount(svm, stdOut, 1)
 	}
 */
-=======
-	if !preserveSymlinks && !followSymlinks {
-		ValidateSkippedSymlinksCount(svm, stdOut, 2)
-	}
-	ValidateHardlinksConvertedCount(svm, stdOut, 2)
-	ValidateSkippedSpecialFileCount(svm, stdOut, 1)
-}
-
->>>>>>> 1af52466
 func (s *FilesNFSTestSuite) Scenario_AzureNFSToLocal(svm *ScenarioVariationManager) {
 
 	//
@@ -525,22 +436,16 @@
 	shouldFail := false
 	if (followSymlinks && preserveSymlinks) || followSymlinks {
 		shouldFail = true
-		return
 	}
 
 	stdOut, _ := RunAzCopy(
 		svm,
 		AzCopyCommand{
-<<<<<<< HEAD
-			Verb:    azCopyVerb,
-			Targets: []ResourceManager{srcDirObj.(RemoteResourceManager).WithSpecificAuthType(ResolveVariation(svm, []ExplicitCredentialTypes{EExplicitCredentialType.SASToken() /*, EExplicitCredentialType.OAuth()*/}), svm, CreateAzCopyTargetOptions{}), dst},
-=======
 			Verb: azCopyVerb,
 			Targets: []ResourceManager{srcDirObj.(RemoteResourceManager).WithSpecificAuthType(
 				ResolveVariation(svm, []ExplicitCredentialTypes{EExplicitCredentialType.SASToken(),
 					EExplicitCredentialType.OAuth()}), svm, CreateAzCopyTargetOptions{}),
 				dst},
->>>>>>> 1af52466
 			Flags: CopyFlags{
 				CopySyncCommonFlags: CopySyncCommonFlags{
 					Recursive:           pointerTo(true),
@@ -576,18 +481,11 @@
 	ValidateResource[ContainerResourceManager](svm, dstContainer, ResourceDefinitionContainer{
 		Objects: srcObjs,
 	}, true)
-<<<<<<< HEAD
-	ValidateHardlinkedSkippedCount(svm, stdOut, 2)
+	ValidateHardlinksConvertedCount(svm, stdOut, 2)
 
 	if !followSymlinks && !preserveSymlinks {
-		ValidateSkippedSymLinkedCount(svm, stdOut, 1)
-	}
-=======
-	ValidateHardlinksConvertedCount(svm, stdOut, 2)
-	// TODO: add this validation later when symlink is supported for NFS in go-sdk
-	//ValidateSkippedSymLinkedCount(svm, stdOut, 1)
->>>>>>> 1af52466
-
+		ValidateSkippedSymlinksCount(svm, stdOut, 1)
+	}
 }
 
 /*
@@ -1326,4 +1224,5 @@
 	if azCopyVerb == AzCopyVerbSync {
 		delete(srcObjs, rootDir)
 	}
-}+}
+*/