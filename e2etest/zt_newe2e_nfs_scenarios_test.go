--- conflicted
+++ resolved
@@ -814,11 +814,7 @@
 
 	sasOpts := GenericAccountSignatureValues{}
 
-<<<<<<< HEAD
-	stdOut, _ := RunAzCopy(
-=======
 	RunAzCopy(
->>>>>>> 019ed3e8
 		svm,
 		AzCopyCommand{
 			Verb: azCopyVerb,
@@ -836,19 +832,9 @@
 				},
 			},
 		})
-<<<<<<< HEAD
-	fmt.Println("StdOut: ", stdOut)
-=======
-
->>>>>>> 019ed3e8
+
 	// Dont validate the root directory in case of sync
 	if azCopyVerb == AzCopyVerbSync {
 		delete(srcObjs, rootDir)
 	}
-<<<<<<< HEAD
-	// ValidateResource[ContainerResourceManager](svm, dstContainer, ResourceDefinitionContainer{
-	// 	Objects: srcObjs,
-	// }, false)
-=======
->>>>>>> 019ed3e8
 }