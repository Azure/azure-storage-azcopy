--- conflicted
+++ resolved
@@ -116,23 +116,24 @@
 		srcObjs[name] = obj
 	}
 
-<<<<<<< HEAD
 	// create one symlink
 	targetFileName := rootDir + "/starget.txt"
 	obj = ResourceDefinitionObject{
 		ObjectName: pointerTo(targetFileName),
-=======
+		ObjectProperties: ObjectProperties{
+			EntityType:         common.EEntityType.File(),
+			FileNFSProperties:  fileProperties,
+			FileNFSPermissions: fileOrFolderPermissions,
+		}}
 	// create one hardlink
 	normalFileName := rootDir + "/original.txt"
 	obj = ResourceDefinitionObject{
 		ObjectName: pointerTo(normalFileName),
->>>>>>> 549edf2f
 		ObjectProperties: ObjectProperties{
 			EntityType:         common.EEntityType.File(),
 			FileNFSProperties:  fileProperties,
 			FileNFSPermissions: fileOrFolderPermissions,
 		}}
-<<<<<<< HEAD
 	srcObjRes[targetFileName] = CreateResource[ObjectResourceManager](svm, srcContainer, obj)
 	srcObjs[targetFileName] = obj
 
@@ -147,7 +148,6 @@
 		}}
 	srcObjRes[symLinkedFileName] = CreateResource[ObjectResourceManager](svm, srcContainer, obj)
 	srcObjs[symLinkedFileName] = obj
-=======
 	srcObjRes[normalFileName] = CreateResource[ObjectResourceManager](svm, srcContainer, obj)
 	srcObjs[normalFileName] = obj
 
@@ -163,7 +163,6 @@
 		}}
 	srcObjRes[hardLinkedFileName] = CreateResource[ObjectResourceManager](svm, srcContainer, obj)
 	srcObjs[hardLinkedFileName] = obj
->>>>>>> 549edf2f
 
 	srcDirObj := srcContainer.GetObject(svm, rootDir, common.EEntityType.Folder())
 
@@ -207,12 +206,9 @@
 	ValidateResource[ContainerResourceManager](svm, dstContainer, ResourceDefinitionContainer{
 		Objects: srcObjs,
 	}, true)
-<<<<<<< HEAD
 	ValidateSkippedSymLinkedCount(svm, stdOut, 2)
-=======
 
 	ValidateHardlinkedCount(svm, stdOut, 2)
->>>>>>> 549edf2f
 }
 
 /*
