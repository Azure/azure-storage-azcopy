--- conflicted
+++ resolved
@@ -438,15 +438,9 @@
 		f.Share.Create(a, ContainerProperties{})
 	}
 
-<<<<<<< HEAD
 	dir, _ := path.Split(strings.TrimSuffix(f.path, "/"))
 	if dir != "" {
 		obj := f.Share.GetObject(a, dir, common.EEntityType.Folder()).(*FileObjectResourceManager)
-=======
-	dir, _ := path.Split(f.path)
-	if dir != "" {
-		obj := f.Share.GetObject(a, strings.TrimSuffix(dir, "/"), common.EEntityType.Folder()).(*FileObjectResourceManager)
->>>>>>> 6241cc6d
 		// Create recursively calls this function.
 		if !obj.Exists() {
 			obj.Create(a, nil, ObjectProperties{})
