// Copyright © Microsoft <wastore@microsoft.com>
//
// Permission is hereby granted, free of charge, to any person obtaining a copy
// of this software and associated documentation files (the "Software"), to deal
// in the Software without restriction, including without limitation the rights
// to use, copy, modify, merge, publish, distribute, sublicense, and/or sell
// copies of the Software, and to permit persons to whom the Software is
// furnished to do so, subject to the following conditions:
//
// The above copyright notice and this permission notice shall be included in
// all copies or substantial portions of the Software.
//
// THE SOFTWARE IS PROVIDED "AS IS", WITHOUT WARRANTY OF ANY KIND, EXPRESS OR
// IMPLIED, INCLUDING BUT NOT LIMITED TO THE WARRANTIES OF MERCHANTABILITY,
// FITNESS FOR A PARTICULAR PURPOSE AND NONINFRINGEMENT. IN NO EVENT SHALL THE
// AUTHORS OR COPYRIGHT HOLDERS BE LIABLE FOR ANY CLAIM, DAMAGES OR OTHER
// LIABILITY, WHETHER IN AN ACTION OF CONTRACT, TORT OR OTHERWISE, ARISING FROM,
// OUT OF OR IN CONNECTION WITH THE SOFTWARE OR THE USE OR OTHER DEALINGS IN
// THE SOFTWARE.

package e2etest

import (
	"crypto/md5"
	"fmt"
	"net/url"
	"os"
	"path"
	"path/filepath"
	"time"

	"github.com/Azure/azure-storage-azcopy/v10/common"
	"github.com/Azure/azure-storage-azcopy/v10/sddl"
)

// E.g. if we have enumerationSuite/TestFooBar/Copy-LocalBlob the scenario is "Copy-LocalBlob"
// A scenario is treated as a sub-test by our declarative test runner
type scenario struct {

	// scenario config properties
	subtestName         string
	compactScenarioName string
	fullScenarioName    string
	operation           Operation
	validate            Validate
	fromTo              common.FromTo
	p                   params
	hs                  hooks
	fs                  testFiles

	stripTopDir bool // TODO: figure out how we'll control and use this

	// internal declarative runner state
	a          asserter
	state      scenarioState // TODO: does this really need to be a separate struct?
	needResume bool
	chToStdin  chan string
}

type scenarioState struct {
	source resourceManager
	dest   resourceManager
	result *CopyOrSyncCommandResult
}

// Run runs one test scenario
func (s *scenario) Run() {
	defer s.cleanup()

	// setup
	s.assignSourceAndDest() // what/where are they
	s.state.source.createLocation(s.a, s)
	s.state.dest.createLocation(s.a, s)
	s.state.source.createFiles(s.a, s, true)
	s.state.dest.createFiles(s.a, s, false)
	if s.a.Failed() {
		return // setup failed. No point in running the test
	}

	// call pre-run hook
	if !s.runHook(s.hs.beforeRunJob) {
		return
	}

	// execute
	s.runAzCopy()
	if s.a.Failed() {
		return // execution failed. No point in running validation
	}

	// resume if needed
	if s.needResume {
<<<<<<< HEAD
		// TODO: create a method something like runAzCopy, but which does a resume, based on the job id returned inside runAzCopy
		// s.a.Error("Resume support is not built yet")

=======
		tx, err := s.state.result.GetTransferList(common.ETransferStatus.Cancelled())
		s.a.AssertNoErr(err, "Failed to get transfer list for Cancelled")
		s.a.Assert(len(tx), equals(), len(s.p.debugSkipFiles), "Job cancel didn't completely work")

		if !s.runHook(s.hs.beforeResumeHook) {
			return
		}

		s.resumeAzCopy()
>>>>>>> 38e1a72a
	}
	if s.a.Failed() {
		return // resume failed. No point in running validation
	}

	// check
	s.validateTransferStates()
	if s.a.Failed() {
		return // no point in doing more validation
	}
	s.validateProperties()
	if s.a.Failed() {
		return // no point in doing more validation
	}
	if s.validate == eValidate.AutoPlusContent() {
		s.validateContent()
	}
}

func (s *scenario) runHook(h hookFunc) bool {
	if h == nil {
		return true //nothing to do. So "successful"
	}

	// run the hook, passing ourself in as the implementation of hookHelper interface
	h(s)

	return !s.a.Failed() // was successful if the test state did not become "failed" while the hook ran
}

func (s *scenario) assignSourceAndDest() {
	createTestResource := func(loc common.Location) resourceManager {
		// TODO: handle account to account (multi-container) scenarios
		switch loc {
		case common.ELocation.Local():
			return &resourceLocal{}
		case common.ELocation.File():
			return &resourceAzureFileShare{accountType: EAccountType.Standard()}
		case common.ELocation.Blob():
			// TODO: handle the multi-container (whole account) scenario
			// TODO: handle wider variety of account types
			return &resourceBlobContainer{accountType: EAccountType.Standard()}
		case common.ELocation.BlobFS():
			s.a.Error("Not implementd yet for blob FS")
			return &resourceDummy{}
		case common.ELocation.S3():
			s.a.Error("Not implementd yet for S3")
			return &resourceDummy{}
		case common.ELocation.Unknown():
			return &resourceDummy{}
		default:
			panic(fmt.Sprintf("location type '%s' is not yet supported in declarative tests", loc))
		}
	}

	s.state.source = createTestResource(s.fromTo.From())
	s.state.dest = createTestResource(s.fromTo.To())
}

func (s *scenario) runAzCopy() {
	s.chToStdin = make(chan string) // unubuffered seems the most predictable for our usages
	defer close(s.chToStdin)

	r := newTestRunner()
	r.SetAllFlags(s.p)

	// use the general-purpose "after start" mechanism, provided by execDebuggableWithOutput,
	// for the _specific_ purpose of running beforeOpenFirstFile, if that hook exists.
	afterStart := func() string { return "" }
	if s.hs.beforeOpenFirstFile != nil {
		r.SetAwaitOpenFlag() // tell AzCopy to wait for "open" on stdin before opening any files
		afterStart = func() string {
			time.Sleep(2 * time.Second) // give AzCopy a moment to initialize it's monitoring of stdin
			s.hs.beforeOpenFirstFile(s)
			return "open" // send open to AzCopy's stdin
		}
	}

	// run AzCopy
	const useSas = true // TODO: support other auth options (see params of RunTest)
	result, wasClean, err := r.ExecuteAzCopyCommand(
		s.operation,
		s.state.source.getParam(s.stripTopDir, useSas),
		s.state.dest.getParam(false, useSas),
		afterStart, s.chToStdin)

	if !wasClean {
		s.a.AssertNoErr(err, "running AzCopy")
	}

	s.state.result = &result
}

func (s *scenario) resumeAzCopy() {
	s.chToStdin = make(chan string) // unubuffered seems the most predictable for our usages
	defer close(s.chToStdin)

	r := newTestRunner()
	if sas := s.state.source.getSAS(); sas != "" {
		r.flags["source-sas"] = sas
	}
	if sas := s.state.dest.getSAS(); sas != "" {
		r.flags["destination-sas"] = sas
	}

	// use the general-purpose "after start" mechanism, provided by execDebuggableWithOutput,
	// for the _specific_ purpose of running beforeOpenFirstFile, if that hook exists.
	afterStart := func() string { return "" }
	if s.hs.beforeOpenFirstFile != nil {
		r.SetAwaitOpenFlag() // tell AzCopy to wait for "open" on stdin before opening any files
		afterStart = func() string {
			time.Sleep(2 * time.Second) // give AzCopy a moment to initialize it's monitoring of stdin
			s.hs.beforeOpenFirstFile(s)
			return "open" // send open to AzCopy's stdin
		}
	}

	result, wasClean, err := r.ExecuteAzCopyCommand(
		eOperation.Resume(),
		s.state.result.jobID.String(),
		"",
		afterStart,
		s.chToStdin,
	)

	if !wasClean {
		s.a.AssertNoErr(err, "running AzCopy")
	}

	s.state.result = &result
}

func (s *scenario) validateRemove() {
	removedFiles := s.fs.toTestObjects(s.fs.shouldTransfer, false)
	props := s.state.source.getAllProperties(s.a)
	if len(removedFiles) != len(props) {
		s.a.Failed()
	}
	for _, removeFile := range removedFiles {
		if _, ok := props[removeFile.name]; !ok {
			s.a.Failed()
		}
	}
}
func (s *scenario) validateTransferStates() {
	if s.operation == eOperation.Remove() {
		s.validateRemove()
		return
	}

	if s.p.deleteDestination != common.EDeleteDestination.False() {
		// TODO: implement deleteDestinationValidation
		panic("validation of deleteDestination behaviour is not yet implemented in the declarative test runner")
	}

	isSrcEncoded := s.fromTo.From().IsRemote() // TODO: is this right, reviewers?
	isDstEncoded := s.fromTo.To().IsRemote()   // TODO: is this right, reviewers?
	srcRoot, dstRoot, expectFolders, expectRootFolder, _ := s.getTransferInfo()

	// test the sets of files in the various statuses
	for _, statusToTest := range []common.TransferStatus{
		common.ETransferStatus.Success(),
		common.ETransferStatus.Failed(),
		// TODO: testing of skipped is implicit, in that they are created at the source, but don't exist in Success or Failed lists
		//       Is that OK? (Not sure what to do if it's not, because azcopy jobs show, apparently doesn't offer us a way to get the skipped list)
	} {
		expectedTransfers := s.fs.getForStatus(statusToTest, expectFolders, expectRootFolder)
		actualTransfers, err := s.state.result.GetTransferList(statusToTest)
		s.a.AssertNoErr(err)

		Validator{}.ValidateCopyTransfersAreScheduled(s.a, isSrcEncoded, isDstEncoded, srcRoot, dstRoot, expectedTransfers, actualTransfers, statusToTest)
		// TODO: how are we going to validate folder transfers????
	}

	// TODO: for failures, consider validating the failure messages (for which we have expected values, in s.fs; but don't currently have a good way to get
	//    the actual values from the test run
}

func (s *scenario) getTransferInfo() (srcRoot string, dstRoot string, expectFolders bool, expectedRootFolder bool, addedDirAtDest string) {
	srcRoot = s.state.source.getParam(false, false)
	dstRoot = s.state.dest.getParam(false, false)

	// do we expect folder transfers
	expectFolders = s.fromTo.From().IsFolderAware() &&
		s.fromTo.To().IsFolderAware() &&
		s.p.allowsFolderTransfers()
	expectRootFolder := expectFolders

	// compute dest, taking into account our stripToDir rules
	addedDirAtDest = ""
	areBothContainerLike := s.state.source.isContainerLike() && s.state.dest.isContainerLike()
	if s.stripTopDir || s.operation == eOperation.Sync() || areBothContainerLike {
		// Sync always acts like stripTopDir is true.
		// For copies between two container-like locations, we don't expect the root directory to be transferred, regardless of stripTopDir.
		// Yes, this is arguably inconsistent. But its the way its always been, and it does seem to match user expectations for copies
		// of that kind.
		expectRootFolder = false
	} else if s.fromTo.From().IsLocal() {
		addedDirAtDest = filepath.Base(srcRoot)
		dstRoot = fmt.Sprintf("%s%c%s", dstRoot, os.PathSeparator, addedDirAtDest)
	} else {
		addedDirAtDest = path.Base(srcRoot)
		dstRoot = fmt.Sprintf("%s/%s", dstRoot, addedDirAtDest)
	}

	if s.fromTo.From() == common.ELocation.Local() {
		srcRoot = common.ToExtendedPath(srcRoot)
	}
	if s.fromTo.To() == common.ELocation.Local() {
		dstRoot = common.ToExtendedPath(dstRoot)
	}

	return srcRoot, dstRoot, expectFolders, expectRootFolder, addedDirAtDest
}

func (s *scenario) validateProperties() {
	destPropsRetrieved := false
	var destProps map[string]*objectProperties // map of all files, and their properties, that now exist at the destination

	_, _, expectFolders, expectRootFolder, addedDirAtDest := s.getTransferInfo()

	// for everything that should have been transferred, verify that any expected properties have been transferred to the destination
	expectedFilesAndFolders := s.fs.getForStatus(common.ETransferStatus.Success(), expectFolders, expectRootFolder)
	for _, f := range expectedFilesAndFolders {
		expected := f.verificationProperties // use verificationProperties (i.e. what we expect) NOT creationProperties (what we made at the source). They won't ALWAYS be the same
		if expected == nil {
			// nothing to verify
			continue
		}
		if !destPropsRetrieved {
			// only incur the IO cost of getting dest properties if we have at least one thing to verify
			destPropsRetrieved = true
			destProps = s.state.dest.getAllProperties(s.a)
		}

		destName := fixSlashes(path.Join(addedDirAtDest, f.name), s.fromTo.To())
		actual, ok := destProps[destName]
		if !ok {
			// this shouldn't happen, because we only run if validateTransferStates passed, but check anyway
			// TODO: JohnR: need to remove the strip top dir prefix from the map (and normalize the delimiters)
			//    since currently uploads fail here
			var rawPaths []string
			for rawPath, _ := range destProps {
				rawPaths = append(rawPaths, rawPath)
			}
			s.a.Error(fmt.Sprintf("could not find expected file %s in keys %v", destName, rawPaths))

			return
		}

		// validate all the different things
		s.validateMetadata(expected.nameValueMetadata, actual.nameValueMetadata)
		s.validateBlobTags(expected.blobTags, actual.blobTags)
		s.validateContentHeaders(expected.contentHeaders, actual.contentHeaders)
		s.validateCreateTime(expected.creationTime, actual.creationTime)
		s.validateLastWriteTime(expected.lastWriteTime, actual.lastWriteTime)
		s.validateCPKByScope(expected.cpkScopeInfo, actual.cpkScopeInfo)
		s.validateCPKByValue(expected.cpkInfo, actual.cpkInfo)
		if expected.smbPermissionsSddl != nil {
<<<<<<< HEAD
=======
			// s.a.Error("validateProperties does not yet support the properties you are using")
			// TODO: nakulkar-msft it will be necessary to validate all of these
>>>>>>> 38e1a72a
			if actual.smbPermissionsSddl == nil {
				s.a.Error("Expected a SDDL on file " + destName + ", but none was found")
			} else {
				s.validateSMBPermissionsByValue(*expected.smbPermissionsSddl, *actual.smbPermissionsSddl, destName)
			}
		}
	}
}

func (s *scenario) validateSMBPermissionsByValue(expected, actual string, objName string) {
	expectedSDDL, err := sddl.ParseSDDL(expected)
	s.a.AssertNoErr(err)

	actualSDDL, err := sddl.ParseSDDL(actual)
	s.a.AssertNoErr(err)

	s.a.Assert(actualSDDL.PortableString(), equals(), expectedSDDL.PortableString(), "On object " + objName)
}

func (s *scenario) validateContent() {
	_, _, expectFolders, expectRootFolder, addedDirAtDest := s.getTransferInfo()

	// for everything that should have been transferred, verify that any expected properties have been transferred to the destination
	expectedFilesAndFolders := s.fs.getForStatus(common.ETransferStatus.Success(), expectFolders, expectRootFolder)
	for _, f := range expectedFilesAndFolders {
		if f.creationProperties.contentHeaders == nil {
			s.a.Failed()
		}
		if !f.isFolder() {
			expectedContentMD5 := f.creationProperties.contentHeaders.contentMD5
			resourceRelPath := fixSlashes(path.Join(addedDirAtDest, f.name), s.fromTo.To())
			actualContent := s.state.dest.downloadContent(s.a, downloadContentOptions{
				resourceRelPath: resourceRelPath,
				downloadBlobContentOptions: downloadBlobContentOptions{
					cpkInfo:      common.GetCpkInfo(s.p.cpkByValue),
					cpkScopeInfo: common.GetCpkScopeInfo(s.p.cpkByName),
				},
			})
			actualContentMD5 := md5.Sum(actualContent)
			s.a.Assert(expectedContentMD5, equals(), actualContentMD5[:], "Content MD5 validation failed")

			// We don't need to check the content md5 of all the remote resources. Checking for just one entity should do.
			return
		}
	}
}

//// Individual property validation routines

func (s *scenario) validateMetadata(expected, actual map[string]string) {
	s.a.Assert(len(expected), equals(), len(actual), "Both should have same number of metadata entries")
	for key := range expected {
		exValue := expected[key]
		actualValue, ok := actual[key]
		s.a.Assert(ok, equals(), true, fmt.Sprintf("expect key '%s' to be found in destination metadata", key))
		if ok {
			s.a.Assert(exValue, equals(), actualValue, fmt.Sprintf("Expect value for key '%s' to be '%s' but found '%s'", key, exValue, actualValue))
		}
	}
}

func (s *scenario) validateCPKByScope(expected, actual *common.CpkScopeInfo) {
	if expected == nil && actual == nil {
		return
	}
	if expected == nil || actual == nil {
		s.a.Failed()
		return
	}
	s.a.Assert(expected.EncryptionScope, equals(), actual.EncryptionScope,
		fmt.Sprintf("Expected encryption scope is: '%v' but found: '%v'", expected.EncryptionScope, actual.EncryptionScope))
}

func (s *scenario) validateCPKByValue(expected, actual *common.CpkInfo) {
	if expected == nil && actual == nil {
		return
	}
	if expected == nil || actual == nil {
		s.a.Failed()
		return
	}

	s.a.Assert(expected.EncryptionKeySha256, equals(), actual.EncryptionKeySha256,
		fmt.Sprintf("Expected encryption scope is: '%v' but found: '%v'", expected.EncryptionKeySha256, actual.EncryptionKeySha256))
}

// Validate blob tags
func (s *scenario) validateBlobTags(expected, actual common.BlobTags) {
	s.a.Assert(len(expected), equals(), len(actual), "Both should have same number of tags")
	for k, v := range expected {
		exKey := url.QueryEscape(k)
		exValue := url.QueryEscape(v)

		actualValue, ok := actual[exKey]
		s.a.Assert(ok, equals(), true, fmt.Sprintf("expect key '%s' to be found in destination metadata", exKey))
		if ok {
			s.a.Assert(exValue, equals(), actualValue, fmt.Sprintf("Expect value for key '%s' to be '%s' but found '%s'", exKey, exValue, actualValue))
		}
	}
}

func (s *scenario) validateContentHeaders(expected, actual *contentHeaders) {
	if expected == nil {
		return
	}

	if expected.cacheControl != nil {
		s.a.Assert(expected.cacheControl, equals(), actual.cacheControl,
			fmt.Sprintf("Content cache control mismatch: Expected %v, obtained %v", *expected.cacheControl, *actual.cacheControl))
	}

	if expected.contentDisposition != nil {
		s.a.Assert(expected.contentDisposition, equals(), actual.contentDisposition,
			fmt.Sprintf("Content disposition mismatch: Expected %v, obtained %v", *expected.contentDisposition, *actual.contentDisposition))
	}

	if expected.contentEncoding != nil {
		s.a.Assert(expected.contentEncoding, equals(), actual.contentEncoding,
			fmt.Sprintf("Content encoding mismatch: Expected %v, obtained %v", *expected.contentEncoding, *actual.contentEncoding))
	}

	if expected.contentLanguage != nil {
		s.a.Assert(expected.contentLanguage, equals(), actual.contentLanguage,
			fmt.Sprintf("Content language mismatch: Expected %v, obtained %v", *expected.contentLanguage, *actual.contentLanguage))
	}

	if expected.contentType != nil {
		s.a.Assert(expected.contentType, equals(), actual.contentType,
			fmt.Sprintf("Content type mismatch: Expected %v, obtained %v", *expected.contentType, *actual.contentType))
	}

	// content md5 is verified at a different place when validation method is eValidate.AutoPlusContent()
}

func (s *scenario) validateCreateTime(expected, actual *time.Time) {
	if expected == nil {
		// These properties were not explicitly stated for verification
		return
	}
	s.a.Assert(expected, equals(), actual, fmt.Sprintf("Create time mismatch: Expected %v, obtained %v",
		expected, actual))
}

func (s *scenario) validateLastWriteTime(expected, actual *time.Time) {
	if expected == nil {
		// These properties were not explicitly stated for verification
		return
	}
	s.a.Assert(expected, equals(), actual, fmt.Sprintf("Create time mismatch: Expected %v, obtained %v",
		expected, actual))
}

func (s *scenario) validateSMBAttrs(expected, actual *uint32) {
	if expected == nil {
		// These properties were not explicitly stated for verification
		return
	}
	s.a.Assert(expected, equals(), actual, fmt.Sprintf("SMB Attrs mismatch: Expected %v, obtained, %v",
		expected, actual))
}

func (s *scenario) cleanup() {

	if s.a.Failed() && (GlobalInputManager{}.KeepFailedData()) {
		return // don't clean up. Leave the failed data so the dev can investigate the failure
	}

	if s.state.source != nil {
		s.state.source.cleanup(s.a)
	}
	if s.state.dest != nil {
		s.state.dest.cleanup(s.a)
	}
}

/// support the hookHelper functions. These are use by our hooks to modify the state, or resources, of the running test

func (s *scenario) FromTo() common.FromTo {
	return s.fromTo
}

func (s *scenario) Operation() Operation {
	return s.operation
}

func (s *scenario) GetModifiableParameters() *params {
	return &s.p
}

func (s *scenario) GetTestFiles() testFiles {
	return s.fs
}

func (s *scenario) CreateFiles(fs testFiles, atSource bool, setTestFiles bool, createSourceFilesAtDest bool) {
	original := s.fs
	s.fs = fs
	if atSource {
		s.state.source.createFiles(s.a, s, true)
	} else {
		s.state.dest.createFiles(s.a, s, createSourceFilesAtDest)
	}

	if !setTestFiles {
		s.fs = original
	}
}

func (s *scenario) CreateFile(f *testObject, atSource bool) {
	if atSource {
		s.state.source.createFile(s.a, f, s, atSource)
	} else {
		s.state.dest.createFile(s.a, f, s, atSource)
	}
}

func (s *scenario) CreateSourceSnapshot() {
	s.state.source.createSourceSnapshot(s.a)
}

func (s *scenario) CancelAndResume() {
	s.a.Assert(s.p.cancelFromStdin, equals(), true, "cancelFromStdin must be set in parameters, to use CancelAndResume")
	s.needResume = true
	s.chToStdin <- "cancel"
}

func (s *scenario) SkipTest() {
	s.a.Skip("Skipping test")
}<|MERGE_RESOLUTION|>--- conflicted
+++ resolved
@@ -90,11 +90,6 @@
 
 	// resume if needed
 	if s.needResume {
-<<<<<<< HEAD
-		// TODO: create a method something like runAzCopy, but which does a resume, based on the job id returned inside runAzCopy
-		// s.a.Error("Resume support is not built yet")
-
-=======
 		tx, err := s.state.result.GetTransferList(common.ETransferStatus.Cancelled())
 		s.a.AssertNoErr(err, "Failed to get transfer list for Cancelled")
 		s.a.Assert(len(tx), equals(), len(s.p.debugSkipFiles), "Job cancel didn't completely work")
@@ -104,7 +99,6 @@
 		}
 
 		s.resumeAzCopy()
->>>>>>> 38e1a72a
 	}
 	if s.a.Failed() {
 		return // resume failed. No point in running validation
@@ -364,11 +358,6 @@
 		s.validateCPKByScope(expected.cpkScopeInfo, actual.cpkScopeInfo)
 		s.validateCPKByValue(expected.cpkInfo, actual.cpkInfo)
 		if expected.smbPermissionsSddl != nil {
-<<<<<<< HEAD
-=======
-			// s.a.Error("validateProperties does not yet support the properties you are using")
-			// TODO: nakulkar-msft it will be necessary to validate all of these
->>>>>>> 38e1a72a
 			if actual.smbPermissionsSddl == nil {
 				s.a.Error("Expected a SDDL on file " + destName + ", but none was found")
 			} else {
