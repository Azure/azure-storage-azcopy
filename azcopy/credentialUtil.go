// Copyright © 2025 Microsoft <wastore@microsoft.com>
//
// Permission is hereby granted, free of charge, to any person obtaining a copy
// of this software and associated documentation files (the "Software"), to deal
// in the Software without restriction, including without limitation the rights
// to use, copy, modify, merge, publish, distribute, sublicense, and/or sell
// copies of the Software, and to permit persons to whom the Software is
// furnished to do so, subject to the following conditions:
//
// The above copyright notice and this permission notice shall be included in
// all copies or substantial portions of the Software.
//
// THE SOFTWARE IS PROVIDED "AS IS", WITHOUT WARRANTY OF ANY KIND, EXPRESS OR
// IMPLIED, INCLUDING BUT NOT LIMITED TO THE WARRANTIES OF MERCHANTABILITY,
// FITNESS FOR A PARTICULAR PURPOSE AND NONINFRINGEMENT. IN NO EVENT SHALL THE
// AUTHORS OR COPYRIGHT HOLDERS BE LIABLE FOR ANY CLAIM, DAMAGES OR OTHER
// LIABILITY, WHETHER IN AN ACTION OF CONTRACT, TORT OR OTHERWISE, ARISING FROM,
// OUT OF OR IN CONNECTION WITH THE SOFTWARE OR THE USE OR OTHER DEALINGS IN
// THE SOFTWARE.

package azcopy

<<<<<<< HEAD
import (
	"context"
	"errors"
	"fmt"
	"net/url"
	"strings"
	"sync"

	"github.com/Azure/azure-sdk-for-go/sdk/azcore"
	"github.com/Azure/azure-sdk-for-go/sdk/azcore/policy"
	"github.com/Azure/azure-sdk-for-go/sdk/storage/azblob/blob"
	"github.com/Azure/azure-sdk-for-go/sdk/storage/azblob/container"
	"github.com/Azure/azure-storage-azcopy/v10/common"
	"github.com/Azure/azure-storage-azcopy/v10/ste"
	"github.com/minio/minio-go/pkg/s3utils"
)

=======
>>>>>>> 66b2daae
const (
	oauthLoginSessionCacheKeyName     = "AzCopyOAuthTokenCache"
	oauthLoginSessionCacheServiceName = "AzCopyV10"
	oauthLoginSessionCacheAccountName = "AzCopyOAuthTokenCache"
<<<<<<< HEAD
	TrustedSuffixesNameAAD            = "trusted-microsoft-suffixes"
	TrustedSuffixesAAD                = "*.core.windows.net;*.core.chinacloudapi.cn;*.core.cloudapi.de;*.core.usgovcloudapi.net;*.storage.azure.net"
)

// TODO: (gapra) Should we make currentUserOAuthTokenManager a variable in the client?

// only one UserOAuthTokenManager should exist in azcopy process for current user.
// (a given AzcopyJobPlanFolder is mapped to current user)
var oauthTokenManagerOnce sync.Once
var currentUserOAuthTokenManager *common.UserOAuthTokenManager

// GetUserOAuthTokenManagerInstance gets or creates OAuthTokenManager for current user.
// Note: Currently, only support to have TokenManager for one user mapping to one tenantID.
func GetUserOAuthTokenManagerInstance() *common.UserOAuthTokenManager {
	oauthTokenManagerOnce.Do(func() {
		if common.AzcopyJobPlanFolder == "" {
			panic("invalid state, AzcopyJobPlanFolder should not be an empty string")
		}
		cacheName := common.GetEnvironmentVariable(common.EEnvironmentVariable.LoginCacheName())

		currentUserOAuthTokenManager = common.NewUserOAuthTokenManagerInstance(common.CredCacheOptions{
			DPAPIFilePath: common.AzcopyJobPlanFolder,
			KeyName:       common.Iff(cacheName != "", cacheName, oauthLoginSessionCacheKeyName),
			ServiceName:   oauthLoginSessionCacheServiceName,
			AccountName:   common.Iff(cacheName != "", cacheName, oauthLoginSessionCacheAccountName),
		})
	})

	return currentUserOAuthTokenManager
}

var autoOAuth sync.Once

var sharedKeyDeprecation sync.Once
var sharedKeyDeprecationMessage = "*** WARNING *** shared key authentication for datalake is deprecated and will be removed in a future release. Please use shared access signature (SAS) or OAuth for authentication."

func warnIfSharedKeyAuthForDatalake() {
	sharedKeyDeprecation.Do(func() {
		glcm.Warn(sharedKeyDeprecationMessage)
		common.LogToJobLogWithPrefix(sharedKeyDeprecationMessage, common.LogWarning)
	})
}

/*
 * GetInstanceOAuthTokenInfo returns OAuth token, obtained by auto-login,
 * for current instance of AzCopy.
 */
func GetOAuthTokenManagerInstance() (*common.UserOAuthTokenManager, error) {
	var err error
	autoOAuth.Do(func() {
		var options LoginOptions
		autoLoginType := strings.ToLower(common.GetEnvironmentVariable(common.EEnvironmentVariable.AutoLoginType()))
		if autoLoginType == "" {
			glcm.Info("Autologin not specified.")
			return
		}

		if tenantID := common.GetEnvironmentVariable(common.EEnvironmentVariable.TenantID()); tenantID != "" {
			options.TenantID = tenantID
		}

		if endpoint := common.GetEnvironmentVariable(common.EEnvironmentVariable.AADEndpoint()); endpoint != "" {
			options.AADEndpoint = endpoint
		}

		var loginType common.AutoLoginType
		err = loginType.Parse(autoLoginType)
		if err != nil {
			glcm.Error("Invalid Auto-login type specified: " + autoLoginType)
			return
		}

		// Fill up options
		options.LoginType = loginType
		switch options.LoginType {
		case common.EAutoLoginType.SPN():
			options.ApplicationID = common.GetEnvironmentVariable(common.EEnvironmentVariable.ApplicationID())
			options.CertificatePath = common.GetEnvironmentVariable(common.EEnvironmentVariable.CertificatePath())
			options.CertificatePassword = common.GetEnvironmentVariable(common.EEnvironmentVariable.CertificatePassword())
			options.ClientSecret = common.GetEnvironmentVariable(common.EEnvironmentVariable.ClientSecret())
		case common.EAutoLoginType.MSI():
			options.IdentityClientID = common.GetEnvironmentVariable(common.EEnvironmentVariable.ManagedIdentityClientID())
			options.IdentityObjectID = common.GetEnvironmentVariable(common.EEnvironmentVariable.ManagedIdentityObjectID())
			options.IdentityResourceID = common.GetEnvironmentVariable(common.EEnvironmentVariable.ManagedIdentityResourceString())
		case common.EAutoLoginType.Device():
		case common.EAutoLoginType.AzCLI():
		case common.EAutoLoginType.PsCred():
		case common.EAutoLoginType.Workload():
		default:
			glcm.Error("Invalid Auto-login type specified: " + autoLoginType)
			return
		}

		options.PersistToken = false
		if err = RunLogin(options); err != nil {
			glcm.Error(fmt.Sprintf("Failed to perform Auto-login: %v.", err))
		}
	})

	if err != nil {
		return nil, err
	}

	return GetUserOAuthTokenManagerInstance(), nil
}

var announceOAuthTokenOnce sync.Once

func oAuthTokenExists() (oauthTokenExists bool) {
	// Note: Environment variable for OAuth token should only be used in testing, or the case user clearly now how to protect
	// the tokens
	if common.EnvVarOAuthTokenInfoExists() {
		announceOAuthTokenOnce.Do(
			func() {
				glcm.Info(fmt.Sprintf("%v is set.", common.EnvVarOAuthTokenInfo)) // Log the case when env var is set, as it's rare case.
			},
		)
		oauthTokenExists = true
	}

	uotm, err := GetOAuthTokenManagerInstance()
	if err != nil {
		oauthTokenExists = false
		return
	}

	if hasCachedToken, err := uotm.HasCachedToken(); hasCachedToken {
		oauthTokenExists = true
	} else if err != nil { //nolint:staticcheck
		// Log the error if fail to get cached token, as these are unhandled errors, and should not influence the logic flow.
		// Uncomment for debugging.
		// glcm.Info(fmt.Sprintf("No cached token found, %v", err))
	}

	return
}

var stashedEnvCredType = ""

// GetCredTypeFromEnvVar tries to get credential type from environment variable defined by envVarCredentialType.
func GetCredTypeFromEnvVar() common.CredentialType {
	rawVal := stashedEnvCredType
	if stashedEnvCredType == "" {
		rawVal = common.GetEnvironmentVariable(common.EEnvironmentVariable.CredentialType())
		if rawVal == "" {
			return common.ECredentialType.Unknown()
		}
		stashedEnvCredType = rawVal
	}

	// Remove the env var after successfully fetching once,
	// in case of env var is further spreading into child processes unexpectedly.
	common.ClearEnvironmentVariable(common.EEnvironmentVariable.CredentialType())

	// Try to get the value set.
	var credType common.CredentialType
	if err := credType.Parse(rawVal); err != nil {
		return common.ECredentialType.Unknown()
	}

	return credType
}

// checkAuthSafeForTarget checks our "implicit" auth types (those that pick up creds from the environment
// or a prior login) to make sure they are only being used in places where we know those auth types are safe.
// This prevents, for example, us accidentally sending OAuth creds to some place they don't belong
func checkAuthSafeForTarget(ct common.CredentialType, resource, extraSuffixesAAD string, resourceType common.Location) error {

	getSuffixes := func(list string, extras string) []string {
		extras = strings.Trim(extras, " ")
		if extras != "" {
			list += ";" + extras
		}
		return strings.Split(list, ";")
	}

	isResourceInSuffixList := func(suffixes []string) (string, bool) {
		u, err := url.Parse(resource)
		if err != nil {
			return "<unparsable>", false
		}
		host := strings.ToLower(u.Host)

		for _, s := range suffixes {
			s = strings.Trim(s, " *") // trim *.foo to .foo
			s = strings.ToLower(s)
			if strings.HasSuffix(host, s) {
				return host, true
			}
		}
		return host, false
	}

	switch ct {
	case common.ECredentialType.Unknown(),
		common.ECredentialType.Anonymous():
		// these auth types don't pick up anything from environment vars, so they are not the focus of this routine
		return nil
	case common.ECredentialType.OAuthToken(),
		common.ECredentialType.MDOAuthToken(),
		common.ECredentialType.SharedKey():
		// Files doesn't currently support OAuth, but it's a valid azure endpoint anyway, so it'll pass the check.
		if resourceType != common.ELocation.Blob() && resourceType != common.ELocation.BlobFS() && resourceType != common.ELocation.File() && resourceType != common.ELocation.FileNFS() {
			// There may be a reason for files->blob to specify this.
			if resourceType == common.ELocation.Local() {
				return nil
			}

			return fmt.Errorf("azure OAuth authentication to %s is not enabled in AzCopy", resourceType.String())
		}

		// these are Azure auth types, so make sure the resource is known to be in Azure
		domainSuffixes := getSuffixes(TrustedSuffixesAAD, extraSuffixesAAD)
		if host, ok := isResourceInSuffixList(domainSuffixes); !ok {
			return fmt.Errorf(
				"the URL requires authentication. If this URL is in fact an Azure service, you can enable Azure authentication to %s. "+
					"To enable, view the documentation for "+
					"the parameter --%s, by running 'AzCopy copy --help'. BUT if this URL is not an Azure service, do NOT enable Azure authentication to it. "+
					"Instead, see if the URL host supports authentication by way of a token that can be included in the URL's query string",
				// E.g. CDN apparently supports a non-SAS type of token as noted here: https://docs.microsoft.com/en-us/azure/cdn/cdn-token-auth#setting-up-token-authentication
				// Including such a token in the URL will cause AzCopy to see it as a "public" URL (since the URL on its own will pass
				// our "isPublic" access tests, which run before this routine).
				host, TrustedSuffixesNameAAD)
		}

	case common.ECredentialType.S3AccessKey():
		if resourceType != common.ELocation.S3() {
			//noinspection ALL
			return fmt.Errorf("S3 access key authentication to %s is not enabled in AzCopy", resourceType.String())
		}

		// just check with minio. No need to have our own list of S3 domains, since minio effectively
		// has that list already, we can't talk to anything outside that list because minio won't let us,
		// and the parsing of s3 URL is non-trivial.  E.g. can't just look for the ending since
		// something like https://someApi.execute-api.someRegion.amazonaws.com is AWS but is a customer-
		// written code, not S3.
		ok := false
		host := "<unparsable url>"
		u, err := url.Parse(resource)
		if err == nil {
			host = u.Host
			parts, err := common.NewS3URLParts(*u) // strip any leading bucket name from URL, to get an endpoint we can pass to s3utils
			if err == nil {
				u, err := url.Parse("https://" + parts.Endpoint)
				ok = err == nil && s3utils.IsAmazonEndpoint(*u)
			}
		}

		if !ok {
			return fmt.Errorf(
				"s3 authentication to %s is not currently supported in AzCopy", host)
		}
	case common.ECredentialType.GoogleAppCredentials():
		if resourceType != common.ELocation.GCP() {
			return fmt.Errorf("google application credentials to %s is not valid", resourceType.String())
		}

		u, err := url.Parse(resource)
		if err == nil {
			host := u.Host
			_, err := common.NewGCPURLParts(*u)
			if err != nil {
				return fmt.Errorf("GCP authentication to %s is not currently supported", host)
			}
		}
	default:
		panic("unknown credential type")
	}

	return nil
}

func logAuthType(ct common.CredentialType, location common.Location, isSource bool) {
	if location == common.ELocation.Unknown() {
		return // nothing to log
	} else if location.IsLocal() {
		return // don't log local ones, no point
	} else if ct == common.ECredentialType.Anonymous() {
		return // don't log these either (too cluttered and auth type is obvious from the URL)
	}

	resource := "destination"
	if isSource {
		resource = "source"
	}
	name := ct.String()
	if ct == common.ECredentialType.OAuthToken() {
		name = "Azure AD" // clarify the name to something users will recognize
	} else if ct == common.ECredentialType.MDOAuthToken() {
		name = "Azure AD (Managed Disk)"
	}
	message := fmt.Sprintf("Authenticating to %s using %s", resource, name)
	if ct == common.ECredentialType.Unknown() && location.IsAzure() {
		message += ", Please authenticate using Microsoft Entra ID (https://aka.ms/AzCopy/AuthZ), use AzCopy login, or append a SAS token to your Azure URL."
	}
	if _, exists := authMessagesAlreadyLogged.Load(message); !exists {
		authMessagesAlreadyLogged.Store(message, struct{}{}) // dedup because source is auth'd by both enumerator and STE
		common.LogToJobLogWithPrefix(message, common.LogInfo)
		glcm.Info(message)
	}
}

var authMessagesAlreadyLogged = &sync.Map{}

// isPublic reports true if the Blob URL passed can be read without auth.
func isPublic(ctx context.Context, blobResourceURL string, cpkOptions common.CpkOptions) (isPublicResource bool) {
	bURLParts, err := blob.ParseURL(blobResourceURL)
	if err != nil {
		return false
	}

	if bURLParts.ContainerName == "" || strings.Contains(bURLParts.ContainerName, "*") {
		// Service level searches can't possibly be public.
		return false
	}

	// This request will not be logged. This can fail, and too many Cx do not like this.
	clientOptions := ste.NewClientOptions(policy.RetryOptions{
		MaxRetries:    ste.UploadMaxTries,
		TryTimeout:    ste.UploadTryTimeout,
		RetryDelay:    ste.UploadRetryDelay,
		MaxRetryDelay: ste.UploadMaxRetryDelay,
	}, policy.TelemetryOptions{
		ApplicationID: common.AddUserAgentPrefix(common.UserAgent),
	}, nil, ste.LogOptions{}, nil, nil)

	blobClient, _ := blob.NewClientWithNoCredential(bURLParts.String(), &blob.ClientOptions{ClientOptions: clientOptions})
	bURLParts.BlobName = ""
	bURLParts.Snapshot = ""
	bURLParts.VersionID = ""

	// Scenario 1: When resourceURL points to a container or a virtual directory
	// Check if the virtual directory is accessible by doing GetProperties on container.
	// Virtual directory can be public only when its parent container is public.
	containerClient, _ := container.NewClientWithNoCredential(bURLParts.String(), &container.ClientOptions{ClientOptions: clientOptions})
	if _, err := containerClient.GetProperties(ctx, nil); err == nil {
		return true
	}

	// Scenario 2: When resourceURL points to a blob
	if _, err := blobClient.GetProperties(ctx, &blob.GetPropertiesOptions{CPKInfo: cpkOptions.GetCPKInfo()}); err == nil {
		return true
	}

	return false
}

// mdAccountNeedsOAuth pings the passed in md account, and checks if we need additional token with Disk-socpe
func mdAccountNeedsOAuth(ctx context.Context, blobResourceURL string, cpkOptions common.CpkOptions) bool {
	// This request will not be logged. This can fail, and too many Cx do not like this.
	clientOptions := ste.NewClientOptions(policy.RetryOptions{
		MaxRetries:    ste.UploadMaxTries,
		TryTimeout:    ste.UploadTryTimeout,
		RetryDelay:    ste.UploadRetryDelay,
		MaxRetryDelay: ste.UploadMaxRetryDelay,
	}, policy.TelemetryOptions{
		ApplicationID: common.AddUserAgentPrefix(common.UserAgent),
	}, nil, ste.LogOptions{}, nil, nil)

	blobClient, _ := blob.NewClientWithNoCredential(blobResourceURL, &blob.ClientOptions{ClientOptions: clientOptions})
	_, err := blobClient.GetProperties(ctx, &blob.GetPropertiesOptions{CPKInfo: cpkOptions.GetCPKInfo()})
	if err == nil {
		return false
	}

	var respErr *azcore.ResponseError
	if errors.As(err, &respErr) {
		if respErr.StatusCode == 401 || respErr.StatusCode == 403 { // *sometimes* the service can return 403s.
			challenge := respErr.RawResponse.Header.Get("WWW-Authenticate")
			if strings.Contains(challenge, common.MDResource) {
				return true
			}
		}
	}
	return false
}

func GetCredentialTypeForLocation(ctx context.Context, location common.Location, resource common.ResourceString, isSource bool, cpkOptions common.CpkOptions) (credType common.CredentialType, isPublic bool, err error) {
	return doGetCredentialTypeForLocation(ctx, location, resource, isSource, GetCredTypeFromEnvVar, cpkOptions)
}

func doGetCredentialTypeForLocation(ctx context.Context, location common.Location, resource common.ResourceString, isSource bool, getForcedCredType func() common.CredentialType, cpkOptions common.CpkOptions) (credType common.CredentialType, public bool, err error) {
	public = false
	err = nil

	switch location {
	case common.ELocation.Local(), common.ELocation.Benchmark(), common.ELocation.None(), common.ELocation.Pipe():
		return common.ECredentialType.Anonymous(), false, nil
	}

	defer func() {
		logAuthType(credType, location, isSource)
	}()

	// caution: If auth-type is unsafe, below defer statement will change the return value credType
	defer func() {
		if err != nil {
			return
		}

		if err = checkAuthSafeForTarget(credType, resource.Value, TrustedSuffixes, location); err != nil {
			credType = common.ECredentialType.Unknown()
			public = false
		}
	}()

	if getForcedCredType() != common.ECredentialType.Unknown() &&
		location != common.ELocation.S3() && location != common.ELocation.GCP() {
		credType = getForcedCredType()
		return
	}

	if location == common.ELocation.S3() {
		accessKeyID := common.GetEnvironmentVariable(common.EEnvironmentVariable.AWSAccessKeyID())
		secretAccessKey := common.GetEnvironmentVariable(common.EEnvironmentVariable.AWSSecretAccessKey())
		if accessKeyID == "" || secretAccessKey == "" {
			credType = common.ECredentialType.S3PublicBucket()
			public = true
			return
		}

		credType = common.ECredentialType.S3AccessKey()
		return
	}

	if location == common.ELocation.GCP() {
		googleAppCredentials := common.GetEnvironmentVariable(common.EEnvironmentVariable.GoogleAppCredentials())
		if googleAppCredentials == "" {
			return common.ECredentialType.Unknown(), false, errors.New("GOOGLE_APPLICATION_CREDENTIALS environment variable must be set before using GCP transfer feature")
		}
		credType = common.ECredentialType.GoogleAppCredentials()
		return
	}

	// Special blob destinations - public and MD account needing oAuth
	if location == common.ELocation.Blob() {
		uri, _ := resource.FullURL()
		if isSource && resource.SAS == "" && isPublic(ctx, uri.String(), cpkOptions) {
			credType = common.ECredentialType.Anonymous()
			public = true
			return
		}

		if strings.HasPrefix(uri.Host, "md-") && mdAccountNeedsOAuth(ctx, uri.String(), cpkOptions) {
			if !oAuthTokenExists() {
				return common.ECredentialType.Unknown(), false,
					common.NewAzError(common.EAzError.LoginCredMissing(), "No SAS token or OAuth token is present and the resource is not public")
			}

			credType = common.ECredentialType.MDOAuthToken()
			return
		}
	}

	if resource.SAS != "" {
		credType = common.ECredentialType.Anonymous()
		return
	}

	if oAuthTokenExists() {
		credType = common.ECredentialType.OAuthToken()
		return
	}

	// BlobFS currently supports Shared key. Remove this piece of code, once
	// we deprecate that.
	if location == common.ELocation.BlobFS() {
		name := common.GetEnvironmentVariable(common.EEnvironmentVariable.AccountName())
		key := common.GetEnvironmentVariable(common.EEnvironmentVariable.AccountKey())
		if name != "" && key != "" { // TODO: To remove, use for internal testing, SharedKey should not be supported from commandline
			credType = common.ECredentialType.SharedKey()
			warnIfSharedKeyAuthForDatalake()
		}
	}

	// We may not always use the OAuth token on Managed Disks. As such, we should change to the type indicating the potential for use.
	// if mdAccount && credType == common.ECredentialType.OAuthToken() {
	// 	credType = common.ECredentialType.MDOAuthToken()
	// }
	return
}
=======
)
>>>>>>> 66b2daae
<|MERGE_RESOLUTION|>--- conflicted
+++ resolved
@@ -20,7 +20,6 @@
 
 package azcopy
 
-<<<<<<< HEAD
 import (
 	"context"
 	"errors"
@@ -38,43 +37,13 @@
 	"github.com/minio/minio-go/pkg/s3utils"
 )
 
-=======
->>>>>>> 66b2daae
 const (
 	oauthLoginSessionCacheKeyName     = "AzCopyOAuthTokenCache"
 	oauthLoginSessionCacheServiceName = "AzCopyV10"
 	oauthLoginSessionCacheAccountName = "AzCopyOAuthTokenCache"
-<<<<<<< HEAD
 	TrustedSuffixesNameAAD            = "trusted-microsoft-suffixes"
 	TrustedSuffixesAAD                = "*.core.windows.net;*.core.chinacloudapi.cn;*.core.cloudapi.de;*.core.usgovcloudapi.net;*.storage.azure.net"
 )
-
-// TODO: (gapra) Should we make currentUserOAuthTokenManager a variable in the client?
-
-// only one UserOAuthTokenManager should exist in azcopy process for current user.
-// (a given AzcopyJobPlanFolder is mapped to current user)
-var oauthTokenManagerOnce sync.Once
-var currentUserOAuthTokenManager *common.UserOAuthTokenManager
-
-// GetUserOAuthTokenManagerInstance gets or creates OAuthTokenManager for current user.
-// Note: Currently, only support to have TokenManager for one user mapping to one tenantID.
-func GetUserOAuthTokenManagerInstance() *common.UserOAuthTokenManager {
-	oauthTokenManagerOnce.Do(func() {
-		if common.AzcopyJobPlanFolder == "" {
-			panic("invalid state, AzcopyJobPlanFolder should not be an empty string")
-		}
-		cacheName := common.GetEnvironmentVariable(common.EEnvironmentVariable.LoginCacheName())
-
-		currentUserOAuthTokenManager = common.NewUserOAuthTokenManagerInstance(common.CredCacheOptions{
-			DPAPIFilePath: common.AzcopyJobPlanFolder,
-			KeyName:       common.Iff(cacheName != "", cacheName, oauthLoginSessionCacheKeyName),
-			ServiceName:   oauthLoginSessionCacheServiceName,
-			AccountName:   common.Iff(cacheName != "", cacheName, oauthLoginSessionCacheAccountName),
-		})
-	})
-
-	return currentUserOAuthTokenManager
-}
 
 var autoOAuth sync.Once
 
@@ -525,7 +494,4 @@
 	// 	credType = common.ECredentialType.MDOAuthToken()
 	// }
 	return
-}
-=======
-)
->>>>>>> 66b2daae
+}