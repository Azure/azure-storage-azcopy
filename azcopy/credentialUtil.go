--- conflicted
+++ resolved
@@ -48,11 +48,7 @@
 var autoOAuth sync.Once
 var announceOAuthTokenOnce sync.Once
 var authMessagesAlreadyLogged = &sync.Map{}
-<<<<<<< HEAD
-var stashedEnvCredType = ""
-=======
 var stashedEnvCredType string
->>>>>>> 1e6c091a
 
 func warnIfSharedKeyAuthForDatalake() {
 	sharedKeyDeprecation.Do(func() {
@@ -123,22 +119,12 @@
 	case common.ECredentialType.OAuthToken(),
 		common.ECredentialType.MDOAuthToken(),
 		common.ECredentialType.SharedKey():
-<<<<<<< HEAD
+		if resourceType == common.ELocation.Local() {
+			return nil
+		}
 		// Files doesn't currently support OAuth, but it's a valid azure endpoint anyway, so it'll pass the check.
 		if resourceType != common.ELocation.Blob() && resourceType != common.ELocation.BlobFS() && resourceType != common.ELocation.File() && resourceType != common.ELocation.FileNFS() {
 			// There may be a reason for files->blob to specify this.
-			if resourceType == common.ELocation.Local() {
-				return nil
-			}
-
-=======
-		if resourceType == common.ELocation.Local() {
-			return nil
-		}
-		// Files doesn't currently support OAuth, but it's a valid azure endpoint anyway, so it'll pass the check.
-		if resourceType != common.ELocation.Blob() && resourceType != common.ELocation.BlobFS() && resourceType != common.ELocation.File() && resourceType != common.ELocation.FileNFS() {
-			// There may be a reason for files->blob to specify this.
->>>>>>> 1e6c091a
 			return fmt.Errorf("azure OAuth authentication to %s is not enabled in AzCopy", resourceType.String())
 		}
 
@@ -234,26 +220,15 @@
 }
 
 // isPublic reports true if the Blob URL passed can be read without auth.
-<<<<<<< HEAD
 func isPublic(ctx context.Context, blobResourceURL string, cpkOptions common.CpkOptions) (isPublicResource bool, err error) {
 	bURLParts, err := blob.ParseURL(blobResourceURL)
 	if err != nil {
 		return false, nil
-=======
-func isPublic(ctx context.Context, blobResourceURL string, cpkOptions common.CpkOptions) (isPublicResource bool) {
-	bURLParts, err := blob.ParseURL(blobResourceURL)
-	if err != nil {
-		return false
->>>>>>> 1e6c091a
 	}
 
 	if bURLParts.ContainerName == "" || strings.Contains(bURLParts.ContainerName, "*") {
 		// Service level searches can't possibly be public.
-<<<<<<< HEAD
 		return false, nil
-=======
-		return false
->>>>>>> 1e6c091a
 	}
 
 	// This request will not be logged. This can fail, and too many Cx do not like this.
@@ -276,7 +251,6 @@
 	// Virtual directory can be public only when its parent container is public.
 	containerClient, _ := container.NewClientWithNoCredential(bURLParts.String(), &container.ClientOptions{ClientOptions: clientOptions})
 	if _, err := containerClient.GetProperties(ctx, nil); err == nil {
-<<<<<<< HEAD
 		return true, nil
 	}
 
@@ -294,21 +268,6 @@
 
 // mdAccountNeedsOAuth pings the passed in md account, and checks if we need additional token with Disk-socpe
 func mdAccountNeedsOAuth(ctx context.Context, blobResourceURL string, cpkOptions common.CpkOptions) (bool, error) {
-=======
-		return true
-	}
-
-	// Scenario 2: When resourceURL points to a blob
-	if _, err := blobClient.GetProperties(ctx, &blob.GetPropertiesOptions{CPKInfo: cpkOptions.GetCPKInfo()}); err == nil {
-		return true
-	}
-
-	return false
-}
-
-// mdAccountNeedsOAuth pings the passed in md account, and checks if we need additional token with Disk-socpe
-func mdAccountNeedsOAuth(ctx context.Context, blobResourceURL string, cpkOptions common.CpkOptions) bool {
->>>>>>> 1e6c091a
 	// This request will not be logged. This can fail, and too many Cx do not like this.
 	clientOptions := ste.NewClientOptions(policy.RetryOptions{
 		MaxRetries:    ste.UploadMaxTries,
@@ -320,7 +279,6 @@
 	}, nil, ste.LogOptions{}, nil, nil)
 
 	blobClient, _ := blob.NewClientWithNoCredential(blobResourceURL, &blob.ClientOptions{ClientOptions: clientOptions})
-<<<<<<< HEAD
 
 	cpkInfo, err := cpkOptions.GetCPKInfo()
 	if err == nil {
@@ -342,23 +300,6 @@
 	} else {
 		return false, err
 	}
-=======
-	_, err := blobClient.GetProperties(ctx, &blob.GetPropertiesOptions{CPKInfo: cpkOptions.GetCPKInfo()})
-	if err == nil {
-		return false
-	}
-
-	var respErr *azcore.ResponseError
-	if errors.As(err, &respErr) {
-		if respErr.StatusCode == 401 || respErr.StatusCode == 403 { // *sometimes* the service can return 403s.
-			challenge := respErr.RawResponse.Header.Get("WWW-Authenticate")
-			if strings.Contains(challenge, common.MDResource) {
-				return true
-			}
-		}
-	}
-	return false
->>>>>>> 1e6c091a
 }
 
 func GetCredentialTypeForLocation(ctx context.Context, location common.Location, resource common.ResourceString, isSource bool, uotm *common.UserOAuthTokenManager, cpkOptions common.CpkOptions) (credType common.CredentialType, isPublic bool, err error) {
@@ -421,7 +362,6 @@
 	// Special blob destinations - public and MD account needing oAuth
 	if location == common.ELocation.Blob() {
 		uri, _ := resource.FullURL()
-<<<<<<< HEAD
 		if isSource && resource.SAS == "" {
 			public, err = isPublic(ctx, uri.String(), cpkOptions)
 			if err != nil {
@@ -453,27 +393,6 @@
 				credType = common.ECredentialType.MDOAuthToken()
 				return
 			}
-=======
-		if isSource && resource.SAS == "" && isPublic(ctx, uri.String(), cpkOptions) {
-			credType = common.ECredentialType.Anonymous()
-			public = true
-			return
-		}
-
-		if strings.HasPrefix(uri.Host, "md-") && mdAccountNeedsOAuth(ctx, uri.String(), cpkOptions) {
-			var oAuthTokenExists bool
-			oAuthTokenExists, err = uotm.OAuthTokenExists(&announceOAuthTokenOnce, &autoOAuth)
-			if err != nil {
-				return common.ECredentialType.Unknown(), false, err
-			}
-			if !oAuthTokenExists {
-				return common.ECredentialType.Unknown(), false,
-					common.NewAzError(common.EAzError.LoginCredMissing(), "No SAS token or OAuth token is present and the resource is not public")
-			}
-
-			credType = common.ECredentialType.MDOAuthToken()
-			return
->>>>>>> 1e6c091a
 		}
 	}
 
