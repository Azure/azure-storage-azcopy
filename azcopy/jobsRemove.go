// Copyright © 2025 Microsoft <wastore@microsoft.com>
//
// Permission is hereby granted, free of charge, to any person obtaining a copy
// of this software and associated documentation files (the "Software"), to deal
// in the Software without restriction, including without limitation the rights
// to use, copy, modify, merge, publish, distribute, sublicense, and/or sell
// copies of the Software, and to permit persons to whom the Software is
// furnished to do so, subject to the following conditions:
//
// The above copyright notice and this permission notice shall be included in
// all copies or substantial portions of the Software.
//
// THE SOFTWARE IS PROVIDED "AS IS", WITHOUT WARRANTY OF ANY KIND, EXPRESS OR
// IMPLIED, INCLUDING BUT NOT LIMITED TO THE WARRANTIES OF MERCHANTABILITY,
// FITNESS FOR A PARTICULAR PURPOSE AND NONINFRINGEMENT. IN NO EVENT SHALL THE
// AUTHORS OR COPYRIGHT HOLDERS BE LIABLE FOR ANY CLAIM, DAMAGES OR OTHER
// LIABILITY, WHETHER IN AN ACTION OF CONTRACT, TORT OR OTHERWISE, ARISING FROM,
// OUT OF OR IN CONNECTION WITH THE SOFTWARE OR THE USE OR OTHER DEALINGS IN
// THE SOFTWARE.

package azcopy

import (
	"errors"
	"fmt"

	"github.com/Azure/azure-storage-azcopy/v10/common"
	"github.com/Azure/azure-storage-azcopy/v10/jobsAdmin"
)

type RemoveJobOptions struct {
}

type RemoveJobResult struct {
	Count int // Number of files cleaned
}

// RemoveJob removes a job with the specified JobID.
<<<<<<< HEAD
func (c *Client) RemoveJob(opts RemoveJobOptions) (result RemoveJobResult, err error) {
=======
func (c Client) RemoveJob(jobID common.JobID, opts RemoveJobOptions) (result RemoveJobResult, err error) {
>>>>>>> ca272193
	result = RemoveJobResult{}
	if jobID.IsEmpty() {
		return result, errors.New("remove job requires the JobID")
	}
	result.Count, err = jobsAdmin.RemoveSingleJobFiles(jobID)
	if err != nil {
		return result, fmt.Errorf("failed to remove log and job plan files for job %s due to error: %w", jobID, err)
	}
	return result, nil
}<|MERGE_RESOLUTION|>--- conflicted
+++ resolved
@@ -36,11 +36,7 @@
 }
 
 // RemoveJob removes a job with the specified JobID.
-<<<<<<< HEAD
-func (c *Client) RemoveJob(opts RemoveJobOptions) (result RemoveJobResult, err error) {
-=======
 func (c Client) RemoveJob(jobID common.JobID, opts RemoveJobOptions) (result RemoveJobResult, err error) {
->>>>>>> ca272193
 	result = RemoveJobResult{}
 	if jobID.IsEmpty() {
 		return result, errors.New("remove job requires the JobID")
