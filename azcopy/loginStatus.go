--- conflicted
+++ resolved
@@ -38,13 +38,8 @@
 	LoginType   common.AutoLoginType
 }
 
-<<<<<<< HEAD
-func (c *Client) GetLoginStatus(_ GetLoginStatusOptions) (LoginStatus, error) {
-	uotm := GetUserOAuthTokenManagerInstance()
-=======
 func (c Client) GetLoginStatus(_ GetLoginStatusOptions) (LoginStatus, error) {
 	uotm := c.GetUserOAuthTokenManagerInstance()
->>>>>>> 66b2daae
 
 	// Get current token info and refresh it with GetTokenInfo()
 	ctx := context.WithValue(context.TODO(), ste.ServiceAPIVersionOverride, ste.DefaultServiceApiVersion)
