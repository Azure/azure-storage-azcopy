// Copyright © 2025 Microsoft <wastore@microsoft.com>
//
// Permission is hereby granted, free of charge, to any person obtaining a copy
// of this software and associated documentation files (the "Software"), to deal
// in the Software without restriction, including without limitation the rights
// to use, copy, modify, merge, publish, distribute, sublicense, and/or sell
// copies of the Software, and to permit persons to whom the Software is
// furnished to do so, subject to the following conditions:
//
// The above copyright notice and this permission notice shall be included in
// all copies or substantial portions of the Software.
//
// THE SOFTWARE IS PROVIDED "AS IS", WITHOUT WARRANTY OF ANY KIND, EXPRESS OR
// IMPLIED, INCLUDING BUT NOT LIMITED TO THE WARRANTIES OF MERCHANTABILITY,
// FITNESS FOR A PARTICULAR PURPOSE AND NONINFRINGEMENT. IN NO EVENT SHALL THE
// AUTHORS OR COPYRIGHT HOLDERS BE LIABLE FOR ANY CLAIM, DAMAGES OR OTHER
// LIABILITY, WHETHER IN AN ACTION OF CONTRACT, TORT OR OTHERWISE, ARISING FROM,
// OUT OF OR IN CONNECTION WITH THE SOFTWARE OR THE USE OR OTHER DEALINGS IN
// THE SOFTWARE.

package azcopy

import (
	"log"
	"runtime"
	"sync"

	"github.com/Azure/azure-storage-azcopy/v10/common"
	"github.com/Azure/azure-storage-azcopy/v10/jobsAdmin"
	"github.com/Azure/azure-storage-azcopy/v10/ste"
)

// It's not pretty that this one is read directly by credential util.
// But doing otherwise required us passing it around in many places, even though really
// it can be thought of as an "ambient" property. That's the (weak?) justification for implementing
// it as a global
var TrustedSuffixes string

type Client struct {
	mu           sync.Mutex   // protects currentJob
	CurrentJobID common.JobID // TODO (gapra): In future this should only be set when there is a current job running. On complete, this should be cleared. It can also behave as something we can check to see if a current job is running
<<<<<<< HEAD

	logLevel common.LogLevel
=======
	logLevel     common.LogLevel

	oauthTokenManager *common.UserOAuthTokenManager // OAuth token manager for the current user, used for authentication
>>>>>>> 66b2daae
}

type ClientOptions struct {
	CapMbps float64
}

func NewClient(opts ClientOptions) (*Client, error) {
	c := Client{
		logLevel: common.ELogLevel.Info(), // Default: Info
	}
	common.InitializeFolders()
	configureGoMaxProcs()
	// Perform os specific initialization
	azcopyMaxFileAndSocketHandles, err := processOSSpecificInitialization()
	if err != nil {
		log.Fatalf("initialization failed: %v", err)
	}
	// startup of the STE happens here, so that the startup can access the values of command line parameters that are defined for "root" command
	concurrencySettings := ste.NewConcurrencySettings(azcopyMaxFileAndSocketHandles)
	err = jobsAdmin.MainSTE(concurrencySettings, opts.CapMbps)
	if err != nil {
		return &c, err
	}
<<<<<<< HEAD
	return &c, nil
=======

	// only one UserOAuthTokenManager should exist in azcopy process for current user.
	// (a given AzcopyJobPlanFolder is mapped to current user)
	if common.AzcopyJobPlanFolder == "" {
		panic("invalid state, AzcopyJobPlanFolder should not be an empty string")
	}
	cacheName := common.GetEnvironmentVariable(common.EEnvironmentVariable.LoginCacheName())

	c.oauthTokenManager = common.NewUserOAuthTokenManagerInstance(common.CredCacheOptions{
		DPAPIFilePath: common.AzcopyJobPlanFolder,
		KeyName:       common.Iff(cacheName != "", cacheName, oauthLoginSessionCacheKeyName),
		ServiceName:   oauthLoginSessionCacheServiceName,
		AccountName:   common.Iff(cacheName != "", cacheName, oauthLoginSessionCacheAccountName),
	})

	return c, nil
>>>>>>> 66b2daae
}

func (c *Client) SetLogLevel(level *common.LogLevel) {
	if level == nil {
		c.logLevel = common.ELogLevel.Info() // Default to Info if no level is provided
	} else {
		c.logLevel = *level
	}
}

func (c *Client) GetLogLevel() common.LogLevel {
	return c.logLevel
}

// GetUserOAuthTokenManagerInstance gets or creates OAuthTokenManager for current user.
// Note: Currently, only support to have TokenManager for one user mapping to one tenantID.
func (c *Client) GetUserOAuthTokenManagerInstance() *common.UserOAuthTokenManager {
	return c.oauthTokenManager
}

// Ensure we always have more than 1 OS thread running goroutines, since there are issues with having just 1.
// (E.g. version check doesn't happen at login time, if have only one go proc. Not sure why that happens if have only one
// proc. Is presumably due to the high CPU usage we see on login if only 1 CPU, even tho can't see any busy-wait in that code)
func configureGoMaxProcs() {
	isOnlyOne := runtime.GOMAXPROCS(0) == 1
	if isOnlyOne {
		runtime.GOMAXPROCS(2)
	}
}<|MERGE_RESOLUTION|>--- conflicted
+++ resolved
@@ -39,14 +39,10 @@
 type Client struct {
 	mu           sync.Mutex   // protects currentJob
 	CurrentJobID common.JobID // TODO (gapra): In future this should only be set when there is a current job running. On complete, this should be cleared. It can also behave as something we can check to see if a current job is running
-<<<<<<< HEAD
 
 	logLevel common.LogLevel
-=======
-	logLevel     common.LogLevel
 
 	oauthTokenManager *common.UserOAuthTokenManager // OAuth token manager for the current user, used for authentication
->>>>>>> 66b2daae
 }
 
 type ClientOptions struct {
@@ -70,9 +66,6 @@
 	if err != nil {
 		return &c, err
 	}
-<<<<<<< HEAD
-	return &c, nil
-=======
 
 	// only one UserOAuthTokenManager should exist in azcopy process for current user.
 	// (a given AzcopyJobPlanFolder is mapped to current user)
@@ -88,8 +81,7 @@
 		AccountName:   common.Iff(cacheName != "", cacheName, oauthLoginSessionCacheAccountName),
 	})
 
-	return c, nil
->>>>>>> 66b2daae
+	return &c, nil
 }
 
 func (c *Client) SetLogLevel(level *common.LogLevel) {
