// Copyright © 2025 Microsoft <wastore@microsoft.com>
//
// Permission is hereby granted, free of charge, to any person obtaining a copy
// of this software and associated documentation files (the "Software"), to deal
// in the Software without restriction, including without limitation the rights
// to use, copy, modify, merge, publish, distribute, sublicense, and/or sell
// copies of the Software, and to permit persons to whom the Software is
// furnished to do so, subject to the following conditions:
//
// The above copyright notice and this permission notice shall be included in
// all copies or substantial portions of the Software.
//
// THE SOFTWARE IS PROVIDED "AS IS", WITHOUT WARRANTY OF ANY KIND, EXPRESS OR
// IMPLIED, INCLUDING BUT NOT LIMITED TO THE WARRANTIES OF MERCHANTABILITY,
// FITNESS FOR A PARTICULAR PURPOSE AND NONINFRINGEMENT. IN NO EVENT SHALL THE
// AUTHORS OR COPYRIGHT HOLDERS BE LIABLE FOR ANY CLAIM, DAMAGES OR OTHER
// LIABILITY, WHETHER IN AN ACTION OF CONTRACT, TORT OR OTHERWISE, ARISING FROM,
// OUT OF OR IN CONNECTION WITH THE SOFTWARE OR THE USE OR OTHER DEALINGS IN
// THE SOFTWARE.

package azcopy

import (
	"bufio"
	"errors"
	"fmt"
	"net/url"
	"os"
	"runtime"
	"strings"
	"sync"

	"github.com/Azure/azure-storage-azcopy/v10/common"
	"github.com/Azure/azure-storage-azcopy/v10/traverser"
)

const (
	PreservePermissionsDisabledMsg    = "Note: The preserve-permissions flag is set to false. As a result, AzCopy will not copy SMB ACLs between the source and destination. For more information, visit: https://aka.ms/AzCopyandAzureFiles."
	PreserveNFSPermissionsDisabledMsg = "Note: The preserve-permissions flag is set to false. As a result, AzCopy will not copy NFS permissions between the source and destination."
)

// boolDefaultTrue represents a boolean parameter that defaults to true
// unless explicitly set by the user.
//
// Example:
//
//	// Case 1: not set → defaults to true
//	var a boolDefaultTrue
//	fmt.Println(a.Get())      // true
//	fmt.Println(a.GetIfSet()) // false, false (not explicitly set)
//
//	// Case 2: explicitly set to false
//	v := false
//	b := boolDefaultTrue{value: &v}
//	fmt.Println(b.Get())      // false
//	fmt.Println(b.GetIfSet()) // false, true (explicitly set)
//
//	// Case 3: explicitly set to true
//	v2 := true
//	c := boolDefaultTrue{value: &v2}
//	fmt.Println(c.Get())      // true
//	fmt.Println(c.GetIfSet()) // true, true
//
// This is useful in configuration or CLI parsing where:
//   - The default behavior is "enabled" (true).
//   - Validation rules should only apply if the user explicitly provides a value.
type boolDefaultTrue struct {
	value *bool
}

func (b boolDefaultTrue) Get() bool {
	if b.value == nil {
		return true
	}
	return *b.value
}

// GetIfSet can be used as follows in validation:
//
//	// Only validate if explicitly set
//	if val, ok := flag.GetIfSet(); ok {
//	    if !val {
//	        return fmt.Errorf("foo must be true if specified")
//	    }
//	}
func (b boolDefaultTrue) GetIfSet() (bool, bool) {
	if b.value == nil {
		return false, false
	}
	return *b.value, true
}

type CookedTransferOptions struct {
	source      common.ResourceString
	destination common.ResourceString
	srcLevel    LocationLevel
	dstLevel    LocationLevel

	fromTo            common.FromTo
	filterOptions     traverser.FilterOptions
	excludeContainers []string

	listOfVersionIds chan string
	listOfFiles      chan string

	recursive                      bool
	stripTopDir                    bool
	symlinks                       common.SymlinkHandlingType
	hardlinks                      common.HardlinkHandlingType
	forceWrite                     common.OverwriteOption
	forceIfReadOnly                bool
<<<<<<< HEAD
	isSourceDir                    bool
=======
>>>>>>> ffcdb9e0
	autoDecompress                 bool
	blockSize                      int64
	putBlobSize                    int64
	blobType                       common.BlobType
	blobTags                       common.BlobTags
	blockBlobTier                  common.BlockBlobTier
	pageBlobTier                   common.PageBlobTier
	metadata                       string
	contentType                    string
	contentEncoding                string
	contentLanguage                string
	contentDisposition             string
	cacheControl                   string
	noGuessMimeType                bool
	preserveLastModifiedTime       bool
	deleteSnapshotsOption          common.DeleteSnapshotsOption
	putMd5                         bool
	checkMd5                       common.HashValidationOption
	checkLength                    bool
	preservePermissions            common.PreservePermissionsOption
	preservePosixProperties        bool
	backupMode                     bool
	asSubdir                       bool
	s2sPreserveProperties          boolDefaultTrue
	s2sGetPropertiesInBackend      bool
	getPropertiesInFrontend        bool // inferred
	s2sPreserveAccessTier          boolDefaultTrue
	s2sSourceChangeValidation      bool
	s2sPreserveBlobTags            bool
	s2sInvalidMetadataHandleOption common.InvalidMetadataHandleOption
	includeDirectoryStubs          bool
	disableAutoDecoding            bool
	cpkOptions                     common.CpkOptions
	trailingDot                    common.TrailingDotOption
	preserveInfo                   bool

	// AzCopy internal use only
	commandString                    string
	dryrun                           bool
	dryrunJobPartOrderHandler        func(request common.CopyJobPartOrderRequest) common.CopyJobPartOrderResponse
	deleteDestinationFileIfNecessary bool
}

func newCookedCopyOptions(src, dst string, opts CopyOptions) (c *CookedTransferOptions, err error) {
	c = &CookedTransferOptions{}

	err = c.applyFromToSrcDest(src, dst, opts.FromTo)
	if err != nil {
		return nil, err
	}

	// Special handling for list of files  and include paths. This cannot be checked in validateOptions since they are transformed in applyDefaultsAndInferOptions.
	// A combined implementation reduces the amount of code duplication present.
	// However, it _does_ increase the amount of code-intertwining present.
	if opts.listOfFiles != "" && len(opts.IncludePatterns) > 0 {
		return nil, errors.New("cannot combine list of files and include path")
	}

	err = c.applyDefaultsAndInferOptions(opts)
	if err != nil {
		return nil, err
	}

	err = c.validateOptions()
	if err != nil {
		return nil, err
	}

	// need to set this after validation
	err = common.SetBackupMode(c.backupMode, c.fromTo)
	if err != nil {
		return c, err
	}

	return c, nil
}

func (c *CookedTransferOptions) applyFromToSrcDest(src, dst string, fromTo common.FromTo) (err error) {
	// fromTo, source and destination
	userFromTo := common.Iff(fromTo == common.EFromTo.Unknown(), "", fromTo.String())
	c.fromTo, err = InferAndValidateFromTo(src, dst, userFromTo)
	if err != nil {
		return err
	}

	// Destination
	tempDest := dst
	if strings.EqualFold(tempDest, common.Dev_Null) && runtime.GOOS == "windows" {
		tempDest = common.Dev_Null // map all capitalization of "NUL"/"nul" to one because (on Windows) they all mean the same thing
	}
	// Strip the SAS   from the source and destination whenever there is SAS exists in URL.
	// Note: SAS could exists in source of S2S copy, even if the credential type is OAuth for destination.
	c.destination, err = traverser.SplitResourceString(tempDest, c.fromTo.To())
	if err != nil {
		return err
	}

	// Source
	tempSrc := src
	// Check if source has a trailing wildcard on a URL
	if c.fromTo.From().IsRemote() {
		tempSrc, c.stripTopDir, err = StripTrailingWildcardOnRemoteSource(src, c.fromTo.From())

		if err != nil {
			return err
		}
	}
	c.source, err = traverser.SplitResourceString(tempSrc, c.fromTo.From())
	if err != nil {
		return err
	}
	// c.stripTopDir is effectively a workaround for the lack of wildcards in remote sources.
	// Local, however, still supports wildcards, and thus needs its top directory stripped whenever a wildcard is used.
	// Thus, we check for wildcards and instruct the processor to strip the top dir later instead of repeatedly checking cca.Source for wildcards.
	if c.fromTo.From() == common.ELocation.Local() && strings.Contains(c.source.ValueLocal(), "*") {
		c.stripTopDir = true
	}

	return nil
}

func (c *CookedTransferOptions) applyDefaultsAndInferOptions(opts CopyOptions) (err error) {
	// defaults
	preserveOwner := common.IffNil(opts.PreserveOwner, true)
	// --as-subdir is OK on all sources and destinations, but additional verification has to be done down the line. (e.g. https://account.blob.core.windows.net is not a valid root)
	c.asSubdir = common.IffNil(opts.AsSubDir, true)
	c.s2sGetPropertiesInBackend = common.IffNil(opts.s2SGetPropertiesInBackend, true)
	c.preserveInfo = common.IffNil(opts.PreserveInfo, GetPreserveInfoDefault(opts.FromTo))

	// 1:1 mapping
	c.recursive = opts.Recursive
	c.forceIfReadOnly = opts.ForceIfReadOnly
	c.autoDecompress = opts.AutoDecompress
	c.blockSize, err = BlockSizeInBytes(opts.BlockSizeMB)
	if err != nil {
		return err
	}
	c.putBlobSize, err = BlockSizeInBytes(opts.PutBlobSizeMB)
	if err != nil {
		return err
	}
	listChan, err := getListOfFileChannel(opts.listOfFiles, opts.IncludePaths)
	if err != nil {
		return err
	}
	c.listOfFiles = listChan
	versionsChan, err := getVersionsChannel(opts.ListOfVersionIds)
	if err != nil {
		return err
	}
	c.listOfVersionIds = versionsChan
	c.metadata = getMetadataString(opts.Metadata)
	c.contentType = opts.ContentType
	c.contentEncoding = opts.ContentEncoding
	c.contentLanguage = opts.ContentLanguage
	c.contentDisposition = opts.ContentDisposition
	c.cacheControl = opts.CacheControl
	c.noGuessMimeType = opts.NoGuessMimeType
	c.preserveLastModifiedTime = opts.PreserveLastModifiedTime
	c.disableAutoDecoding = opts.DisableAutoDecoding
	c.blobTags = opts.BlobTags
	c.s2sPreserveBlobTags = opts.S2SPreserveBlobTags
	c.cpkOptions = common.CpkOptions{
		CpkScopeInfo: opts.CpkByName,
		// Get the key (EncryptionKey and EncryptionKeySHA256) value from environment variables when required.
		CpkInfo: opts.CpkByValue,
		// We only support transfer from source encrypted by user key when user wishes to download.
		// Due to service limitation, S2S transfer is not supported for source encrypted by user key.
		IsSourceEncrypted: (c.fromTo.IsDownload() || c.fromTo.IsDelete()) && (opts.CpkByName != "" || opts.CpkByValue),
	}
	c.putMd5 = opts.PutMd5
	c.checkLength = opts.CheckLength
	c.includeDirectoryStubs = opts.IncludeDirectoryStubs
	c.backupMode = opts.BackupMode
	c.s2sPreserveProperties = boolDefaultTrue{value: opts.S2SPreserveProperties}
	c.s2sPreserveAccessTier = boolDefaultTrue{value: opts.S2SPreserveAccessTier}
	c.s2sSourceChangeValidation = opts.S2SDetectSourceChanged
	c.dryrun = opts.dryrun
	c.dryrunJobPartOrderHandler = opts.dryrunJobPartOrderHandler
	c.deleteDestinationFileIfNecessary = opts.deleteDestinationFileIfNecessary
	c.symlinks = opts.Symlinks
	c.forceWrite = opts.Overwrite
	c.blobType = opts.BlobType
	c.blockBlobTier = opts.BlockBlobTier
	c.pageBlobTier = opts.PageBlobTier
	c.filterOptions = traverser.FilterOptions{
		IncludeBefore:     opts.IncludeBefore,
		IncludeAfter:      opts.IncludeAfter,
		ExcludeBlobTypes:  opts.ExcludeBlobTypes,
		IncludePatterns:   opts.IncludePatterns,
		ExcludePatterns:   opts.ExcludePatterns,
		ExcludePaths:      opts.ExcludePaths,
		IncludeAttributes: opts.IncludeAttributes,
		ExcludeAttributes: opts.ExcludeAttributes,
		IncludeRegex:      opts.IncludeRegex,
		ExcludeRegex:      opts.ExcludeRegex,
	}
	c.excludeContainers = opts.ExcludeContainers
	c.trailingDot = opts.TrailingDot
	c.checkMd5 = opts.CheckMd5
	c.hardlinks = opts.Hardlinks
	c.preservePermissions = common.NewPreservePermissionsOption(opts.PreservePermissions, preserveOwner, c.fromTo)
	c.preservePosixProperties = opts.PreservePosixProperties
	c.s2sInvalidMetadataHandleOption = opts.S2SHandleInvalidateMetadata
	c.commandString = opts.commandString

	// inference
	if opts.ContentType != "" {
		c.noGuessMimeType = true
	}
	// length of devnull will be 0, thus this will always fail unless downloading an empty file
	if c.destination.Value == common.Dev_Null {
		c.checkLength = false
	}
	if c.preservePermissions.IsTruthy() && c.fromTo.From() == common.ELocation.Blob() {
		// If a user is trying to persist from Blob storage with ACLs, they probably want directories too, because ACLs only exist in HNS.
		c.includeDirectoryStubs = true
	}

	// Infer on download so that we get LMT and MD5 on files download
	// On S2S transfers the following rules apply:
	// If preserve properties is enabled, but get properties in backend is disabled, turn it on
	c.getPropertiesInFrontend = c.forceWrite == common.EOverwriteOption.IfSourceNewer() ||
		(c.fromTo.From().IsFile() && !c.fromTo.To().IsRemote()) || // If it's a download, we still need LMT and MD5 from files.
		(c.fromTo.From().IsFile() &&
			c.fromTo.To().IsRemote() && (c.s2sSourceChangeValidation || c.filterOptions.IncludeAfter != nil || c.filterOptions.IncludeBefore != nil)) || // If S2S from File to *, and sourceChangeValidation is enabled, we get properties so that we have LMTs. Likewise, if we are using includeAfter or includeBefore, which require LMTs.
		(c.fromTo.From().IsRemote() && c.fromTo.To().IsRemote() && c.s2sPreserveProperties.Get() && !c.s2sGetPropertiesInBackend) // If S2S and preserve properties AND get properties in backend is on, turn this off, as properties will be obtained in the backend.
	c.s2sGetPropertiesInBackend = c.s2sPreserveProperties.Get() && !c.getPropertiesInFrontend && c.s2sGetPropertiesInBackend      // Infer GetProperties if GetPropertiesInBackend is enabled.

	c.srcLevel, err = DetermineLocationLevel(c.source.Value, c.fromTo.From(), true)
	if err != nil {
		return err
	}
	c.dstLevel, err = DetermineLocationLevel(c.destination.Value, c.fromTo.To(), false)
	if err != nil {
		return err
	}

	return
}

func getMetadataString(m map[string]string) string {
	if m == nil {
		return ""
	}
	if len(m) == 0 {
		return common.MetadataAndBlobTagsClearFlag
	}
	result := ""
	for k, v := range m {
		if result != "" {
			result += ";"
		}
		// Escape any '=' or ';' characters in metadata key or value
		k = strings.Replace(k, ";", "\\;", -1)
		k = strings.Replace(k, "=", "\\=", -1)
		v = strings.Replace(v, ";", "\\;", -1)
		v = strings.Replace(v, "=", "\\=", -1)
		result += fmt.Sprintf("%s=%s", k, v)
	}
	return result
}

func getListOfFileChannel(listOfFiles string, includePaths []string) (listChan chan string, err error) {
	if listOfFiles == "" && len(includePaths) == 0 {
		return nil, nil
	}
	// Everything uses the new implementation of list-of-files now.
	// This handles both list-of-files and include-path as a list enumerator.
	// This saves us time because we know *exactly* what we're looking for right off the bat.
	// Note that exclude-path is handled as a filter unlike include-path.

	// unbuffered so this reads as we need it to rather than all at once in bulk
	listChan = make(chan string)
	var f *os.File

	if listOfFiles != "" {
		f, err = os.Open(listOfFiles)

		if err != nil {
			return nil, fmt.Errorf("cannot open %s file passed with the list-of-file flag", listOfFiles)
		}

		// Pre-validate the file format before starting the goroutine
		if err := validateListOfFilesFormat(f); err != nil {
			f.Close()
			return nil, err
		}

		// Reset file position for the goroutine to read from the beginning
<<<<<<< HEAD
		f.Seek(0, 0)
=======
		_, _ = f.Seek(0, 0)
>>>>>>> ffcdb9e0
	}

	// Prepare UTF-8 byte order marker
	utf8BOM := string([]byte{0xEF, 0xBB, 0xBF})
	anyOncer := &sync.Once{}

	go func() {
		defer close(listChan)

		addToChannel := func(v string, paramName string) {
			// empty strings should be ignored, otherwise the source root itself is selected
			if len(v) > 0 {
				WarnIfHasWildcard(anyOncer, paramName, v)
				listChan <- v
			}
		}

		if f != nil {
			scanner := bufio.NewScanner(f)
			checkBOM := false

			for scanner.Scan() {
				v := scanner.Text()

				// Check if the UTF-8 BOM is on the first line and remove it if necessary.
				// Note that the UTF-8 BOM can be present on the same line feed as the first line of actual data, so just use TrimPrefix.
				// If the line feed were separate, the empty string would be skipped later.
				if !checkBOM {
					v = strings.TrimPrefix(v, utf8BOM)
					checkBOM = true
				}

				addToChannel(v, "list-of-files")
			}
		}

		for _, v := range includePaths {
			addToChannel(v, "include-path")
		}
	}()
	return listChan, nil
}

func getVersionsChannel(listOfVersionIDs string) (versionsChan chan string, err error) {
	if listOfVersionIDs == "" {
		return nil, nil
	}

	// unbuffered so this reads as we need it to rather than all at once in bulk
	versionsChan = make(chan string)
	var f *os.File
	f, err = os.Open(listOfVersionIDs)
	if err != nil {
		return nil, fmt.Errorf("cannot open %s file passed with the list-of-versions flag", listOfVersionIDs)
	}

	utf8BOM := string([]byte{0xEF, 0xBB, 0xBF})

	go func() {
		defer close(versionsChan)

		if f != nil {
			scanner := bufio.NewScanner(f)
			checkBOM := false

			for scanner.Scan() {
				v := scanner.Text()

				if !checkBOM {
					v = strings.TrimPrefix(v, utf8BOM)
					checkBOM = true
				}

				if len(v) > 0 {
					versionsChan <- v
				}
			}
		}
	}()

	return versionsChan, nil

}

func (c *CookedTransferOptions) validateOptions() (err error) {
	if err := common.VerifyIsURLResolvable(c.source.Value); c.fromTo.From().IsRemote() && err != nil {
		return fmt.Errorf("failed to resolve source: %w", err)
	}

	if err := common.VerifyIsURLResolvable(c.destination.Value); c.fromTo.To().IsRemote() && err != nil {
		return fmt.Errorf("failed to resolve destination: %w", err)
	}

	// check if destination is a system container
	if c.fromTo.IsS2S() || c.fromTo.IsUpload() {
		dstContainerName, err := GetContainerName(c.destination.Value, c.fromTo.To())
		if err != nil {
			return fmt.Errorf("failed to get container name from destination (is it formatted correctly?): %w", err)
		}
		if common.IsSystemContainer(dstContainerName) {
			return fmt.Errorf("cannot copy to system container '%s'", dstContainerName)
		}
	}

	// Disallow list-of-files and include-path on service-level traversal due to a major bug
	// TODO: Fix the bug.
	//       Two primary issues exist with the list-of-files implementation:
	//       1) Account name doesn't get trimmed from the path
	//       2) List-of-files is not considered an account traverser; therefore containers don't get made.
	//       Resolve these two issues and service-level list-of-files/include-path will work
	if c.listOfFiles != nil && c.srcLevel == ELocationLevel.Service() {
		return errors.New("cannot combine list-of-files or include-path with account traversal")
	}
	if (c.srcLevel == ELocationLevel.Object() || c.fromTo.From().IsLocal()) && c.dstLevel == ELocationLevel.Service() {
		return errors.New("cannot transfer individual files/folders to the root of a service. Add a container or directory to the destination URL")
	}

	if c.srcLevel == ELocationLevel.Container() && c.dstLevel == ELocationLevel.Service() && !c.asSubdir {
		return errors.New("cannot use --as-subdir=false with a service level destination")
	}

	if err = ValidateForceIfReadOnly(c.forceIfReadOnly, c.fromTo); err != nil {
		return err
	}
	if err = ValidateSymlinkHandlingMode(c.symlinks, c.fromTo); err != nil {
		return err
	}
	allowAutoDecompress := c.fromTo == common.EFromTo.BlobLocal() || c.fromTo == common.EFromTo.FileLocal() || c.fromTo == common.EFromTo.FileNFSLocal()
	if c.autoDecompress && !allowAutoDecompress {
		return errors.New("automatic decompression is only supported for downloads from Blob and Azure Files") // as at Sept 2019, our ADLS Gen 2 Swagger does not include content-encoding for directory (path) listings so we can't support it there
	}
	// If the given blobType is AppendBlob, block-size-mb should not be greater than
	// common.MaxAppendBlobBlockSize.
	if c.blobType == common.EBlobType.AppendBlob() && c.blockSize > common.MaxAppendBlobBlockSize {
		return fmt.Errorf("block size cannot be greater than %dMB for AppendBlob blob type", common.MaxAppendBlobBlockSize/common.MegaByte)
	}
	if (len(c.filterOptions.IncludePatterns) > 0 || len(c.filterOptions.ExcludePatterns) > 0) && c.fromTo == common.EFromTo.BlobFSTrash() {
		return fmt.Errorf("include/exclude flags are not supported for this destination")
		// note there's another, more rigorous check, in removeBfsResources()
	}
	// warn on exclude unsupported wildcards here. Include have to be later, to cover list-of-files
	WarnIfAnyHasWildcard("exclude-path", c.filterOptions.ExcludePaths)

	// metadata
	if c.fromTo.To() == common.ELocation.None() && strings.EqualFold(c.metadata, common.MetadataAndBlobTagsClearFlag) { // in case of Blob, BlobFS and Files
		common.GetLifecycleMgr().Warn("*** WARNING *** Metadata will be cleared because of input --metadata=clear ")
	}
	if err = ValidateMetadataString(c.metadata); err != nil {
		return err
	}

	// blob tags
	if !(c.fromTo.To() == common.ELocation.Blob() || c.fromTo == common.EFromTo.BlobNone() || c.fromTo != common.EFromTo.BlobFSNone()) && c.blobTags != nil {
		return errors.New("blob tags can only be set when transferring to blob storage")
	}
	if c.fromTo.To() == common.ELocation.None() && c.blobTags != nil && len(c.blobTags) == 0 { // in case of Blob and BlobFS
		common.GetLifecycleMgr().Warn("*** WARNING *** BlobTags will be cleared because of input --blob-tags=clear ")
	}

	err = ValidateBlobTagsKeyValue(c.blobTags)
	if err != nil {
		return err
	}

	// Check if user has provided `s2s-preserve-blob-tags` flag. If yes, we have to ensure that
	// 1. Both source and destination must be blob storages.
	// 2. `blob-tags` is not present as they create conflicting scenario of whether to preserve blob tags from the source or set user defined tags on the destination
	if c.s2sPreserveBlobTags {
		if c.fromTo.From() != common.ELocation.Blob() || c.fromTo.To() != common.ELocation.Blob() {
			return errors.New("either source or destination is not a blob storage. blob index tags is a property of blobs only therefore both source and destination must be blob storage")
		} else if c.blobTags != nil {
			return errors.New("both s2s-preserve-blob-tags and blob-tags flags cannot be used in conjunction")
		}
	}

	if c.cpkOptions.CpkScopeInfo != "" && c.cpkOptions.CpkInfo {
		return errors.New("cannot use both cpk-by-name and cpk-by-value at the same time")
	}

	if c.cpkOptions.CpkScopeInfo != "" || c.cpkOptions.CpkInfo {
		destUrl, _ := url.Parse(c.destination.Value)
		if strings.Contains(destUrl.Host, "dfs.core.windows.net") {
			return errors.New("client provided keys (CPK) based encryption is only supported with blob endpoints (blob.core.windows.net)")
		}
	}

	if c.fromTo.IsNFS() {
		err = PerformNFSSpecificValidation(c.fromTo, c.preservePermissions, c.preserveInfo, &c.hardlinks, c.symlinks)
		if err != nil {
			return err
		}
	} else {
		err = PerformSMBSpecificValidation(c.fromTo, c.preservePermissions, c.preserveInfo, c.preservePosixProperties)
		if err != nil {
			return err
		}
		if err = ValidatePreserveOwner(c.preservePermissions == common.EPreservePermissionsOption.OwnershipAndACLs() || c.preservePermissions == common.EPreservePermissionsOption.None(), c.fromTo); err != nil {
			return err
		}
	}

	if err = ValidateBackupMode(c.backupMode, c.fromTo); err != nil {
		return err
	}

	// check for the flag value relative to fromTo location type
	// Example1: for Local to Blob, preserve-last-modified-time flag should not be set to true
	// Example2: for Blob to Local, follow-symlinks, blob-tier flags should not be provided with values.
	switch c.fromTo {
	case common.EFromTo.LocalBlobFS():
		if c.blobType != common.EBlobType.Detect() {
			return fmt.Errorf("blob-type is not supported on ADLS Gen 2")
		}
		if c.preserveLastModifiedTime {
			return fmt.Errorf("preserve-last-modified-time is not supported while uploading")
		}
		if c.blockBlobTier != common.EBlockBlobTier.None() ||
			c.pageBlobTier != common.EPageBlobTier.None() {
			return fmt.Errorf("blob-tier is not supported while uploading to ADLS Gen 2")
		}
		if c.preservePermissions.IsTruthy() {
			return fmt.Errorf("preserve-permissions is not supported while uploading to ADLS Gen 2")
		}
		if val, ok := c.s2sPreserveProperties.GetIfSet(); ok && val {
			return fmt.Errorf("s2s-preserve-properties is not supported while uploading")
		}
		if val, ok := c.s2sPreserveAccessTier.GetIfSet(); ok && val {
			return fmt.Errorf("s2s-preserve-access-tier is not supported while uploading")
		}
		if c.s2sInvalidMetadataHandleOption != common.DefaultInvalidMetadataHandleOption {
			return fmt.Errorf("s2s-handle-invalid-metadata is not supported while uploading")
		}
		if c.s2sSourceChangeValidation {
			return fmt.Errorf("s2s-detect-source-changed is not supported while uploading")
		}
	case common.EFromTo.LocalBlob():
		if c.preserveLastModifiedTime {
			return fmt.Errorf("preserve-last-modified-time is not supported while uploading to Blob Storage")
		}
		if val, ok := c.s2sPreserveProperties.GetIfSet(); ok && val {
			return fmt.Errorf("s2s-preserve-properties is not supported while uploading")
		}
		if val, ok := c.s2sPreserveAccessTier.GetIfSet(); ok && val {
			return fmt.Errorf("s2s-preserve-access-tier is not supported while uploading")
		}
		if c.s2sInvalidMetadataHandleOption != common.DefaultInvalidMetadataHandleOption {
			return fmt.Errorf("s2s-handle-invalid-metadata is not supported while uploading to Blob Storage")
		}
		if c.s2sSourceChangeValidation {
			return fmt.Errorf("s2s-detect-source-changed is not supported while uploading to Blob Storage")
		}
	case common.EFromTo.LocalFile(), common.EFromTo.LocalFileNFS():
		if c.preserveLastModifiedTime {
			return fmt.Errorf("preserve-last-modified-time is not supported while uploading")
		}
		if c.blockBlobTier != common.EBlockBlobTier.None() ||
			c.pageBlobTier != common.EPageBlobTier.None() {
			return fmt.Errorf("blob-tier is not supported while uploading to Azure File")
		}
		if val, ok := c.s2sPreserveProperties.GetIfSet(); ok && val {
			return fmt.Errorf("s2s-preserve-properties is not supported while uploading")
		}
		if val, ok := c.s2sPreserveAccessTier.GetIfSet(); ok && val {
			return fmt.Errorf("s2s-preserve-access-tier is not supported while uploading")
		}
		if c.s2sInvalidMetadataHandleOption != common.DefaultInvalidMetadataHandleOption {
			return fmt.Errorf("s2s-handle-invalid-metadata is not supported while uploading")
		}
		if c.s2sSourceChangeValidation {
			return fmt.Errorf("s2s-detect-source-changed is not supported while uploading")
		}
		if c.blobType != common.EBlobType.Detect() {
			return fmt.Errorf("blob-type is not supported on Azure File")
		}
	case common.EFromTo.BlobLocal(),
		common.EFromTo.FileLocal(),
		common.EFromTo.FileNFSLocal(),
		common.EFromTo.BlobFSLocal():
		if c.symlinks.Follow() {
			return fmt.Errorf("follow-symlinks flag is not supported while downloading")
		}
		if c.blockBlobTier != common.EBlockBlobTier.None() ||
			c.pageBlobTier != common.EPageBlobTier.None() {
			return fmt.Errorf("blob-tier is not supported while downloading")
		}
		if c.noGuessMimeType {
			return fmt.Errorf("no-guess-mime-type is not supported while downloading")
		}
		if len(c.contentType) > 0 || len(c.contentEncoding) > 0 || len(c.contentLanguage) > 0 || len(c.contentDisposition) > 0 || len(c.cacheControl) > 0 || len(c.metadata) > 0 {
			return fmt.Errorf("content-type, content-encoding, content-language, content-disposition, cache-control, or metadata is not supported while downloading")
		}
		if val, ok := c.s2sPreserveProperties.GetIfSet(); ok && val {
			return fmt.Errorf("s2s-preserve-properties is not supported while downloading")
		}
		if val, ok := c.s2sPreserveAccessTier.GetIfSet(); ok && val {
			return fmt.Errorf("s2s-preserve-access-tier is not supported while downloading")
		}
		if c.s2sInvalidMetadataHandleOption != common.DefaultInvalidMetadataHandleOption {
			return fmt.Errorf("s2s-handle-invalid-metadata is not supported while downloading")
		}
		if c.s2sSourceChangeValidation {
			return fmt.Errorf("s2s-detect-source-changed is not supported while downloading")
		}
	case common.EFromTo.BlobFile(),
		common.EFromTo.S3Blob(),
		common.EFromTo.BlobBlob(),
		common.EFromTo.FileBlob(),
		common.EFromTo.FileFile(),
		common.EFromTo.GCPBlob(),
		common.EFromTo.FileNFSFileNFS():

		if c.preserveLastModifiedTime {
			return fmt.Errorf("preserve-last-modified-time is not supported while copying from service to service")
		}
		if c.symlinks.Follow() {
			return fmt.Errorf("follow-symlinks flag is not supported while copying from service to service")
		}
		// blob type is not supported if destination is not blob
		if c.blobType != common.EBlobType.Detect() && c.fromTo.To() != common.ELocation.Blob() {
			return fmt.Errorf("blob-type is not supported for the scenario (%s)", c.fromTo.String())
		}

		// Setting blob tier is supported only when destination is a blob storage. Disabling it for all the other transfer scenarios.
		if (c.blockBlobTier != common.EBlockBlobTier.None() || c.pageBlobTier != common.EPageBlobTier.None()) &&
			c.fromTo.To() != common.ELocation.Blob() {
			return fmt.Errorf("blob-tier is not supported for the scenario (%s)", c.fromTo.String())
		}
		if c.noGuessMimeType {
			return fmt.Errorf("no-guess-mime-type is not supported while copying from service to service")
		}
		if len(c.contentType) > 0 || len(c.contentEncoding) > 0 || len(c.contentLanguage) > 0 || len(c.contentDisposition) > 0 || len(c.cacheControl) > 0 || len(c.metadata) > 0 {
			return fmt.Errorf("content-type, content-encoding, content-language, content-disposition, cache-control, or metadata is not supported while copying from service to service")
		}
	}

	if err = ValidatePutMd5(c.putMd5, c.fromTo); err != nil {
		return err
	}
	if err = ValidateMd5Option(c.checkMd5, c.fromTo); err != nil {
		return err
	}
	if (len(c.filterOptions.IncludeAttributes) > 0 || len(c.filterOptions.ExcludeAttributes) > 0) && c.fromTo.From() != common.ELocation.Local() {
		return errors.New("cannot check file attributes on remote objects")
	}

	if c.cpkOptions.CpkScopeInfo != "" || c.cpkOptions.CpkInfo {
		if c.cpkOptions.IsSourceEncrypted {
			common.GetLifecycleMgr().Info("Client Provided Key (CPK) for encryption/decryption is provided for download or delete scenario. " +
				"Assuming source is encrypted.")
		}
		// TODO: Remove these warnings once service starts supporting it
		if c.blockBlobTier != common.EBlockBlobTier.None() || c.pageBlobTier != common.EPageBlobTier.None() {
			common.GetLifecycleMgr().Info("Tier is provided by user explicitly. Ignoring it because Azure Service currently does" +
				" not support setting tier when client provided keys are involved.")
		}
	}

	if c.preserveInfo && !c.preservePermissions.IsTruthy() {
		if c.fromTo.IsNFS() {
			// Skip logging this msg for cross-protocol transfers
			// because --preserve-permissions flag is not applicable.
			if !(c.fromTo == common.EFromTo.FileSMBFileNFS() || c.fromTo == common.EFromTo.FileNFSFileSMB()) {
				common.GetLifecycleMgr().Info(PreserveNFSPermissionsDisabledMsg)
			}
		} else {
			common.GetLifecycleMgr().Info(PreservePermissionsDisabledMsg)
		}
	}

	return nil
}<|MERGE_RESOLUTION|>--- conflicted
+++ resolved
@@ -109,10 +109,6 @@
 	hardlinks                      common.HardlinkHandlingType
 	forceWrite                     common.OverwriteOption
 	forceIfReadOnly                bool
-<<<<<<< HEAD
-	isSourceDir                    bool
-=======
->>>>>>> ffcdb9e0
 	autoDecompress                 bool
 	blockSize                      int64
 	putBlobSize                    int64
@@ -403,11 +399,7 @@
 		}
 
 		// Reset file position for the goroutine to read from the beginning
-<<<<<<< HEAD
-		f.Seek(0, 0)
-=======
 		_, _ = f.Seek(0, 0)
->>>>>>> ffcdb9e0
 	}
 
 	// Prepare UTF-8 byte order marker
