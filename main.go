// Copyright © 2017 Microsoft <wastore@microsoft.com>
//
// Permission is hereby granted, free of charge, to any person obtaining a copy
// of this software and associated documentation files (the "Software"), to deal
// in the Software without restriction, including without limitation the rights
// to use, copy, modify, merge, publish, distribute, sublicense, and/or sell
// copies of the Software, and to permit persons to whom the Software is
// furnished to do so, subject to the following conditions:
//
// The above copyright notice and this permission notice shall be included in
// all copies or substantial portions of the Software.
//
// THE SOFTWARE IS PROVIDED "AS IS", WITHOUT WARRANTY OF ANY KIND, EXPRESS OR
// IMPLIED, INCLUDING BUT NOT LIMITED TO THE WARRANTIES OF MERCHANTABILITY,
// FITNESS FOR A PARTICULAR PURPOSE AND NONINFRINGEMENT. IN NO EVENT SHALL THE
// AUTHORS OR COPYRIGHT HOLDERS BE LIABLE FOR ANY CLAIM, DAMAGES OR OTHER
// LIABILITY, WHETHER IN AN ACTION OF CONTRACT, TORT OR OTHERWISE, ARISING FROM,
// OUT OF OR IN CONNECTION WITH THE SOFTWARE OR THE USE OR OTHER DEALINGS IN
// THE SOFTWARE.

package main

import (
	"fmt"
	"github.com/Azure/azure-storage-azcopy/cmd"
	"github.com/Azure/azure-storage-azcopy/common"
	"github.com/Azure/azure-storage-azcopy/ste"
<<<<<<< HEAD
	//"os/exec"
	"fmt"
=======
	"os"
>>>>>>> 947d58ca
	"strconv"
)

// get the lifecycle manager to print messages
var glcm = common.GetLifecycleMgr()

func main() {
<<<<<<< HEAD
	os.Exit(int(mainWithExitCode()))
}

func mainWithExitCode() exitCode {
	azcopyAppPathFolder := GetAzCopyAppPath()

	// If insufficient arguments, show usage & terminate
	if len(os.Args) == 1 {
		cmd.Execute(azcopyAppPathFolder)
		return eexitCode.success()
=======
	// If insufficient arguments, show usage & terminate
	if len(os.Args) == 1 {
		cmd.Execute()
>>>>>>> 947d58ca
	}

	// Perform os specific initialization
	_, err := ProcessOSSpecificInitialization()
	if err != nil {
		panic(err)
	}
	// Get the value of environment variable AZCOPY_CONCURRENCY_VALUE
	// If the environment variable is set, it defines the number of concurrent connections
	// transfer engine will spawn. If not set, transfer engine will spawn the default number
	// of concurrent connections
	defaultConcurrentConnections := 300
	concurrencyValue := os.Getenv("AZCOPY_CONCURRENCY_VALUE")
	if concurrencyValue != "" {
		val, err := strconv.ParseInt(concurrencyValue, 10, 64)
		if err != nil {
			panic(fmt.Sprintf("error parsing the env azcopy_concurency_value %v. "+
				"Failed with error %s", concurrencyValue, err.Error()))
		}
		defaultConcurrentConnections = int(val)
	}
	go ste.MainSTE(defaultConcurrentConnections, 2400, azcopyAppPathFolder)
<<<<<<< HEAD
	cmd.Execute(azcopyAppPathFolder)
	return eexitCode.success()
=======
	cmd.Execute()
	glcm.ExitWithSuccess("", common.EExitCode.Success())
>>>>>>> 947d58ca
}<|MERGE_RESOLUTION|>--- conflicted
+++ resolved
@@ -22,38 +22,22 @@
 
 import (
 	"fmt"
+	"os"
+	"strconv"
+
 	"github.com/Azure/azure-storage-azcopy/cmd"
 	"github.com/Azure/azure-storage-azcopy/common"
 	"github.com/Azure/azure-storage-azcopy/ste"
-<<<<<<< HEAD
-	//"os/exec"
-	"fmt"
-=======
-	"os"
->>>>>>> 947d58ca
-	"strconv"
 )
 
 // get the lifecycle manager to print messages
 var glcm = common.GetLifecycleMgr()
 
 func main() {
-<<<<<<< HEAD
-	os.Exit(int(mainWithExitCode()))
-}
-
-func mainWithExitCode() exitCode {
 	azcopyAppPathFolder := GetAzCopyAppPath()
-
 	// If insufficient arguments, show usage & terminate
 	if len(os.Args) == 1 {
 		cmd.Execute(azcopyAppPathFolder)
-		return eexitCode.success()
-=======
-	// If insufficient arguments, show usage & terminate
-	if len(os.Args) == 1 {
-		cmd.Execute()
->>>>>>> 947d58ca
 	}
 
 	// Perform os specific initialization
@@ -76,11 +60,7 @@
 		defaultConcurrentConnections = int(val)
 	}
 	go ste.MainSTE(defaultConcurrentConnections, 2400, azcopyAppPathFolder)
-<<<<<<< HEAD
+
 	cmd.Execute(azcopyAppPathFolder)
-	return eexitCode.success()
-=======
-	cmd.Execute()
 	glcm.ExitWithSuccess("", common.EExitCode.Success())
->>>>>>> 947d58ca
 }