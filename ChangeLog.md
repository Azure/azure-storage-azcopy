--- conflicted
+++ resolved
@@ -1,1135 +1,1133 @@
-
-# Change Log
-
-<<<<<<< HEAD
-## Version 10.27.1
-
-### Bug Fixes
-1. Reverted a change that resulted in breaking file service transfers and a larger memory footprint. ([#2858](https://github.com/Azure/azure-storage-azcopy/issues/2858)[#2855](https://github.com/Azure/azure-storage-azcopy/issues/2855))
-
-### Dependency updates
-1. github.com/golang-jwt/jwt/v4 v4.5.0 -> v4.5.1 ([#2861](https://github.com/Azure/azure-storage-azcopy/issues/2861))
-=======
-## Version 10.28.0-Preview
-
-### Bug Fixes
-1. Fixed an issue where AzCopy would not persist tokens when logging in via Device Code. ([#2361](https://github.com/Azure/azure-storage-azcopy/issues/2361))
->>>>>>> b3ba02e2
-
-## Version 10.27.0
-
-### New Features
-1. Added ability to specify concurrency of piped uploads via the AZCOPY_CONCURRENCY_VALUE environment variable. ([#2821](https://github.com/Azure/azure-storage-azcopy/pull/2821))
-2. Update message returned when transfer failure is related to tags permission issues. ([#2798](https://github.com/Azure/azure-storage-azcopy/issues/2798)) 
-3. Optimized number of calls to create directory. ([#2828](https://github.com/Azure/azure-storage-azcopy/pull/2828))
-
-### Dependency updates
-1. Golang 1.22.5 -> 1.23.1
-2. azidentity 1.7.0 -> 1.8.0
-3. azcore 1.13.0 -> 1.16.0
-
-### Bug Fixes
-1. Fixed an issue where piped downloads in Linux would append AzCopy version information if on an older version. ([#2774](https://github.com/Azure/azure-storage-azcopy/pull/2774))
-2. Fixed an issue where sync with --hash-meta-dir would cause original files to be hidden. ([#2758](https://github.com/Azure/azure-storage-azcopy/issues/2758)) 
-3. Fixed an issue where jobs list would result in a segmentation violation. ([#2714](https://github.com/Azure/azure-storage-azcopy/issues/2714))
-4. Fixed an issue where list for File would not allow OAuth. ([#2821](https://github.com/Azure/azure-storage-azcopy/pull/2821))
-5. Fixed an issue where folders would be handled improperly on FNS accounts. ([#2809](https://github.com/Azure/azure-storage-azcopy/pull/2809))
-6. Fixed an issue where --dry-run would sometimes panic due to closing a log file that was already closed. ([#2832](https://github.com/Azure/azure-storage-azcopy/pull/2832))
-7. Fixed an issue where sync --delete-destination-files was overwriting all destination files. ([#2818](https://github.com/Azure/azure-storage-azcopy/pull/2818))
-8. Fixed an issue where AzCopy would panic due to sending on an already closed channel. ([#2703](https://github.com/Azure/azure-storage-azcopy/issues/2703))
-
-### Documentation
-1. Updated in line text help message to say that source and destinations cannot be modified during transfers. ([#2826](https://github.com/Azure/azure-storage-azcopy/pull/2826)) 
-
-## Version 10.26.0
-
-### Security fixes
-
-1. Updated dependencies to address security vulnerabilities.
-
-### New Features
-
-1. AzCopy now supports distribution through package managers for Red Hat Enterprise Linux (RHEL), Ubuntu, Mariner, Debian, SUSE, Rocky and CentOS. ([#2728](https://github.com/Azure/azure-storage-azcopy/pull/2728))
-
-### Dependency updates
-
-1. Golang 1.22.4 -> 1.22.5
-2. azidentity 1.6.0 -> 1.7.0
-
-### Bug Fixes
-
-1. Fixed an issue where AzCopy would fail to unmarshal the `_token_refresh_source` property correctly when performing copy jobs from OAuth-attached containers. ([#2710](https://github.com/Azure/azure-storage-azcopy/pull/2710))
-2. Fixed a CI pipeline in Azure DevOps to automatically detect CVEs declared against our dependencies. ([#2705](https://github.com/Azure/azure-storage-azcopy/pull/2705))
-
-## Version 10.25.1
-
-### Security fixes
-
-1. Updated Golang to 1.22.4 to address security vulnerabilities
-
-### Dependency updates
-
-1. Golang 1.22.3 -> 1.22.4
-2. azidentity 1.5.1 -> 1.6.0
-
-### Bug Fixes
-
-1. Fixed a regression in `list` where `--output-type=text` would not output any information
-2. Adjusted parsing of `AZCOPY_OAUTH_TOKEN_INFO` to support both enum names as a string and integers (for users that took dependency upon the accidental changes in 10.25)
-
-## Version 10.25.0
-
-### Security fixes
-
-1. Updated Golang version to 1.22.3 to address security vulnerabilities
-
-### New Features
-
-1. Workload Identity authentication is now available (#2619)
-2. `azcopy list` now supports a `--location` flag, to support ambiguous URIs (#2595)
-3. `azcopy list` now properly supports `--output-type=json` for users in automated scenarios. (#2629)
-
-### Bug Fixes
-
-1. Fixed a bug where AzCopy was not reporting performance info in `-output-type=json` (#2636)
-2. Fixed a bug AzCopy would crash when operating on extremely large (16.5+TB) managed disks (#2635)
-3. Fixed a bug with hash-based sync where the directory structure would not be replicated when using `--local-hash-storage-mode=HiddenFiles` with `--hash-meta-dir` (#2611)
-4. Fixed a bug where attempting to use a non-S3/GCP/Azure storage URI would result in treating the URI as a local path (#2652)
-
-### Documentation changes
-
-1. Updated inaccurate helptext and filled in missing helptext (#2649)
-2. Many important errors now include a link to relevant documentation to assist users in troubleshooting AzCopy (#2647)
-3. Ambiguous flags (such as `--cpk-by-value`) have improved clarity in documentation (#2615)
-4. A clearer error message is provided when failing a transfer due to authorization. (#2644)
-5. A special error has been created when performing an Azure Files to Azure Blob Storage transfer, indicating present lack of service-side support (#2616)
-
-## Version 10.25.0-Preview-1
-
-### Security fixes
-
-1. Updated version of GoLang used to 1.21 to address security vulnerabilities. 
-
-## Version 10.24.0
-
-### New Features
-
-1. Print summary logs at lower log levels and add BytesTransferred to the output in the `jobs show` command. ([#1319](https://github.com/Azure/azure-storage-azcopy/issues/1319))
-2. Added a flag `--put-blob-size-mb` to `copy`, `sync` and `bench` commands to specify the maximum size of a blob to be uploaded using PutBlob. ([#2561](https://github.com/Azure/azure-storage-azcopy/pull/2561))
-3. Added support for latest put blob service limits. Block blob put blob size can now be set up to 5000MB. ([#2569](https://github.com/Azure/azure-storage-azcopy/pull/2569))
-4. Updated all SDK dependencies to their latest version. ([#2599](https://github.com/Azure/azure-storage-azcopy/pull/2599))
-5. Updated summary logs to use consistent wording across all commands. ([#2602](https://github.com/Azure/azure-storage-azcopy/pull/2602))
-
-### Bug Fixes
-
-1. Fixed an issue where AzCopy would fail to auto login with the AZCOPY_AUTO_LOGIN_TYPE environment variable set to PSCRED on certain Linux and MacOS environments. ([#2491](https://github.com/Azure/azure-storage-azcopy/issues/2491))([#2555](https://github.com/Azure/azure-storage-azcopy/issues/2555))
-2. Fixed a bug where page blob download optimizer would behave incorrectly on highly fragemented blobs if the service times out. ([#2445](https://github.com/Azure/azure-storage-azcopy/issues/2445))
-3. Ignore 404 errors on retried deletes. ([#2554](https://github.com/Azure/azure-storage-azcopy/pull/2554))
-4. Fixed a bug where the `VersionID` property would not be honored on the `list` command. ([#2007](https://github.com/Azure/azure-storage-azcopy/issues/2007))
-5. Fixed a bug where ADLS Gen2 paths with encoded special characters would fail to transfer. ([#2549](https://github.com/Azure/azure-storage-azcopy/issues/2549))
-6. Fixed an issue where ACL copying would fail when specifying an ADLS Gen2 account with the blob endpoint. ([#2546](https://github.com/Azure/azure-storage-azcopy/issues/2546)) 
-7. Fixed an issue where the snapshot ID would not be preserved when testing which authentication type to use for managed disks. ([#2547](https://github.com/Azure/azure-storage-azcopy/issues/2547))
-8. Fixed an issue where `copy` would panic if a root directory is specified as the destination. ([#2036](https://github.com/Azure/azure-storage-azcopy/issues/2036))
-
-### Documentation
-
-1. Removed the azcopy login/logout deprecation notice. ([#2589](https://github.com/Azure/azure-storage-azcopy/pull/2589))
-2. Added a warning for customers using Shared Key for Azure Datalake transfers to indicate that Shared Key authentication will be deprecated and removed in a future release. ([#2569](https://github.com/Azure/azure-storage-azcopy/pull/2567))
-3. Updated the list help text to clearly indicate the services and authentication types supported.([#2563](https://github.com/Azure/azure-storage-azcopy/pull/2563))
-
-### Security fixes
-
-1. Updated dependencies to address security vulnerabilities.
-
-## Version 10.23.0
-
-### New Features
-
-1. Added support to ignore the error and output a summary if a cancelled job has already completed through the use of the --ignore-error-if-completed flag. ([#2519](https://github.com/Azure/azure-storage-azcopy/pull/2519))
-2. Added support for high throughput append blob. Append blob block size can now be set to up to 100 MB. ([#2480](https://github.com/Azure/azure-storage-azcopy/pull/2480))
-3. Added support to exclude containers when transferring from account to account through the use of the --exclude-container flag. ([#2504](https://github.com/Azure/azure-storage-azcopy/pull/2504))
-
-### Bug Fixes
-
-1. Fixed an issue where specifying AZCOPY_AUTO_LOGIN_TYPE in any form other than uppercase would be incorrectly parsed. ([#2499](https://github.com/Azure/azure-storage-azcopy/pull/2499))
-2. Fixed an issue where a failure to rename a file from the temporary prefix to the file name would not be considered to be a failed transfer. ([#2481](https://github.com/Azure/azure-storage-azcopy/pull/2481))
-3. Fixed an issue where closing the log would panic for benchmark jobs. ([#2537](https://github.com/Azure/azure-storage-azcopy/issues/2537))
-4. Fixed an issue where --preserve-posix-properties would not work on download. ([#2497](https://github.com/Azure/azure-storage-azcopy/issues/2497))
-5. Fixed an issue where --decompress would not be honored in Linux. ([#2392](https://github.com/Azure/azure-storage-azcopy/issues/2392))
-6. Fixed an issue where log files would miss the .log extension. ([#2529](https://github.com/Azure/azure-storage-azcopy/issues/2529))
-7. Fixed an issue where AzCopy would fail to set metadata properties on a read only directory when using the --force-if-read-only flag. ([#2515](https://github.com/Azure/azure-storage-azcopy/pull/2515))
-8. Fixed an issue where the AzCopy log location on resumed jobs would be reported incorrectly. ([#2466](https://github.com/Azure/azure-storage-azcopy/issues/2466))
-9. Fixed an issue with preserving SMB properties in Linux. ([#2530](https://github.com/Azure/azure-storage-azcopy/pull/2530))
-10. Fixed an issue where long-running service to service copies using OAuth at the source would result in the token expiring too early. ([#2513](https://github.com/Azure/azure-storage-azcopy/pull/2513))
-11. Fixed an issue where AzCopy would try to create folders that already existed, resulting in many unnecessary requests. ([#2511](https://github.com/Azure/azure-storage-azcopy/pull/2511))
-
-### Documentation
-
-1. Updated --include-directory-stub inline help to match public documentation. ([#2488](https://github.com/Azure/azure-storage-azcopy/pull/2488))
-
-
-## Version 10.22.2
-
-### Bug Fixes
-
-1. Fixed an issue where AzCopy operations pointed at a snapshot or version object would operation on the base object instead. 
-2. Fixed an issue where AzCopy would download only the base blob when the --list-of-versions flag was used.
-
-## Version 10.22.1
-
-### Bug Fixes
-
-1. Fixed a regression with Azurite support. ([#2485](https://github.com/Azure/azure-storage-azcopy/issues/2485))
-2. Fixed an issue where AZCOPY_OAUTH_TOKEN_INFO would be refreshed too often. ([#2503](https://github.com/Azure/azure-storage-azcopy/pull/2503))
-3. Fixed an issue where commands would lag for multiple seconds. ([#2482](https://github.com/Azure/azure-storage-azcopy/issues/2482))
-4. Fixed an issue where azcopy version would crash. ([#2483](https://github.com/Azure/azure-storage-azcopy/issues/2483))
-
-### Documentation
-
-1. Updated documentation to include AZCLI and PSCRED auto login types. ([#2494](https://github.com/Azure/azure-storage-azcopy/pull/2494))
-
-### Security fixes
-
-1. Updated dependencies to address security vulnerabilities.
-
-## Version 10.22.0
-
-### New Features
-
-1. Migrated to the latest [azdatalake SDK](https://pkg.go.dev/github.com/Azure/azure-sdk-for-go/sdk/storage/azdatalake).
-2. Added support for OAuth when performing File -> File and Blob -> File copy/sync and File make/list/remove ([#2302](https://github.com/Azure/azure-storage-azcopy/issues/2302)).
-3. Added support to set tier on premium block blob accounts. ([#2337](https://github.com/Azure/azure-storage-azcopy/issues/2337))
-4. Added support to cache latest AzCopy version and check the remote version every 24 hours instead of every run. ([#2426](https://github.com/Azure/azure-storage-azcopy/pull/2426))
-5. Updated all SDK dependencies to their latest version and the default service version to `2023-08-03` for all services. ([#2402](https://github.com/Azure/azure-storage-azcopy/pull/2402))
-6. Added support to rotate AzCopy logs. ([#2213](https://github.com/Azure/azure-storage-azcopy/issues/2213))
-7. Added support to authenticate with Powershell and Azure CLI credentials. ([#2433](https://github.com/Azure/azure-storage-azcopy/pull/2433))
-
-### Bug Fixes
-
-1. Fixed an issue where http headers and access tier would sometimes be sent as empty headers.
-2. Fixed an issue where AzCopy would panic when passing an un-parseable URL. ([#2404](https://github.com/Azure/azure-storage-azcopy/issues/2404))
-3. Fixed an issue where Object ID would be set as Resource ID when using MSI. ([#2395](https://github.com/Azure/azure-storage-azcopy/issues/2395))
-4. Fixed an issue where the percent complete stat could round incorrectly. ([#1078](https://github.com/Azure/azure-storage-azcopy/issues/1078))
-5. Fixed an issue where `no transfers were scheduled` would be logged as an error, it is now logged as a warning. ([#874](https://github.com/Azure/azure-storage-azcopy/issues/874))
-6. Fixed an issue where non canonicalized headers would not be printed in the log. ([#2454](https://github.com/Azure/azure-storage-azcopy/pull/2454))
-7. Fixed an issue where cold tier would not be recognized as an allowed tier. ([#2447](https://github.com/Azure/azure-storage-azcopy/issues/2447))
-8. Fixed an issue where s2s append blob copies would fail with `AppendPositionConditionNotMet` error on retry after first experiencing a service timeout error. ([#2430](https://github.com/Azure/azure-storage-azcopy/pull/2430))
-9. Fixed an issue where AZCOPY_OAUTH_TOKEN_INFO would not be refreshed. ([#2434](https://github.com/Azure/azure-storage-azcopy/issues/2434))
-
-### Documentation
-
-1. Updated `--preserve-permissions` documentation to indicate the correct roles necessary to perform the operation. ([#2440](https://github.com/Azure/azure-storage-azcopy/pull/2440))
-2. Updated help message for `sync` and `copy` to include all ADLS Gen2 supported auth methods. ([#2440](https://github.com/Azure/azure-storage-azcopy/pull/2440))
-
-### Security fixes
-
-1. Updated dependencies to address security vulnerabilities.
-
-## Version 10.22.0-Preview
-
-### New Features
-
-1. Migrated to the latest [azdatalake SDK](https://pkg.go.dev/github.com/Azure/azure-sdk-for-go/sdk/storage/azdatalake).
-
-### Bug Fixes
-
-1. Fixed an issue where http headers and access tier would sometimes be sent as empty headers.
-2. Fixed an issue where AzCopy would panic when passing an un-parseable URL. ([#2404](https://github.com/Azure/azure-storage-azcopy/issues/2404))
-
-### Security fixes
-
-1. Updated dependencies to address security vulnerabilities.
-
-## Version 10.21.2
-
-### Security fixes
-
-1. Updated dependencies to address security vulnerabilities.
-
-## Version 10.21.1
-
-### Bug Fixes
-
-1. Fixed an issue where validating destination length would fail a job instead of logging the error if read permissions are not provided.
-
-## Version 10.21.0
-
-### New Features
-
-1. Migrated to the latest [azblob SDK](https://pkg.go.dev/github.com/Azure/azure-sdk-for-go/sdk/storage/azblob).
-2. Migrated to the latest [azfile SDK](https://pkg.go.dev/github.com/Azure/azure-sdk-for-go/sdk/storage/azfile).
-3. Migrated from deprecated ADAL to MSAL through the latest [azidentity SDK](https://pkg.go.dev/github.com/Azure/azure-sdk-for-go/sdk/azidentity).
-4. Added support for sync with Azure Data Lake Storage Gen2. ([#2376](https://github.com/Azure/azure-storage-azcopy/pull/2376))
-
-### Bug Fixes
-
-1. Fixed an issue where ACL data would not copy when specifying `*.dfs.core.windows.net` endpoints ([#2347](https://github.com/Azure/azure-storage-azcopy/pull/2347)).
-2. Fixed an issue where Sync would incorrectly log that _all_ files, even those that didn't get overwritten, would be overwritten. ([#2372](https://github.com/Azure/azure-storage-azcopy/pull/2372))
-
-### Documentation
-
-1. Updated `--dry-run` documentation to indicate the effects of `--overwrite` are ignored. ([#2325](https://github.com/Azure/azure-storage-azcopy/pull/2325))
-
-### Special notes
-
-1. Due to the migration from ADAL to MSAL, tenant ID must now be set when authorizing with single tenant applications created after 10/15/2018.
-
-## Version 10.21.0-Preview
-
-### New Features
-
-1. Migrated to the latest [azblob SDK](https://pkg.go.dev/github.com/Azure/azure-sdk-for-go/sdk/storage/azblob).
-2. Migrated to the latest [azfile SDK](https://pkg.go.dev/github.com/Azure/azure-sdk-for-go/sdk/storage/azfile).
-3. Migrated from deprecated ADAL to MSAL through the latest [azidentity SDK](https://pkg.go.dev/github.com/Azure/azure-sdk-for-go/sdk/azidentity).
-4. Deprecated support for object IDs in MSI. Client ID or Resource ID can be used as an alternative.
-
-### Special notes
-
-1. Due to the migration from ADAL to MSAL, tenant ID must now be set when authorizing with single tenant applications created after 10/15/2018.
-
-## Version 10.20.1
-
-### Bug Fixes
-
-1. Fixed an issue where LMT data is not returned on `list` command for Azure Files.
-
-## Version 10.20.0
-
-### New Features
-
-1. Mac M1/ARM64 Support
-1. Force small blobs to use PutBlob for any source.
-2. Support to delete CPK encrypted blobs.
-3. Support to follow symlinks when `--preserve-smb-permissions` is enabled.
-4. Support to return LMT data on `list` command for Azure Files.
-
-### Bug Fixes
-
-1. Fixed an issue where source trailing dot header was passed when source for a S2S copy is not file service
-2. Gracefully handle File Share trailing dot paths to Windows/Blob (that do not support trailing dot) by skipping such files
-3. Allow trailing dot option to be ignored instead of erroring out in situations it does not apply.
-4. Issue [#2186](https://github.com/Azure/azure-storage-azcopy/issues/2186) where AzCopy would panic when using `--include-before` and `--include-after` flags on remove file share resources.
-5. Issue [#2183](https://github.com/Azure/azure-storage-azcopy/issues/2183) where AzCopy would panic when providing Azure Files URLs with no SAS token.
-6. Fixed a bug where AzCopy would automatically assume a HNS path to be a file if the path did not have a slash terminator.
-7. Fixed an issue where `--skip-version-check` would not be honored for `login`,` logout`, `help` commands. [#2299](https://github.com/Azure/azure-storage-azcopy/issues/2299)
-
-### Documentation
-
-1. Add a log for LMTs when a mismatch is encountered.
-2. Added documentation indicating the `login` and `logout` commands will be deprecated in the future.
-
-### Security fixes
-
-1. Updated dependencies to address security vulnerabilities.
-
-## Version 10.19.0-Preview
-
-### New Features
-
-***Mac M1/ARM64 Support***
-
-## Version 10.19.0
-
-### New Features
-
-1. Support for new Cold Tier feature for Azure Blobs (--block-blob-tier=Cold)
-2. Support preserving a trailing dot ('.') in names of files and directories in Azure Files (default is `--trailing-dot=Enable`)
-3. Alternate modes to preserve hash for hash-based sync ([#2214](https://github.com/Azure/azure-storage-azcopy/issues/2214)) (default is OS-dependent, either `--local-hash-storage-mode=XAttr` on MacOS/Linux or `--local-hash-storage-mode=AlternateDataStreams` on Windows)
-   - OS-specific hashing modes are expected to be available on all filesystems the source would traverse. (`user_xattr` enabled on filesystems on Unix systems, `FILE_NAMED_STREAMS` flag expected on Windows volumes)
-   - HiddenFiles provides an OS-agnostic method to store hash data; to prevent "dirtying" the source, also specify `--hash-meta-dir` directing AzCopy to store & read hidden hash metadata files elsewhere.
-4. Support 'force-if-readonly' flag for Sync. (`false` by default)
-5. Preserve posix properties while uploading or downloading from HNS enabled accounts (`--preserve-posix-properties`, `false` by default.)
-
-### Bug Fixes
-
-1. Fix situation where large-files would hang infinitely with low value for 'cap-mbps'
-2. Issue [#2074](https://github.com/Azure/azure-storage-azcopy/issues/2074) where AzCopy would hang after cancelling
-3. Issue [#1888](https://github.com/Azure/azure-storage-azcopy/issues/1888) where directories with empty name are incorrectly handled.
-4. Cancel HNS delete jobs [#2117](https://github.com/Azure/azure-storage-azcopy/issues/2117)
-5. Fix issue where large chunks could not be scheduled [#2228](https://github.com/Azure/azure-storage-azcopy/issues/2228)
-6. Fixed segfault on MacOS [#1790](https://github.com/Azure/azure-storage-azcopy/issues/1790)
-7. Fixed panic on attempt to create AzCopy dir [#2191](https://github.com/Azure/azure-storage-azcopy/issues/2191)
-
-## Version 10.18.1
-
-### Bug fixes
-
-1. Fixed a data race when utilizing hash-based sync. ([Issue 2146](https://github.com/Azure/azure-storage-azcopy/issues/2146))
-2. Fixed the destination naming behavior for container-to-container transfers while using --preserve-permissions ([Issue 2141](https://github.com/Azure/azure-storage-azcopy/issues/2141))
-3. Temporarily disabled hostname lookup before enumeration ([Issue 2144](https://github.com/Azure/azure-storage-azcopy/issues/2144))
-
-### Documentation
-
-1. Modified `--from-to` flag to be more clear ([Issue 2153](https://github.com/Azure/azure-storage-azcopy/issues/2153))
-
-## Version 10.18.0
-
-### New features
-
-1. Added support for `Content-MD5` in `list` command. User can now list the MD5 hash of the blobs in the target container.
-2. Added support to resume incomplete blobs. User can now resume the upload of a blob which was interrupted in the middle.
-3. Added support for download of POSIX properties.
-4. Added support for persisting symlink data.
-
-### Bug fixes
-
-1. Fixed [Issue 2120](https://github.com/Azure/azure-storage-azcopy/pull/2120)
-2. Fixed [Issue 2062](https://github.com/Azure/azure-storage-azcopy/pull/2062)
-3. Fixed [Issue 2046](https://github.com/Azure/azure-storage-azcopy/pull/2048)
-4. Fixed [Issue 1762](https://github.com/Azure/azure-storage-azcopy/pull/2125)
-
-### Documentation
-
-1. Added example for `--include-pattern`.
-2. Added documentation for `--compare-hash`.
-
-### Security fixes
-
-1. CPK-related headers are now sanitized from the logs.
-2. Updated dependencies to address security vulnerabilities.
-
-## Version 10.17.0
-
-### New features
-
-1. Added support for hash-based sync. AzCopy sync can now take two new flags `--compare-hash` and `--missing-hash-policy=Generate`, which which user will be able to transfer only those files which differ in their MD5 hash.
-
-### Bug fixes
-1. Fixed [issue 1994](https://github.com/Azure/azure-storage-azcopy/pull/1994): Error in calculation of block size
-2. Fixed [issue 1957](https://github.com/Azure/azure-storage-azcopy/pull/1957): Repeated Authentication token refresh
-3. Fixed [issue 1870](https://github.com/Azure/azure-storage-azcopy/pull/1870): Fixed issue where CPK would not be injected on retries
-4. Fixed [issue 1946](https://github.com/Azure/azure-storage-azcopy/issues/1946): Fixed Metadata parsing
-5: Fixed [issue 1931](https://github.com/Azure/azure-storage-azcopy/issues/1931)
-
-## Version 10.16.2
-
-### Bug Fixes
-
-1. Fixed an issue where sync would always re-download files as we were comparing against the service LMT, not the SMB LMT
-2. Fixed a crash when copying objects service to service using a user delegation SAS token
-3. Fixed a crash when deleting folders that may have a raw path string
-
-## Version 10.16.1
-
-### Documentation changes
-
-1. `all` was historically an available status option for `jobs show` but is now documented.
-
-### Bug Fixes
-
-1. Fixed a hard crash when persisting ACLs from remote filesystems on Windows.
-2. Fixed a hard crash when deleting folders containing a `%` in the name from Azure Files.
-3. Fixed a bug which made Managed Disks data access authentication mode unusable with auto login. 
-
-## Version 10.16.0
-
-### New features
-
-1. Added time-based flag for remove to include files modified before/after certain date/time.
-2. Added --output-level flag which allows users to set output verbosity.
-3. Added --preserve-posix-properties flag that allows user to persist the results of statx(2)/stat(2) syscall on upload.
-4. Implemented setprops command that allows users to set specific properties of Blobs, BlobFS, and Files.
-5. Implemented multi-auth for managed disks (SAS+OAuth) when the managed disk export account requests it.
-
-### Bug fixes
-1. Fixed [issue 1506](https://github.com/Azure/azure-storage-azcopy/issues/1506): Added input watcher to resolve issue since job could not be resumed.
-2. Fixed [issue 1794](https://github.com/Azure/azure-storage-azcopy/issues/1794): Moved log-level to root.go so log-level arguments do not get ignored.
-3. Fixed [issue 1824](https://github.com/Azure/azure-storage-azcopy/issues/1824): Avoid creating .azcopy under HOME if plan/log location is specified elsewhere.
-4. Fixed [issue 1830](https://github.com/Azure/azure-storage-azcopy/issues/1830), [issue 1412](https://github.com/Azure/azure-storage-azcopy/issues/1418), and [issue 873](https://github.com/Azure/azure-storage-azcopy/issues/873): Improved error message for when AzCopy cannot determine if source is directory.
-5. Fixed [issue 1777](https://github.com/Azure/azure-storage-azcopy/issues/1777): Fixed job list to handle respective output-type correctly. 
-6. Fixed win64 alignment issue.
-
-## Version 10.15.0
-
-### New features
-
-1. Added support for OAuth forwarding when performing Blob -> Blob copy.
-2. Allow users to dynamically change the bandwidth cap via messages through the STDIN.
-3. GCS ->  Blob is now GA.
-4. Enable MinIO(S3) logs in DEBUG mode. 
-6. Upgraded Go version to 1.17.9.
-
-### Bug fixes
-1. Resolved alignment of atomicSuccessfulBytesInActiveFiles.
-2. Fixed issue where last-write-time was still getting persisted even when --preserve-smb-info is false.
-3. Fixed issue where concurrency was always AUTO for Azure Files despite explicit override.
-4. Removed outdated load command following the deprecation of the cflsload package.
-
-## Version 10.14.1
-
-### Bug fixes
-1. Fixed issue #1625 where a panic occurs during sync scanning. 
-2. Fixed remove issue when account has versioning enabled. 
-
-## Version 10.14.0
-
-### New features
-1. Feature to [permanently delete](https://docs.microsoft.com/en-us/rest/api/storageservices/delete-blob#remarks) soft-deleted
-   snapshots/versions of the blobs has been added (preview). `--permanent-delete=none/snapshots/version/snapshotsandversions`.
-2. Feature to preserve properties and ACLs when copying to Azure file share root directory.
-3. Pin all APIs to use the default service version `2020-04-08` and let users decide the service version via
-   `AZCOPY_DEFAULT_SERVICE_API_VERSION` environment variable. Previously, few APIs were not respecting the `AZCOPY_DEFAULT_SERVICE_API_VERSION` environment variable.
-
-### Bug fixes
-1. Fixed issue in which AzCopy failed to copy to classic blob container with `preserve blob access tier`.
-2. Fixed [issue 1630](https://github.com/Azure/azure-storage-azcopy/issues/1630) : AzCopy created extra empty
-   directories at destination while performing S2S transfer from one ADLS Gen2 account to another ADLS Gen2 account.
-3. Changed the way AzCopy was using to obtain and set ACLs to ensure accuracy.
-4. Clarify error message for `azcopy sync` when source or destination cannot be detected.
-5. Report error when client provided key(CPK) encryption is applied to DFS endpoint.
-6. Fixed [issue 1596](https://github.com/Azure/azure-storage-azcopy/issues/1596) : AzCopy failed to transfer files 
-   (with '/.' in their path) from AWS S3 to Azure blob storage.
-7. Fixed [issue 1474](https://github.com/Azure/azure-storage-azcopy/issues/1474) : AzCopy panicked when trying to re-create an already open plan file.
-8. Improved handling of Auth error against single file.
-9. Fixed [issue 1640](https://github.com/Azure/azure-storage-azcopy/issues/1640) : Recursive copy from GCS bucket to Azure container failed 
-   with `FileIgnored` error when using `--exclude-path`.
-10. Fixed [issue 1655](https://github.com/Azure/azure-storage-azcopy/issues/1655) : AzCopy panicked when using `--include-before` flag.
-11. Fixed [issue 1609](https://github.com/Azure/azure-storage-azcopy/issues/1609) : `blockid` converted to lower case in AzCopy logs.
-12. Fixed [issue 1643](https://github.com/Azure/azure-storage-azcopy/issues/1643), [issue 1661](https://github.com/Azure/azure-storage-azcopy/issues/1661) : Updated Golang version to `1.16.10` to fix security vulnerabilities in Golang packages. 
-
-## Version 10.13.0
-
-### New features
-1. Added Arc VM support for authorization via managed identity.
-2. Widen managed disk scenario to all md- accounts instead of just md-impexp- accounts.
-3. The concurrency is now set to AUTO for Azure Files by default to avoid throttling.
-4. Decrease the number of create directory calls for Azure Files to avoid throttling.
-5. Added the from-to flag for sync.
-
-## Bug fixes
-1. Fixed the memory usage issue with generating the list of skipped/failed transfers in JSON output.
-2. Fixed ADLS Gen2 ACL copying where intermediate folders were missed. 
-3. Fixed the S3 to Blob scenario using the login command.
-4. Fixed dry-run for dfs endpoints.
-5. Fixed incorrect percentage-done shown while resuming job.
-6. Fixed login issues on the ARM platforms.
-7. Fixed incorrect progress status for the sync command. 
-8. Fixed concurrency map access problem for folder creation tracker.
-9. Fixed resuming with a public source.
-
-## Version 10.12.2
-
-## Bug fixes
-1. Fix deleting blobs that are of a different type than the specified copy
-2. Fix --delete-destination on Windows download
-
-## Version 10.12.1
-
-### Bug fixes
-1. Fixed the problem of always receiving overwrite prompt on azure files folders.
-
-## Version 10.12.0
-
-### Bug fixes
-1. Fixed the problem of always receiving overwrite prompt on azure files folders.
-
-## Version 10.12.0
-
-### New features
-1. Added support for include and exclude regex flags, which allow pattern matching on the entire paths.
-2. Added dry run mode for copy, remove, and sync. This feature allows the user to visualize the changes before committing them.
-3. For SMB aware locations, preserve-smb-info flag is now true by default.
-4. Improved how folder lmts are obtained to allow time-based filters for folders.
-5. Added support for ACL copying between HNS enabled accounts. The preserve-smb-permissions flag is now deprecated and has been renamed to preserve-permissions.
-
-### Bug fixes
-1. Allow from-to to be set for the remove command.
-2. Fixed the problem where resume command did not honor AZCOPY_DEFAULT_SERVICE_API_VERSION.
-3. Fixed the new version check.
-4. Fixed sync issue on Windows where paths are case-insensitive.
-5. Added prompt for invalid characters when importing from S3.
-6. Fixed bug where public S3 buckets cannot be listed.
-7. Sanitize SAS tokens in JSON output for skipped and failed transfers. 
-8. Improved folder property preservation across resumes.
-
-## Version 10.11.0
-
-### New features
-1. Improved performance for copying small blobs (with size less than `256MiB`) with [Put Blob from URL](https://docs.microsoft.com/en-us/rest/api/storageservices/put-blob-from-url).
-1. Added mirror mode support in sync operation via `mirror-mode` flag. The new mode disables last-modified-time based comparisons and overwrites the conflicting files and blobs at the destination if this flag is set to true.
-1. Added flag `disable-auto-decoding` to avoid automatic decoding of URL-encoded illegal characters when uploading from Windows. These illegal characters could have encoded as a result of downloading them onto Windows which does not support them.
-1. Support custom mime type mapping via environment variable `AZCOPY_CONTENT_TYPE_MAP`.
-1. Output message on the CLI when AzCopy detects a proxy for each domain.
-1. Interpret DFS endpoints as Blob endpoint automatically when performing service-to-service copy. 
-
-### Bug fixes
-1. Tolerate enumeration errors for Azure Files and not fail the entire job when a directory is deleted/modified during scanning. 
-1. Log skipped transfers to the scanning log.
-1. Fixed pipe upload by adding missing fields such as Metadata, Blob Index Tags, Client Provided Key, Blob Access Tier, etc.
-1. Fixed issue of clean up for the benchmark command.
-
-## Version 10.10.0
-
-### New features
-1. Support sync for Local/Blob <-> Azure File.
-1. Download to temporary file path (.azDownload-[jobID]-[name]) before renaming to the original path.
-1. Support CPK by name and CPK by value.
-1. Offer knob to disable application logging (Syslog/Windows Event Log).
-1. Trust zonal DNS suffix for OAuth by default.
-1. Added include-directory-stub flag for the copy command, to allow copying of blobs with metadata of `hdi_isfolder:true`.
-1. Display more fields for the list command, please refer to the help message for example.
-1. Provide environment variable to set request try timeout, to allow faster retries.
-
-### Bug fixes
-1. Improve job progress updating mechanism to improve scalability for larger jobs.
-1. Time limit the container creation step, to avoid hanging and improve UX.
-1. Set SMB info/permission again after file upload and copy, to fully preserve the integrity of the permission string and last-write-time.
-1. Fixed module import problem for V10.
-
-## Version 10.9.0
-
-### New features
-1. Added preview support for importing from GCP Storage to Azure Block Blobs.
-1. Added scanning logs which have low output by default but can become verbose if desired to help in debugging.
-1. Support preservation of tags when copying blobs.
-1. Added last modified time info to the list command.
-
-### Bug fixes
-1. Removed unexpected conflict prompt for file share folders with special characters in the name, such as ";".
-   
-## Version 10.8.0
-
-### New features
-1. Added option to [disable parallel blob listing](https://github.com/Azure/azure-storage-azcopy/pull/1263)
-1. Added support for uploading [large files](https://github.com/Azure/azure-storage-azcopy/pull/1254/files) up to 4TiB. Please refer the [public documentation](https://docs.microsoft.com/en-us/rest/api/storageservices/create-file) for more information
-1. Added support for `include-before`flag. Refer [this](https://github.com/Azure/azure-storage-azcopy/issues/1075) for more information
-
-### Bug fixes
-
-1. Fixed issue [#1246](https://github.com/Azure/azure-storage-azcopy/issues/1246) of security vulnerability in x/text package
-1. Fixed issue [share snapshot->share copy](https://github.com/Azure/azure-storage-azcopy/pull/1258) with smb permissions
-
-## Version 10.7.0
-
-### New features
-1. Added support for auto-login when performing data commands(copy/sync/list/make/remove). Please refer to our documentation for more info.
-1. Added ``blob-tags`` flag for setting [blob index tags](https://docs.microsoft.com/en-us/azure/storage/blobs/storage-blob-index-how-to?tabs=azure-portal) when performing copy command. Please note that we support setting blob tags only when tags are explicitly specified. Refer to the [public documentations](https://docs.microsoft.com/en-us/rest/api/storageservices/put-blob#remarks) to know more.
-
-### Bug fixes
-
-1. Fixed issue [#1139](https://github.com/Azure/azure-storage-azcopy/issues/1139) to preserve content-type in service-to-service transfer.
-1. Fixed issue to allow snapshot restoring.
-1. Fixed issue with setting content-type of an empty file when performing copy command.
-
-### Improvements
-1. Added support for setting tier directly at the time of [upload](https://docs.microsoft.com/en-us/rest/api/storageservices/put-blob#remarks) API call instead of performing a separate [set tier](https://docs.microsoft.com/en-us/rest/api/storageservices/set-blob-tier) API call.
-
-## Version 10.6.1
-
-### Bug fixes
-
-1. Fix issue [#971](https://github.com/Azure/azure-storage-azcopy/issues/971) with scanning directories on a public container
-1. Fix issue with piping where source and destinations were reversed
-1. Allow piping to use OAuth login
-1. Fix issue where transfers with ``overwrite`` flag set to ``IfSourceNewer`` would work incorrectly
-1. Fix issue [#1139](https://github.com/Azure/azure-storage-azcopy/issues/1139), incorrect content type in BlobStorage
-1. Issue [#1192](https://github.com/Azure/azure-storage-azcopy/issues/1192), intermittent panic when AzCopy job is abort
-1. Fix issue with auto-detected content types for 0 length files
-
-## Version 10.6.0
-
-### New features
-
-1. ``azcopy sync`` now supports the persistence of ACLs between supported resources (Azure Files) using the ``--preserve-smb-permissions`` flag.
-1. ``azcopy sync`` now supports the persistence of SMB property info between supported resources (Azure Files) using the ``--preserve-smb-info`` flag. The information that can be preserved is Created Time, Last Write Time and Attributes (e.g. Read Only).
-1. Added support for [higher block & blob size](https://docs.microsoft.com/en-us/rest/api/storageservices/put-block#remarks) 
-    - For service version ``2019-12-12`` or higher, the block size can now be less than or equal to ``4000 MiB``. The maximum size of a block blob therefore can be ``190.7 TiB (4000 MiB X 50,000 blocks)``
-1. Added support for [Blob Versioning](https://docs.microsoft.com/en-us/azure/storage/blobs/versioning-overview)
-    - Added ``list-of-versions`` flag (specifies a file where each version id is listed on a separate line) to download/delete versions of a blob from Azure Storage.
-    - Download/Delete a version of blob by directly specifying its version id in the source blob URL. 
-
-### Bug fixes
-
-1. Logging input command at ERROR level.
-
-## Version 10.5.1
-
-### New features
-
-- Allow more accurate values for job status in `jobs` commands, e.g. completed with failed or skipped transfers.
-
-### Bug fixes
-
-- Fixed issue with removing blobs with hdi_isfolder=true metadata when the list-of-files flag is used.
-- Manually unfurl symbolic links to fix long file path issue on UNC locations.
-
-
-## Version 10.5.0
-
-### New features
-
-1. Improved scanning performance for most cases by adding support for parallel local and Blob enumeration.
-1. Added download support for the benchmark command.
-1. A new way to quickly copy only files changed after a certain date/time. The `copy` command now accepts
-the parameter `--include-after`. It takes an ISO 8601-formatted date, and will copy only those files that were 
-changed on or after the given date/time. When processing large numbers of files, this is faster than `sync` or 
-`--overwrite=IfSourceNewer`.  But it does require the user to specify the date to be used.  E.g. `2020-08-19T15:04:00Z` 
-for a UTC time, `2020-08-19T15:04` for a time in the local timezone of the machine running Azcopy, 
-or `2020-08-19` for midnight (00:00), also in the local timezone. 
-1. When detecting content type for common static website files, use the commonly correct values instead of looking them up in the registry.
-1. Allow the remove command to delete blob directory stubs which have metadata hdi_isfolder=true.
-1. The S3 to Blob feature now has GA support. 
-1. Added support for load command on Linux based on Microsoft Avere's CLFSLoad extension.
-1. Each job now logs its start time precisely in the log file, using ISO 8601 format.  This is useful if you want to 
-use that start date as the `--include-after` parameter to a later job on the same directory. Look for "ISO 8601 START TIME" 
-in the log.
-1. Stop treating zero-item job as failure, to improve the user experience. 
-1. Improved the naming of files being generated in benchmark command, by reversing the digits. 
-Doing so allows the names to not be an alphabetic series, which used to negatively impact the performance on the service side.
-1. Azcopy can now detect when setting a blob tier would be impossible. If azcopy cannot check the destination account type, a new transfer failure status will be set: `TierAvailabilityCheckFailure`
-
-### Bug fixes
-
-1. Fixed the persistence of last-write-time (as part of SMB info when uploading) for Azure Files. It was using the creation time erroneously.
-1. Fixed the SAS timestamp parsing issue.
-1. Transfers to the File Service with a read-only SAS were failing because we try listing properties for the parent directories.
-The user experience is improved by ignoring this benign error and try creating parent directories directly.
-1. Fixed issue with mixed SAS and AD authentication in the sync command.
-1. Fixed file creation error on Linux when decompression is turned on.
-1. Fixed issue on Windows for files with extended charset such as [%00 - %19, %0A-%0F, %1A-%1F].
-1. Enabled recovering from unexpectedEOF error.
-1. Fixed issue in which attribute filters does not work if source path contains an asterisk in it.
-1. Fixed issue of unexpected upload destination when uploading a whole drive in Windows (e.g. "D:\").
- 
-
-## Version 10.4.3
-
-### Bug fixes
-
-1. Fixed bug where AzCopy errored if a filename ended with slash character. (E.g. backslash at end of a Linux filename.)
-
-## Version 10.4.2
-
-### Bug fixes
-
-1. Fixed bug in overwrite prompt for folders.
-
-## Version 10.4.1
-
-### New features
-
-1. Added overwrite prompt support for folder property transfers.
-1. Perform proxy lookup when the source is S3.
-
-### Bug fixes
-
-1. When downloading from Azure Files to Windows with the `--preserve-smb-permissions` flag, sometimes 
-the resulting permissions were not correct. This was fixed by limiting the concurrent SetNamedSecurityInfo operations.
-1. Added check to avoid overwriting the file itself when performing copy operations.
-
-## Version 10.4
-
-### New features
-
-1. `azcopy copy` now supports the persistence of ACLs between supported resources (Windows and Azure Files) using the `--persist-smb-permissions` flag.
-1. `azcopy copy` now supports the persistence of SMB property info between supported resources (Windows and Azure Files) 
-using the `--persist-smb-info` flag. The information that can be preserved is Created Time, Last Write Time and Attributes (e.g. Read Only).
-1. AzCopy can now transfer empty folders, and also transfer the properties of folders. This applies when both the source 
-and destination support real folders (Blob Storage does not, because it only supports virtual folders).
-1. On Windows, AzCopy can now activate the special privileges `SeBackupPrivilege` and `SeRestorePrivilege`.  Most admin-level 
-accounts have these privileges in a deactivated state, as do all members of the "Backup Operators" security group.  
-If you run AzCopy as one of those users 
-and supply the new flag `--backup`, AzCopy will activate the privileges. (Use an elevated command prompt, if running as Admin).
-At upload time, this allows AzCopy to read files 
-which you wouldn't otherwise have permission to see. At download time, it works with the `--preserve-smb-permissions` flag
-to allow preservation of permissions where the Owner is not the user running AzCopy.  The `--backup` flag will report a failure 
-if the privileges cannot be activated.   
-1. Status output from AzCopy `copy`, `sync`, `jobs list`, and `jobs status` now contains information about folders.
-   This includes new properties in the JSON output of copy, sync, list and jobs status commands, when `--output-type
-   json` is used.
-1. Empty folders are deleted when using `azcopy rm` on Azure Files.
-1. Snapshots of Azure File Shares are supported, for read-only access, in `copy`,`sync` and `list`. To use, add a
-   `sharesnapshot` parameter at end of URL for your Azure Files source. Remember to separate it from the existing query
-   string parameters (i.e. the SAS token) with a `&`.  E.g.
-   `https://<youraccount>.file.core.windows.net/sharename?st=2020-03-03T20%3A53%3A48Z&se=2020-03-04T20%3A53%3A48Z&sp=rl&sv=2018-03-28&sr=s&sig=REDACTED&sharesnapshot=2020-03-03T20%3A24%3A13.0000000Z`
-1. Benchmark mode is now supported for Azure Files and ADLS Gen 2 (in addition to the existing benchmark support for
-   Blob Storage).
-1. A special performance optimization is introduced, but only for NON-recursive cases in this release.  An `--include-pattern` that contains only `*` wildcards will be performance optimized when 
-   querying blob storage without the recursive flag. The section before the first `*` will be used as a server-side prefix, to filter the search results more efficiently. E.g. `--include-pattern abc*` will be implemented 
-as a prefix search for "abc". In a more complex example, `--include-pattern abc*123`, will be implemented as a prefix search for `abc`, followed by normal filtering for all matches of `abc*123`.  To non-recursively process blobs
-contained directly in a container or virtual directory include `/*` at the end of the URL (before the query string).  E.g. `http://account.blob.core.windows.net/container/*?<SAS>`.
-1. The `--cap-mbps` parameter now parses floating-point numbers. This will allow you to limit your maximum throughput to a fraction of a megabit per second.
-
-### Special notes
-
-1. A more user-friendly error message is returned when an unknown source/destination combination is supplied
-1. AzCopy has upgraded to service revision `2019-02-02`. Users targeting local emulators, Azure Stack, or other private/special
- instances of Azure Storage may need to intentionally downgrade their service revision using the environment variable 
- `AZCOPY_DEFAULT_SERVICE_API_VERSION`. Prior to this release, the default service revision was `2018-03-28`.
-1. For Azure Files to Azure Files transfers, --persist-smb-permissions and --persist-smb-info are available on all OS's. 
-(But for for uploads and downloads, those flags are only available on Windows.)
-1. AzCopy now includes a list of trusted domain suffixes for Azure Active Directory (AAD) authentication. 
-   After `azcopy login`, the resulting token will only be sent to locations that appear in the list. The list is:
-   `*.core.windows.net;*.core.chinacloudapi.cn;*.core.cloudapi.de;*.core.usgovcloudapi.net`. 
-   If necessary, you can add to the the list with the command-line flag: `--trusted-microsoft-suffixes`. For security,
-   you should only add Microsoft Azure domains. 
-1. When transferring over a million files, AzCopy will reduces its progress reporting frequency from every 2 seconds to every 2 minutes.   
-
-### Breaking changes
-
-1. To accommodate interfacing with JavaScript programs (and other languages that have similar issue with number precision), 
-   all the numbers in the JSON output have been converted to strings (i.e. with quotes around them).
-1. The TransferStatus value `SkippedFileAlreadyExists` has been renamed `SkippedEntityExists` and may now be used both 
-   for when files are skipped and for when the setting of folder properties is skipped.  This affects the input and 
-   output of `azcopy jobs show` and the status values shown in the JSON output format from `copy` and `sync`.
-1. The format and content of authentication information messages, in the JSON output format, e.g.
-   "Using OAuth token for authentication" has been changed.
-
-### Bug fixes
-
-1. AzCopy can now overwrite even Read-Only and Hidden files when downloading to Windows. (The read-only case requires the use of 
-   the new `--force-if-read-only` flag.)
-1. Fixed a nil dereference when a prefetching error occurs in a upload
-1. Fixed a nil dereference when attempting to close a log file while log-level is none
-1. AzCopy's scanning of Azure Files sources, for download or Service to Service transfers, is now much faster.
-1. Sources and destinations that are identified by their IPv4 address can now be used. This enables usage with storage
-   emulators.  Note that the `from-to` flag is typically needed when using such sources or destinations. E.g. `--from-to
-   BlobLocal` if downloading from a blob storage emulator to local disk.
-1. Filenames containing the character `:` can now safely be downloaded on Windows and uploaded to Azure Files
-1. Objects with names containing `+` can now safely be used in imported S3 object names
-1. The `check-length` flag is now exposed in benchmark mode, so that length checking can be turned off for more speed,
-   when benchmarking with small file sizes. (When using large file sizes, the overhead of the length check is
-   insignificant.)
-1. The in-app documentation for Service Principal Authentication has been corrected, to now include the application-id
-   parameter.
-1. ALL filter types are now disallowed when running `azcopy rm` against ADLS Gen2 endpoints. Previously 
-include/exclude patterns were disallowed, but exclude-path was not. That was incorrect. All should have been
-disallowed because none (other than include-path) are respected. 
-1. Fixed empty page range optimization when uploading Managed Disks. In an edge case, there was previously a risk of data corruption if the user uploaded two different images into the same Managed Disk resource one after the other.
-   
-## Version 10.3.4
-
-### New features
-
-1. Fixed feature parity issue by adding support for "ifSourceNewer" option on the `overwrite` flag. It serves as a replacement of the '\XO' flag in V8.
-
-### Bug fixes
-
-1. Fixed `jobs clean` command on Windows which was previously crashing when the `with-status` flag was used.
-
-## Version 10.3.3
-
-### New features
-
-1. `azcopy list` is now supported on Azure Files and ADLS Gen 2, in addition to Blob Storage.
-1. The `--exclude-path` flag is now supported in the `sync` command.
-1. Added new environment variable `AZCOPY_USER_AGENT_PREFIX` to allow a prefix to be appended to the user agent strings.
-
-### Bug fixes
-
-1. Content properties (such as Content-Encoding and Cache-Control) are now included when syncing Blob -> Blob and Azure
-   Files -> Azure Files
-1. Custom metadata is now included when syncing Blob -> Blob and Azure Files -> Azure Files
-1. The `azcopy list` command no longer repeats parts of its output. (Previously it would sometimes repeat itself and show the same blob multiple times in the output.)
-1. The `--aad-endpoint` parameter is now visible, instead of hidden. It allows use of Azure Active Directory
-   authentication in national clouds (e.g. Azure China).
-1. On Windows, AzCopy now caches information about which proxy server should be used, instead of looking it up every
-   time. This significantly reduces CPU
-   usage when transferring many small files. It also solves a rare bug when transfers got permanently "stuck" with
-   one uncompleted file.
-1. When uploading to a write-only destination, there is now a clearer error message when the built-in file length check
-   fails. The message says how to fix the problem using `--check-length=false`.
-1. Size checks on managed disk imports are now clearer, and all run at the start of the import process instead of the end.
-
-## Version 10.3.2
-
-### Bug fixes
-
-1. Jobs could not be cancelled while scanning was still in progress.
-1. Downloading large managed disks (8 TB and above) failed with errors.
-1. Downloading large page blobs might make no progress for the first 15 or 20 minutes.
-1. There was a rare error where the final output could under-report the total number of files in the job. That error has been fixed.
-1. When using JSON output mode, the output from the rm command on ADLS Gen2 was inconsistent with the output from other commands
-1. After authentication errors, files in progress were not cleaned up (deleted) at the destination. If there was an
-   authentication failure during a job (e.g. a SAS token expired while in use) this could result in files being left
-   behind that had incomplete contents (even though their size looked correct).
-1. The AUTO concurrency option, for automatically tuning concurrency as AzCopy runs, started working too late if scanning (aka enumeration) took a long time. This resulted in reduced throughput when using this setting.
-1. It was not possible to access the root of Windows drives with lowercase drive letters. E.g. d:\
-1. Service to Service transfers would fail when using environment variable to specify OAuth authentication.
-1. Certain errors parsing URLs were not reported clearly.
-1. When downloading to NUL (/dev/null on Linux), files of zero length no longer trigger errors. (Downloads to NUL can be used in performance testing and bulk MD5 checking.
-
-## Version 10.3.1
-
-### New features
-
-1. Added helpful deprecation notice for legacy include/exclude flags.
-1. Added back request ID at log level INFO.
-1. Added back cancel-from-stdin option for partner integration.
-1. Added flag to define delete snapshot options for the remove command.
-
-### Bug fix
-
-1. Fixed race condition in shutdown of decompressingWriter.
-1. Made progress reporting more accurate.
-
-## Version 10.3.0
-
-### Breaking changes
-
-1. The `*` character is no longer supported as a wildcard in URLs, except for the two exceptions
-   noted below. It remains supported in local file paths.
-   1. The first exception is that `/*` is still allowed at the very end of the "path" section of a
-      URL. This is illustrated by the difference between these two source URLs:
-      `https://account/container/virtual?SAS` and 
-      `https://account/container/virtualDir/*?SAS`.  The former copies the virtual directory
-      `virtualDir` by creating a folder of that name at the destination.  The latter copies the
-      _contents_ of `virtual` dir directly into the target without creating a folder named
-      "virtualDir".'
-   1. The second exception is when you are transferring multiple _whole_ containers (or S3 buckets). You can
-      use * as a wildcard in the container or bucket name. 
-1. The `--include` and `--exclude` parameters have been replaced by `--include-pattern` and
-   `--exclude-pattern` (for filenames) and `--include-path` and `--exclude-path` (for paths,
-   including directory and filenames).
-   The new parameters have behaviour that is better defined in complex situations (such as
-   recursion).  The `*` wildcard is supported in the pattern parameters, but _not_ in the path ones.
-1. There have been two breaking changes to the JSON output that is produced if you request
-   JSON-formatted output. The `sync` command's output in JSON has changed for consistency reasons,
-   and the final message type, for `copy` and `sync` has changed its name from `Exit` to `EndOfJob`.
-   Tools using the JSON output format to integrate AzCopy should be aware.
-1. If downloading to "null" on Windows the target must now be named "NUL", according to standard
-   Windows conventions.  "/dev/null" remains correct on Linux. (This feature can be used to test
-   throughput or check MD5s without saving the downloaded data.) 
-1. The file format of the (still undocumented) `--list-of-files` parameter is changed.  (It remains
-   undocmented because, for simplicity, users are
-   encouraged to use the new `--include-pattern` and `--include-path` parameters instead.)
-
-### New features
-
-1. `sync` is supported from Blob Storage to Blob Storage, and from Azure Files to Azure Files.
-1. `copy` is supported from Azure Files to Azure Files, and from Blob Storage to Azure Files.
-1. Percent complete is displayed as each job runs.
-1. VHD files are auto-detected as page blobs.
-1. A new benchmark mode allows quick and easy performance benchmarking of your network connection to
-   Blob Storage. Run AzCopy with the parameters `bench --help` for details.  This feature is in
-   Preview status.
-1. The location for AzCopy's "plan" files can be specified with the environment variable
-   `AZCOPY_JOB_PLAN_LOCATION`. (If you move the plan files and also move the log files using the existing
-   `AZCOPY_LOG_LOCATION`, then AzCopy will not store anything under your home directory on Linux and
-   MacOS.  On Windows AzCopy will keep just one small encrypted file under `c:\users\<username>\.azcopy`)
-1. Log files and plan files can be cleaned up to save disk space, using AzCopy's new `jobs rm` and
-   `jobs clean` commands.
-1. When listing jobs with `jobs show`, the status of each job is included in the output.   
-1. The `--overwrite` parameter now supports the value of "prompt" to prompt the user on a
-   file-by-file basis. (The old values of true and false are also supported.)   
-1. The environment variable `AZCOPY_CONCURRENCY_VALUE` can now be set to "AUTO". This is expected to be
-    useful for customers with small networks, or those running AzCopy on
-   moderately-powered machines and transfer blobs between accounts.  This feature is in preview status.
-1. When uploading from Windows, files can be filtered by Windows-specific file attributes (such as
-   "Archive", "Hidden" etc)
-1. Memory usage can be controlled by setting the new environment variable `AZCOPY_BUFFER_GB`.
-   Decimal values are supported. Actual usage will be the value specified, plus some overhead. 
-1. An extra integrity check has been added: the length of the
-   completed destination file is checked against that of the source.
-1. When downloading, AzCopy can automatically decompress blobs (or Azure Files) that have a
-   `Content-Encoding` of `gzip` or `deflate`. To enable this behaviour, supply the `--decompress`
-   parameter.
-1. The number of disk files accessed concurrently can be controlled with the new
-   `AZCOPY_CONCURRENT_FILES` environment variable. This is an advanced setting, which generally
-   should not be modified.  It does not affect the number of HTTP connections, which is still
-   controlled by `AZCOPY_CONCURRENCY_VALUE`.
-1. The values of key environment variables are listed at the start of the log file.
-1. An official Windows 32-bit build is now released, in addition to the usual 64-bit builds for
-   Linux, Mac and Windows.
-1. If you need to refer a literal `*` in the name of a blob or Azure Files file, e.g. for a blob
-   named "\*", escape the `*` using standard URL escaping. To do this, replace the `*` with the following
-   character sequence: %2A 
-
-### Bug fixes
-
-1. When an AzCopy job is cancelled with CTRL-C, any partially-updated files are now deleted from
-   the destination. Previous releases of AzCopy v10 would just immediately exit, leaving destination files
-   potentially containing an unknown mix of old and new data. E.g. if uploading a new version of a file
-   over top of an old version, cancellation could result in the file being left with some parts
-   containing old data, and some containing new data. This issue affected downloads to local disk and
-   uploads to Azure Files, ADLS Gen 2, page blobs and append blobs. The bug did not affect transfers to block
-   blobs.
-1. If a transfer to a brand-new block blob is cancelled before it completes, the uncommitted blocks are now cleaned up
-   immediately. Previous versions would leave them, for automatic garbage collection to delete 7 days later.
-1. Long pathnames (over 260 characters) are now supported everywhere on Windows, including on UNC
-   shares.
-1. Safety is improved in the rare cases where two source files correspond to just one destination file. This can happen
-   when transferring to a case-insensitive destination, when the new `--decompress` flag removes an extension but
-   there's already a file without the extension, and in very rare cases related to escaping of filenames with illegal
-   characters. The bug fix ensures that the single resulting file contains data from only _one_ of the source files.
-1. When supplying a `--content-type` on the command line it's no longer necessary to also specify
-   `--no-guess-mime-type`.
-1. There is now no hard-coded limit on the number of files that can be processed by the `sync`
-   command.  The number that can be processed (without paging of memory to disk) depends only on the
-   amount of RAM available.
-1. Transfer of sparse page blobs has been improved, so that for many sparse page blobs only the
-   populated pages will transferred.  The one exception is blobs which have had a very high number
-   of updates, but which still have significant sparse sections.  Those blobs may not be
-   transferred optimally in this release. Handling of such blobs will be improved in a future release.
-1. Accessing root of drive (e.g. `d:\`) no longer causes an error.
-1. On slow networks, there are no longer excessive log messages sent to the Event Log (Windows) and
-   SysLog (Linux).
-1. If AzCopy can't check whether it's up to date, it will no longer hang. (Previously, it could hang
-   if its version check URL, https://aka.ms/azcopyv10-version-metadata, was unreachable due to
-   network routing restrictions.)  
-1. High concurrency values are supported (e.g. over 1000 connections). While these values are seldom
-   needed, they are occasionally useful - e.g. for service-to-service transfer of files around 1 MB
-   in size.
-1. Files skipped due to "overwrite=false" are no longer logged as "failed".
-1. Logging is more concise at the default log level.
-1. Error message text, returned by Blob and File services, is now included in the log.
-1. A log file is created for copy jobs even when there was nothing to copy.
-1. In the log, UPLOAD SUCCESSFUL messages now include the name of the successful file.
-1. Clear error messages are given to show that AzCopy does not currently support Customer-Provided
-   Encryption Keys.
-1. On Windows, downloading a filename with characters not supported by the operating system will
-   result in those characters being URL-encoded to construct a Windows-compatible filename. The
-   encoding process is reversed if the file is uploaded.
-1. Uploading a single file to ADLS Gen 2 works now.
-1. The `remove` command no longer hangs when removing blobs that have snapshots. Instead it will fail to 
-   delete them, and report the failures clearly.
-1. Jobs downloading from ADLS Gen 2 that result in no scheduled transfers will no longer hang.
-
-
-## Version 10.2.1
-
-### Bug fix
-
-1. Fixed outputting error message for SPN login failures.
-
-## Version 10.2.0
-
-### Bug fix
-
-1. Security: fixed signature redaction in logs to include all error types: the log entries for network failures and HTTP errors could include SAS tokens. In previous releases, the SAS tokens were not always redacted correctly and could be written to the AzCopy log file and also to the Windows Event Log or the Linux Syslog. Now, SAS tokens are correctly redacted when logging those errors. Note that errors returned by the Storage service itself - such as authentication errors and bad container names – were already redacted correctly.
-1. Added error to using Azure Files without a SAS token (invalid auth configuration).
-1. AzCopy v10 now outputs a sensible error & warning when attempting to authenticate a storage account business-to-business.
-1. `--log-level=none` now drops no logs, and has a listing in `--help`.
-1. Fixed bug where piping was not picking up the service version override, making it not work well against Azure Stack.
-1. Fixed a timeout when uploading particularly large files to ADLSG2.
-1. Fixed single wildcard match uploads.
-
-### New features
-
-1. Enabled copying from page/block/append blob to another blob of a different type.
-1. AzCopy now grabs proxy details (sans authentication) from the Windows Registry using `mattn/go-ieproxy`.
-1. Service Principal Authentication is now available under `azcopy login`-- check `azcopy env` for details on client secrets/cert passwords. 
-1. SAS tokens are supported on HNS (Hierarchical Namespace/Azure Data Lake Generation 2) Storage Accounts.
-1. Added support for custom headers on ADLS Gen 2.
-1. Added support for fractional block size for copy and sync.
-1. Use different log output for skipped files (so they don't look like failures).
-1. Added bandwidth cap (--cap-mbps) to limit AzCopy's network usage, check `azcopy cp -h` for details.
-1. Added ADLS Gen2 support for rm command.
-
-## Version 10.1.2
-
-### Breaking change
-
-1. Jobs created with earlier releases cannot be resumed with this release. We recommend 
-you update to this release only when you have no partially-completed jobs that you want to resume.
-
-### Bug fix
-
-1. Files with `Content-Encoding: gzip` are now downloaded in compressed form. Previous versions tried to save a 
-   decompressed version of the file. But they incorrectly truncated it at the original _compressed_ length, so the
-   downloaded file was not complete.
-   
-   By changing AzCopy to save the compressed version, that problem is solved, and Content-MD5 checks now work for such files. (It is 
-   assumed that the Content-MD5 hash is the hash of the _compressed_ file.)
-
-### New features
-
-1. Headers for Content-Disposition, Content-Language and Cache-Control can now be set when uploading
-files to Blob Storage and to Azure Files. Run `azcopy copy --help` to see command line parameter
-information, including those needed to set the new headers.
-1. On-screen job summary is output to the log file at end of job, so that the log will include those summary statistics.
-
-## Version 10.1.1
-
-### Bug fixes
-
-1. Fixed typo in local traverser (error handling in walk).
-1. Fixed memory alignment issue for atomic functions on 32 bit system.
-
-## Version 10.1.0 (GA)
-
-### Breaking changes
-
-1. The `--block-size` parameter has been replaced by `--block-size-mb`. The old parameter took a number of _bytes_; the
-   new one takes a number of Megabytes (MiB).
-1. The following command line parameters have been renamed, for clarity
-    * `--output` is now `--output-type`
-    * `--md5-validation` is now called `--check-md5`
-    * `--s2s-source-change-validation` is now called `--s2s-detect-source-changed`
-    * `--s2s-invalid-metadata-handle` is is now called `--s2s-handle-invalid-metadata`
-    * `--quota` (in the `make` command) is now called `--quota-gb`. Note that the values were always in GB, the new name
-      simply clarifies that fact
-
-### New features
-
-1. AzCopy is now able to be configured to use older API versions. This enables (limited) support for Azure Stack.
-1. Listing command now shows file sizes.
-
-### Bug fixes
-
-1. AzCopy v10 now works correctly with ADLS Gen 2 folders that contain spaces in their names.
-1. When cancelling with CRTL-C, status of in-progress transfers is now correctly recorded.
-1. For security, the Service-to-Service (S2S) feature will only work if both the source and destination connections are
-   HTTPS.
-1. Use of the `--overwrite` parameter is clarified in the in-application help.
-1. Fixed incorrect behavior with setting file descriptor limits on platforms including OS X and BSD.
-1. On Linux and OS X, log files are now created with same file permissions as all other files created by AzCopy.
-1. ThirdPartyNotice.txt is updated.
-1. Load DLL in a more secure manner compatible with Go's sysdll registration.
-1. Fixed support for relative paths and shorthands.
-1. Fixed bug in pattern matching for blob download when recursive is off.
-
-## Version 10.0.9 (Release Candidate)
-
-### Breaking changes
-
-1. For creating MD5 hashes when uploading, version 10.x now has the OPPOSITE default to version
-   AzCopy 8.x. Specifically, as of version 10.0.9, MD5 hashes are NOT created by default. To create
-   Content-MD5 hashes when uploading, you must now specify `--put-md5` on the command line.
-
-### New features
-
-1. Can migrate data directly from Amazon Web Services (AWS). In this high-performance data path
-   the data is read directly from AWS by the Azure Storage service. It does not need to pass through
-   the machine running AzCopy. The copy happens synchronously, so you can see its exact progress.  
-1. Can migrate data directly from Azure Files or Azure Blobs (any blob type) to Azure Blobs (any
-   blob type). In this high-performance data path the data is read directly from the source by the
-   Azure Storage service. It does not need to pass through the machine running AzCopy. The copy
-   happens synchronously, so you can see its exact progress.  
-1. Sync command prompts with 4 options about deleting unneeded files from the target: Yes, No, All or
-   None. (Deletion only happens if the `--delete-destination` flag is specified).
-1. Can download to /dev/null. This throws the data away - but is useful for testing raw network
-   performance unconstrained by disk; and also for validating MD5 hashes in bulk (when run in a cloud
-   VM in the same region as the Storage account)
-
-### Bug fixes
-
-1. Fixed memory leak when downloading large files
-1. Fixed performance when downloading a single large file
-1. Fixed bug with "too many open files" on Linux
-1. Fixed memory leak when uploading sparse files (files with big blocks of zeros) to Page Blobs and
-   Azure Files.
-1. Fixed issue where application crashed after being throttled by Azure Storage Service. (The
-   primary fix here is for Page Blobs, but a secondary part of the fix also helps with Block Blobs.)
-1. Fixed functionality and usabilty issues with `remove` command
-1. Improved performance for short-duration jobs (e.g. those lasting less than a minute)
-1. Prevent unnecessary error message that sometimes appeared when cancelling a job
-1. Various improvements to the online help and error messages.
-
-
-## Version 10.0.8:
-
-1. Rewrote sync command to eliminate numerous bugs and improve usability (see wiki for details)
-1. Implemented various improvements to memory management
-1. Added MD5 validation support (available options: NoCheck, LogOnly, FailIfDifferent, FailIfDifferentOrMissing)
-1. Added last modified time checks for source to guarantee transfer integrity 
-1. Formalized outputs in JSON and elevated the output flag to the root level
-1. Eliminated outputs to STDERR (for new version notifications), which were causing problems for certain CI systems
-1. Improved log format for Windows
-1. Optimized plan file sizes
-1. Improved command line parameter names as follows (to be consistent with naming pattern of other parameters):
-   1. fromTo -> from-to
-   1. blobType -> blob-type
-   1. excludedBlobType -> excluded-blob-type
-   1. outputRaw (in "list" command) -> output
-   1. stdIn-enable (reserved for internal use) -> stdin-enable
+
+# Change Log
+
+## Version 10.28.0-Preview
+
+### Bug Fixes
+1. Fixed an issue where AzCopy would not persist tokens when logging in via Device Code. ([#2361](https://github.com/Azure/azure-storage-azcopy/issues/2361))
+
+## Version 10.27.1
+
+### Bug Fixes
+1. Reverted a change that resulted in breaking file service transfers and a larger memory footprint. ([#2858](https://github.com/Azure/azure-storage-azcopy/issues/2858)[#2855](https://github.com/Azure/azure-storage-azcopy/issues/2855))
+
+### Dependency updates
+1. github.com/golang-jwt/jwt/v4 v4.5.0 -> v4.5.1 ([#2861](https://github.com/Azure/azure-storage-azcopy/issues/2861))
+
+## Version 10.27.0
+
+### New Features
+1. Added ability to specify concurrency of piped uploads via the AZCOPY_CONCURRENCY_VALUE environment variable. ([#2821](https://github.com/Azure/azure-storage-azcopy/pull/2821))
+2. Update message returned when transfer failure is related to tags permission issues. ([#2798](https://github.com/Azure/azure-storage-azcopy/issues/2798)) 
+3. Optimized number of calls to create directory. ([#2828](https://github.com/Azure/azure-storage-azcopy/pull/2828))
+
+### Dependency updates
+1. Golang 1.22.5 -> 1.23.1
+2. azidentity 1.7.0 -> 1.8.0
+3. azcore 1.13.0 -> 1.16.0
+
+### Bug Fixes
+1. Fixed an issue where piped downloads in Linux would append AzCopy version information if on an older version. ([#2774](https://github.com/Azure/azure-storage-azcopy/pull/2774))
+2. Fixed an issue where sync with --hash-meta-dir would cause original files to be hidden. ([#2758](https://github.com/Azure/azure-storage-azcopy/issues/2758)) 
+3. Fixed an issue where jobs list would result in a segmentation violation. ([#2714](https://github.com/Azure/azure-storage-azcopy/issues/2714))
+4. Fixed an issue where list for File would not allow OAuth. ([#2821](https://github.com/Azure/azure-storage-azcopy/pull/2821))
+5. Fixed an issue where folders would be handled improperly on FNS accounts. ([#2809](https://github.com/Azure/azure-storage-azcopy/pull/2809))
+6. Fixed an issue where --dry-run would sometimes panic due to closing a log file that was already closed. ([#2832](https://github.com/Azure/azure-storage-azcopy/pull/2832))
+7. Fixed an issue where sync --delete-destination-files was overwriting all destination files. ([#2818](https://github.com/Azure/azure-storage-azcopy/pull/2818))
+8. Fixed an issue where AzCopy would panic due to sending on an already closed channel. ([#2703](https://github.com/Azure/azure-storage-azcopy/issues/2703))
+
+### Documentation
+1. Updated in line text help message to say that source and destinations cannot be modified during transfers. ([#2826](https://github.com/Azure/azure-storage-azcopy/pull/2826)) 
+
+## Version 10.26.0
+
+### Security fixes
+
+1. Updated dependencies to address security vulnerabilities.
+
+### New Features
+
+1. AzCopy now supports distribution through package managers for Red Hat Enterprise Linux (RHEL), Ubuntu, Mariner, Debian, SUSE, Rocky and CentOS. ([#2728](https://github.com/Azure/azure-storage-azcopy/pull/2728))
+
+### Dependency updates
+
+1. Golang 1.22.4 -> 1.22.5
+2. azidentity 1.6.0 -> 1.7.0
+
+### Bug Fixes
+
+1. Fixed an issue where AzCopy would fail to unmarshal the `_token_refresh_source` property correctly when performing copy jobs from OAuth-attached containers. ([#2710](https://github.com/Azure/azure-storage-azcopy/pull/2710))
+2. Fixed a CI pipeline in Azure DevOps to automatically detect CVEs declared against our dependencies. ([#2705](https://github.com/Azure/azure-storage-azcopy/pull/2705))
+
+## Version 10.25.1
+
+### Security fixes
+
+1. Updated Golang to 1.22.4 to address security vulnerabilities
+
+### Dependency updates
+
+1. Golang 1.22.3 -> 1.22.4
+2. azidentity 1.5.1 -> 1.6.0
+
+### Bug Fixes
+
+1. Fixed a regression in `list` where `--output-type=text` would not output any information
+2. Adjusted parsing of `AZCOPY_OAUTH_TOKEN_INFO` to support both enum names as a string and integers (for users that took dependency upon the accidental changes in 10.25)
+
+## Version 10.25.0
+
+### Security fixes
+
+1. Updated Golang version to 1.22.3 to address security vulnerabilities
+
+### New Features
+
+1. Workload Identity authentication is now available (#2619)
+2. `azcopy list` now supports a `--location` flag, to support ambiguous URIs (#2595)
+3. `azcopy list` now properly supports `--output-type=json` for users in automated scenarios. (#2629)
+
+### Bug Fixes
+
+1. Fixed a bug where AzCopy was not reporting performance info in `-output-type=json` (#2636)
+2. Fixed a bug AzCopy would crash when operating on extremely large (16.5+TB) managed disks (#2635)
+3. Fixed a bug with hash-based sync where the directory structure would not be replicated when using `--local-hash-storage-mode=HiddenFiles` with `--hash-meta-dir` (#2611)
+4. Fixed a bug where attempting to use a non-S3/GCP/Azure storage URI would result in treating the URI as a local path (#2652)
+
+### Documentation changes
+
+1. Updated inaccurate helptext and filled in missing helptext (#2649)
+2. Many important errors now include a link to relevant documentation to assist users in troubleshooting AzCopy (#2647)
+3. Ambiguous flags (such as `--cpk-by-value`) have improved clarity in documentation (#2615)
+4. A clearer error message is provided when failing a transfer due to authorization. (#2644)
+5. A special error has been created when performing an Azure Files to Azure Blob Storage transfer, indicating present lack of service-side support (#2616)
+
+## Version 10.25.0-Preview-1
+
+### Security fixes
+
+1. Updated version of GoLang used to 1.21 to address security vulnerabilities. 
+
+## Version 10.24.0
+
+### New Features
+
+1. Print summary logs at lower log levels and add BytesTransferred to the output in the `jobs show` command. ([#1319](https://github.com/Azure/azure-storage-azcopy/issues/1319))
+2. Added a flag `--put-blob-size-mb` to `copy`, `sync` and `bench` commands to specify the maximum size of a blob to be uploaded using PutBlob. ([#2561](https://github.com/Azure/azure-storage-azcopy/pull/2561))
+3. Added support for latest put blob service limits. Block blob put blob size can now be set up to 5000MB. ([#2569](https://github.com/Azure/azure-storage-azcopy/pull/2569))
+4. Updated all SDK dependencies to their latest version. ([#2599](https://github.com/Azure/azure-storage-azcopy/pull/2599))
+5. Updated summary logs to use consistent wording across all commands. ([#2602](https://github.com/Azure/azure-storage-azcopy/pull/2602))
+
+### Bug Fixes
+
+1. Fixed an issue where AzCopy would fail to auto login with the AZCOPY_AUTO_LOGIN_TYPE environment variable set to PSCRED on certain Linux and MacOS environments. ([#2491](https://github.com/Azure/azure-storage-azcopy/issues/2491))([#2555](https://github.com/Azure/azure-storage-azcopy/issues/2555))
+2. Fixed a bug where page blob download optimizer would behave incorrectly on highly fragemented blobs if the service times out. ([#2445](https://github.com/Azure/azure-storage-azcopy/issues/2445))
+3. Ignore 404 errors on retried deletes. ([#2554](https://github.com/Azure/azure-storage-azcopy/pull/2554))
+4. Fixed a bug where the `VersionID` property would not be honored on the `list` command. ([#2007](https://github.com/Azure/azure-storage-azcopy/issues/2007))
+5. Fixed a bug where ADLS Gen2 paths with encoded special characters would fail to transfer. ([#2549](https://github.com/Azure/azure-storage-azcopy/issues/2549))
+6. Fixed an issue where ACL copying would fail when specifying an ADLS Gen2 account with the blob endpoint. ([#2546](https://github.com/Azure/azure-storage-azcopy/issues/2546)) 
+7. Fixed an issue where the snapshot ID would not be preserved when testing which authentication type to use for managed disks. ([#2547](https://github.com/Azure/azure-storage-azcopy/issues/2547))
+8. Fixed an issue where `copy` would panic if a root directory is specified as the destination. ([#2036](https://github.com/Azure/azure-storage-azcopy/issues/2036))
+
+### Documentation
+
+1. Removed the azcopy login/logout deprecation notice. ([#2589](https://github.com/Azure/azure-storage-azcopy/pull/2589))
+2. Added a warning for customers using Shared Key for Azure Datalake transfers to indicate that Shared Key authentication will be deprecated and removed in a future release. ([#2569](https://github.com/Azure/azure-storage-azcopy/pull/2567))
+3. Updated the list help text to clearly indicate the services and authentication types supported.([#2563](https://github.com/Azure/azure-storage-azcopy/pull/2563))
+
+### Security fixes
+
+1. Updated dependencies to address security vulnerabilities.
+
+## Version 10.23.0
+
+### New Features
+
+1. Added support to ignore the error and output a summary if a cancelled job has already completed through the use of the --ignore-error-if-completed flag. ([#2519](https://github.com/Azure/azure-storage-azcopy/pull/2519))
+2. Added support for high throughput append blob. Append blob block size can now be set to up to 100 MB. ([#2480](https://github.com/Azure/azure-storage-azcopy/pull/2480))
+3. Added support to exclude containers when transferring from account to account through the use of the --exclude-container flag. ([#2504](https://github.com/Azure/azure-storage-azcopy/pull/2504))
+
+### Bug Fixes
+
+1. Fixed an issue where specifying AZCOPY_AUTO_LOGIN_TYPE in any form other than uppercase would be incorrectly parsed. ([#2499](https://github.com/Azure/azure-storage-azcopy/pull/2499))
+2. Fixed an issue where a failure to rename a file from the temporary prefix to the file name would not be considered to be a failed transfer. ([#2481](https://github.com/Azure/azure-storage-azcopy/pull/2481))
+3. Fixed an issue where closing the log would panic for benchmark jobs. ([#2537](https://github.com/Azure/azure-storage-azcopy/issues/2537))
+4. Fixed an issue where --preserve-posix-properties would not work on download. ([#2497](https://github.com/Azure/azure-storage-azcopy/issues/2497))
+5. Fixed an issue where --decompress would not be honored in Linux. ([#2392](https://github.com/Azure/azure-storage-azcopy/issues/2392))
+6. Fixed an issue where log files would miss the .log extension. ([#2529](https://github.com/Azure/azure-storage-azcopy/issues/2529))
+7. Fixed an issue where AzCopy would fail to set metadata properties on a read only directory when using the --force-if-read-only flag. ([#2515](https://github.com/Azure/azure-storage-azcopy/pull/2515))
+8. Fixed an issue where the AzCopy log location on resumed jobs would be reported incorrectly. ([#2466](https://github.com/Azure/azure-storage-azcopy/issues/2466))
+9. Fixed an issue with preserving SMB properties in Linux. ([#2530](https://github.com/Azure/azure-storage-azcopy/pull/2530))
+10. Fixed an issue where long-running service to service copies using OAuth at the source would result in the token expiring too early. ([#2513](https://github.com/Azure/azure-storage-azcopy/pull/2513))
+11. Fixed an issue where AzCopy would try to create folders that already existed, resulting in many unnecessary requests. ([#2511](https://github.com/Azure/azure-storage-azcopy/pull/2511))
+
+### Documentation
+
+1. Updated --include-directory-stub inline help to match public documentation. ([#2488](https://github.com/Azure/azure-storage-azcopy/pull/2488))
+
+
+## Version 10.22.2
+
+### Bug Fixes
+
+1. Fixed an issue where AzCopy operations pointed at a snapshot or version object would operation on the base object instead. 
+2. Fixed an issue where AzCopy would download only the base blob when the --list-of-versions flag was used.
+
+## Version 10.22.1
+
+### Bug Fixes
+
+1. Fixed a regression with Azurite support. ([#2485](https://github.com/Azure/azure-storage-azcopy/issues/2485))
+2. Fixed an issue where AZCOPY_OAUTH_TOKEN_INFO would be refreshed too often. ([#2503](https://github.com/Azure/azure-storage-azcopy/pull/2503))
+3. Fixed an issue where commands would lag for multiple seconds. ([#2482](https://github.com/Azure/azure-storage-azcopy/issues/2482))
+4. Fixed an issue where azcopy version would crash. ([#2483](https://github.com/Azure/azure-storage-azcopy/issues/2483))
+
+### Documentation
+
+1. Updated documentation to include AZCLI and PSCRED auto login types. ([#2494](https://github.com/Azure/azure-storage-azcopy/pull/2494))
+
+### Security fixes
+
+1. Updated dependencies to address security vulnerabilities.
+
+## Version 10.22.0
+
+### New Features
+
+1. Migrated to the latest [azdatalake SDK](https://pkg.go.dev/github.com/Azure/azure-sdk-for-go/sdk/storage/azdatalake).
+2. Added support for OAuth when performing File -> File and Blob -> File copy/sync and File make/list/remove ([#2302](https://github.com/Azure/azure-storage-azcopy/issues/2302)).
+3. Added support to set tier on premium block blob accounts. ([#2337](https://github.com/Azure/azure-storage-azcopy/issues/2337))
+4. Added support to cache latest AzCopy version and check the remote version every 24 hours instead of every run. ([#2426](https://github.com/Azure/azure-storage-azcopy/pull/2426))
+5. Updated all SDK dependencies to their latest version and the default service version to `2023-08-03` for all services. ([#2402](https://github.com/Azure/azure-storage-azcopy/pull/2402))
+6. Added support to rotate AzCopy logs. ([#2213](https://github.com/Azure/azure-storage-azcopy/issues/2213))
+7. Added support to authenticate with Powershell and Azure CLI credentials. ([#2433](https://github.com/Azure/azure-storage-azcopy/pull/2433))
+
+### Bug Fixes
+
+1. Fixed an issue where http headers and access tier would sometimes be sent as empty headers.
+2. Fixed an issue where AzCopy would panic when passing an un-parseable URL. ([#2404](https://github.com/Azure/azure-storage-azcopy/issues/2404))
+3. Fixed an issue where Object ID would be set as Resource ID when using MSI. ([#2395](https://github.com/Azure/azure-storage-azcopy/issues/2395))
+4. Fixed an issue where the percent complete stat could round incorrectly. ([#1078](https://github.com/Azure/azure-storage-azcopy/issues/1078))
+5. Fixed an issue where `no transfers were scheduled` would be logged as an error, it is now logged as a warning. ([#874](https://github.com/Azure/azure-storage-azcopy/issues/874))
+6. Fixed an issue where non canonicalized headers would not be printed in the log. ([#2454](https://github.com/Azure/azure-storage-azcopy/pull/2454))
+7. Fixed an issue where cold tier would not be recognized as an allowed tier. ([#2447](https://github.com/Azure/azure-storage-azcopy/issues/2447))
+8. Fixed an issue where s2s append blob copies would fail with `AppendPositionConditionNotMet` error on retry after first experiencing a service timeout error. ([#2430](https://github.com/Azure/azure-storage-azcopy/pull/2430))
+9. Fixed an issue where AZCOPY_OAUTH_TOKEN_INFO would not be refreshed. ([#2434](https://github.com/Azure/azure-storage-azcopy/issues/2434))
+
+### Documentation
+
+1. Updated `--preserve-permissions` documentation to indicate the correct roles necessary to perform the operation. ([#2440](https://github.com/Azure/azure-storage-azcopy/pull/2440))
+2. Updated help message for `sync` and `copy` to include all ADLS Gen2 supported auth methods. ([#2440](https://github.com/Azure/azure-storage-azcopy/pull/2440))
+
+### Security fixes
+
+1. Updated dependencies to address security vulnerabilities.
+
+## Version 10.22.0-Preview
+
+### New Features
+
+1. Migrated to the latest [azdatalake SDK](https://pkg.go.dev/github.com/Azure/azure-sdk-for-go/sdk/storage/azdatalake).
+
+### Bug Fixes
+
+1. Fixed an issue where http headers and access tier would sometimes be sent as empty headers.
+2. Fixed an issue where AzCopy would panic when passing an un-parseable URL. ([#2404](https://github.com/Azure/azure-storage-azcopy/issues/2404))
+
+### Security fixes
+
+1. Updated dependencies to address security vulnerabilities.
+
+## Version 10.21.2
+
+### Security fixes
+
+1. Updated dependencies to address security vulnerabilities.
+
+## Version 10.21.1
+
+### Bug Fixes
+
+1. Fixed an issue where validating destination length would fail a job instead of logging the error if read permissions are not provided.
+
+## Version 10.21.0
+
+### New Features
+
+1. Migrated to the latest [azblob SDK](https://pkg.go.dev/github.com/Azure/azure-sdk-for-go/sdk/storage/azblob).
+2. Migrated to the latest [azfile SDK](https://pkg.go.dev/github.com/Azure/azure-sdk-for-go/sdk/storage/azfile).
+3. Migrated from deprecated ADAL to MSAL through the latest [azidentity SDK](https://pkg.go.dev/github.com/Azure/azure-sdk-for-go/sdk/azidentity).
+4. Added support for sync with Azure Data Lake Storage Gen2. ([#2376](https://github.com/Azure/azure-storage-azcopy/pull/2376))
+
+### Bug Fixes
+
+1. Fixed an issue where ACL data would not copy when specifying `*.dfs.core.windows.net` endpoints ([#2347](https://github.com/Azure/azure-storage-azcopy/pull/2347)).
+2. Fixed an issue where Sync would incorrectly log that _all_ files, even those that didn't get overwritten, would be overwritten. ([#2372](https://github.com/Azure/azure-storage-azcopy/pull/2372))
+
+### Documentation
+
+1. Updated `--dry-run` documentation to indicate the effects of `--overwrite` are ignored. ([#2325](https://github.com/Azure/azure-storage-azcopy/pull/2325))
+
+### Special notes
+
+1. Due to the migration from ADAL to MSAL, tenant ID must now be set when authorizing with single tenant applications created after 10/15/2018.
+
+## Version 10.21.0-Preview
+
+### New Features
+
+1. Migrated to the latest [azblob SDK](https://pkg.go.dev/github.com/Azure/azure-sdk-for-go/sdk/storage/azblob).
+2. Migrated to the latest [azfile SDK](https://pkg.go.dev/github.com/Azure/azure-sdk-for-go/sdk/storage/azfile).
+3. Migrated from deprecated ADAL to MSAL through the latest [azidentity SDK](https://pkg.go.dev/github.com/Azure/azure-sdk-for-go/sdk/azidentity).
+4. Deprecated support for object IDs in MSI. Client ID or Resource ID can be used as an alternative.
+
+### Special notes
+
+1. Due to the migration from ADAL to MSAL, tenant ID must now be set when authorizing with single tenant applications created after 10/15/2018.
+
+## Version 10.20.1
+
+### Bug Fixes
+
+1. Fixed an issue where LMT data is not returned on `list` command for Azure Files.
+
+## Version 10.20.0
+
+### New Features
+
+1. Mac M1/ARM64 Support
+1. Force small blobs to use PutBlob for any source.
+2. Support to delete CPK encrypted blobs.
+3. Support to follow symlinks when `--preserve-smb-permissions` is enabled.
+4. Support to return LMT data on `list` command for Azure Files.
+
+### Bug Fixes
+
+1. Fixed an issue where source trailing dot header was passed when source for a S2S copy is not file service
+2. Gracefully handle File Share trailing dot paths to Windows/Blob (that do not support trailing dot) by skipping such files
+3. Allow trailing dot option to be ignored instead of erroring out in situations it does not apply.
+4. Issue [#2186](https://github.com/Azure/azure-storage-azcopy/issues/2186) where AzCopy would panic when using `--include-before` and `--include-after` flags on remove file share resources.
+5. Issue [#2183](https://github.com/Azure/azure-storage-azcopy/issues/2183) where AzCopy would panic when providing Azure Files URLs with no SAS token.
+6. Fixed a bug where AzCopy would automatically assume a HNS path to be a file if the path did not have a slash terminator.
+7. Fixed an issue where `--skip-version-check` would not be honored for `login`,` logout`, `help` commands. [#2299](https://github.com/Azure/azure-storage-azcopy/issues/2299)
+
+### Documentation
+
+1. Add a log for LMTs when a mismatch is encountered.
+2. Added documentation indicating the `login` and `logout` commands will be deprecated in the future.
+
+### Security fixes
+
+1. Updated dependencies to address security vulnerabilities.
+
+## Version 10.19.0-Preview
+
+### New Features
+
+***Mac M1/ARM64 Support***
+
+## Version 10.19.0
+
+### New Features
+
+1. Support for new Cold Tier feature for Azure Blobs (--block-blob-tier=Cold)
+2. Support preserving a trailing dot ('.') in names of files and directories in Azure Files (default is `--trailing-dot=Enable`)
+3. Alternate modes to preserve hash for hash-based sync ([#2214](https://github.com/Azure/azure-storage-azcopy/issues/2214)) (default is OS-dependent, either `--local-hash-storage-mode=XAttr` on MacOS/Linux or `--local-hash-storage-mode=AlternateDataStreams` on Windows)
+   - OS-specific hashing modes are expected to be available on all filesystems the source would traverse. (`user_xattr` enabled on filesystems on Unix systems, `FILE_NAMED_STREAMS` flag expected on Windows volumes)
+   - HiddenFiles provides an OS-agnostic method to store hash data; to prevent "dirtying" the source, also specify `--hash-meta-dir` directing AzCopy to store & read hidden hash metadata files elsewhere.
+4. Support 'force-if-readonly' flag for Sync. (`false` by default)
+5. Preserve posix properties while uploading or downloading from HNS enabled accounts (`--preserve-posix-properties`, `false` by default.)
+
+### Bug Fixes
+
+1. Fix situation where large-files would hang infinitely with low value for 'cap-mbps'
+2. Issue [#2074](https://github.com/Azure/azure-storage-azcopy/issues/2074) where AzCopy would hang after cancelling
+3. Issue [#1888](https://github.com/Azure/azure-storage-azcopy/issues/1888) where directories with empty name are incorrectly handled.
+4. Cancel HNS delete jobs [#2117](https://github.com/Azure/azure-storage-azcopy/issues/2117)
+5. Fix issue where large chunks could not be scheduled [#2228](https://github.com/Azure/azure-storage-azcopy/issues/2228)
+6. Fixed segfault on MacOS [#1790](https://github.com/Azure/azure-storage-azcopy/issues/1790)
+7. Fixed panic on attempt to create AzCopy dir [#2191](https://github.com/Azure/azure-storage-azcopy/issues/2191)
+
+## Version 10.18.1
+
+### Bug fixes
+
+1. Fixed a data race when utilizing hash-based sync. ([Issue 2146](https://github.com/Azure/azure-storage-azcopy/issues/2146))
+2. Fixed the destination naming behavior for container-to-container transfers while using --preserve-permissions ([Issue 2141](https://github.com/Azure/azure-storage-azcopy/issues/2141))
+3. Temporarily disabled hostname lookup before enumeration ([Issue 2144](https://github.com/Azure/azure-storage-azcopy/issues/2144))
+
+### Documentation
+
+1. Modified `--from-to` flag to be more clear ([Issue 2153](https://github.com/Azure/azure-storage-azcopy/issues/2153))
+
+## Version 10.18.0
+
+### New features
+
+1. Added support for `Content-MD5` in `list` command. User can now list the MD5 hash of the blobs in the target container.
+2. Added support to resume incomplete blobs. User can now resume the upload of a blob which was interrupted in the middle.
+3. Added support for download of POSIX properties.
+4. Added support for persisting symlink data.
+
+### Bug fixes
+
+1. Fixed [Issue 2120](https://github.com/Azure/azure-storage-azcopy/pull/2120)
+2. Fixed [Issue 2062](https://github.com/Azure/azure-storage-azcopy/pull/2062)
+3. Fixed [Issue 2046](https://github.com/Azure/azure-storage-azcopy/pull/2048)
+4. Fixed [Issue 1762](https://github.com/Azure/azure-storage-azcopy/pull/2125)
+
+### Documentation
+
+1. Added example for `--include-pattern`.
+2. Added documentation for `--compare-hash`.
+
+### Security fixes
+
+1. CPK-related headers are now sanitized from the logs.
+2. Updated dependencies to address security vulnerabilities.
+
+## Version 10.17.0
+
+### New features
+
+1. Added support for hash-based sync. AzCopy sync can now take two new flags `--compare-hash` and `--missing-hash-policy=Generate`, which which user will be able to transfer only those files which differ in their MD5 hash.
+
+### Bug fixes
+1. Fixed [issue 1994](https://github.com/Azure/azure-storage-azcopy/pull/1994): Error in calculation of block size
+2. Fixed [issue 1957](https://github.com/Azure/azure-storage-azcopy/pull/1957): Repeated Authentication token refresh
+3. Fixed [issue 1870](https://github.com/Azure/azure-storage-azcopy/pull/1870): Fixed issue where CPK would not be injected on retries
+4. Fixed [issue 1946](https://github.com/Azure/azure-storage-azcopy/issues/1946): Fixed Metadata parsing
+5: Fixed [issue 1931](https://github.com/Azure/azure-storage-azcopy/issues/1931)
+
+## Version 10.16.2
+
+### Bug Fixes
+
+1. Fixed an issue where sync would always re-download files as we were comparing against the service LMT, not the SMB LMT
+2. Fixed a crash when copying objects service to service using a user delegation SAS token
+3. Fixed a crash when deleting folders that may have a raw path string
+
+## Version 10.16.1
+
+### Documentation changes
+
+1. `all` was historically an available status option for `jobs show` but is now documented.
+
+### Bug Fixes
+
+1. Fixed a hard crash when persisting ACLs from remote filesystems on Windows.
+2. Fixed a hard crash when deleting folders containing a `%` in the name from Azure Files.
+3. Fixed a bug which made Managed Disks data access authentication mode unusable with auto login. 
+
+## Version 10.16.0
+
+### New features
+
+1. Added time-based flag for remove to include files modified before/after certain date/time.
+2. Added --output-level flag which allows users to set output verbosity.
+3. Added --preserve-posix-properties flag that allows user to persist the results of statx(2)/stat(2) syscall on upload.
+4. Implemented setprops command that allows users to set specific properties of Blobs, BlobFS, and Files.
+5. Implemented multi-auth for managed disks (SAS+OAuth) when the managed disk export account requests it.
+
+### Bug fixes
+1. Fixed [issue 1506](https://github.com/Azure/azure-storage-azcopy/issues/1506): Added input watcher to resolve issue since job could not be resumed.
+2. Fixed [issue 1794](https://github.com/Azure/azure-storage-azcopy/issues/1794): Moved log-level to root.go so log-level arguments do not get ignored.
+3. Fixed [issue 1824](https://github.com/Azure/azure-storage-azcopy/issues/1824): Avoid creating .azcopy under HOME if plan/log location is specified elsewhere.
+4. Fixed [issue 1830](https://github.com/Azure/azure-storage-azcopy/issues/1830), [issue 1412](https://github.com/Azure/azure-storage-azcopy/issues/1418), and [issue 873](https://github.com/Azure/azure-storage-azcopy/issues/873): Improved error message for when AzCopy cannot determine if source is directory.
+5. Fixed [issue 1777](https://github.com/Azure/azure-storage-azcopy/issues/1777): Fixed job list to handle respective output-type correctly. 
+6. Fixed win64 alignment issue.
+
+## Version 10.15.0
+
+### New features
+
+1. Added support for OAuth forwarding when performing Blob -> Blob copy.
+2. Allow users to dynamically change the bandwidth cap via messages through the STDIN.
+3. GCS ->  Blob is now GA.
+4. Enable MinIO(S3) logs in DEBUG mode. 
+6. Upgraded Go version to 1.17.9.
+
+### Bug fixes
+1. Resolved alignment of atomicSuccessfulBytesInActiveFiles.
+2. Fixed issue where last-write-time was still getting persisted even when --preserve-smb-info is false.
+3. Fixed issue where concurrency was always AUTO for Azure Files despite explicit override.
+4. Removed outdated load command following the deprecation of the cflsload package.
+
+## Version 10.14.1
+
+### Bug fixes
+1. Fixed issue #1625 where a panic occurs during sync scanning. 
+2. Fixed remove issue when account has versioning enabled. 
+
+## Version 10.14.0
+
+### New features
+1. Feature to [permanently delete](https://docs.microsoft.com/en-us/rest/api/storageservices/delete-blob#remarks) soft-deleted
+   snapshots/versions of the blobs has been added (preview). `--permanent-delete=none/snapshots/version/snapshotsandversions`.
+2. Feature to preserve properties and ACLs when copying to Azure file share root directory.
+3. Pin all APIs to use the default service version `2020-04-08` and let users decide the service version via
+   `AZCOPY_DEFAULT_SERVICE_API_VERSION` environment variable. Previously, few APIs were not respecting the `AZCOPY_DEFAULT_SERVICE_API_VERSION` environment variable.
+
+### Bug fixes
+1. Fixed issue in which AzCopy failed to copy to classic blob container with `preserve blob access tier`.
+2. Fixed [issue 1630](https://github.com/Azure/azure-storage-azcopy/issues/1630) : AzCopy created extra empty
+   directories at destination while performing S2S transfer from one ADLS Gen2 account to another ADLS Gen2 account.
+3. Changed the way AzCopy was using to obtain and set ACLs to ensure accuracy.
+4. Clarify error message for `azcopy sync` when source or destination cannot be detected.
+5. Report error when client provided key(CPK) encryption is applied to DFS endpoint.
+6. Fixed [issue 1596](https://github.com/Azure/azure-storage-azcopy/issues/1596) : AzCopy failed to transfer files 
+   (with '/.' in their path) from AWS S3 to Azure blob storage.
+7. Fixed [issue 1474](https://github.com/Azure/azure-storage-azcopy/issues/1474) : AzCopy panicked when trying to re-create an already open plan file.
+8. Improved handling of Auth error against single file.
+9. Fixed [issue 1640](https://github.com/Azure/azure-storage-azcopy/issues/1640) : Recursive copy from GCS bucket to Azure container failed 
+   with `FileIgnored` error when using `--exclude-path`.
+10. Fixed [issue 1655](https://github.com/Azure/azure-storage-azcopy/issues/1655) : AzCopy panicked when using `--include-before` flag.
+11. Fixed [issue 1609](https://github.com/Azure/azure-storage-azcopy/issues/1609) : `blockid` converted to lower case in AzCopy logs.
+12. Fixed [issue 1643](https://github.com/Azure/azure-storage-azcopy/issues/1643), [issue 1661](https://github.com/Azure/azure-storage-azcopy/issues/1661) : Updated Golang version to `1.16.10` to fix security vulnerabilities in Golang packages. 
+
+## Version 10.13.0
+
+### New features
+1. Added Arc VM support for authorization via managed identity.
+2. Widen managed disk scenario to all md- accounts instead of just md-impexp- accounts.
+3. The concurrency is now set to AUTO for Azure Files by default to avoid throttling.
+4. Decrease the number of create directory calls for Azure Files to avoid throttling.
+5. Added the from-to flag for sync.
+
+## Bug fixes
+1. Fixed the memory usage issue with generating the list of skipped/failed transfers in JSON output.
+2. Fixed ADLS Gen2 ACL copying where intermediate folders were missed. 
+3. Fixed the S3 to Blob scenario using the login command.
+4. Fixed dry-run for dfs endpoints.
+5. Fixed incorrect percentage-done shown while resuming job.
+6. Fixed login issues on the ARM platforms.
+7. Fixed incorrect progress status for the sync command. 
+8. Fixed concurrency map access problem for folder creation tracker.
+9. Fixed resuming with a public source.
+
+## Version 10.12.2
+
+## Bug fixes
+1. Fix deleting blobs that are of a different type than the specified copy
+2. Fix --delete-destination on Windows download
+
+## Version 10.12.1
+
+### Bug fixes
+1. Fixed the problem of always receiving overwrite prompt on azure files folders.
+
+## Version 10.12.0
+
+### Bug fixes
+1. Fixed the problem of always receiving overwrite prompt on azure files folders.
+
+## Version 10.12.0
+
+### New features
+1. Added support for include and exclude regex flags, which allow pattern matching on the entire paths.
+2. Added dry run mode for copy, remove, and sync. This feature allows the user to visualize the changes before committing them.
+3. For SMB aware locations, preserve-smb-info flag is now true by default.
+4. Improved how folder lmts are obtained to allow time-based filters for folders.
+5. Added support for ACL copying between HNS enabled accounts. The preserve-smb-permissions flag is now deprecated and has been renamed to preserve-permissions.
+
+### Bug fixes
+1. Allow from-to to be set for the remove command.
+2. Fixed the problem where resume command did not honor AZCOPY_DEFAULT_SERVICE_API_VERSION.
+3. Fixed the new version check.
+4. Fixed sync issue on Windows where paths are case-insensitive.
+5. Added prompt for invalid characters when importing from S3.
+6. Fixed bug where public S3 buckets cannot be listed.
+7. Sanitize SAS tokens in JSON output for skipped and failed transfers. 
+8. Improved folder property preservation across resumes.
+
+## Version 10.11.0
+
+### New features
+1. Improved performance for copying small blobs (with size less than `256MiB`) with [Put Blob from URL](https://docs.microsoft.com/en-us/rest/api/storageservices/put-blob-from-url).
+1. Added mirror mode support in sync operation via `mirror-mode` flag. The new mode disables last-modified-time based comparisons and overwrites the conflicting files and blobs at the destination if this flag is set to true.
+1. Added flag `disable-auto-decoding` to avoid automatic decoding of URL-encoded illegal characters when uploading from Windows. These illegal characters could have encoded as a result of downloading them onto Windows which does not support them.
+1. Support custom mime type mapping via environment variable `AZCOPY_CONTENT_TYPE_MAP`.
+1. Output message on the CLI when AzCopy detects a proxy for each domain.
+1. Interpret DFS endpoints as Blob endpoint automatically when performing service-to-service copy. 
+
+### Bug fixes
+1. Tolerate enumeration errors for Azure Files and not fail the entire job when a directory is deleted/modified during scanning. 
+1. Log skipped transfers to the scanning log.
+1. Fixed pipe upload by adding missing fields such as Metadata, Blob Index Tags, Client Provided Key, Blob Access Tier, etc.
+1. Fixed issue of clean up for the benchmark command.
+
+## Version 10.10.0
+
+### New features
+1. Support sync for Local/Blob <-> Azure File.
+1. Download to temporary file path (.azDownload-[jobID]-[name]) before renaming to the original path.
+1. Support CPK by name and CPK by value.
+1. Offer knob to disable application logging (Syslog/Windows Event Log).
+1. Trust zonal DNS suffix for OAuth by default.
+1. Added include-directory-stub flag for the copy command, to allow copying of blobs with metadata of `hdi_isfolder:true`.
+1. Display more fields for the list command, please refer to the help message for example.
+1. Provide environment variable to set request try timeout, to allow faster retries.
+
+### Bug fixes
+1. Improve job progress updating mechanism to improve scalability for larger jobs.
+1. Time limit the container creation step, to avoid hanging and improve UX.
+1. Set SMB info/permission again after file upload and copy, to fully preserve the integrity of the permission string and last-write-time.
+1. Fixed module import problem for V10.
+
+## Version 10.9.0
+
+### New features
+1. Added preview support for importing from GCP Storage to Azure Block Blobs.
+1. Added scanning logs which have low output by default but can become verbose if desired to help in debugging.
+1. Support preservation of tags when copying blobs.
+1. Added last modified time info to the list command.
+
+### Bug fixes
+1. Removed unexpected conflict prompt for file share folders with special characters in the name, such as ";".
+   
+## Version 10.8.0
+
+### New features
+1. Added option to [disable parallel blob listing](https://github.com/Azure/azure-storage-azcopy/pull/1263)
+1. Added support for uploading [large files](https://github.com/Azure/azure-storage-azcopy/pull/1254/files) up to 4TiB. Please refer the [public documentation](https://docs.microsoft.com/en-us/rest/api/storageservices/create-file) for more information
+1. Added support for `include-before`flag. Refer [this](https://github.com/Azure/azure-storage-azcopy/issues/1075) for more information
+
+### Bug fixes
+
+1. Fixed issue [#1246](https://github.com/Azure/azure-storage-azcopy/issues/1246) of security vulnerability in x/text package
+1. Fixed issue [share snapshot->share copy](https://github.com/Azure/azure-storage-azcopy/pull/1258) with smb permissions
+
+## Version 10.7.0
+
+### New features
+1. Added support for auto-login when performing data commands(copy/sync/list/make/remove). Please refer to our documentation for more info.
+1. Added ``blob-tags`` flag for setting [blob index tags](https://docs.microsoft.com/en-us/azure/storage/blobs/storage-blob-index-how-to?tabs=azure-portal) when performing copy command. Please note that we support setting blob tags only when tags are explicitly specified. Refer to the [public documentations](https://docs.microsoft.com/en-us/rest/api/storageservices/put-blob#remarks) to know more.
+
+### Bug fixes
+
+1. Fixed issue [#1139](https://github.com/Azure/azure-storage-azcopy/issues/1139) to preserve content-type in service-to-service transfer.
+1. Fixed issue to allow snapshot restoring.
+1. Fixed issue with setting content-type of an empty file when performing copy command.
+
+### Improvements
+1. Added support for setting tier directly at the time of [upload](https://docs.microsoft.com/en-us/rest/api/storageservices/put-blob#remarks) API call instead of performing a separate [set tier](https://docs.microsoft.com/en-us/rest/api/storageservices/set-blob-tier) API call.
+
+## Version 10.6.1
+
+### Bug fixes
+
+1. Fix issue [#971](https://github.com/Azure/azure-storage-azcopy/issues/971) with scanning directories on a public container
+1. Fix issue with piping where source and destinations were reversed
+1. Allow piping to use OAuth login
+1. Fix issue where transfers with ``overwrite`` flag set to ``IfSourceNewer`` would work incorrectly
+1. Fix issue [#1139](https://github.com/Azure/azure-storage-azcopy/issues/1139), incorrect content type in BlobStorage
+1. Issue [#1192](https://github.com/Azure/azure-storage-azcopy/issues/1192), intermittent panic when AzCopy job is abort
+1. Fix issue with auto-detected content types for 0 length files
+
+## Version 10.6.0
+
+### New features
+
+1. ``azcopy sync`` now supports the persistence of ACLs between supported resources (Azure Files) using the ``--preserve-smb-permissions`` flag.
+1. ``azcopy sync`` now supports the persistence of SMB property info between supported resources (Azure Files) using the ``--preserve-smb-info`` flag. The information that can be preserved is Created Time, Last Write Time and Attributes (e.g. Read Only).
+1. Added support for [higher block & blob size](https://docs.microsoft.com/en-us/rest/api/storageservices/put-block#remarks) 
+    - For service version ``2019-12-12`` or higher, the block size can now be less than or equal to ``4000 MiB``. The maximum size of a block blob therefore can be ``190.7 TiB (4000 MiB X 50,000 blocks)``
+1. Added support for [Blob Versioning](https://docs.microsoft.com/en-us/azure/storage/blobs/versioning-overview)
+    - Added ``list-of-versions`` flag (specifies a file where each version id is listed on a separate line) to download/delete versions of a blob from Azure Storage.
+    - Download/Delete a version of blob by directly specifying its version id in the source blob URL. 
+
+### Bug fixes
+
+1. Logging input command at ERROR level.
+
+## Version 10.5.1
+
+### New features
+
+- Allow more accurate values for job status in `jobs` commands, e.g. completed with failed or skipped transfers.
+
+### Bug fixes
+
+- Fixed issue with removing blobs with hdi_isfolder=true metadata when the list-of-files flag is used.
+- Manually unfurl symbolic links to fix long file path issue on UNC locations.
+
+
+## Version 10.5.0
+
+### New features
+
+1. Improved scanning performance for most cases by adding support for parallel local and Blob enumeration.
+1. Added download support for the benchmark command.
+1. A new way to quickly copy only files changed after a certain date/time. The `copy` command now accepts
+the parameter `--include-after`. It takes an ISO 8601-formatted date, and will copy only those files that were 
+changed on or after the given date/time. When processing large numbers of files, this is faster than `sync` or 
+`--overwrite=IfSourceNewer`.  But it does require the user to specify the date to be used.  E.g. `2020-08-19T15:04:00Z` 
+for a UTC time, `2020-08-19T15:04` for a time in the local timezone of the machine running Azcopy, 
+or `2020-08-19` for midnight (00:00), also in the local timezone. 
+1. When detecting content type for common static website files, use the commonly correct values instead of looking them up in the registry.
+1. Allow the remove command to delete blob directory stubs which have metadata hdi_isfolder=true.
+1. The S3 to Blob feature now has GA support. 
+1. Added support for load command on Linux based on Microsoft Avere's CLFSLoad extension.
+1. Each job now logs its start time precisely in the log file, using ISO 8601 format.  This is useful if you want to 
+use that start date as the `--include-after` parameter to a later job on the same directory. Look for "ISO 8601 START TIME" 
+in the log.
+1. Stop treating zero-item job as failure, to improve the user experience. 
+1. Improved the naming of files being generated in benchmark command, by reversing the digits. 
+Doing so allows the names to not be an alphabetic series, which used to negatively impact the performance on the service side.
+1. Azcopy can now detect when setting a blob tier would be impossible. If azcopy cannot check the destination account type, a new transfer failure status will be set: `TierAvailabilityCheckFailure`
+
+### Bug fixes
+
+1. Fixed the persistence of last-write-time (as part of SMB info when uploading) for Azure Files. It was using the creation time erroneously.
+1. Fixed the SAS timestamp parsing issue.
+1. Transfers to the File Service with a read-only SAS were failing because we try listing properties for the parent directories.
+The user experience is improved by ignoring this benign error and try creating parent directories directly.
+1. Fixed issue with mixed SAS and AD authentication in the sync command.
+1. Fixed file creation error on Linux when decompression is turned on.
+1. Fixed issue on Windows for files with extended charset such as [%00 - %19, %0A-%0F, %1A-%1F].
+1. Enabled recovering from unexpectedEOF error.
+1. Fixed issue in which attribute filters does not work if source path contains an asterisk in it.
+1. Fixed issue of unexpected upload destination when uploading a whole drive in Windows (e.g. "D:\").
+ 
+
+## Version 10.4.3
+
+### Bug fixes
+
+1. Fixed bug where AzCopy errored if a filename ended with slash character. (E.g. backslash at end of a Linux filename.)
+
+## Version 10.4.2
+
+### Bug fixes
+
+1. Fixed bug in overwrite prompt for folders.
+
+## Version 10.4.1
+
+### New features
+
+1. Added overwrite prompt support for folder property transfers.
+1. Perform proxy lookup when the source is S3.
+
+### Bug fixes
+
+1. When downloading from Azure Files to Windows with the `--preserve-smb-permissions` flag, sometimes 
+the resulting permissions were not correct. This was fixed by limiting the concurrent SetNamedSecurityInfo operations.
+1. Added check to avoid overwriting the file itself when performing copy operations.
+
+## Version 10.4
+
+### New features
+
+1. `azcopy copy` now supports the persistence of ACLs between supported resources (Windows and Azure Files) using the `--persist-smb-permissions` flag.
+1. `azcopy copy` now supports the persistence of SMB property info between supported resources (Windows and Azure Files) 
+using the `--persist-smb-info` flag. The information that can be preserved is Created Time, Last Write Time and Attributes (e.g. Read Only).
+1. AzCopy can now transfer empty folders, and also transfer the properties of folders. This applies when both the source 
+and destination support real folders (Blob Storage does not, because it only supports virtual folders).
+1. On Windows, AzCopy can now activate the special privileges `SeBackupPrivilege` and `SeRestorePrivilege`.  Most admin-level 
+accounts have these privileges in a deactivated state, as do all members of the "Backup Operators" security group.  
+If you run AzCopy as one of those users 
+and supply the new flag `--backup`, AzCopy will activate the privileges. (Use an elevated command prompt, if running as Admin).
+At upload time, this allows AzCopy to read files 
+which you wouldn't otherwise have permission to see. At download time, it works with the `--preserve-smb-permissions` flag
+to allow preservation of permissions where the Owner is not the user running AzCopy.  The `--backup` flag will report a failure 
+if the privileges cannot be activated.   
+1. Status output from AzCopy `copy`, `sync`, `jobs list`, and `jobs status` now contains information about folders.
+   This includes new properties in the JSON output of copy, sync, list and jobs status commands, when `--output-type
+   json` is used.
+1. Empty folders are deleted when using `azcopy rm` on Azure Files.
+1. Snapshots of Azure File Shares are supported, for read-only access, in `copy`,`sync` and `list`. To use, add a
+   `sharesnapshot` parameter at end of URL for your Azure Files source. Remember to separate it from the existing query
+   string parameters (i.e. the SAS token) with a `&`.  E.g.
+   `https://<youraccount>.file.core.windows.net/sharename?st=2020-03-03T20%3A53%3A48Z&se=2020-03-04T20%3A53%3A48Z&sp=rl&sv=2018-03-28&sr=s&sig=REDACTED&sharesnapshot=2020-03-03T20%3A24%3A13.0000000Z`
+1. Benchmark mode is now supported for Azure Files and ADLS Gen 2 (in addition to the existing benchmark support for
+   Blob Storage).
+1. A special performance optimization is introduced, but only for NON-recursive cases in this release.  An `--include-pattern` that contains only `*` wildcards will be performance optimized when 
+   querying blob storage without the recursive flag. The section before the first `*` will be used as a server-side prefix, to filter the search results more efficiently. E.g. `--include-pattern abc*` will be implemented 
+as a prefix search for "abc". In a more complex example, `--include-pattern abc*123`, will be implemented as a prefix search for `abc`, followed by normal filtering for all matches of `abc*123`.  To non-recursively process blobs
+contained directly in a container or virtual directory include `/*` at the end of the URL (before the query string).  E.g. `http://account.blob.core.windows.net/container/*?<SAS>`.
+1. The `--cap-mbps` parameter now parses floating-point numbers. This will allow you to limit your maximum throughput to a fraction of a megabit per second.
+
+### Special notes
+
+1. A more user-friendly error message is returned when an unknown source/destination combination is supplied
+1. AzCopy has upgraded to service revision `2019-02-02`. Users targeting local emulators, Azure Stack, or other private/special
+ instances of Azure Storage may need to intentionally downgrade their service revision using the environment variable 
+ `AZCOPY_DEFAULT_SERVICE_API_VERSION`. Prior to this release, the default service revision was `2018-03-28`.
+1. For Azure Files to Azure Files transfers, --persist-smb-permissions and --persist-smb-info are available on all OS's. 
+(But for for uploads and downloads, those flags are only available on Windows.)
+1. AzCopy now includes a list of trusted domain suffixes for Azure Active Directory (AAD) authentication. 
+   After `azcopy login`, the resulting token will only be sent to locations that appear in the list. The list is:
+   `*.core.windows.net;*.core.chinacloudapi.cn;*.core.cloudapi.de;*.core.usgovcloudapi.net`. 
+   If necessary, you can add to the the list with the command-line flag: `--trusted-microsoft-suffixes`. For security,
+   you should only add Microsoft Azure domains. 
+1. When transferring over a million files, AzCopy will reduces its progress reporting frequency from every 2 seconds to every 2 minutes.   
+
+### Breaking changes
+
+1. To accommodate interfacing with JavaScript programs (and other languages that have similar issue with number precision), 
+   all the numbers in the JSON output have been converted to strings (i.e. with quotes around them).
+1. The TransferStatus value `SkippedFileAlreadyExists` has been renamed `SkippedEntityExists` and may now be used both 
+   for when files are skipped and for when the setting of folder properties is skipped.  This affects the input and 
+   output of `azcopy jobs show` and the status values shown in the JSON output format from `copy` and `sync`.
+1. The format and content of authentication information messages, in the JSON output format, e.g.
+   "Using OAuth token for authentication" has been changed.
+
+### Bug fixes
+
+1. AzCopy can now overwrite even Read-Only and Hidden files when downloading to Windows. (The read-only case requires the use of 
+   the new `--force-if-read-only` flag.)
+1. Fixed a nil dereference when a prefetching error occurs in a upload
+1. Fixed a nil dereference when attempting to close a log file while log-level is none
+1. AzCopy's scanning of Azure Files sources, for download or Service to Service transfers, is now much faster.
+1. Sources and destinations that are identified by their IPv4 address can now be used. This enables usage with storage
+   emulators.  Note that the `from-to` flag is typically needed when using such sources or destinations. E.g. `--from-to
+   BlobLocal` if downloading from a blob storage emulator to local disk.
+1. Filenames containing the character `:` can now safely be downloaded on Windows and uploaded to Azure Files
+1. Objects with names containing `+` can now safely be used in imported S3 object names
+1. The `check-length` flag is now exposed in benchmark mode, so that length checking can be turned off for more speed,
+   when benchmarking with small file sizes. (When using large file sizes, the overhead of the length check is
+   insignificant.)
+1. The in-app documentation for Service Principal Authentication has been corrected, to now include the application-id
+   parameter.
+1. ALL filter types are now disallowed when running `azcopy rm` against ADLS Gen2 endpoints. Previously 
+include/exclude patterns were disallowed, but exclude-path was not. That was incorrect. All should have been
+disallowed because none (other than include-path) are respected. 
+1. Fixed empty page range optimization when uploading Managed Disks. In an edge case, there was previously a risk of data corruption if the user uploaded two different images into the same Managed Disk resource one after the other.
+   
+## Version 10.3.4
+
+### New features
+
+1. Fixed feature parity issue by adding support for "ifSourceNewer" option on the `overwrite` flag. It serves as a replacement of the '\XO' flag in V8.
+
+### Bug fixes
+
+1. Fixed `jobs clean` command on Windows which was previously crashing when the `with-status` flag was used.
+
+## Version 10.3.3
+
+### New features
+
+1. `azcopy list` is now supported on Azure Files and ADLS Gen 2, in addition to Blob Storage.
+1. The `--exclude-path` flag is now supported in the `sync` command.
+1. Added new environment variable `AZCOPY_USER_AGENT_PREFIX` to allow a prefix to be appended to the user agent strings.
+
+### Bug fixes
+
+1. Content properties (such as Content-Encoding and Cache-Control) are now included when syncing Blob -> Blob and Azure
+   Files -> Azure Files
+1. Custom metadata is now included when syncing Blob -> Blob and Azure Files -> Azure Files
+1. The `azcopy list` command no longer repeats parts of its output. (Previously it would sometimes repeat itself and show the same blob multiple times in the output.)
+1. The `--aad-endpoint` parameter is now visible, instead of hidden. It allows use of Azure Active Directory
+   authentication in national clouds (e.g. Azure China).
+1. On Windows, AzCopy now caches information about which proxy server should be used, instead of looking it up every
+   time. This significantly reduces CPU
+   usage when transferring many small files. It also solves a rare bug when transfers got permanently "stuck" with
+   one uncompleted file.
+1. When uploading to a write-only destination, there is now a clearer error message when the built-in file length check
+   fails. The message says how to fix the problem using `--check-length=false`.
+1. Size checks on managed disk imports are now clearer, and all run at the start of the import process instead of the end.
+
+## Version 10.3.2
+
+### Bug fixes
+
+1. Jobs could not be cancelled while scanning was still in progress.
+1. Downloading large managed disks (8 TB and above) failed with errors.
+1. Downloading large page blobs might make no progress for the first 15 or 20 minutes.
+1. There was a rare error where the final output could under-report the total number of files in the job. That error has been fixed.
+1. When using JSON output mode, the output from the rm command on ADLS Gen2 was inconsistent with the output from other commands
+1. After authentication errors, files in progress were not cleaned up (deleted) at the destination. If there was an
+   authentication failure during a job (e.g. a SAS token expired while in use) this could result in files being left
+   behind that had incomplete contents (even though their size looked correct).
+1. The AUTO concurrency option, for automatically tuning concurrency as AzCopy runs, started working too late if scanning (aka enumeration) took a long time. This resulted in reduced throughput when using this setting.
+1. It was not possible to access the root of Windows drives with lowercase drive letters. E.g. d:\
+1. Service to Service transfers would fail when using environment variable to specify OAuth authentication.
+1. Certain errors parsing URLs were not reported clearly.
+1. When downloading to NUL (/dev/null on Linux), files of zero length no longer trigger errors. (Downloads to NUL can be used in performance testing and bulk MD5 checking.
+
+## Version 10.3.1
+
+### New features
+
+1. Added helpful deprecation notice for legacy include/exclude flags.
+1. Added back request ID at log level INFO.
+1. Added back cancel-from-stdin option for partner integration.
+1. Added flag to define delete snapshot options for the remove command.
+
+### Bug fix
+
+1. Fixed race condition in shutdown of decompressingWriter.
+1. Made progress reporting more accurate.
+
+## Version 10.3.0
+
+### Breaking changes
+
+1. The `*` character is no longer supported as a wildcard in URLs, except for the two exceptions
+   noted below. It remains supported in local file paths.
+   1. The first exception is that `/*` is still allowed at the very end of the "path" section of a
+      URL. This is illustrated by the difference between these two source URLs:
+      `https://account/container/virtual?SAS` and 
+      `https://account/container/virtualDir/*?SAS`.  The former copies the virtual directory
+      `virtualDir` by creating a folder of that name at the destination.  The latter copies the
+      _contents_ of `virtual` dir directly into the target without creating a folder named
+      "virtualDir".'
+   1. The second exception is when you are transferring multiple _whole_ containers (or S3 buckets). You can
+      use * as a wildcard in the container or bucket name. 
+1. The `--include` and `--exclude` parameters have been replaced by `--include-pattern` and
+   `--exclude-pattern` (for filenames) and `--include-path` and `--exclude-path` (for paths,
+   including directory and filenames).
+   The new parameters have behaviour that is better defined in complex situations (such as
+   recursion).  The `*` wildcard is supported in the pattern parameters, but _not_ in the path ones.
+1. There have been two breaking changes to the JSON output that is produced if you request
+   JSON-formatted output. The `sync` command's output in JSON has changed for consistency reasons,
+   and the final message type, for `copy` and `sync` has changed its name from `Exit` to `EndOfJob`.
+   Tools using the JSON output format to integrate AzCopy should be aware.
+1. If downloading to "null" on Windows the target must now be named "NUL", according to standard
+   Windows conventions.  "/dev/null" remains correct on Linux. (This feature can be used to test
+   throughput or check MD5s without saving the downloaded data.) 
+1. The file format of the (still undocumented) `--list-of-files` parameter is changed.  (It remains
+   undocmented because, for simplicity, users are
+   encouraged to use the new `--include-pattern` and `--include-path` parameters instead.)
+
+### New features
+
+1. `sync` is supported from Blob Storage to Blob Storage, and from Azure Files to Azure Files.
+1. `copy` is supported from Azure Files to Azure Files, and from Blob Storage to Azure Files.
+1. Percent complete is displayed as each job runs.
+1. VHD files are auto-detected as page blobs.
+1. A new benchmark mode allows quick and easy performance benchmarking of your network connection to
+   Blob Storage. Run AzCopy with the parameters `bench --help` for details.  This feature is in
+   Preview status.
+1. The location for AzCopy's "plan" files can be specified with the environment variable
+   `AZCOPY_JOB_PLAN_LOCATION`. (If you move the plan files and also move the log files using the existing
+   `AZCOPY_LOG_LOCATION`, then AzCopy will not store anything under your home directory on Linux and
+   MacOS.  On Windows AzCopy will keep just one small encrypted file under `c:\users\<username>\.azcopy`)
+1. Log files and plan files can be cleaned up to save disk space, using AzCopy's new `jobs rm` and
+   `jobs clean` commands.
+1. When listing jobs with `jobs show`, the status of each job is included in the output.   
+1. The `--overwrite` parameter now supports the value of "prompt" to prompt the user on a
+   file-by-file basis. (The old values of true and false are also supported.)   
+1. The environment variable `AZCOPY_CONCURRENCY_VALUE` can now be set to "AUTO". This is expected to be
+    useful for customers with small networks, or those running AzCopy on
+   moderately-powered machines and transfer blobs between accounts.  This feature is in preview status.
+1. When uploading from Windows, files can be filtered by Windows-specific file attributes (such as
+   "Archive", "Hidden" etc)
+1. Memory usage can be controlled by setting the new environment variable `AZCOPY_BUFFER_GB`.
+   Decimal values are supported. Actual usage will be the value specified, plus some overhead. 
+1. An extra integrity check has been added: the length of the
+   completed destination file is checked against that of the source.
+1. When downloading, AzCopy can automatically decompress blobs (or Azure Files) that have a
+   `Content-Encoding` of `gzip` or `deflate`. To enable this behaviour, supply the `--decompress`
+   parameter.
+1. The number of disk files accessed concurrently can be controlled with the new
+   `AZCOPY_CONCURRENT_FILES` environment variable. This is an advanced setting, which generally
+   should not be modified.  It does not affect the number of HTTP connections, which is still
+   controlled by `AZCOPY_CONCURRENCY_VALUE`.
+1. The values of key environment variables are listed at the start of the log file.
+1. An official Windows 32-bit build is now released, in addition to the usual 64-bit builds for
+   Linux, Mac and Windows.
+1. If you need to refer a literal `*` in the name of a blob or Azure Files file, e.g. for a blob
+   named "\*", escape the `*` using standard URL escaping. To do this, replace the `*` with the following
+   character sequence: %2A 
+
+### Bug fixes
+
+1. When an AzCopy job is cancelled with CTRL-C, any partially-updated files are now deleted from
+   the destination. Previous releases of AzCopy v10 would just immediately exit, leaving destination files
+   potentially containing an unknown mix of old and new data. E.g. if uploading a new version of a file
+   over top of an old version, cancellation could result in the file being left with some parts
+   containing old data, and some containing new data. This issue affected downloads to local disk and
+   uploads to Azure Files, ADLS Gen 2, page blobs and append blobs. The bug did not affect transfers to block
+   blobs.
+1. If a transfer to a brand-new block blob is cancelled before it completes, the uncommitted blocks are now cleaned up
+   immediately. Previous versions would leave them, for automatic garbage collection to delete 7 days later.
+1. Long pathnames (over 260 characters) are now supported everywhere on Windows, including on UNC
+   shares.
+1. Safety is improved in the rare cases where two source files correspond to just one destination file. This can happen
+   when transferring to a case-insensitive destination, when the new `--decompress` flag removes an extension but
+   there's already a file without the extension, and in very rare cases related to escaping of filenames with illegal
+   characters. The bug fix ensures that the single resulting file contains data from only _one_ of the source files.
+1. When supplying a `--content-type` on the command line it's no longer necessary to also specify
+   `--no-guess-mime-type`.
+1. There is now no hard-coded limit on the number of files that can be processed by the `sync`
+   command.  The number that can be processed (without paging of memory to disk) depends only on the
+   amount of RAM available.
+1. Transfer of sparse page blobs has been improved, so that for many sparse page blobs only the
+   populated pages will transferred.  The one exception is blobs which have had a very high number
+   of updates, but which still have significant sparse sections.  Those blobs may not be
+   transferred optimally in this release. Handling of such blobs will be improved in a future release.
+1. Accessing root of drive (e.g. `d:\`) no longer causes an error.
+1. On slow networks, there are no longer excessive log messages sent to the Event Log (Windows) and
+   SysLog (Linux).
+1. If AzCopy can't check whether it's up to date, it will no longer hang. (Previously, it could hang
+   if its version check URL, https://aka.ms/azcopyv10-version-metadata, was unreachable due to
+   network routing restrictions.)  
+1. High concurrency values are supported (e.g. over 1000 connections). While these values are seldom
+   needed, they are occasionally useful - e.g. for service-to-service transfer of files around 1 MB
+   in size.
+1. Files skipped due to "overwrite=false" are no longer logged as "failed".
+1. Logging is more concise at the default log level.
+1. Error message text, returned by Blob and File services, is now included in the log.
+1. A log file is created for copy jobs even when there was nothing to copy.
+1. In the log, UPLOAD SUCCESSFUL messages now include the name of the successful file.
+1. Clear error messages are given to show that AzCopy does not currently support Customer-Provided
+   Encryption Keys.
+1. On Windows, downloading a filename with characters not supported by the operating system will
+   result in those characters being URL-encoded to construct a Windows-compatible filename. The
+   encoding process is reversed if the file is uploaded.
+1. Uploading a single file to ADLS Gen 2 works now.
+1. The `remove` command no longer hangs when removing blobs that have snapshots. Instead it will fail to 
+   delete them, and report the failures clearly.
+1. Jobs downloading from ADLS Gen 2 that result in no scheduled transfers will no longer hang.
+
+
+## Version 10.2.1
+
+### Bug fix
+
+1. Fixed outputting error message for SPN login failures.
+
+## Version 10.2.0
+
+### Bug fix
+
+1. Security: fixed signature redaction in logs to include all error types: the log entries for network failures and HTTP errors could include SAS tokens. In previous releases, the SAS tokens were not always redacted correctly and could be written to the AzCopy log file and also to the Windows Event Log or the Linux Syslog. Now, SAS tokens are correctly redacted when logging those errors. Note that errors returned by the Storage service itself - such as authentication errors and bad container names – were already redacted correctly.
+1. Added error to using Azure Files without a SAS token (invalid auth configuration).
+1. AzCopy v10 now outputs a sensible error & warning when attempting to authenticate a storage account business-to-business.
+1. `--log-level=none` now drops no logs, and has a listing in `--help`.
+1. Fixed bug where piping was not picking up the service version override, making it not work well against Azure Stack.
+1. Fixed a timeout when uploading particularly large files to ADLSG2.
+1. Fixed single wildcard match uploads.
+
+### New features
+
+1. Enabled copying from page/block/append blob to another blob of a different type.
+1. AzCopy now grabs proxy details (sans authentication) from the Windows Registry using `mattn/go-ieproxy`.
+1. Service Principal Authentication is now available under `azcopy login`-- check `azcopy env` for details on client secrets/cert passwords. 
+1. SAS tokens are supported on HNS (Hierarchical Namespace/Azure Data Lake Generation 2) Storage Accounts.
+1. Added support for custom headers on ADLS Gen 2.
+1. Added support for fractional block size for copy and sync.
+1. Use different log output for skipped files (so they don't look like failures).
+1. Added bandwidth cap (--cap-mbps) to limit AzCopy's network usage, check `azcopy cp -h` for details.
+1. Added ADLS Gen2 support for rm command.
+
+## Version 10.1.2
+
+### Breaking change
+
+1. Jobs created with earlier releases cannot be resumed with this release. We recommend 
+you update to this release only when you have no partially-completed jobs that you want to resume.
+
+### Bug fix
+
+1. Files with `Content-Encoding: gzip` are now downloaded in compressed form. Previous versions tried to save a 
+   decompressed version of the file. But they incorrectly truncated it at the original _compressed_ length, so the
+   downloaded file was not complete.
+   
+   By changing AzCopy to save the compressed version, that problem is solved, and Content-MD5 checks now work for such files. (It is 
+   assumed that the Content-MD5 hash is the hash of the _compressed_ file.)
+
+### New features
+
+1. Headers for Content-Disposition, Content-Language and Cache-Control can now be set when uploading
+files to Blob Storage and to Azure Files. Run `azcopy copy --help` to see command line parameter
+information, including those needed to set the new headers.
+1. On-screen job summary is output to the log file at end of job, so that the log will include those summary statistics.
+
+## Version 10.1.1
+
+### Bug fixes
+
+1. Fixed typo in local traverser (error handling in walk).
+1. Fixed memory alignment issue for atomic functions on 32 bit system.
+
+## Version 10.1.0 (GA)
+
+### Breaking changes
+
+1. The `--block-size` parameter has been replaced by `--block-size-mb`. The old parameter took a number of _bytes_; the
+   new one takes a number of Megabytes (MiB).
+1. The following command line parameters have been renamed, for clarity
+    * `--output` is now `--output-type`
+    * `--md5-validation` is now called `--check-md5`
+    * `--s2s-source-change-validation` is now called `--s2s-detect-source-changed`
+    * `--s2s-invalid-metadata-handle` is is now called `--s2s-handle-invalid-metadata`
+    * `--quota` (in the `make` command) is now called `--quota-gb`. Note that the values were always in GB, the new name
+      simply clarifies that fact
+
+### New features
+
+1. AzCopy is now able to be configured to use older API versions. This enables (limited) support for Azure Stack.
+1. Listing command now shows file sizes.
+
+### Bug fixes
+
+1. AzCopy v10 now works correctly with ADLS Gen 2 folders that contain spaces in their names.
+1. When cancelling with CRTL-C, status of in-progress transfers is now correctly recorded.
+1. For security, the Service-to-Service (S2S) feature will only work if both the source and destination connections are
+   HTTPS.
+1. Use of the `--overwrite` parameter is clarified in the in-application help.
+1. Fixed incorrect behavior with setting file descriptor limits on platforms including OS X and BSD.
+1. On Linux and OS X, log files are now created with same file permissions as all other files created by AzCopy.
+1. ThirdPartyNotice.txt is updated.
+1. Load DLL in a more secure manner compatible with Go's sysdll registration.
+1. Fixed support for relative paths and shorthands.
+1. Fixed bug in pattern matching for blob download when recursive is off.
+
+## Version 10.0.9 (Release Candidate)
+
+### Breaking changes
+
+1. For creating MD5 hashes when uploading, version 10.x now has the OPPOSITE default to version
+   AzCopy 8.x. Specifically, as of version 10.0.9, MD5 hashes are NOT created by default. To create
+   Content-MD5 hashes when uploading, you must now specify `--put-md5` on the command line.
+
+### New features
+
+1. Can migrate data directly from Amazon Web Services (AWS). In this high-performance data path
+   the data is read directly from AWS by the Azure Storage service. It does not need to pass through
+   the machine running AzCopy. The copy happens synchronously, so you can see its exact progress.  
+1. Can migrate data directly from Azure Files or Azure Blobs (any blob type) to Azure Blobs (any
+   blob type). In this high-performance data path the data is read directly from the source by the
+   Azure Storage service. It does not need to pass through the machine running AzCopy. The copy
+   happens synchronously, so you can see its exact progress.  
+1. Sync command prompts with 4 options about deleting unneeded files from the target: Yes, No, All or
+   None. (Deletion only happens if the `--delete-destination` flag is specified).
+1. Can download to /dev/null. This throws the data away - but is useful for testing raw network
+   performance unconstrained by disk; and also for validating MD5 hashes in bulk (when run in a cloud
+   VM in the same region as the Storage account)
+
+### Bug fixes
+
+1. Fixed memory leak when downloading large files
+1. Fixed performance when downloading a single large file
+1. Fixed bug with "too many open files" on Linux
+1. Fixed memory leak when uploading sparse files (files with big blocks of zeros) to Page Blobs and
+   Azure Files.
+1. Fixed issue where application crashed after being throttled by Azure Storage Service. (The
+   primary fix here is for Page Blobs, but a secondary part of the fix also helps with Block Blobs.)
+1. Fixed functionality and usabilty issues with `remove` command
+1. Improved performance for short-duration jobs (e.g. those lasting less than a minute)
+1. Prevent unnecessary error message that sometimes appeared when cancelling a job
+1. Various improvements to the online help and error messages.
+
+
+## Version 10.0.8:
+
+1. Rewrote sync command to eliminate numerous bugs and improve usability (see wiki for details)
+1. Implemented various improvements to memory management
+1. Added MD5 validation support (available options: NoCheck, LogOnly, FailIfDifferent, FailIfDifferentOrMissing)
+1. Added last modified time checks for source to guarantee transfer integrity 
+1. Formalized outputs in JSON and elevated the output flag to the root level
+1. Eliminated outputs to STDERR (for new version notifications), which were causing problems for certain CI systems
+1. Improved log format for Windows
+1. Optimized plan file sizes
+1. Improved command line parameter names as follows (to be consistent with naming pattern of other parameters):
+   1. fromTo -> from-to
+   1. blobType -> blob-type
+   1. excludedBlobType -> excluded-blob-type
+   1. outputRaw (in "list" command) -> output
+   1. stdIn-enable (reserved for internal use) -> stdin-enable