
# Change Log

<<<<<<< HEAD
## Version 10.4

### Breaking changes

1. The TransferStatus value `SkippedFileAlreadyExists` has been renamed `SkippedEntityExists` and may now be used both 
   for when files are skipped and for when the setting of folder properties is skipped.  This affects the input and 
   output of `azcopy jobs show` and the status values shown in the JSON output format.

### New features

1. AzCopy can now transfer empty folders, and transfer the properties of folders. This applies when both the source 
   and destination support real folders (Blob Storage does not, because it only supports virtual folders).  Status output
   from AzCopy jobs, `jobs list` and `jobs status`, now contain information about folders.  This includes new properties in the JSON
   output of copy, sync, list and jobs status commands, when `--output-type json` is used.
=======
## Version 10.4.0

### New Features

1. `azcopy copy` and `azcopy sync` now supports the persistence of ACLs between supported resources (Windows and Azure Files at the moment) using the --persist-ntfs-acls flag.

### Special notes

1. AzCopy has upgraded to service revision `2019-02-02`. Users targeting local emulators, Azure Stack, or other private/special instances of Azure Storage may need to intentionally downgrade their service revision using the environment variable `AZCOPY_DEFAULT_SERVICE_API_VERSION`. Prior to this release, the default service revision was `2018-03-28`.
1. For Azure Files to Azure Files transfers, --persist-ntfs-acls is available on non-Windows OSes.

### Breaking changes

1. To accommodate interfacing with JavaScript programs (and other languages that have similar issue with number precision), 
   all the numbers in the JSON output have been converted to strings (i.e. with quotes around them).
>>>>>>> b2457dac

## Version 10.3.3

### New features

1. `azcopy list` is now supported on Azure Files and ADLS Gen 2, in addition to Blob Storage.
1. The `--exclude-path` flag is now supported in the `sync` command.
1. Added new environment variable `AZCOPY_USER_AGENT_PREFIX` to allow a prefix to be appended to the user agent strings.

### Bug fixes

1. Content properties (such as Content-Encoding and Cache-Control) are now included when syncing Blob -> Blob and Azure
   Files -> Azure Files
1. Custom metadata is now included when syncing Blob -> Blob and Azure Files -> Azure Files
1. The `azcopy list` command no longer repeats parts of its output. (Previously it would sometimes repeat itself and show the same blob multiple times in the output.)
1. The `--aad-endpoint` parameter is now visible, instead of hidden. It allows use of Azure Active Directory
   authentication in national clouds (e.g. Azure China).
1. On Windows, AzCopy now caches information about which proxy server should be used, instead of looking it up every
   time. This significantly reduces CPU
   usage when transferring many small files. It also solves a rare bug when transfers got permanently "stuck" with
   one uncompleted file.
1. When uploading to a write-only destination, there is now a clearer error message when the built-in file length check
   fails. The message says how to fix the problem using `--check-length=false`.
1. Size checks on managed disk imports are now clearer, and all run at the start of the import process instead of the end.

## Version 10.3.2

### Bug fixes

1. Jobs could not be cancelled while scanning was still in progress.
1. Downloading large managed disks (8 TB and above) failed with errors.
1. Downloading large page blobs might make no progress for the first 15 or 20 minutes.
1. There was a rare error where the final output could under-report the total number of files in the job. That error has been fixed.
1. When using JSON output mode, the output from the rm command on ADLS Gen2 was inconsistent with the output from other commands
1. After authentication errors, files in progress were not cleaned up (deleted) at the destination. If there was an
   authentication failure during a job (e.g. a SAS token expired while in use) this could result in files being left
   behind that had incomplete contents (even though their size looked correct).
1. The AUTO concurrency option, for automatically tuning concurrency as AzCopy runs, started working too late if scanning (aka enumeration) took a long time. This resulted in reduced throughput when using this setting.
1. It was not possible to access the root of Windows drives with lowercase drive letters. E.g. d:\
1. Service to Service transfers would fail when using environment variable to specify OAuth authentication.
1. Certain errors parsing URLs were not reported clearly.
1. When downloading to NUL (/dev/null on Linux), files of zero length no longer trigger errors. (Downloads to NUL can be used in performance testing and bulk MD5 checking.

## Version 10.3.1

### New features

1. Added helpful deprecation notice for legacy include/exclude flags.
1. Added back request ID at log level INFO.
1. Added back cancel-from-stdin option for partner integration.
1. Added flag to define delete snapshot options for the remove command.

### Bug fix

1. Fixed race condition in shutdown of decompressingWriter.
1. Made progress reporting more accurate.

## Version 10.3.0

### Breaking changes

1. The `*` character is no longer supported as a wildcard in URLs, except for the two exceptions
   noted below. It remains supported in local file paths.
   1. The first execption is that `/*` is still allowed at the very end of the "path" section of a
      URL. This is illustrated by the difference between these two source URLs:
      `https://account/container/virtual?SAS` and 
      `https://account/container/virtualDir/*?SAS`.  The former copies the virtual directory
      `virtualDir` by creating a folder of that name at the destination.  The latter copies the
      _contents_ of `virtual` dir directly into the target without creating a folder named
      "virtualDir".'
   1. The second exception is when you are transferring multiple _whole_ containers (or S3 buckets). You can
      use * as a wildcard in the container or bucket name. 
1. The `--include` and `--exclude` parameters have been replaced by `--include-pattern` and
   `--exclude-pattern` (for filenames) and `--include-path` and `--exclude-path` (for paths,
   including directory and filenames).
   The new parameters have behaviour that is better defined in complex situations (such as
   recursion).  The `*` wildcard is supported in the pattern parameters, but _not_ in the path ones.
1. There have been two breaking changes to the JSON output that is produced if you request
   JSON-formatted output. The `sync` command's output in JSON has changed for consistency reasons,
   and the final message type, for `copy` and `sync` has changed its name from `Exit` to `EndOfJob`.
   Tools using the JSON output format to integrate AzCopy should be aware.
1. If downloading to "null" on Windows the target must now be named "NUL", according to standard
   Windows conventions.  "/dev/null" remains correct on Linux. (This feature can be used to test
   throughput or check MD5s without saving the downloaded data.) 
1. The file format of the (still undocumented) `--list-of-files` parameter is changed.  (It remains
   undocmented because, for simplicity, users are
   encouraged to use the new `--include-pattern` and `--include-path` parameters instead.)

### New features

1. `sync` is supported from Blob Storage to Blob Storage, and from Azure Files to Azure Files.
1. `copy` is supported from Azure Files to Azure Files, and from Blob Storage to Azure Files.
1. Percent complete is displayed as each job runs.
1. VHD files are auto-detected as page blobs.
1. A new benchmark mode allows quick and easy performance benchmarking of your network connection to
   Blob Storage. Run AzCopy with the paramaters `bench --help` for details.  This feature is in
   Preview status.
1. The location for AzCopy's "plan" files can be specified with the environment variable
   `AZCOPY_JOB_PLAN_LOCATION`. (If you move the plan files and also move the log files using the existing
   `AZCOPY_LOG_LOCATION`, then AzCopy will not store anything under your home directory on Linux and
   MacOS.  On Windows AzCopy will keep just one small encrypted file under `c:\users\<username>\.azcopy`)
1. Log files and plan files can be cleaned up to save disk space, using AzCopy's new `jobs rm` and
   `jobs clean` commands.
1. When listing jobs with `jobs show`, the status of each job is included in the output.   
1. The `--overwrite` parameter now supports the value of "prompt" to prompt the user on a
   file-by-file basis. (The old values of true and false are also supported.)   
1. The environment variable `AZCOPY_CONCURRENCY_VALUE` can now be set to "AUTO". This is expected to be
    useful for customers with small networks, or those running AzCopy on
   moderately-powered machines and transfer blobs between accounts.  This feature is in preview status.
1. When uploading from Windows, files can be filtered by Windows-specific file attributes (such as
   "Archive", "Hidden" etc)
1. Memory usage can be controlled by setting the new environment variable `AZCOPY_BUFFER_GB`.
   Decimal values are supported. Actual usage will be the value specified, plus some overhead. 
1. An extra integrity check has been added: the length of the
   completed desination file is checked against that of the source.
1. When downloading, AzCopy can automatically decompress blobs (or Azure Files) that have a
   `Content-Encoding` of `gzip` or `deflate`. To enable this behaviour, supply the `--decompress`
   parameter.
1. The number of disk files accessed concurrently can be controlled with the new
   `AZCOPY_CONCURRENT_FILES` environment variable. This is an advanced setting, which generally
   should not be modified.  It does not affect the number of HTTP connections, which is still
   controlled by `AZCOPY_CONCURRENCY_VALUE`.
1. The values of key environment variables are listed at the start of the log file.
1. An official Windows 32-bit build is now released, in addition to the usual 64-bit builds for
   Linux, Mac and Windows.
1. If you need to refer a literal `*` in the name of a blob or Azure Files file, e.g. for a blob
   named "\*", escape the `*` using standard URL escaping. To do this, replace the `*` with the following
   character sequence: %2A 

### Bug fixes

1. When an AzCopy job is cancelled with CTRL-C, any partially-updated files are now deleted from
   the destination. Previous releases of AzCopy v10 would just immediately exit, leaving destination files
   potentially containing an unknown mix of old and new data. E.g. if uploading a new version of a file
   over top of an old version, cancellation could result in the file being left with some parts
   containing old data, and some containing new data. This issue affected downloads to local disk and
   uploads to Azure Files, ADLS Gen 2, page blobs and append blobs. The bug did not affect transfers to block
   blobs.
1. If a transfer to a brand-new block blob is cancelled before it completes, the uncommitted blocks are now cleaned up
   immediately. Previous versions would leave them, for automatic garbage collection to delete 7 days later.
1. Long pathnames (over 260 characters) are now supported everywhere on Windows, including on UNC
   shares.
1. Safety is improved in the rare cases where two source files correspond to just one destination file. This can happen
   when transferring to a case-insensitive destination, when the new `--decompress` flag removes an extension but
   there's already a file without the extension, and in very rare cases related to escaping of filenames with illegal
   characters. The bug fix ensures that the single resulting file contains data from only _one_ of the source files.
1. When supplying a `--content-type` on the command line it's no longer necessary to also specify
   `--no-guess-mime-type`.
1. There is now no hard-coded limit on the number of files that can be processed by the `sync`
   command.  The number that can be processed (without paging of memory to disk) depends only on the
   amount of RAM available.
1. Transfer of sparse page blobs has been improved, so that for many sparse page blobs only the
   populated pages will transferred.  The one exception is blobs which have had a very high number
   of updates, but which still have significant sparse sections.  Those blobs may not be
   transferred optimally in this release. Handling of such blobs will be improved in a future release.
1. Accessing root of drive (e.g. `d:\`) no longer causes an error.
1. On slow networks, there are no longer excessive log messages sent to the Event Log (Windows) and
   SysLog (Linux).
1. If AzCopy can't check whether it's up to date, it will no longer hang. (Previously, it could hang
   if its version check URL, https://aka.ms/azcopyv10-version-metadata, was unreachable due to
   network routing restrictions.)  
1. High concurrency values are supported (e.g. over 1000 connections). While these values are seldom
   needed, they are occasionally useful - e.g. for service-to-service transfer of files around 1 MB
   in size.
1. Files skipped due to "overwrite=false" are no longer logged as "failed".
1. Logging is more concise at the default log level.
1. Error message text, returned by Blob and File services, is now included in the log.
1. A log file is created for copy jobs even when there was nothing to copy.
1. In the log, UPLOAD SUCCESSFUL messages now include the name of the successful file.
1. Clear error messages are given to show that AzCopy does not currently support Customer-Provided
   Encryption Keys.
1. On Windows, downloading a filename with characters not supported by the operating system will
   result in those characters being URL-encoded to construct a Windows-compatible filename. The
   encoding process is reversed if the file is uploaded.
1. Uploading a single file to ADLS Gen 2 works now.
1. The `remove` command no longer hangs when removing blobs that have snapshots. Instead it will fail to 
   delete them, and report the failures clearly.
1. Jobs downloading from ADLS Gen 2 that result in no scheduled transfers will no longer hang.


## Version 10.2.1

### Bug fix

1. Fixed outputting error message for SPN login failures.

## Version 10.2.0

### Bug fix

1. Security: fixed signature redaction in logs to include all error types: the log entries for network failures and HTTP errors could include SAS tokens. In previous releases, the SAS tokens were not always redacted correctly and could be written to the AzCopy log file and also to the Windows Event Log or the Linux Syslog. Now, SAS tokens are correctly redacted when logging those errors. Note that errors returned by the Storage service itself - such as authentication errors and bad container names – were already redacted correctly.
1. Added error to using Azure Files without a SAS token (invalid auth configuration).
1. AzCopy v10 now outputs a sensible error & warning when attempting to authenticate a storage account business-to-business.
1. `--log-level=none` now drops no logs, and has a listing in `--help`.
1. Fixed bug where piping was not picking up the service version override, making it not work well against Azure Stack.
1. Fixed a timeout when uploading particularly large files to ADLSG2.
1. Fixed single wildcard match uploads.

### New features

1. Enabled copying from page/block/append blob to another blob of a different type.
1. AzCopy now grabs proxy details (sans authentication) from the Windows Registry using `mattn/go-ieproxy`.
1. Service Principal Authentication is now available under `azcopy login`-- check `azcopy env` for details on client secrets/cert passwords. 
1. SAS tokens are supported on HNS (Hierarchical Namespace/Azure Data Lake Generation 2) Storage Accounts.
1. Added support for custom headers on ADLS Gen 2.
1. Added support for fractional block size for copy and sync.
1. Use different log output for skipped files (so they don't look like failures).
1. Added bandwidth cap (--cap-mbps) to limit AzCopy's network usage, check `azcopy cp -h` for details.
1. Added ADLS Gen2 support for rm command.

## Version 10.1.2

### Breaking change

1. Jobs created with earlier releases cannot be resumed with this release. We recommend 
you update to this release only when you have no partially-completed jobs that you want to resume.

### Bug fix

1. Files with `Content-Encoding: gzip` are now downloaded in compressed form. Previous versions tried to save a 
   decompressed version of the file. But they incorrectly truncated it at the original _compressed_ length, so the
   downloaded file was not complete.
   
   By changing AzCopy to save the compressed version, that problem is solved, and Content-MD5 checks now work for such files. (It is 
   assumed that the Content-MD5 hash is the hash of the _compressed_ file.)

### New features

1. Headers for Content-Disposition, Content-Language and Cache-Control can now be set when uploading
files to Blob Storage and to Azure Files. Run `azcopy copy --help` to see command line parameter
information, including those needed to set the new headers.
1. On-screen job summary is output to the log file at end of job, so that the log will include those summary statistics.

## Version 10.1.1

### Bug fixes

1. Fixed typo in local traverser (error handling in walk).
1. Fixed memory alignment issue for atomic functions on 32 bit system.

## Version 10.1.0 (GA)

### Breaking changes

1. The `--block-size` parameter has been replaced by `--block-size-mb`. The old parameter took a number of _bytes_; the
   new one takes a number of Megabytes (MiB).
1. The following command line parameters have been renamed, for clarity
    * `--output` is now `--output-type`
    * `--md5-validation` is now called `--check-md5`
    * `--s2s-source-change-validation` is now called `--s2s-detect-source-changed`
    * `--s2s-invalid-metadata-handle` is is now called `--s2s-handle-invalid-metadata`
    * `--quota` (in the `make` command) is now called `--quota-gb`. Note that the values were always in GB, the new name
      simply clarifies that fact

### New features

1. AzCopy is now able to be configured to use older API versions. This enables (limited) support for Azure Stack.
1. Listing command now shows file sizes.

### Bug fixes

1. AzCopy v10 now works correctly with ADLS Gen 2 folders that contain spaces in their names.
1. When cancelling with CRTL-C, status of in-progress transfers is now correctly recorded.
1. For security, the Service-to-Service (S2S) feature will only work if both the source and destination connections are
   HTTPS.
1. Use of the `--overwrite` parameter is clarified in the in-application help.
1. Fixed incorrect behavior with setting file descriptor limits on platforms including OS X and BSD.
1. On Linux and OS X, log files are now created with same file permissions as all other files created by AzCopy.
1. ThirdPartyNotice.txt is updated.
1. Load DLL in a more secure manner compatible with Go's sysdll registration.
1. Fixed support for relative paths and shorthands.
1. Fixed bug in pattern matching for blob download when recursive is off.

## Version 10.0.9 (Release Candidate)

### Breaking changes

1. For creating MD5 hashes when uploading, version 10.x now has the OPPOSITE default to version
   AzCopy 8.x. Specifically, as of version 10.0.9, MD5 hashes are NOT created by default. To create
   Content-MD5 hashs when uploading, you must now specify `--put-md5` on the command line.

### New features

1. Can migrate data directly from Amazon Web Services (AWS). In this high-performance data path
   the data is read directly from AWS by the Azure Storage service. It does not need to pass through
   the machine running AzCopy. The copy happens syncronously, so you can see its exact progress.  
1. Can migrate data directly from Azure Files or Azure Blobs (any blob type) to Azure Blobs (any
   blob type). In this high-performance data path the data is read directly from the source by the
   Azure Storage service. It does not need to pass through the machine running AzCopy. The copy
   happens syncronously, so you can see its exact progress.  
1. Sync command prompts with 4 options about deleting unneeded files from the target: Yes, No, All or
   None. (Deletion only happens if the `--delete-destination` flag is specified).
1. Can download to /dev/null. This throws the data away - but is useful for testing raw network
   performance unconstrained by disk; and also for validing MD5 hashes in bulk (when run in a cloud
   VM in the same region as the Storage account)

### Bug fixes

1. Fixed memory leak when downloading large files
1. Fixed performance when downloading a single large file
1. Fixed bug with "too many open files" on Linux
1. Fixed memory leak when uploading sparse files (files with big blocks of zeros) to Page Blobs and
   Azure Files.
1. Fixed issue where application crashed after being throttled by Azure Storage Service. (The
   primary fix here is for Page Blobs, but a secondary part of the fix also helps with Block Blobs.)
1. Fixed functionality and usabilty issues with `remove` command
1. Improved performance for short-duration jobs (e.g. those lasting less than a minute)
1. Prevent unnecessary error message that sometimes appeared when cancelling a job
1. Various improvements to the online help and error messages.


## Version 10.0.8:

1. Rewrote sync command to eliminate numerous bugs and improve usability (see wiki for details)
1. Implemented various improvements to memory management
1. Added MD5 validation support (available options: NoCheck, LogOnly, FailIfDifferent, FailIfDifferentOrMissing)
1. Added last modified time checks for source to guarantee transfer integrity 
1. Formalized outputs in JSON and elevated the output flag to the root level
1. Eliminated outputs to STDERR (for new version notifications), which were causing problems for certain CI systems
1. Improved log format for Windows
1. Optimized plan file sizes
1. Improved command line parameter names as follows (to be consistent with naming pattern of other parameters):
   1. fromTo -> from-to
   1. blobType -> blob-type
   1. excludedBlobType -> excluded-blob-type
   1. outputRaw (in "list" command) -> output
   1. stdIn-enable (reserved for internal use) -> stdin-enable<|MERGE_RESOLUTION|>--- conflicted
+++ resolved
@@ -1,28 +1,16 @@
 
 # Change Log
 
-<<<<<<< HEAD
 ## Version 10.4
 
-### Breaking changes
-
-1. The TransferStatus value `SkippedFileAlreadyExists` has been renamed `SkippedEntityExists` and may now be used both 
-   for when files are skipped and for when the setting of folder properties is skipped.  This affects the input and 
-   output of `azcopy jobs show` and the status values shown in the JSON output format.
-
-### New features
-
+### New features
+
+1. `azcopy copy` and `azcopy sync` now supports the persistence of ACLs between supported resources (Windows and Azure Files at the moment) using the --persist-ntfs-acls flag.
 1. AzCopy can now transfer empty folders, and transfer the properties of folders. This applies when both the source 
    and destination support real folders (Blob Storage does not, because it only supports virtual folders).  Status output
    from AzCopy jobs, `jobs list` and `jobs status`, now contain information about folders.  This includes new properties in the JSON
    output of copy, sync, list and jobs status commands, when `--output-type json` is used.
-=======
-## Version 10.4.0
-
-### New Features
-
-1. `azcopy copy` and `azcopy sync` now supports the persistence of ACLs between supported resources (Windows and Azure Files at the moment) using the --persist-ntfs-acls flag.
-
+   
 ### Special notes
 
 1. AzCopy has upgraded to service revision `2019-02-02`. Users targeting local emulators, Azure Stack, or other private/special instances of Azure Storage may need to intentionally downgrade their service revision using the environment variable `AZCOPY_DEFAULT_SERVICE_API_VERSION`. Prior to this release, the default service revision was `2018-03-28`.
@@ -32,7 +20,9 @@
 
 1. To accommodate interfacing with JavaScript programs (and other languages that have similar issue with number precision), 
    all the numbers in the JSON output have been converted to strings (i.e. with quotes around them).
->>>>>>> b2457dac
+1. The TransferStatus value `SkippedFileAlreadyExists` has been renamed `SkippedEntityExists` and may now be used both 
+   for when files are skipped and for when the setting of folder properties is skipped.  This affects the input and 
+   output of `azcopy jobs show` and the status values shown in the JSON output format.
 
 ## Version 10.3.3
 
