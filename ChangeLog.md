--- conflicted
+++ resolved
@@ -1,4 +1,3 @@
-<<<<<<< HEAD
 # Change Log
 
 ## Version XX.XX.XX
@@ -6,132 +5,6 @@
 ### Bug fix
 
 1. Added error to using Azure Files without a SAS token (invalid auth configuration)
-
-## Version 10.1.2
-
-### Breaking change
-
-1. Jobs created with earlier releases cannot be resumed with this release. We recommend 
-you update to this release only when you have no partially-completed jobs that you want to resume.
-
-### Bug fix
-
-1. Files with `Content-Encoding: gzip` are now downloaded in compressed form. Previous versions tried to save a 
-   decompressed version of the file. But they incorrectly truncated it at the original _compressed_ length, so the
-   downloaded file was not complete.
-   
-   By changing AzCopy to save the compressed version, that problem is solved, and Content-MD5 checks now work for such files. (It is 
-   assumed that the Content-MD5 hash is the hash of the _compressed_ file.)
-
-### New features
-
-1. Headers for Content-Disposition, Content-Language and Cache-Control can now be set when uploading
-files to Blob Storage and to Azure Files. Run `azcopy copy --help` to see command line parameter
-information, including those needed to set the new headers.
-1. On-screen job summary is output to the log file at end of job, so that the log will include those summary statistics.
-
-## Version 10.1.1
-
-### Bug fixes
-
-1. Fixed typo in local traverser (error handling in walk).
-1. Fixed memory alignment issue for atomic functions on 32 bit system.
-
-## Version 10.1.0 (GA)
-
-### Breaking changes
-
-1. The `--block-size` parameter has been replaced by `--block-size-mb`. The old parameter took a number of _bytes_; the
-   new one takes a number of Megabytes (MiB).
-1. The following command line parameters have been renamed, for clarity
-    * `--output` is now `--output-type`
-    * `--md5-validation` is now called `--check-md5`
-    * `--s2s-source-change-validation` is now called `--s2s-detect-source-changed`
-    * `--s2s-invalid-metadata-handle` is is now called `--s2s-handle-invalid-metadata`
-    * `--quota` (in the `make` command) is now called `--quota-gb`. Note that the values were always in GB, the new name
-      simply clarifies that fact
-
-### New features
-
-1. AzCopy is now able to be configured to use older API versions. This enables (limited) support for Azure Stack.
-1. Listing command now shows file sizes.
-
-### Bug fixes
-
-1. AzCopy v10 now works correctly with ADLS Gen 2 folders that contain spaces in their names.
-1. When cancelling with CRTL-C, status of in-progress transfers is now correctly recorded.
-1. For security, the Service-to-Service (S2S) feature will only work if both the source and destination connections are
-   HTTPS.
-1. Use of the `--overwrite` parameter is clarified in the in-application help.
-1. Fixed incorrect behavior with setting file descriptor limits on platforms including OS X and BSD.
-1. On Linux and OS X, log files are now created with same file permissions as all other files created by AzCopy.
-1. ThirdPartyNotice.txt is updated.
-1. Load DLL in a more secure manner compatible with Go's sysdll registration.
-1. Fixed support for relative paths and shorthands.
-1. Fixed bug in pattern matching for blob download when recursive is off.
-
-## Version 10.0.9 (Release Candidate)
-
-### Breaking changes
-
-1. For creating MD5 hashes when uploading, version 10.x now has the OPPOSITE default to version
-   AzCopy 8.x. Specifically, as of version 10.0.9, MD5 hashes are NOT created by default. To create
-   Content-MD5 hashs when uploading, you must now specify `--put-md5` on the command line.
-
-### New features
-
-1. Can migrate data directly from Amazon Web Services (AWS). In this high-performance data path
-   the data is read directly from AWS by the Azure Storage service. It does not need to pass through
-   the machine running AzCopy. The copy happens syncronously, so you can see its exact progress.  
-1. Can migrate data directly from Azure Files or Azure Blobs (any blob type) to Azure Blobs (any
-   blob type). In this high-performance data path the data is read directly from the source by the
-   Azure Storage service. It does not need to pass through the machine running AzCopy. The copy
-   happens syncronously, so you can see its exact progress.  
-1. Sync command prompts with 4 options about deleting unneeded files from the target: Yes, No, All or
-   None. (Deletion only happens if the `--delete-destination` flag is specified).
-1. Can download to /dev/null. This throws the data away - but is useful for testing raw network
-   performance unconstrained by disk; and also for validing MD5 hashes in bulk (when run in a cloud
-   VM in the same region as the Storage account)
-
-### Bug fixes
-
-1. Fixed memory leak when downloading large files
-1. Fixed performance when downloading a single large file
-1. Fixed bug with "too many open files" on Linux
-1. Fixed memory leak when uploading sparse files (files with big blocks of zeros) to Page Blobs and
-   Azure Files.
-1. Fixed issue where application crashed after being throttled by Azure Storage Service. (The
-   primary fix here is for Page Blobs, but a secondary part of the fix also helps with Block Blobs.)
-1. Fixed functionality and usabilty issues with `remove` command
-1. Improved performance for short-duration jobs (e.g. those lasting less than a minute)
-1. Prevent unnecessary error message that sometimes appeared when cancelling a job
-1. Various improvements to the online help and error messages.
-
-
-## Version 10.0.8:
-
-1. Rewrote sync command to eliminate numerous bugs and improve usability (see wiki for details)
-1. Implemented various improvements to memory management
-1. Added MD5 validation support (available options: NoCheck, LogOnly, FailIfDifferent, FailIfDifferentOrMissing)
-1. Added last modified time checks for source to guarantee transfer integrity 
-1. Formalized outputs in JSON and elevated the output flag to the root level
-1. Eliminated outputs to STDERR (for new version notifications), which were causing problems for certain CI systems
-1. Improved log format for Windows
-1. Optimized plan file sizes
-1. Improved command line parameter names as follows (to be consistent with naming pattern of other parameters):
-   1. fromTo -> from-to
-   1. blobType -> blob-type
-   1. excludedBlobType -> excluded-blob-type
-   1. outputRaw (in "list" command) -> output
-   1. stdIn-enable (reserved for internal use) -> stdin-enable
-
-=======
-# Change Log
-
-## Version XX.XX.XX 
-
-### Bug fixes
-
 1. AzCopy v10 now outputs a sensible error & warning when attempting to authenticate a storage account business-to-business
 
 ## Version 10.1.2
@@ -251,4 +124,3 @@
    1. excludedBlobType -> excluded-blob-type
    1. outputRaw (in "list" command) -> output
    1. stdIn-enable (reserved for internal use) -> stdin-enable
->>>>>>> 8cacc2db
