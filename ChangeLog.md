
# Change Log

<<<<<<< HEAD
## Version 10.4.0

### New Features

1. `azcopy copy` and `azcopy sync` now supports the persistence of ACLs between supported resources (Windows and Azure Files at the moment) using the --persist-ntfs-acls flag.

### Special notes

1. AzCopy has upgraded to service revision `2019-02-02`. Users targeting local emulators, Azure Stack, or other private/special instances of Azure Storage may need to intentionally downgrade their service revision using the environment variable `AZCOPY_DEFAULT_SERVICE_API_VERSION`. Prior to this release, the default service revision was `2018-03-28`.
1. For Azure Files to Azure Files transfers, --persist-ntfs-acls is available on non-Windows OSes.

=======
## Version 10.x.x

### Breaking changes

1. To accommodate interfacing with JavaScript programs (and other languages that have similar issue with number precision), 
   all the numbers in the JSON output have been converted to strings (i.e. with quotes around them).
>>>>>>> ef61ef6c

## Version 10.3.3

### New features

1. `azcopy list` is now supported on Azure Files and ADLS Gen 2, in addition to Blob Storage.
1. The `--exclude-path` flag is now supported in the `sync` command.
1. Added new environment variable `AZCOPY_USER_AGENT_PREFIX` to allow a prefix to be appended to the user agent strings.

### Bug fixes

1. Content properties (such as Content-Encoding and Cache-Control) are now included when syncing Blob -> Blob and Azure
   Files -> Azure Files
1. Custom metadata is now included when syncing Blob -> Blob and Azure Files -> Azure Files
1. The `azcopy list` command no longer repeats parts of its output. (Previously it would sometimes repeat itself and show the same blob multiple times in the output.)
1. The `--aad-endpoint` parameter is now visible, instead of hidden. It allows use of Azure Active Directory
   authentication in national clouds (e.g. Azure China).
1. On Windows, AzCopy now caches information about which proxy server should be used, instead of looking it up every
   time. This significantly reduces CPU
   usage when transferring many small files. It also solves a rare bug when transfers got permanently "stuck" with
   one uncompleted file.
1. When uploading to a write-only destination, there is now a clearer error message when the built-in file length check
   fails. The message says how to fix the problem using `--check-length=false`.
1. Size checks on managed disk imports are now clearer, and all run at the start of the import process instead of the end.

## Version 10.3.2

### Bug fixes

1. Jobs could not be cancelled while scanning was still in progress.
1. Downloading large managed disks (8 TB and above) failed with errors.
1. Downloading large page blobs might make no progress for the first 15 or 20 minutes.
1. There was a rare error where the final output could under-report the total number of files in the job. That error has been fixed.
1. When using JSON output mode, the output from the rm command on ADLS Gen2 was inconsistent with the output from other commands
1. After authentication errors, files in progress were not cleaned up (deleted) at the destination. If there was an
   authentication failure during a job (e.g. a SAS token expired while in use) this could result in files being left
   behind that had incomplete contents (even though their size looked correct).
1. The AUTO concurrency option, for automatically tuning concurrency as AzCopy runs, started working too late if scanning (aka enumeration) took a long time. This resulted in reduced throughput when using this setting.
1. It was not possible to access the root of Windows drives with lowercase drive letters. E.g. d:\
1. Service to Service transfers would fail when using environment variable to specify OAuth authentication.
1. Certain errors parsing URLs were not reported clearly.
1. When downloading to NUL (/dev/null on Linux), files of zero length no longer trigger errors. (Downloads to NUL can be used in performance testing and bulk MD5 checking.

## Version 10.3.1

### New features

1. Added helpful deprecation notice for legacy include/exclude flags.
1. Added back request ID at log level INFO.
1. Added back cancel-from-stdin option for partner integration.
1. Added flag to define delete snapshot options for the remove command.

### Bug fix

1. Fixed race condition in shutdown of decompressingWriter.
1. Made progress reporting more accurate.

## Version 10.3.0

### Breaking changes

1. The `*` character is no longer supported as a wildcard in URLs, except for the two exceptions
   noted below. It remains supported in local file paths.
   1. The first execption is that `/*` is still allowed at the very end of the "path" section of a
      URL. This is illustrated by the difference between these two source URLs:
      `https://account/container/virtual?SAS` and 
      `https://account/container/virtualDir/*?SAS`.  The former copies the virtual directory
      `virtualDir` by creating a folder of that name at the destination.  The latter copies the
      _contents_ of `virtual` dir directly into the target without creating a folder named
      "virtualDir".'
   1. The second exception is when you are transferring multiple _whole_ containers (or S3 buckets). You can
      use * as a wildcard in the container or bucket name. 
1. The `--include` and `--exclude` parameters have been replaced by `--include-pattern` and
   `--exclude-pattern` (for filenames) and `--include-path` and `--exclude-path` (for paths,
   including directory and filenames).
   The new parameters have behaviour that is better defined in complex situations (such as
   recursion).  The `*` wildcard is supported in the pattern parameters, but _not_ in the path ones.
1. There have been two breaking changes to the JSON output that is produced if you request
   JSON-formatted output. The `sync` command's output in JSON has changed for consistency reasons,
   and the final message type, for `copy` and `sync` has changed its name from `Exit` to `EndOfJob`.
   Tools using the JSON output format to integrate AzCopy should be aware.
1. If downloading to "null" on Windows the target must now be named "NUL", according to standard
   Windows conventions.  "/dev/null" remains correct on Linux. (This feature can be used to test
   throughput or check MD5s without saving the downloaded data.) 
1. The file format of the (still undocumented) `--list-of-files` parameter is changed.  (It remains
   undocmented because, for simplicity, users are
   encouraged to use the new `--include-pattern` and `--include-path` parameters instead.)

### New features

1. `sync` is supported from Blob Storage to Blob Storage, and from Azure Files to Azure Files.
1. `copy` is supported from Azure Files to Azure Files, and from Blob Storage to Azure Files.
1. Percent complete is displayed as each job runs.
1. VHD files are auto-detected as page blobs.
1. A new benchmark mode allows quick and easy performance benchmarking of your network connection to
   Blob Storage. Run AzCopy with the paramaters `bench --help` for details.  This feature is in
   Preview status.
1. The location for AzCopy's "plan" files can be specified with the environment variable
   `AZCOPY_JOB_PLAN_LOCATION`. (If you move the plan files and also move the log files using the existing
   `AZCOPY_LOG_LOCATION`, then AzCopy will not store anything under your home directory on Linux and
   MacOS.  On Windows AzCopy will keep just one small encrypted file under `c:\users\<username>\.azcopy`)
1. Log files and plan files can be cleaned up to save disk space, using AzCopy's new `jobs rm` and
   `jobs clean` commands.
1. When listing jobs with `jobs show`, the status of each job is included in the output.   
1. The `--overwrite` parameter now supports the value of "prompt" to prompt the user on a
   file-by-file basis. (The old values of true and false are also supported.)   
1. The environment variable `AZCOPY_CONCURRENCY_VALUE` can now be set to "AUTO". This is expected to be
    useful for customers with small networks, or those running AzCopy on
   moderately-powered machines and transfer blobs between accounts.  This feature is in preview status.
1. When uploading from Windows, files can be filtered by Windows-specific file attributes (such as
   "Archive", "Hidden" etc)
1. Memory usage can be controlled by setting the new environment variable `AZCOPY_BUFFER_GB`.
   Decimal values are supported. Actual usage will be the value specified, plus some overhead. 
1. An extra integrity check has been added: the length of the
   completed desination file is checked against that of the source.
1. When downloading, AzCopy can automatically decompress blobs (or Azure Files) that have a
   `Content-Encoding` of `gzip` or `deflate`. To enable this behaviour, supply the `--decompress`
   parameter.
1. The number of disk files accessed concurrently can be controlled with the new
   `AZCOPY_CONCURRENT_FILES` environment variable. This is an advanced setting, which generally
   should not be modified.  It does not affect the number of HTTP connections, which is still
   controlled by `AZCOPY_CONCURRENCY_VALUE`.
1. The values of key environment variables are listed at the start of the log file.
1. An official Windows 32-bit build is now released, in addition to the usual 64-bit builds for
   Linux, Mac and Windows.
1. If you need to refer a literal `*` in the name of a blob or Azure Files file, e.g. for a blob
   named "\*", escape the `*` using standard URL escaping. To do this, replace the `*` with the following
   character sequence: %2A 

### Bug fixes

1. When an AzCopy job is cancelled with CTRL-C, any partially-updated files are now deleted from
   the destination. Previous releases of AzCopy v10 would just immediately exit, leaving destination files
   potentially containing an unknown mix of old and new data. E.g. if uploading a new version of a file
   over top of an old version, cancellation could result in the file being left with some parts
   containing old data, and some containing new data. This issue affected downloads to local disk and
   uploads to Azure Files, ADLS Gen 2, page blobs and append blobs. The bug did not affect transfers to block
   blobs.
1. If a transfer to a brand-new block blob is cancelled before it completes, the uncommitted blocks are now cleaned up
   immediately. Previous versions would leave them, for automatic garbage collection to delete 7 days later.
1. Long pathnames (over 260 characters) are now supported everywhere on Windows, including on UNC
   shares.
1. Safety is improved in the rare cases where two source files correspond to just one destination file. This can happen
   when transferring to a case-insensitive destination, when the new `--decompress` flag removes an extension but
   there's already a file without the extension, and in very rare cases related to escaping of filenames with illegal
   characters. The bug fix ensures that the single resulting file contains data from only _one_ of the source files.
1. When supplying a `--content-type` on the command line it's no longer necessary to also specify
   `--no-guess-mime-type`.
1. There is now no hard-coded limit on the number of files that can be processed by the `sync`
   command.  The number that can be processed (without paging of memory to disk) depends only on the
   amount of RAM available.
1. Transfer of sparse page blobs has been improved, so that for many sparse page blobs only the
   populated pages will transferred.  The one exception is blobs which have had a very high number
   of updates, but which still have significant sparse sections.  Those blobs may not be
   transferred optimally in this release. Handling of such blobs will be improved in a future release.
1. Accessing root of drive (e.g. `d:\`) no longer causes an error.
1. On slow networks, there are no longer excessive log messages sent to the Event Log (Windows) and
   SysLog (Linux).
1. If AzCopy can't check whether it's up to date, it will no longer hang. (Previously, it could hang
   if its version check URL, https://aka.ms/azcopyv10-version-metadata, was unreachable due to
   network routing restrictions.)  
1. High concurrency values are supported (e.g. over 1000 connections). While these values are seldom
   needed, they are occasionally useful - e.g. for service-to-service transfer of files around 1 MB
   in size.
1. Files skipped due to "overwrite=false" are no longer logged as "failed".
1. Logging is more concise at the default log level.
1. Error message text, returned by Blob and File services, is now included in the log.
1. A log file is created for copy jobs even when there was nothing to copy.
1. In the log, UPLOAD SUCCESSFUL messages now include the name of the successful file.
1. Clear error messages are given to show that AzCopy does not currently support Customer-Provided
   Encryption Keys.
1. On Windows, downloading a filename with characters not supported by the operating system will
   result in those characters being URL-encoded to construct a Windows-compatible filename. The
   encoding process is reversed if the file is uploaded.
1. Uploading a single file to ADLS Gen 2 works now.
1. The `remove` command no longer hangs when removing blobs that have snapshots. Instead it will fail to 
   delete them, and report the failures clearly.
1. Jobs downloading from ADLS Gen 2 that result in no scheduled transfers will no longer hang.


## Version 10.2.1

### Bug fix

1. Fixed outputting error message for SPN login failures.

## Version 10.2.0

### Bug fix

1. Security: fixed signature redaction in logs to include all error types: the log entries for network failures and HTTP errors could include SAS tokens. In previous releases, the SAS tokens were not always redacted correctly and could be written to the AzCopy log file and also to the Windows Event Log or the Linux Syslog. Now, SAS tokens are correctly redacted when logging those errors. Note that errors returned by the Storage service itself - such as authentication errors and bad container names – were already redacted correctly.
1. Added error to using Azure Files without a SAS token (invalid auth configuration).
1. AzCopy v10 now outputs a sensible error & warning when attempting to authenticate a storage account business-to-business.
1. `--log-level=none` now drops no logs, and has a listing in `--help`.
1. Fixed bug where piping was not picking up the service version override, making it not work well against Azure Stack.
1. Fixed a timeout when uploading particularly large files to ADLSG2.
1. Fixed single wildcard match uploads.

### New features

1. Enabled copying from page/block/append blob to another blob of a different type.
1. AzCopy now grabs proxy details (sans authentication) from the Windows Registry using `mattn/go-ieproxy`.
1. Service Principal Authentication is now available under `azcopy login`-- check `azcopy env` for details on client secrets/cert passwords. 
1. SAS tokens are supported on HNS (Hierarchical Namespace/Azure Data Lake Generation 2) Storage Accounts.
1. Added support for custom headers on ADLS Gen 2.
1. Added support for fractional block size for copy and sync.
1. Use different log output for skipped files (so they don't look like failures).
1. Added bandwidth cap (--cap-mbps) to limit AzCopy's network usage, check `azcopy cp -h` for details.
1. Added ADLS Gen2 support for rm command.

## Version 10.1.2

### Breaking change

1. Jobs created with earlier releases cannot be resumed with this release. We recommend 
you update to this release only when you have no partially-completed jobs that you want to resume.

### Bug fix

1. Files with `Content-Encoding: gzip` are now downloaded in compressed form. Previous versions tried to save a 
   decompressed version of the file. But they incorrectly truncated it at the original _compressed_ length, so the
   downloaded file was not complete.
   
   By changing AzCopy to save the compressed version, that problem is solved, and Content-MD5 checks now work for such files. (It is 
   assumed that the Content-MD5 hash is the hash of the _compressed_ file.)

### New features

1. Headers for Content-Disposition, Content-Language and Cache-Control can now be set when uploading
files to Blob Storage and to Azure Files. Run `azcopy copy --help` to see command line parameter
information, including those needed to set the new headers.
1. On-screen job summary is output to the log file at end of job, so that the log will include those summary statistics.

## Version 10.1.1

### Bug fixes

1. Fixed typo in local traverser (error handling in walk).
1. Fixed memory alignment issue for atomic functions on 32 bit system.

## Version 10.1.0 (GA)

### Breaking changes

1. The `--block-size` parameter has been replaced by `--block-size-mb`. The old parameter took a number of _bytes_; the
   new one takes a number of Megabytes (MiB).
1. The following command line parameters have been renamed, for clarity
    * `--output` is now `--output-type`
    * `--md5-validation` is now called `--check-md5`
    * `--s2s-source-change-validation` is now called `--s2s-detect-source-changed`
    * `--s2s-invalid-metadata-handle` is is now called `--s2s-handle-invalid-metadata`
    * `--quota` (in the `make` command) is now called `--quota-gb`. Note that the values were always in GB, the new name
      simply clarifies that fact

### New features

1. AzCopy is now able to be configured to use older API versions. This enables (limited) support for Azure Stack.
1. Listing command now shows file sizes.

### Bug fixes

1. AzCopy v10 now works correctly with ADLS Gen 2 folders that contain spaces in their names.
1. When cancelling with CRTL-C, status of in-progress transfers is now correctly recorded.
1. For security, the Service-to-Service (S2S) feature will only work if both the source and destination connections are
   HTTPS.
1. Use of the `--overwrite` parameter is clarified in the in-application help.
1. Fixed incorrect behavior with setting file descriptor limits on platforms including OS X and BSD.
1. On Linux and OS X, log files are now created with same file permissions as all other files created by AzCopy.
1. ThirdPartyNotice.txt is updated.
1. Load DLL in a more secure manner compatible with Go's sysdll registration.
1. Fixed support for relative paths and shorthands.
1. Fixed bug in pattern matching for blob download when recursive is off.

## Version 10.0.9 (Release Candidate)

### Breaking changes

1. For creating MD5 hashes when uploading, version 10.x now has the OPPOSITE default to version
   AzCopy 8.x. Specifically, as of version 10.0.9, MD5 hashes are NOT created by default. To create
   Content-MD5 hashs when uploading, you must now specify `--put-md5` on the command line.

### New features

1. Can migrate data directly from Amazon Web Services (AWS). In this high-performance data path
   the data is read directly from AWS by the Azure Storage service. It does not need to pass through
   the machine running AzCopy. The copy happens syncronously, so you can see its exact progress.  
1. Can migrate data directly from Azure Files or Azure Blobs (any blob type) to Azure Blobs (any
   blob type). In this high-performance data path the data is read directly from the source by the
   Azure Storage service. It does not need to pass through the machine running AzCopy. The copy
   happens syncronously, so you can see its exact progress.  
1. Sync command prompts with 4 options about deleting unneeded files from the target: Yes, No, All or
   None. (Deletion only happens if the `--delete-destination` flag is specified).
1. Can download to /dev/null. This throws the data away - but is useful for testing raw network
   performance unconstrained by disk; and also for validing MD5 hashes in bulk (when run in a cloud
   VM in the same region as the Storage account)

### Bug fixes

1. Fixed memory leak when downloading large files
1. Fixed performance when downloading a single large file
1. Fixed bug with "too many open files" on Linux
1. Fixed memory leak when uploading sparse files (files with big blocks of zeros) to Page Blobs and
   Azure Files.
1. Fixed issue where application crashed after being throttled by Azure Storage Service. (The
   primary fix here is for Page Blobs, but a secondary part of the fix also helps with Block Blobs.)
1. Fixed functionality and usabilty issues with `remove` command
1. Improved performance for short-duration jobs (e.g. those lasting less than a minute)
1. Prevent unnecessary error message that sometimes appeared when cancelling a job
1. Various improvements to the online help and error messages.


## Version 10.0.8:

1. Rewrote sync command to eliminate numerous bugs and improve usability (see wiki for details)
1. Implemented various improvements to memory management
1. Added MD5 validation support (available options: NoCheck, LogOnly, FailIfDifferent, FailIfDifferentOrMissing)
1. Added last modified time checks for source to guarantee transfer integrity 
1. Formalized outputs in JSON and elevated the output flag to the root level
1. Eliminated outputs to STDERR (for new version notifications), which were causing problems for certain CI systems
1. Improved log format for Windows
1. Optimized plan file sizes
1. Improved command line parameter names as follows (to be consistent with naming pattern of other parameters):
   1. fromTo -> from-to
   1. blobType -> blob-type
   1. excludedBlobType -> excluded-blob-type
   1. outputRaw (in "list" command) -> output
   1. stdIn-enable (reserved for internal use) -> stdin-enable<|MERGE_RESOLUTION|>--- conflicted
+++ resolved
@@ -1,7 +1,6 @@
 
 # Change Log
 
-<<<<<<< HEAD
 ## Version 10.4.0
 
 ### New Features
@@ -13,14 +12,10 @@
 1. AzCopy has upgraded to service revision `2019-02-02`. Users targeting local emulators, Azure Stack, or other private/special instances of Azure Storage may need to intentionally downgrade their service revision using the environment variable `AZCOPY_DEFAULT_SERVICE_API_VERSION`. Prior to this release, the default service revision was `2018-03-28`.
 1. For Azure Files to Azure Files transfers, --persist-ntfs-acls is available on non-Windows OSes.
 
-=======
-## Version 10.x.x
-
 ### Breaking changes
 
 1. To accommodate interfacing with JavaScript programs (and other languages that have similar issue with number precision), 
    all the numbers in the JSON output have been converted to strings (i.e. with quotes around them).
->>>>>>> ef61ef6c
 
 ## Version 10.3.3
 
