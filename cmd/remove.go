--- conflicted
+++ resolved
@@ -109,9 +109,6 @@
 	deleteCmd.PersistentFlags().StringVar(&raw.deleteSnapshotsOption, "delete-snapshots", "", "By default, the delete operation fails if a blob has snapshots. Specify 'include' to remove the root blob and all its snapshots; alternatively specify 'only' to remove only the snapshots but keep the root blob.")
 	deleteCmd.PersistentFlags().StringVar(&raw.listOfVersionIDs, "list-of-versions", "", "Specifies a file where each version id is listed on a separate line. Ensure that the source must point to a single blob and all the version ids specified in the file using this flag must belong to the source blob only. Specified version ids of the given blob will get deleted from Azure Storage.")
 	deleteCmd.PersistentFlags().BoolVar(&raw.dryrun, "dry-run", false, "Prints the path files that would be removed by the command. This flag does not trigger the removal of the files.")
-<<<<<<< HEAD
+	deleteCmd.PersistentFlags().StringVar(&raw.fromTo, "from-to", "", "Optionally specifies the source destination combination. For Example: BlobTrash, FileTrash, BlobFSTrash")
 	deleteCmd.PersistentFlags().StringVar(&raw.permanentDeleteOption, "permanent-delete", "none", "Cleanup permanently deletes soft-deleted snapshots/versions. Specify 'snapshots', 'versions', or 'snapshotsandversions' to remove soft-deleted snapshots/versions. Possible values include 'snapshots', 'versions', 'snapshotsandversions', 'none'.")
-=======
-	deleteCmd.PersistentFlags().StringVar(&raw.fromTo, "from-to", "", "Optionally specifies the source destination combination. For Example: BlobTrash, FileTrash, BlobFSTrash")
->>>>>>> 1d1988e9
 }