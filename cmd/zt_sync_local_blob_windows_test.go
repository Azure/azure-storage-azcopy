// Copyright © Microsoft <wastore@microsoft.com>
//
// Permission is hereby granted, free of charge, to any person obtaining a copy
// of this software and associated documentation files (the "Software"), to deal
// in the Software without restriction, including without limitation the rights
// to use, copy, modify, merge, publish, distribute, sublicense, and/or sell
// copies of the Software, and to permit persons to whom the Software is
// furnished to do so, subject to the following conditions:
//
// The above copyright notice and this permission notice shall be included in
// all copies or substantial portions of the Software.
//
// THE SOFTWARE IS PROVIDED "AS IS", WITHOUT WARRANTY OF ANY KIND, EXPRESS OR
// IMPLIED, INCLUDING BUT NOT LIMITED TO THE WARRANTIES OF MERCHANTABILITY,
// FITNESS FOR A PARTICULAR PURPOSE AND NONINFRINGEMENT. IN NO EVENT SHALL THE
// AUTHORS OR COPYRIGHT HOLDERS BE LIABLE FOR ANY CLAIM, DAMAGES OR OTHER
// LIABILITY, WHETHER IN AN ACTION OF CONTRACT, TORT OR OTHERWISE, ARISING FROM,
// OUT OF OR IN CONNECTION WITH THE SOFTWARE OR THE USE OR OTHER DEALINGS IN
// THE SOFTWARE.

package cmd

import (
	"github.com/stretchr/testify/assert"
	"io/fs"
	"os"
	"path/filepath"
	"testing"
	"time"
)

<<<<<<< HEAD
func (s *cmdIntegrationSuite) TestSyncUploadWithExcludeAttrFlag(c *chk.C) {
	bsc := getBlobServiceClient()
=======
func TestSyncUploadWithExcludeAttrFlag(t *testing.T) {
	a := assert.New(t)
	bsu := getBSU()
>>>>>>> 096d32ee

	srcDirName := scenarioHelper{}.generateLocalDirectory(a)
	defer os.RemoveAll(srcDirName)
	fileList := scenarioHelper{}.generateCommonRemoteScenarioForLocal(a, srcDirName, "")

	// add special files with attributes that we wish to exclude
	filesToExclude := []string{"file1.pdf", "file2.txt", "file3"}
	scenarioHelper{}.generateLocalFilesFromList(a, srcDirName, filesToExclude)
	attrList := []string{"H", "I", "C"}
	excludeAttrsStr := "H;I;S"
	scenarioHelper{}.setAttributesForLocalFiles(a, srcDirName, filesToExclude, attrList)

	// set up the destination as an empty container
<<<<<<< HEAD
	cc, containerName := createNewContainer(c, bsc)
	defer deleteContainer(c, cc)
=======
	containerURL, containerName := createNewContainer(a, bsu)
	defer deleteContainer(a, containerURL)
>>>>>>> 096d32ee

	// set up interceptor
	mockedRPC := interceptor{}
	Rpc = mockedRPC.intercept
	mockedRPC.init()

	rawContainerURLWithSAS := scenarioHelper{}.getRawContainerURLWithSAS(a, containerName)
	raw := getDefaultSyncRawInput(srcDirName, rawContainerURLWithSAS.String())
	raw.excludeFileAttributes = excludeAttrsStr

	runSyncAndVerify(a, raw, func(err error) {
		a.Nil(err)
		validateUploadTransfersAreScheduled(a, "", "", fileList, mockedRPC)
	})
}

<<<<<<< HEAD
func (s *cmdIntegrationSuite) TestSyncUploadWithIncludeAttrFlag(c *chk.C) {
	bsc := getBlobServiceClient()
=======
func TestSyncUploadWithIncludeAttrFlag(t *testing.T) {
	a := assert.New(t)
	bsu := getBSU()
>>>>>>> 096d32ee

	srcDirName := scenarioHelper{}.generateLocalDirectory(a)
	defer os.RemoveAll(srcDirName)
	scenarioHelper{}.generateCommonRemoteScenarioForLocal(a, srcDirName, "")

	// add special files with attributes that we wish to include
	filesToInclude := []string{"file1.txt", "file2.pdf", "file3.pdf"}
	scenarioHelper{}.generateLocalFilesFromList(a, srcDirName, filesToInclude)
	attrList := []string{"H", "I", "C"}
	includeAttrsStr := "H;I;S"
	scenarioHelper{}.setAttributesForLocalFiles(a, srcDirName, filesToInclude, attrList)

	// set up the destination as an empty container
<<<<<<< HEAD
	cc, containerName := createNewContainer(c, bsc)
	defer deleteContainer(c, cc)
=======
	containerURL, containerName := createNewContainer(a, bsu)
	defer deleteContainer(a, containerURL)
>>>>>>> 096d32ee

	// set up interceptor
	mockedRPC := interceptor{}
	Rpc = mockedRPC.intercept
	mockedRPC.init()

	rawContainerURLWithSAS := scenarioHelper{}.getRawContainerURLWithSAS(a, containerName)
	raw := getDefaultSyncRawInput(srcDirName, rawContainerURLWithSAS.String())
	raw.includeFileAttributes = includeAttrsStr

	runSyncAndVerify(a, raw, func(err error) {
		a.Nil(err)
		validateUploadTransfersAreScheduled(a, "", "", filesToInclude, mockedRPC)
	})
}

// Asserting that name filter and attribute filter are ANDed
// Create one file that matches only the name filter
// Create one file that matches only the attribute filter
// Create one file that matches both
// Only the last file should be transferred
<<<<<<< HEAD
func (s *cmdIntegrationSuite) TestSyncUploadWithIncludeAndIncludeAttrFlags(c *chk.C) {
	bsc := getBlobServiceClient()
=======
func TestSyncUploadWithIncludeAndIncludeAttrFlags(t *testing.T) {
	a := assert.New(t)
	bsu := getBSU()
>>>>>>> 096d32ee

	srcDirName := scenarioHelper{}.generateLocalDirectory(a)
	defer os.RemoveAll(srcDirName)
	scenarioHelper{}.generateCommonRemoteScenarioForLocal(a, srcDirName, "")

	fileList := []string{"file1.txt", "file2.png", "file3.txt"}
	scenarioHelper{}.generateLocalFilesFromList(a, srcDirName, fileList)
	includeString := "*.txt"
	includeAttrsStr := "H;I;S"
	attrList := []string{"H", "I", "C"}
	scenarioHelper{}.setAttributesForLocalFiles(a, srcDirName, fileList[1:], attrList)

<<<<<<< HEAD
	cc, containerName := createNewContainer(c, bsc)
	defer deleteContainer(c, cc)
=======
	containerURL, containerName := createNewContainer(a, bsu)
	defer deleteContainer(a, containerURL)
>>>>>>> 096d32ee

	mockedRPC := interceptor{}
	Rpc = mockedRPC.intercept
	mockedRPC.init()

	rawContainerURLWithSAS := scenarioHelper{}.getRawContainerURLWithSAS(a, containerName)
	raw := getDefaultSyncRawInput(srcDirName, rawContainerURLWithSAS.String())
	raw.includeFileAttributes = includeAttrsStr
	raw.include = includeString

	runSyncAndVerify(a, raw, func(err error) {
		a.Nil(err)
		validateUploadTransfersAreScheduled(a, "", "", fileList[2:], mockedRPC)
	})
}

// Asserting that name filter and attribute filter are ANDed
// Create one file that matches only the name filter
// Create one file that matches only the attribute filter
// Create one file that matches both
// None of them should be transferred
<<<<<<< HEAD
func (s *cmdIntegrationSuite) TestSyncUploadWithExcludeAndExcludeAttrFlags(c *chk.C) {
	bsc := getBlobServiceClient()
=======
func TestSyncUploadWithExcludeAndExcludeAttrFlags(t *testing.T) {
	a := assert.New(t)
	bsu := getBSU()
>>>>>>> 096d32ee

	srcDirName := scenarioHelper{}.generateLocalDirectory(a)
	defer os.RemoveAll(srcDirName)
	commonFileList := scenarioHelper{}.generateCommonRemoteScenarioForLocal(a, srcDirName, "")

	fileList := []string{"file1.bin", "file2.png", "file3.bin"}
	scenarioHelper{}.generateLocalFilesFromList(a, srcDirName, fileList)
	excludeString := "*.bin"
	excludeAttrsStr := "H;I;S"
	attrList := []string{"H", "I", "C"}
	scenarioHelper{}.setAttributesForLocalFiles(a, srcDirName, fileList[1:], attrList)

<<<<<<< HEAD
	cc, containerName := createNewContainer(c, bsc)
	defer deleteContainer(c, cc)
=======
	containerURL, containerName := createNewContainer(a, bsu)
	defer deleteContainer(a, containerURL)
>>>>>>> 096d32ee

	mockedRPC := interceptor{}
	Rpc = mockedRPC.intercept
	mockedRPC.init()

	rawContainerURLWithSAS := scenarioHelper{}.getRawContainerURLWithSAS(a, containerName)
	raw := getDefaultSyncRawInput(srcDirName, rawContainerURLWithSAS.String())
	raw.excludeFileAttributes = excludeAttrsStr
	raw.exclude = excludeString

	runSyncAndVerify(a, raw, func(err error) {
		a.Nil(err)
		validateUploadTransfersAreScheduled(a, "", "", commonFileList, mockedRPC)
	})
}

// mouthfull of a test name, but this ensures that case insensitivity doesn't cause the unintended deletion of files
<<<<<<< HEAD
func (s *cmdIntegrationSuite) TestSyncDownloadWithDeleteDestinationOnCaseInsensitiveFS(c *chk.C) {
	bsc := getBlobServiceClient()
=======
func TestSyncDownloadWithDeleteDestinationOnCaseInsensitiveFS(t *testing.T) {
	a := assert.New(t)
	bsu := getBSU()
>>>>>>> 096d32ee

	dstDirName := scenarioHelper{}.generateLocalDirectory(a)
	defer os.RemoveAll(dstDirName)
	fileList := []string{"FileWithCaps", "FiLeTwO", "FoOBaRBaZ"}

<<<<<<< HEAD
	cc, containerName := createNewContainer(c, bsc)
	defer deleteContainer(c, cc)

	scenarioHelper{}.generateBlobsFromList(c, cc, fileList, "Hello, World!")
=======
	containerURL, containerName := createNewContainer(a, bsu)
	defer deleteContainer(a, containerURL)

	scenarioHelper{}.generateBlobsFromList(a, containerURL, fileList, "Hello, World!")
>>>>>>> 096d32ee

	// let the local files be in the future; we don't want to do _anything_ to them; not delete nor download.
	time.Sleep(time.Second * 5)

	scenarioHelper{}.generateLocalFilesFromList(a, dstDirName, fileList)

	mockedRPC := interceptor{}
	Rpc = mockedRPC.intercept
	mockedRPC.init()

	rawContainerURLWithSAS := scenarioHelper{}.getRawContainerURLWithSAS(a, containerName)
	raw := getDefaultSyncRawInput(rawContainerURLWithSAS.String(), dstDirName)
	raw.recursive = true
	raw.deleteDestination = "true"

	runSyncAndVerify(a, raw, func(err error) {
		// It should not have deleted them
		seenFiles := make(map[string]bool)
		filepath.Walk(dstDirName, func(path string, info fs.FileInfo, err error) error {
			if path == dstDirName {
				return nil
			}

			seenFiles[filepath.Base(path)] = true
			return nil
		})

		a.Equal(len(fileList), len(seenFiles))
		for _, v := range fileList {
			a.True(seenFiles[v])
		}

		// It should not have downloaded them
		a.Zero(len(mockedRPC.transfers))
	})
}<|MERGE_RESOLUTION|>--- conflicted
+++ resolved
@@ -29,14 +29,9 @@
 	"time"
 )
 
-<<<<<<< HEAD
-func (s *cmdIntegrationSuite) TestSyncUploadWithExcludeAttrFlag(c *chk.C) {
-	bsc := getBlobServiceClient()
-=======
 func TestSyncUploadWithExcludeAttrFlag(t *testing.T) {
 	a := assert.New(t)
-	bsu := getBSU()
->>>>>>> 096d32ee
+	bsc := getBlobServiceClient()
 
 	srcDirName := scenarioHelper{}.generateLocalDirectory(a)
 	defer os.RemoveAll(srcDirName)
@@ -50,13 +45,8 @@
 	scenarioHelper{}.setAttributesForLocalFiles(a, srcDirName, filesToExclude, attrList)
 
 	// set up the destination as an empty container
-<<<<<<< HEAD
-	cc, containerName := createNewContainer(c, bsc)
-	defer deleteContainer(c, cc)
-=======
-	containerURL, containerName := createNewContainer(a, bsu)
-	defer deleteContainer(a, containerURL)
->>>>>>> 096d32ee
+	cc, containerName := createNewContainer(a, bsc)
+	defer deleteContainer(a, cc)
 
 	// set up interceptor
 	mockedRPC := interceptor{}
@@ -73,14 +63,9 @@
 	})
 }
 
-<<<<<<< HEAD
-func (s *cmdIntegrationSuite) TestSyncUploadWithIncludeAttrFlag(c *chk.C) {
-	bsc := getBlobServiceClient()
-=======
 func TestSyncUploadWithIncludeAttrFlag(t *testing.T) {
 	a := assert.New(t)
-	bsu := getBSU()
->>>>>>> 096d32ee
+	bsc := getBlobServiceClient()
 
 	srcDirName := scenarioHelper{}.generateLocalDirectory(a)
 	defer os.RemoveAll(srcDirName)
@@ -94,13 +79,8 @@
 	scenarioHelper{}.setAttributesForLocalFiles(a, srcDirName, filesToInclude, attrList)
 
 	// set up the destination as an empty container
-<<<<<<< HEAD
-	cc, containerName := createNewContainer(c, bsc)
-	defer deleteContainer(c, cc)
-=======
-	containerURL, containerName := createNewContainer(a, bsu)
-	defer deleteContainer(a, containerURL)
->>>>>>> 096d32ee
+	cc, containerName := createNewContainer(a, bsc)
+	defer deleteContainer(a, cc)
 
 	// set up interceptor
 	mockedRPC := interceptor{}
@@ -122,14 +102,9 @@
 // Create one file that matches only the attribute filter
 // Create one file that matches both
 // Only the last file should be transferred
-<<<<<<< HEAD
-func (s *cmdIntegrationSuite) TestSyncUploadWithIncludeAndIncludeAttrFlags(c *chk.C) {
-	bsc := getBlobServiceClient()
-=======
 func TestSyncUploadWithIncludeAndIncludeAttrFlags(t *testing.T) {
 	a := assert.New(t)
-	bsu := getBSU()
->>>>>>> 096d32ee
+	bsc := getBlobServiceClient()
 
 	srcDirName := scenarioHelper{}.generateLocalDirectory(a)
 	defer os.RemoveAll(srcDirName)
@@ -142,13 +117,8 @@
 	attrList := []string{"H", "I", "C"}
 	scenarioHelper{}.setAttributesForLocalFiles(a, srcDirName, fileList[1:], attrList)
 
-<<<<<<< HEAD
-	cc, containerName := createNewContainer(c, bsc)
-	defer deleteContainer(c, cc)
-=======
-	containerURL, containerName := createNewContainer(a, bsu)
-	defer deleteContainer(a, containerURL)
->>>>>>> 096d32ee
+	cc, containerName := createNewContainer(a, bsc)
+	defer deleteContainer(a, cc)
 
 	mockedRPC := interceptor{}
 	Rpc = mockedRPC.intercept
@@ -170,14 +140,9 @@
 // Create one file that matches only the attribute filter
 // Create one file that matches both
 // None of them should be transferred
-<<<<<<< HEAD
-func (s *cmdIntegrationSuite) TestSyncUploadWithExcludeAndExcludeAttrFlags(c *chk.C) {
-	bsc := getBlobServiceClient()
-=======
 func TestSyncUploadWithExcludeAndExcludeAttrFlags(t *testing.T) {
 	a := assert.New(t)
-	bsu := getBSU()
->>>>>>> 096d32ee
+	bsc := getBlobServiceClient()
 
 	srcDirName := scenarioHelper{}.generateLocalDirectory(a)
 	defer os.RemoveAll(srcDirName)
@@ -190,13 +155,8 @@
 	attrList := []string{"H", "I", "C"}
 	scenarioHelper{}.setAttributesForLocalFiles(a, srcDirName, fileList[1:], attrList)
 
-<<<<<<< HEAD
-	cc, containerName := createNewContainer(c, bsc)
-	defer deleteContainer(c, cc)
-=======
-	containerURL, containerName := createNewContainer(a, bsu)
-	defer deleteContainer(a, containerURL)
->>>>>>> 096d32ee
+	cc, containerName := createNewContainer(a, bsc)
+	defer deleteContainer(a, cc)
 
 	mockedRPC := interceptor{}
 	Rpc = mockedRPC.intercept
@@ -214,30 +174,18 @@
 }
 
 // mouthfull of a test name, but this ensures that case insensitivity doesn't cause the unintended deletion of files
-<<<<<<< HEAD
-func (s *cmdIntegrationSuite) TestSyncDownloadWithDeleteDestinationOnCaseInsensitiveFS(c *chk.C) {
-	bsc := getBlobServiceClient()
-=======
 func TestSyncDownloadWithDeleteDestinationOnCaseInsensitiveFS(t *testing.T) {
 	a := assert.New(t)
-	bsu := getBSU()
->>>>>>> 096d32ee
+	bsc := getBlobServiceClient()
 
 	dstDirName := scenarioHelper{}.generateLocalDirectory(a)
 	defer os.RemoveAll(dstDirName)
 	fileList := []string{"FileWithCaps", "FiLeTwO", "FoOBaRBaZ"}
 
-<<<<<<< HEAD
-	cc, containerName := createNewContainer(c, bsc)
-	defer deleteContainer(c, cc)
-
-	scenarioHelper{}.generateBlobsFromList(c, cc, fileList, "Hello, World!")
-=======
-	containerURL, containerName := createNewContainer(a, bsu)
-	defer deleteContainer(a, containerURL)
-
-	scenarioHelper{}.generateBlobsFromList(a, containerURL, fileList, "Hello, World!")
->>>>>>> 096d32ee
+	cc, containerName := createNewContainer(a, bsc)
+	defer deleteContainer(a, cc)
+
+	scenarioHelper{}.generateBlobsFromList(a, cc, fileList, "Hello, World!")
 
 	// let the local files be in the future; we don't want to do _anything_ to them; not delete nor download.
 	time.Sleep(time.Second * 5)
