// Copyright © 2017 Microsoft <wastore@microsoft.com>
//
// Permission is hereby granted, free of charge, to any person obtaining a copy
// of this software and associated documentation files (the "Software"), to deal
// in the Software without restriction, including without limitation the rights
// to use, copy, modify, merge, publish, distribute, sublicense, and/or sell
// copies of the Software, and to permit persons to whom the Software is
// furnished to do so, subject to the following conditions:
//
// The above copyright notice and this permission notice shall be included in
// all copies or substantial portions of the Software.
//
// THE SOFTWARE IS PROVIDED "AS IS", WITHOUT WARRANTY OF ANY KIND, EXPRESS OR
// IMPLIED, INCLUDING BUT NOT LIMITED TO THE WARRANTIES OF MERCHANTABILITY,
// FITNESS FOR A PARTICULAR PURPOSE AND NONINFRINGEMENT. IN NO EVENT SHALL THE
// AUTHORS OR COPYRIGHT HOLDERS BE LIABLE FOR ANY CLAIM, DAMAGES OR OTHER
// LIABILITY, WHETHER IN AN ACTION OF CONTRACT, TORT OR OTHERWISE, ARISING FROM,
// OUT OF OR IN CONNECTION WITH THE SOFTWARE OR THE USE OR OTHER DEALINGS IN
// THE SOFTWARE.

package cmd

import (
	"context"
	"fmt"
	"github.com/Azure/azure-sdk-for-go/sdk/storage/azblob/blob"
	"github.com/Azure/azure-storage-azcopy/v10/jobsAdmin"
	"io"
	"os"
	"path/filepath"
	"runtime"
	"strings"
	"sync"
	"time"

	"github.com/Azure/azure-storage-azcopy/v10/common"
	"github.com/Azure/azure-storage-azcopy/v10/ste"
	"github.com/spf13/cobra"
)

var AzcopyAppPathFolder string
var azcopyLogPathFolder string
var azcopyMaxFileAndSocketHandles int
var outputFormatRaw string
var outputVerbosityRaw string
var logVerbosityRaw string
var cancelFromStdin bool
var azcopyOutputFormat common.OutputFormat
var azcopyOutputVerbosity common.OutputVerbosity
var azcopyLogVerbosity common.LogLevel
var loggerInfo jobLoggerInfo
var cmdLineCapMegaBitsPerSecond float64
var azcopyAwaitContinue bool
var azcopyAwaitAllowOpenFiles bool
var azcopyScanningLogger common.ILoggerResetable
var azcopyCurrentJobID common.JobID
var azcopySkipVersionCheck bool

type jobLoggerInfo struct {
	jobID         common.JobID
	logFileFolder string
}

// It's not pretty that this one is read directly by credential util.
// But doing otherwise required us passing it around in many places, even though really
// it can be thought of as an "ambient" property. That's the (weak?) justification for implementing
// it as a global
var cmdLineExtraSuffixesAAD string

// It would be preferable if this was a local variable, since it just gets altered and shot off to the STE
var debugSkipFiles string

// rootCmd represents the base command when called without any subcommands
var rootCmd = &cobra.Command{
	Version: common.AzcopyVersion, // will enable the user to see the version info in the standard posix way: --version
	Use:     "azcopy",
	Short:   rootCmdShortDescription,
	Long:    rootCmdLongDescription,
	PersistentPreRunE: func(cmd *cobra.Command, args []string) error {
		if glcm.GetEnvironmentVariable(common.EEnvironmentVariable.RequestTryTimeout()) != "" {
			timeout, err := time.ParseDuration(glcm.GetEnvironmentVariable(common.EEnvironmentVariable.RequestTryTimeout()) + "m")
			if err == nil {
				ste.UploadTryTimeout = timeout
			}
		}
		glcm.E2EEnableAwaitAllowOpenFiles(azcopyAwaitAllowOpenFiles)
		if azcopyAwaitContinue {
			glcm.E2EAwaitContinue()
		}

		timeAtPrestart := time.Now()

		err := azcopyOutputFormat.Parse(outputFormatRaw)
		glcm.SetOutputFormat(azcopyOutputFormat)
		if err != nil {
			return err
		}

		err = azcopyOutputVerbosity.Parse(outputVerbosityRaw)
		glcm.SetOutputVerbosity(azcopyOutputVerbosity)
		if err != nil {
			return err
		}

		err = azcopyLogVerbosity.Parse(logVerbosityRaw)
		if err != nil {
			return err
		}
		common.AzcopyCurrentJobLogger = common.NewJobLogger(loggerInfo.jobID, azcopyLogVerbosity, loggerInfo.logFileFolder, "")
		common.AzcopyCurrentJobLogger.OpenLog()

		glcm.SetForceLogging()

		// warn Windows users re quoting (since our docs all use single quotes, but CMD needs double)
		// Single ones just come through as part of the args, in CMD.
		// Ideally, for usability, we'd ideally have this info come back in the result of url.Parse. But that's hard to
		// arrange. So we check it here.
		if runtime.GOOS == "windows" {
			for _, a := range args {
				a = strings.ToLower(a)
				if strings.HasPrefix(a, "'http") { // note the single quote
					glcm.Info("")
					glcm.Info("*** When running from CMD, surround URLs with double quotes. Only using single quotes from PowerShell. ***")
					glcm.Info("")
					break
				}
			}
		}

		// currently, we only automatically do auto-tuning when benchmarking
		preferToAutoTuneGRs := cmd == benchCmd // TODO: do we have a better way to do this than making benchCmd global?
		providePerformanceAdvice := cmd == benchCmd

		// startup of the STE happens here, so that the startup can access the values of command line parameters that are defined for "root" command
		concurrencySettings := ste.NewConcurrencySettings(azcopyMaxFileAndSocketHandles, preferToAutoTuneGRs)
		err = jobsAdmin.MainSTE(concurrencySettings, float64(cmdLineCapMegaBitsPerSecond), common.AzcopyJobPlanFolder, azcopyLogPathFolder, providePerformanceAdvice)
		if err != nil {
			return err
		}
		EnumerationParallelism = concurrencySettings.EnumerationPoolSize.Value
		EnumerationParallelStatFiles = concurrencySettings.ParallelStatFiles.Value

		// Log a clear ISO 8601-formatted start time, so it can be read and use in the --include-after parameter
		// Subtract a few seconds, to ensure that this date DEFINITELY falls before the LMT of any file changed while this
		// job is running. I.e. using this later with --include-after is _guaranteed_ to pick up all files that changed during
		// or after this job
		adjustedTime := timeAtPrestart.Add(-5 * time.Second)
		startTimeMessage := fmt.Sprintf("ISO 8601 START TIME: to copy files that changed before or after this job started, use the parameter --%s=%s or --%s=%s",
			common.IncludeBeforeFlagName, IncludeBeforeDateFilter{}.FormatAsUTC(adjustedTime),
			common.IncludeAfterFlagName, IncludeAfterDateFilter{}.FormatAsUTC(adjustedTime))
		jobsAdmin.JobsAdmin.LogToJobLog(startTimeMessage, common.LogInfo)

		if !azcopySkipVersionCheck {
			// spawn a routine to fetch and compare the local application's version against the latest version available
			// if there's a newer version that can be used, then write the suggestion to stderr
			// however if this takes too long the message won't get printed
			// Note: this function is necessary for non-help, non-login commands, since they don't reach the corresponding
			// beginDetectNewVersion call in Execute (below)
			beginDetectNewVersion()
		}

		if debugSkipFiles != "" {
			for _, v := range strings.Split(debugSkipFiles, ";") {
				if strings.HasPrefix(v, "/") {
					v = strings.TrimPrefix(v, common.AZCOPY_PATH_SEPARATOR_STRING)
				}

				ste.DebugSkipFiles[v] = true
			}
		}

		return nil
	},
}

// hold a pointer to the global lifecycle controller so that commands could output messages and exit properly
var glcm = common.GetLifecycleMgr()
var glcmSwapOnce = &sync.Once{}

// Execute adds all child commands to the root command and sets flags appropriately.
// This is called by main.main(). It only needs to happen once to the rootCmd.

func Execute(logPathFolder, jobPlanFolder string, maxFileAndSocketHandles int, jobID common.JobID) {
	azcopyLogPathFolder = logPathFolder
	common.AzcopyJobPlanFolder = jobPlanFolder
	azcopyMaxFileAndSocketHandles = maxFileAndSocketHandles
	azcopyCurrentJobID = jobID
	loggerInfo = jobLoggerInfo{jobID, logPathFolder}

	if err := rootCmd.Execute(); err != nil {
		glcm.Error(err.Error())
	} else {
		if !azcopySkipVersionCheck {
			// our commands all control their own life explicitly with the lifecycle manager
			// only commands that don't explicitly exit actually reach this point (e.g. help commands and login commands)
			select {
			case <-beginDetectNewVersion():
				// noop
			case <-time.After(time.Second * 8):
				// don't wait too long
			}
		}
		glcm.Exit(nil, common.EExitCode.Success())
	}
}

func init() {
	// replace the word "global" to avoid confusion (e.g. it doesn't affect all instances of AzCopy)
	rootCmd.SetUsageTemplate(strings.Replace((&cobra.Command{}).UsageTemplate(), "Global Flags", "Flags Applying to All Commands", -1))

	rootCmd.PersistentFlags().Float64Var(&cmdLineCapMegaBitsPerSecond, "cap-mbps", 0, "Caps the transfer rate, in megabits per second. Moment-by-moment throughput might vary slightly from the cap. If this option is set to zero, or it is omitted, the throughput isn't capped.")
	rootCmd.PersistentFlags().StringVar(&outputFormatRaw, "output-type", "text", "Format of the command's output. The choices include: text, json. The default value is 'text'.")
	rootCmd.PersistentFlags().StringVar(&outputVerbosityRaw, "output-level", "default", "Define the output verbosity. Available levels: essential, quiet.")
	rootCmd.PersistentFlags().StringVar(&logVerbosityRaw, "log-level", "INFO", "Define the log verbosity for the log file, available levels: INFO(all requests/responses), WARNING(slow responses), ERROR(only failed requests), and NONE(no output logs). (default 'INFO').")

	rootCmd.PersistentFlags().StringVar(&cmdLineExtraSuffixesAAD, trustedSuffixesNameAAD, "", "Specifies additional domain suffixes where Azure Active Directory login tokens may be sent.  The default is '"+
		trustedSuffixesAAD+"'. Any listed here are added to the default. For security, you should only put Microsoft Azure domains here. Separate multiple entries with semi-colons.")

	rootCmd.PersistentFlags().BoolVar(&azcopySkipVersionCheck, "skip-version-check", false, "Do not perform the version check at startup. Intended for automation scenarios & airgapped use.")

	// Note: this is due to Windows not supporting signals properly
	rootCmd.PersistentFlags().BoolVar(&cancelFromStdin, "cancel-from-stdin", false, "Used by partner teams to send in `cancel` through stdin to stop a job.")

	// special E2E testing flags
	rootCmd.PersistentFlags().BoolVar(&azcopyAwaitContinue, "await-continue", false, "Used when debugging, to tell AzCopy to await `continue` on stdin before starting any work. Assists with debugging AzCopy via attach-to-process")
	rootCmd.PersistentFlags().BoolVar(&azcopyAwaitAllowOpenFiles, "await-open", false, "Used when debugging, to tell AzCopy to await `open` on stdin, after scanning but before opening the first file. Assists with testing cases around file modifications between scanning and usage")
	rootCmd.PersistentFlags().StringVar(&debugSkipFiles, "debug-skip-files", "", "Used when debugging, to tell AzCopy to cancel the job midway. List of relative paths to skip in the STE.")

	// reserved for partner teams
	_ = rootCmd.PersistentFlags().MarkHidden("cancel-from-stdin")

	// debug-only
	_ = rootCmd.PersistentFlags().MarkHidden("await-continue")
	_ = rootCmd.PersistentFlags().MarkHidden("await-open")
	_ = rootCmd.PersistentFlags().MarkHidden("debug-skip-files")
}

// always spins up a new goroutine, because sometimes the aka.ms URL can't be reached (e.g. a constrained environment where
// aka.ms is not resolvable to a reachable IP address). In such cases, this routine will run for ever, and the caller should
// just give up on it.
// We spin up the GR here, not in the caller, so that the need to use a separate GC can never be forgotten
// (if do it synchronously, and can't resolve URL, this blocks caller for ever)
func beginDetectNewVersion() chan struct{} {
	completionChannel := make(chan struct{})
	go func() {
		const versionMetadataUrl = "https://azcopyvnextrelease.blob.core.windows.net/releasemetadata/latest_version.txt"

		// step 0: check the Stderr, check local version
		_, err := os.Stderr.Stat()
		if err != nil {
			return
		}

<<<<<<< HEAD
		// step 1: initialize pipeline
		options := createClientOptions(nil)
=======
		localVersion, err := NewVersion(common.AzcopyVersion)
		if err != nil {
			return
		}

		// step 1: fetch & validate cached version and if it is updated, return without making API calls
		filePath := filepath.Join(azcopyLogPathFolder, "latest_version.txt")
		cachedVersion, err := ValidateCachedVersion(filePath) // same as the remote version
		if err == nil {
			PrintOlderVersion(*cachedVersion, *localVersion)
			return
		}

		// step 2: initialize pipeline
		options := createClientOptions(common.LogNone)
>>>>>>> 02d7842a

		// step 3: start download
		blobClient, err := blob.NewClientWithNoCredential(versionMetadataUrl, &blob.ClientOptions{ClientOptions: options})
		if err != nil {
			return
		}

		downloadBlobResp, err := blobClient.DownloadStream(context.TODO(), nil)
		if err != nil {
			return
		}

		// step 4: read newest version str
		data := make([]byte, *downloadBlobResp.ContentLength)
		_, err = downloadBlobResp.Body.Read(data)
		if err != nil && err != io.EOF {
			return
		}

		remoteVersion, err := NewVersion(string(data))
		if err != nil {
			return
		}

		PrintOlderVersion(*remoteVersion, *localVersion)

		// step 5: persist remote version in local
		err = localVersion.CacheRemoteVersion(*remoteVersion, filePath)
		if err != nil {
			return
		}

		// let caller know we have finished, if they want to know
		close(completionChannel)
	}()

	return completionChannel
}<|MERGE_RESOLUTION|>--- conflicted
+++ resolved
@@ -251,10 +251,6 @@
 			return
 		}
 
-<<<<<<< HEAD
-		// step 1: initialize pipeline
-		options := createClientOptions(nil)
-=======
 		localVersion, err := NewVersion(common.AzcopyVersion)
 		if err != nil {
 			return
@@ -269,8 +265,7 @@
 		}
 
 		// step 2: initialize pipeline
-		options := createClientOptions(common.LogNone)
->>>>>>> 02d7842a
+		options := createClientOptions(nil)
 
 		// step 3: start download
 		blobClient, err := blob.NewClientWithNoCredential(versionMetadataUrl, &blob.ClientOptions{ClientOptions: options})
