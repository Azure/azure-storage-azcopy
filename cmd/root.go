--- conflicted
+++ resolved
@@ -210,24 +210,9 @@
 
 	glcm.SetForceLogging()
 
-<<<<<<< HEAD
 	// currently, we only automatically do auto-tuning when benchmarking
 	preferToAutoTuneGRs, providePerformanceAdvice := true, isBench
-=======
-	// For benchmarking, try to autotune if possible, otherwise use the default values
-	if jobsAdmin.JobsAdmin != nil && isBench {
-		envVar := common.EEnvironmentVariable.ConcurrencyValue()
-		userValue := common.GetEnvironmentVariable(envVar)
-		if userValue == "" || userValue == "auto" {
-			jobsAdmin.JobsAdmin.SetConcurrencySettingsToAuto()
-		} else {
-			// Tell user that we can't actually auto tune, because configured value takes precedence
-			// This case happens when benchmarking with a fixed value from the env var
-			glcm.Info(fmt.Sprintf("Cannot auto-tune concurrency because it is fixed by environment variable %s", envVar.Name))
-		}
->>>>>>> 28c6d8b7
-
-	}
+
 	EnumerationParallelism, EnumerationParallelStatFiles = jobsAdmin.JobsAdmin.GetConcurrencySettings()
 
 	// Log a clear ISO 8601-formatted start time, so it can be read and use in the --include-after parameter
