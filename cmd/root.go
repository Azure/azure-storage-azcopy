// Copyright © 2017 Microsoft <wastore@microsoft.com>
//
// Permission is hereby granted, free of charge, to any person obtaining a copy
// of this software and associated documentation files (the "Software"), to deal
// in the Software without restriction, including without limitation the rights
// to use, copy, modify, merge, publish, distribute, sublicense, and/or sell
// copies of the Software, and to permit persons to whom the Software is
// furnished to do so, subject to the following conditions:
//
// The above copyright notice and this permission notice shall be included in
// all copies or substantial portions of the Software.
//
// THE SOFTWARE IS PROVIDED "AS IS", WITHOUT WARRANTY OF ANY KIND, EXPRESS OR
// IMPLIED, INCLUDING BUT NOT LIMITED TO THE WARRANTIES OF MERCHANTABILITY,
// FITNESS FOR A PARTICULAR PURPOSE AND NONINFRINGEMENT. IN NO EVENT SHALL THE
// AUTHORS OR COPYRIGHT HOLDERS BE LIABLE FOR ANY CLAIM, DAMAGES OR OTHER
// LIABILITY, WHETHER IN AN ACTION OF CONTRACT, TORT OR OTHERWISE, ARISING FROM,
// OUT OF OR IN CONNECTION WITH THE SOFTWARE OR THE USE OR OTHER DEALINGS IN
// THE SOFTWARE.

package cmd

import (
	"encoding/json"
	"errors"
	"fmt"
	"log"
	"net/http"
	"os"
	"path"
	"path/filepath"
	"runtime"
	"runtime/pprof"
	"strings"
	"sync"
	"time"

	"github.com/Azure/azure-storage-azcopy/v10/jobsAdmin"

	"github.com/Azure/azure-storage-azcopy/v10/common"
	"github.com/Azure/azure-storage-azcopy/v10/ste"
	"github.com/spf13/cobra"
)

var azcopyLogPathFolder string
var outputFormatRaw string
var outputVerbosityRaw string
var logVerbosityRaw string
var cancelFromStdin bool
var OutputFormat common.OutputFormat
var OutputLevel common.OutputVerbosity
var LogLevel common.LogLevel
var CapMbps float64
var SkipVersionCheck bool

// It's not pretty that this one is read directly by credential util.
// But doing otherwise required us passing it around in many places, even though really
// it can be thought of as an "ambient" property. That's the (weak?) justification for implementing
// it as a global
var TrustedSuffixes string
var azcopyAwaitContinue bool
var azcopyAwaitAllowOpenFiles bool
var azcopyScanningLogger common.ILoggerResetable
var azcopyCurrentJobID common.JobID
var isPipeDownload bool
var retryStatusCodes string
var debugMemoryProfile string

type jobLoggerInfo struct {
	jobID         common.JobID
	logFileFolder string
}

// It would be preferable if this was a local variable, since it just gets altered and shot off to the STE
var debugSkipFiles string

// rootCmd represents the base command when called without any subcommands
var rootCmd = &cobra.Command{
	Version: common.AzcopyVersion, // will enable the user to see the version info in the standard posix way: --version
	Use:     "azcopy",
	Short:   rootCmdShortDescription,
	Long:    rootCmdLongDescription,
	PersistentPreRunE: func(cmd *cobra.Command, args []string) error {
		glcm.RegisterCloseFunc(func() {
			if debugMemoryProfile != "" {
				memProfDir := filepath.Dir(debugMemoryProfile)
				err := os.MkdirAll(memProfDir, 0777)
				if err != nil {
					panic(fmt.Sprintf("Failed to create memory profile parent dir: %v", err))
				}

				f, err := os.OpenFile(debugMemoryProfile, os.O_WRONLY|os.O_CREATE|os.O_TRUNC, 0666)
				if err != nil {
					panic(fmt.Sprintf("Failed to open memory profile: %v", err))
				}
				defer f.Close()
				runtime.GC()
				if err := pprof.WriteHeapProfile(f); err != nil {
					log.Fatal("could not write memory profile: ", err)
				}
			}
		})

		// referencing https://github.com/Azure/azure-sdk-for-go/blob/main/sdk/azcore/policy/policy.go#L114
		rscList := "408;429;500;502;503;504"
		if retryStatusCodes != "" {
			rscList += ";" + retryStatusCodes
		}
		rsc, err := ste.ParseRetryCodes(rscList)
		if err != nil {
			return fmt.Errorf("failed to parse requested retry status code list: %w", err)
		}
		ste.RetryStatusCodes = rsc

		glcm.E2EEnableAwaitAllowOpenFiles(azcopyAwaitAllowOpenFiles)
		if azcopyAwaitContinue {
			glcm.E2EAwaitContinue()
		}

		err = OutputFormat.Parse(outputFormatRaw)
		if err != nil {
			return err
		}

		err = OutputLevel.Parse(outputVerbosityRaw)
		if err != nil {
			return err
		}

		err = LogLevel.Parse(logVerbosityRaw)
		if err != nil {
			return err
		}

		// If the command is for resuming a job with a specific JobID,
		// use the provided JobID to resume the job; otherwise, create a new JobID.
		var resumeJobID common.JobID
		if cmd.Use == "resume [jobID]" {
			// If no argument is passed then it is not valid
			if len(args) != 1 {
				return errors.New("this command requires jobId to be passed as argument")
			}
			resumeJobID, err = common.ParseJobID(args[0])
			if err != nil {
				return err
			}
		}

		// Check if we are downloading to Pipe so we can bypass version check and not write it to stdout, customer is
		// only expecting blob data in stdout
		var fromToFlagValue string
		if cmd.Flags().Changed("from-to") {
			// Access the value of the "from-to" flag
			fromToFlagValue, err = cmd.Flags().GetString("from-to")
			if err != nil {
				return fmt.Errorf("error accessing 'from-to' flag: %v", err)
			}
			if fromToFlagValue == "BlobPipe" {
				isPipeDownload = true
			}
		}

		// warn Windows users re quoting (since our docs all use single quotes, but CMD needs double)
		// Single ones just come through as part of the args, in CMD.
		// Ideally, for usability, we'd ideally have this info come back in the result of url.Parse. But that's hard to
		// arrange. So we check it here.
		if runtime.GOOS == "windows" {
			for _, a := range args {
				a = strings.ToLower(a)
				if strings.HasPrefix(a, "'http") { // note the single quote
					glcm.Info("")
					glcm.Info("*** When running from CMD, surround URLs with double quotes. Only using single quotes from PowerShell. ***")
					glcm.Info("")
					break
				}
			}
		}

<<<<<<< HEAD
		// currently, we only automatically do auto-tuning when benchmarking
		preferToAutoTuneGRs := cmd == benchCmd // TODO: do we have a better way to do this than making benchCmd global?
		providePerformanceAdvice := cmd == benchCmd

		// startup of the STE happens here, so that the startup can access the values of command line parameters that are defined for "root" command
		concurrencySettings := ste.NewConcurrencySettings(azcopyMaxFileAndSocketHandles, preferToAutoTuneGRs)
		err = jobsAdmin.MainSTE(concurrencySettings, float64(cmdLineCapMegaBitsPerSecond), common.AzcopyJobPlanFolder, azcopyLogPathFolder, providePerformanceAdvice)
		if err != nil {
			return err
		}
		EnumerationParallelism = concurrencySettings.EnumerationPoolSize.Value
		EnumerationParallelStatFiles = concurrencySettings.ParallelStatFiles.Value

		// Log a clear ISO 8601-formatted start time, so it can be read and use in the --include-after parameter
		// Subtract a few seconds, to ensure that this date DEFINITELY falls before the LMT of any file changed while this
		// job is running. I.e. using this later with --include-after is _guaranteed_ to pick up all files that changed during
		// or after this job
		adjustedTime := timeAtPrestart.Add(-5 * time.Second)
		startTimeMessage := fmt.Sprintf("ISO 8601 START TIME: to copy files that changed before or after this job started, use the parameter --%s=%s or --%s=%s",
			common.IncludeBeforeFlagName, IncludeBeforeDateFilter{}.FormatAsUTC(adjustedTime),
			common.IncludeAfterFlagName, IncludeAfterDateFilter{}.FormatAsUTC(adjustedTime))
		jobsAdmin.JobsAdmin.LogToJobLog(startTimeMessage, common.LogInfo)

=======
>>>>>>> 45180c91
		if debugSkipFiles != "" {
			for _, v := range strings.Split(debugSkipFiles, ";") {
				if strings.HasPrefix(v, "/") {
					v = strings.TrimPrefix(v, common.AZCOPY_PATH_SEPARATOR_STRING)
				}

				ste.DebugSkipFiles[v] = true
			}
		}

		isBench := cmd.Use == "bench [destination]"

		return Initialize(resumeJobID, isBench)
	},
}

func Initialize(resumeJobID common.JobID, isBench bool) error {
	azcopyLogPathFolder, common.AzcopyJobPlanFolder = initializeFolders()

	configureGoMaxProcs()

	// Perform os specific initialization
	azcopyMaxFileAndSocketHandles, err := processOSSpecificInitialization()
	if err != nil {
		log.Fatalf("initialization failed: %v", err)
	}
	jobID := common.NewJobID()
	azcopyCurrentJobID = jobID
	loggerInfo := jobLoggerInfo{jobID, azcopyLogPathFolder}

	timeAtPrestart := time.Now()
	glcm.SetOutputFormat(OutputFormat)
	glcm.SetOutputVerbosity(OutputLevel)

	if !resumeJobID.IsEmpty() {
		loggerInfo.jobID = resumeJobID
	}

	common.AzcopyCurrentJobLogger = common.NewJobLogger(loggerInfo.jobID, LogLevel, loggerInfo.logFileFolder, "")
	common.AzcopyCurrentJobLogger.OpenLog()

	glcm.SetForceLogging()

	// currently, we only automatically do auto-tuning when benchmarking
	preferToAutoTuneGRs, providePerformanceAdvice := isBench, isBench

	// startup of the STE happens here, so that the startup can access the values of command line parameters that are defined for "root" command
	concurrencySettings := ste.NewConcurrencySettings(azcopyMaxFileAndSocketHandles, preferToAutoTuneGRs)
	err = jobsAdmin.MainSTE(concurrencySettings, float64(CapMbps), common.AzcopyJobPlanFolder, azcopyLogPathFolder, providePerformanceAdvice)
	if err != nil {
		return err
	}
	EnumerationParallelism = concurrencySettings.EnumerationPoolSize.Value
	EnumerationParallelStatFiles = concurrencySettings.ParallelStatFiles.Value

	// Log a clear ISO 8601-formatted start time, so it can be read and use in the --include-after parameter
	// Subtract a few seconds, to ensure that this date DEFINITELY falls before the LMT of any file changed while this
	// job is running. I.e. using this later with --include-after is _guaranteed_ to pick up all files that changed during
	// or after this job
	adjustedTime := timeAtPrestart.Add(-5 * time.Second)
	startTimeMessage := fmt.Sprintf("ISO 8601 START TIME: to copy files that changed before or after this job started, use the parameter --%s=%s or --%s=%s",
		common.IncludeBeforeFlagName, IncludeBeforeDateFilter{}.FormatAsUTC(adjustedTime),
		common.IncludeAfterFlagName, IncludeAfterDateFilter{}.FormatAsUTC(adjustedTime))
	jobsAdmin.JobsAdmin.LogToJobLog(startTimeMessage, common.LogInfo)

	if !SkipVersionCheck && !isPipeDownload {
		// spawn a routine to fetch and compare the local application's version against the latest version available
		// if there's a newer version that can be used, then write the suggestion to stderr
		// however if this takes too long the message won't get printed
		// Note: this function is necessary for non-help, non-login commands, since they don't reach the corresponding
		// beginDetectNewVersion call in Execute (below)
		beginDetectNewVersion()
	}

	return nil

}

// hold a pointer to the global lifecycle controller so that commands could output messages and exit properly
var glcm = common.GetLifecycleMgr()
var glcmSwapOnce = &sync.Once{}

// Execute adds all child commands to the root command and sets flags appropriately.
// This is called by main.main(). It only needs to happen once to the rootCmd.

var Execute func() error = rootCmd.Execute

func InitializeAndExecute() {
	if err := Execute(); err != nil {
		glcm.Error(err.Error())
	} else {
		if !SkipVersionCheck && !isPipeDownload {
			// our commands all control their own life explicitly with the lifecycle manager
			// only commands that don't explicitly exit actually reach this point (e.g. help commands)
			select {
			case <-beginDetectNewVersion():
				// noop
			case <-time.After(time.Second * 8):
				// don't wait too long
			}
		}
		glcm.Exit(nil, common.EExitCode.Success())
	}
}

func initializeFolders() (azcopyLogPathFolder, azcopyJobPlanFolder string) {
	azcopyLogPathFolder = common.GetEnvironmentVariable(common.EEnvironmentVariable.LogLocation())     // user specified location for log files
	azcopyJobPlanFolder = common.GetEnvironmentVariable(common.EEnvironmentVariable.JobPlanLocation()) // user specified location for plan files

	// note: azcopyAppPathFolder is the default location for all AzCopy data (logs, job plans, oauth token on Windows)
	// but all the above can be put elsewhere as they can become very large
	azcopyAppPathFolder := getAzCopyAppPath()

	// the user can optionally put the log files somewhere else
	if azcopyLogPathFolder == "" {
		azcopyLogPathFolder = azcopyAppPathFolder
	}
	if err := os.Mkdir(azcopyLogPathFolder, os.ModeDir|os.ModePerm); err != nil && !os.IsExist(err) {
		log.Fatalf("Problem making .azcopy directory. Try setting AZCOPY_LOG_LOCATION env variable. %v", err)
	}

	// the user can optionally put the plan files somewhere else
	if azcopyJobPlanFolder == "" {
		// make the app path folder ".azcopy" first so we can make a plans folder in it
		if err := os.MkdirAll(azcopyAppPathFolder, os.ModeDir); err != nil && !os.IsExist(err) {
			log.Fatalf("Problem making .azcopy directory. Try setting AZCOPY_JOB_PLAN_LOCATION env variable. %v", err)
		}
		azcopyJobPlanFolder = path.Join(azcopyAppPathFolder, "plans")
	}

	if err := os.MkdirAll(azcopyJobPlanFolder, os.ModeDir|os.ModePerm); err != nil && !os.IsExist(err) {
		log.Fatalf("Problem making .azcopy directory. Try setting AZCOPY_JOB_PLAN_LOCATION env variable. %v", err)
	}
	return
}

// Ensure we always have more than 1 OS thread running goroutines, since there are issues with having just 1.
// (E.g. version check doesn't happen at login time, if have only one go proc. Not sure why that happens if have only one
// proc. Is presumably due to the high CPU usage we see on login if only 1 CPU, even tho can't see any busy-wait in that code)
func configureGoMaxProcs() {
	isOnlyOne := runtime.GOMAXPROCS(0) == 1
	if isOnlyOne {
		runtime.GOMAXPROCS(2)
	}
}

func init() {
	// replace the word "global" to avoid confusion (e.g. it doesn't affect all instances of AzCopy)
	rootCmd.SetUsageTemplate(strings.Replace((&cobra.Command{}).UsageTemplate(), "Global Flags", "Flags Applying to All Commands", -1))

	rootCmd.PersistentFlags().Float64Var(&CapMbps, "cap-mbps", 0, "Caps the transfer rate, in megabits per second. Moment-by-moment throughput might vary slightly from the cap. If this option is set to zero, or it is omitted, the throughput isn't capped.")
	rootCmd.PersistentFlags().StringVar(&outputFormatRaw, "output-type", "text", "Format of the command's output. The choices include: text, json. The default value is 'text'.")
	rootCmd.PersistentFlags().StringVar(&outputVerbosityRaw, "output-level", "default", "Define the output verbosity. Available levels: essential, quiet.")
	rootCmd.PersistentFlags().StringVar(&logVerbosityRaw, "log-level", "INFO", "Define the log verbosity for the log file, available levels: DEBUG(detailed trace), INFO(all requests/responses), WARNING(slow responses), ERROR(only failed requests), and NONE(no output logs). (default 'INFO').")

	rootCmd.PersistentFlags().StringVar(&TrustedSuffixes, trustedSuffixesNameAAD, "", "Specifies additional domain suffixes where Azure Active Directory login tokens may be sent.  The default is '"+
		trustedSuffixesAAD+"'. Any listed here are added to the default. For security, you should only put Microsoft Azure domains here. Separate multiple entries with semi-colons.")

	rootCmd.PersistentFlags().BoolVar(&SkipVersionCheck, "skip-version-check", false, "Do not perform the version check at startup. Intended for automation scenarios & airgapped use.")

	// Note: this is due to Windows not supporting signals properly, reserved for partner teams
	rootCmd.PersistentFlags().BoolVar(&cancelFromStdin, "cancel-from-stdin", false, "Used by partner teams to send in `cancel` through stdin to stop a job.")
	_ = rootCmd.PersistentFlags().MarkHidden("cancel-from-stdin")

	// special E2E testing flags, debug only
	rootCmd.PersistentFlags().BoolVar(&azcopyAwaitContinue, "await-continue", false, "Used when debugging, to tell AzCopy to await `continue` on stdin before starting any work. Assists with debugging AzCopy via attach-to-process")
	_ = rootCmd.PersistentFlags().MarkHidden("await-continue")
	rootCmd.PersistentFlags().BoolVar(&azcopyAwaitAllowOpenFiles, "await-open", false, "Used when debugging, to tell AzCopy to await `open` on stdin, after scanning but before opening the first file. Assists with testing cases around file modifications between scanning and usage")
	_ = rootCmd.PersistentFlags().MarkHidden("await-open")
	rootCmd.PersistentFlags().StringVar(&debugSkipFiles, "debug-skip-files", "", "Used when debugging, to tell AzCopy to cancel the job midway. List of relative paths to skip in the STE.")
	_ = rootCmd.PersistentFlags().MarkHidden("debug-skip-files")

	// special flags to be used in case of unexpected service errors.
	rootCmd.PersistentFlags().StringVar(&retryStatusCodes, "retry-status-codes", "", "Comma-separated list of HTTP status codes to retry on. (default '408;429;500;502;503;504')")
	_ = rootCmd.PersistentFlags().MarkHidden("retry-status-codes")
	rootCmd.PersistentFlags().StringVar(&debugMemoryProfile, "memory-profile", "", "Export pprof memory profile")
	_ = rootCmd.PersistentFlags().MarkHidden("memory-profile")
}

// always spins up a new goroutine, because sometimes the aka.ms URL can't be reached (e.g. a constrained environment where
// aka.ms is not resolvable to a reachable IP address). In such cases, this routine will run for ever, and the caller should
// just give up on it.
// We spin up the GR here, not in the caller, so that the need to use a separate GC can never be forgotten
// (if do it synchronously, and can't resolve URL, this blocks caller for ever)
func beginDetectNewVersion() chan struct{} {
	completionChannel := make(chan struct{})
	go func() {
		// Step 0: check the Stderr, check local version
		_, err := os.Stderr.Stat()
		if err != nil {
			return
		}

		localVersion, err := NewVersion(common.AzcopyVersion)
		if err != nil {
			return
		}

		// Step 1: Fetch & validate cached version. If it is up to date, we return without making API calls
		filePath := filepath.Join(azcopyLogPathFolder, "latest_version.txt")
		cachedVersion, err := ValidateCachedVersion(filePath) // same as the remote version
		if err == nil {
			PrintOlderVersion(*cachedVersion, *localVersion)
		} else {
			// Step 2: Gets latest release on GitHub
			// If the cache version is expired, then we need to make a new API call
			glcm.Info("checking against latest Github release version")
			gitHubRemoteVersion, err := getGitHubLatestRemoteVersion()
			if err != nil {
				return
			}
			PrintOlderVersion(*gitHubRemoteVersion, *localVersion)

			// Step 3: Persist  GitHub Remote version in local
			err = localVersion.CacheRemoteVersion(*gitHubRemoteVersion, filePath)
			if err != nil {
				return
			}
		}

		// let caller know we have finished, if they want to know
		close(completionChannel)
	}()

	return completionChannel
}

func getGitHubLatestRemoteVersionWithURL(apiEndpoint string) (*Version, error) {
	// HTTP client with timeout
	client := &http.Client{
		Timeout: 60 * time.Second,
	}
	// Get Request
	req, err := http.NewRequest("GET", apiEndpoint, nil)
	if err != nil {
		return nil, err
	}
	req.Header.Set("Accept", "application/vnd.github+json")
	req.Header.Set("X-GitHub-Api-Version", "2022-11-28")

	resp, err := client.Do(req)
	if err != nil {
		return nil, err
	}
	defer resp.Body.Close()

	if resp.StatusCode != 200 {
		return nil, fmt.Errorf("error in GitHub GET latest release: %s", resp.Status)
	}

	var release struct { // JSON response representation
		TagName string `json:"tag_name"`
		Name    string `json:"name"`
	}
	decoder := json.NewDecoder(resp.Body)
	err = decoder.Decode(&release)
	if err != nil {
		return nil, err
	}
	// Remove v prefix in TagName, convert str to Version
	versionStr := strings.TrimPrefix(release.TagName, "v")
	return NewVersion(versionStr)
}

// Uses GitHub REST API to get the latest release version
func getGitHubLatestRemoteVersion() (*Version, error) {
	// GitHub REST API endpoint for latest release
	apiEndpoint := "https://api.github.com/repos/Azure/azure-storage-azcopy/releases/latest"
	return getGitHubLatestRemoteVersionWithURL(apiEndpoint)

}<|MERGE_RESOLUTION|>--- conflicted
+++ resolved
@@ -176,32 +176,6 @@
 			}
 		}
 
-<<<<<<< HEAD
-		// currently, we only automatically do auto-tuning when benchmarking
-		preferToAutoTuneGRs := cmd == benchCmd // TODO: do we have a better way to do this than making benchCmd global?
-		providePerformanceAdvice := cmd == benchCmd
-
-		// startup of the STE happens here, so that the startup can access the values of command line parameters that are defined for "root" command
-		concurrencySettings := ste.NewConcurrencySettings(azcopyMaxFileAndSocketHandles, preferToAutoTuneGRs)
-		err = jobsAdmin.MainSTE(concurrencySettings, float64(cmdLineCapMegaBitsPerSecond), common.AzcopyJobPlanFolder, azcopyLogPathFolder, providePerformanceAdvice)
-		if err != nil {
-			return err
-		}
-		EnumerationParallelism = concurrencySettings.EnumerationPoolSize.Value
-		EnumerationParallelStatFiles = concurrencySettings.ParallelStatFiles.Value
-
-		// Log a clear ISO 8601-formatted start time, so it can be read and use in the --include-after parameter
-		// Subtract a few seconds, to ensure that this date DEFINITELY falls before the LMT of any file changed while this
-		// job is running. I.e. using this later with --include-after is _guaranteed_ to pick up all files that changed during
-		// or after this job
-		adjustedTime := timeAtPrestart.Add(-5 * time.Second)
-		startTimeMessage := fmt.Sprintf("ISO 8601 START TIME: to copy files that changed before or after this job started, use the parameter --%s=%s or --%s=%s",
-			common.IncludeBeforeFlagName, IncludeBeforeDateFilter{}.FormatAsUTC(adjustedTime),
-			common.IncludeAfterFlagName, IncludeAfterDateFilter{}.FormatAsUTC(adjustedTime))
-		jobsAdmin.JobsAdmin.LogToJobLog(startTimeMessage, common.LogInfo)
-
-=======
->>>>>>> 45180c91
 		if debugSkipFiles != "" {
 			for _, v := range strings.Split(debugSkipFiles, ";") {
 				if strings.HasPrefix(v, "/") {
