// Copyright © 2017 Microsoft <wastore@microsoft.com>
//
// Permission is hereby granted, free of charge, to any person obtaining a copy
// of this software and associated documentation files (the "Software"), to deal
// in the Software without restriction, including without limitation the rights
// to use, copy, modify, merge, publish, distribute, sublicense, and/or sell
// copies of the Software, and to permit persons to whom the Software is
// furnished to do so, subject to the following conditions:
//
// The above copyright notice and this permission notice shall be included in
// all copies or substantial portions of the Software.
//
// THE SOFTWARE IS PROVIDED "AS IS", WITHOUT WARRANTY OF ANY KIND, EXPRESS OR
// IMPLIED, INCLUDING BUT NOT LIMITED TO THE WARRANTIES OF MERCHANTABILITY,
// FITNESS FOR A PARTICULAR PURPOSE AND NONINFRINGEMENT. IN NO EVENT SHALL THE
// AUTHORS OR COPYRIGHT HOLDERS BE LIABLE FOR ANY CLAIM, DAMAGES OR OTHER
// LIABILITY, WHETHER IN AN ACTION OF CONTRACT, TORT OR OTHERWISE, ARISING FROM,
// OUT OF OR IN CONNECTION WITH THE SOFTWARE OR THE USE OR OTHER DEALINGS IN
// THE SOFTWARE.

package cmd

import (
	"bytes"
	"context"
	"fmt"
	"github.com/Azure/azure-storage-azcopy/v10/jobsAdmin"
	"net/url"
	"os"
	"runtime"
	"strings"
	"sync"
	"time"

	"github.com/Azure/azure-pipeline-go/pipeline"

	"github.com/Azure/azure-storage-azcopy/v10/common"
	"github.com/Azure/azure-storage-azcopy/v10/ste"
	"github.com/Azure/azure-storage-blob-go/azblob"
	"github.com/spf13/cobra"
)

var AzcopyAppPathFolder string
var azcopyLogPathFolder string
var azcopyMaxFileAndSocketHandles int
var outputFormatRaw string
var outputVerbosityRaw string
var cancelFromStdin bool
var azcopyOutputFormat common.OutputFormat
var azcopyOutputVerbosity common.OutputVerbosity
var cmdLineCapMegaBitsPerSecond float64
var azcopyAwaitContinue bool
var azcopyAwaitAllowOpenFiles bool
var azcopyScanningLogger common.ILoggerResetable
var azcopyCurrentJobID common.JobID

// It's not pretty that this one is read directly by credential util.
// But doing otherwise required us passing it around in many places, even though really
// it can be thought of as an "ambient" property. That's the (weak?) justification for implementing
// it as a global
var cmdLineExtraSuffixesAAD string

// It would be preferable if this was a local variable, since it just gets altered and shot off to the STE
var debugSkipFiles string

// rootCmd represents the base command when called without any subcommands
var rootCmd = &cobra.Command{
	Version: common.AzcopyVersion, // will enable the user to see the version info in the standard posix way: --version
	Use:     "azcopy",
	Short:   rootCmdShortDescription,
	Long:    rootCmdLongDescription,
	PersistentPreRunE: func(cmd *cobra.Command, args []string) error {
		if glcm.GetEnvironmentVariable(common.EEnvironmentVariable.RequestTryTimeout()) != "" {
			timeout, err := time.ParseDuration(glcm.GetEnvironmentVariable(common.EEnvironmentVariable.RequestTryTimeout()) + "m")
			if err == nil {
				ste.UploadTryTimeout = timeout
			}
		}
		glcm.E2EEnableAwaitAllowOpenFiles(azcopyAwaitAllowOpenFiles)
		if azcopyAwaitContinue {
			glcm.E2EAwaitContinue()
		}

		timeAtPrestart := time.Now()

		err := azcopyOutputFormat.Parse(outputFormatRaw)
		glcm.SetOutputFormat(azcopyOutputFormat)
		if err != nil {
			return err
		}

		err = azcopyOutputVerbosity.Parse(outputVerbosityRaw)
		glcm.SetOutputVerbosity(azcopyOutputVerbosity)
		if err != nil {
			return err
		}

		glcm.SetForceLogging()

		// warn Windows users re quoting (since our docs all use single quotes, but CMD needs double)
		// Single ones just come through as part of the args, in CMD.
		// Ideally, for usability, we'd ideally have this info come back in the result of url.Parse. But that's hard to
		// arrange. So we check it here.
		if runtime.GOOS == "windows" {
			for _, a := range args {
				a = strings.ToLower(a)
				if strings.HasPrefix(a, "'http") { // note the single quote
					glcm.Info("")
					glcm.Info("*** When running from CMD, surround URLs with double quotes. Only using single quotes from PowerShell. ***")
					glcm.Info("")
					break
				}
			}
		}

		// currently, we only automatically do auto-tuning when benchmarking
		preferToAutoTuneGRs := cmd == benchCmd // TODO: do we have a better way to do this than making benchCmd global?
		providePerformanceAdvice := cmd == benchCmd

		// startup of the STE happens here, so that the startup can access the values of command line parameters that are defined for "root" command
		concurrencySettings := ste.NewConcurrencySettings(azcopyMaxFileAndSocketHandles, preferToAutoTuneGRs)
		err = jobsAdmin.MainSTE(concurrencySettings, float64(cmdLineCapMegaBitsPerSecond), common.AzcopyJobPlanFolder, azcopyLogPathFolder, providePerformanceAdvice)
		if err != nil {
			return err
		}
		EnumerationParallelism = concurrencySettings.EnumerationPoolSize.Value
		EnumerationParallelStatFiles = concurrencySettings.ParallelStatFiles.Value

		// Log a clear ISO 8601-formatted start time, so it can be read and use in the --include-after parameter
		// Subtract a few seconds, to ensure that this date DEFINITELY falls before the LMT of any file changed while this
		// job is running. I.e. using this later with --include-after is _guaranteed_ to pick up all files that changed during
		// or after this job
		adjustedTime := timeAtPrestart.Add(-5 * time.Second)
		startTimeMessage := fmt.Sprintf("ISO 8601 START TIME: to copy files that changed before or after this job started, use the parameter --%s=%s or --%s=%s",
			common.IncludeBeforeFlagName, IncludeBeforeDateFilter{}.FormatAsUTC(adjustedTime),
			common.IncludeAfterFlagName, IncludeAfterDateFilter{}.FormatAsUTC(adjustedTime))
		jobsAdmin.JobsAdmin.LogToJobLog(startTimeMessage, pipeline.LogInfo)

		// spawn a routine to fetch and compare the local application's version against the latest version available
		// if there's a newer version that can be used, then write the suggestion to stderr
		// however if this takes too long the message won't get printed
		// Note: this function is necessary for non-help, non-login commands, since they don't reach the corresponding
		// beginDetectNewVersion call in Execute (below)
		beginDetectNewVersion()

		if debugSkipFiles != "" {
			for _, v := range strings.Split(debugSkipFiles, ";") {
				if strings.HasPrefix(v, "/") {
					v = strings.TrimPrefix(v, common.AZCOPY_PATH_SEPARATOR_STRING)
				}

				ste.DebugSkipFiles[v] = true
			}
		}

		return nil
	},
}

// hold a pointer to the global lifecycle controller so that commands could output messages and exit properly
var glcm = common.GetLifecycleMgr()
var glcmSwapOnce = &sync.Once{}

// Execute adds all child commands to the root command and sets flags appropriately.
// This is called by main.main(). It only needs to happen once to the rootCmd.
<<<<<<< HEAD
func Execute(logPathFolder, jobPlanFolder string, maxFileAndSocketHandles int, jobID common.JobID) {
=======
func Execute(azsAppPathFolder, logPathFolder string, jobPlanFolder string, maxFileAndSocketHandles int, jobID common.JobID) {
	AzcopyAppPathFolder = azsAppPathFolder
>>>>>>> 698f69ae
	azcopyLogPathFolder = logPathFolder
	common.AzcopyJobPlanFolder = jobPlanFolder
	azcopyMaxFileAndSocketHandles = maxFileAndSocketHandles
	azcopyCurrentJobID = jobID
	common.AzcopyCurrentJobLogger = common.NewJobLogger(jobID, common.ELogLevel.Debug(), logPathFolder, "")
	common.AzcopyCurrentJobLogger.OpenLog()

	if err := rootCmd.Execute(); err != nil {
		glcm.Error(err.Error())
	} else {
		// our commands all control their own life explicitly with the lifecycle manager
		// only commands that don't explicitly exit actually reach this point (e.g. help commands and login commands)
		select {
		case <-beginDetectNewVersion():
			// noop
		case <-time.After(time.Second * 8):
			// don't wait too long
		}
		glcm.Exit(nil, common.EExitCode.Success())
	}
}

func init() {
	// replace the word "global" to avoid confusion (e.g. it doesn't affect all instances of AzCopy)
	rootCmd.SetUsageTemplate(strings.Replace((&cobra.Command{}).UsageTemplate(), "Global Flags", "Flags Applying to All Commands", -1))

	rootCmd.PersistentFlags().Float64Var(&cmdLineCapMegaBitsPerSecond, "cap-mbps", 0, "Caps the transfer rate, in megabits per second. Moment-by-moment throughput might vary slightly from the cap. If this option is set to zero, or it is omitted, the throughput isn't capped.")
	rootCmd.PersistentFlags().StringVar(&outputFormatRaw, "output-type", "text", "Format of the command's output. The choices include: text, json. The default value is 'text'.")
	rootCmd.PersistentFlags().StringVar(&outputVerbosityRaw, "output-level", "default", "Define the output verbosity. Available levels: essential, quiet.")

	rootCmd.PersistentFlags().StringVar(&cmdLineExtraSuffixesAAD, trustedSuffixesNameAAD, "", "Specifies additional domain suffixes where Azure Active Directory login tokens may be sent.  The default is '"+
		trustedSuffixesAAD+"'. Any listed here are added to the default. For security, you should only put Microsoft Azure domains here. Separate multiple entries with semi-colons.")

	// Note: this is due to Windows not supporting signals properly
	rootCmd.PersistentFlags().BoolVar(&cancelFromStdin, "cancel-from-stdin", false, "Used by partner teams to send in `cancel` through stdin to stop a job.")

	// special E2E testing flags
	rootCmd.PersistentFlags().BoolVar(&azcopyAwaitContinue, "await-continue", false, "Used when debugging, to tell AzCopy to await `continue` on stdin before starting any work. Assists with debugging AzCopy via attach-to-process")
	rootCmd.PersistentFlags().BoolVar(&azcopyAwaitAllowOpenFiles, "await-open", false, "Used when debugging, to tell AzCopy to await `open` on stdin, after scanning but before opening the first file. Assists with testing cases around file modifications between scanning and usage")
	rootCmd.PersistentFlags().StringVar(&debugSkipFiles, "debug-skip-files", "", "Used when debugging, to tell AzCopy to cancel the job midway. List of relative paths to skip in the STE.")

	// reserved for partner teams
	rootCmd.PersistentFlags().MarkHidden("cancel-from-stdin")

	// debug-only
	rootCmd.PersistentFlags().MarkHidden("await-continue")
	rootCmd.PersistentFlags().MarkHidden("await-open")
	rootCmd.PersistentFlags().MarkHidden("debug-skip-files")
}

// always spins up a new goroutine, because sometimes the aka.ms URL can't be reached (e.g. a constrained environment where
// aka.ms is not resolvable to a reachable IP address). In such cases, this routine will run for ever, and the caller should
// just give up on it.
// We spin up the GR here, not in the caller, so that the need to use a separate GC can never be forgotten
// (if do it synchronously, and can't resolve URL, this blocks caller for ever)
func beginDetectNewVersion() chan struct{} {
	completionChannel := make(chan struct{})
	go func() {
		const versionMetadataUrl = "https://azcopyvnextrelease.blob.core.windows.net/releasemetadata/latest_version.txt"

		// step 0: check the Stderr before checking version
		_, err := os.Stderr.Stat()
		if err != nil {
			return
		}

		// step 1: initialize pipeline
		p, err := createBlobPipeline(context.TODO(), common.CredentialInfo{CredentialType: common.ECredentialType.Anonymous()}, pipeline.LogNone)
		if err != nil {
			return
		}

		// step 2: parse source url
		u, err := url.Parse(versionMetadataUrl)
		if err != nil {
			return
		}

		// step 3: start download
		blobURL := azblob.NewBlobURL(*u, p)
		blobStream, err := blobURL.Download(context.TODO(), 0, azblob.CountToEnd, azblob.BlobAccessConditions{}, false, azblob.ClientProvidedKeyOptions{})
		if err != nil {
			return
		}

		blobBody := blobStream.Body(azblob.RetryReaderOptions{MaxRetryRequests: ste.MaxRetryPerDownloadBody})
		defer blobBody.Close()

		// step 4: read newest version str
		buf := new(bytes.Buffer)
		n, err := buf.ReadFrom(blobBody)
		if n == 0 || err != nil {
			return
		}
		// only take the first line, in case the version metadata file is upgraded in the future
		remoteVersion := strings.Split(buf.String(), "\n")[0]

		// step 5: compare remote version to local version to see if there's a newer AzCopy
		v1, err := NewVersion(common.AzcopyVersion)
		if err != nil {
			return
		}
		v2, err := NewVersion(remoteVersion)
		if err != nil {
			return
		}

		if v1.OlderThan(*v2) {
			executablePathSegments := strings.Split(strings.Replace(os.Args[0], "\\", "/", -1), "/")
			executableName := executablePathSegments[len(executablePathSegments)-1]

			// output in info mode instead of stderr, as it was crashing CI jobs of some people
			glcm.Info(executableName + ": A newer version " + remoteVersion + " is available to download\n")
		}

		// let caller know we have finished, if they want to know
		close(completionChannel)
	}()

	return completionChannel
}<|MERGE_RESOLUTION|>--- conflicted
+++ resolved
@@ -163,12 +163,8 @@
 
 // Execute adds all child commands to the root command and sets flags appropriately.
 // This is called by main.main(). It only needs to happen once to the rootCmd.
-<<<<<<< HEAD
+
 func Execute(logPathFolder, jobPlanFolder string, maxFileAndSocketHandles int, jobID common.JobID) {
-=======
-func Execute(azsAppPathFolder, logPathFolder string, jobPlanFolder string, maxFileAndSocketHandles int, jobID common.JobID) {
-	AzcopyAppPathFolder = azsAppPathFolder
->>>>>>> 698f69ae
 	azcopyLogPathFolder = logPathFolder
 	common.AzcopyJobPlanFolder = jobPlanFolder
 	azcopyMaxFileAndSocketHandles = maxFileAndSocketHandles
