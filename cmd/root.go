// Copyright © 2017 Microsoft <wastore@microsoft.com>
//
// Permission is hereby granted, free of charge, to any person obtaining a copy
// of this software and associated documentation files (the "Software"), to deal
// in the Software without restriction, including without limitation the rights
// to use, copy, modify, merge, publish, distribute, sublicense, and/or sell
// copies of the Software, and to permit persons to whom the Software is
// furnished to do so, subject to the following conditions:
//
// The above copyright notice and this permission notice shall be included in
// all copies or substantial portions of the Software.
//
// THE SOFTWARE IS PROVIDED "AS IS", WITHOUT WARRANTY OF ANY KIND, EXPRESS OR
// IMPLIED, INCLUDING BUT NOT LIMITED TO THE WARRANTIES OF MERCHANTABILITY,
// FITNESS FOR A PARTICULAR PURPOSE AND NONINFRINGEMENT. IN NO EVENT SHALL THE
// AUTHORS OR COPYRIGHT HOLDERS BE LIABLE FOR ANY CLAIM, DAMAGES OR OTHER
// LIABILITY, WHETHER IN AN ACTION OF CONTRACT, TORT OR OTHERWISE, ARISING FROM,
// OUT OF OR IN CONNECTION WITH THE SOFTWARE OR THE USE OR OTHER DEALINGS IN
// THE SOFTWARE.

package cmd

import (
	"encoding/json"
	"errors"
	"fmt"
	"github.com/Azure/azure-storage-azcopy/v10/azcopy"
	"log"
	"net/http"
	"os"
	"path/filepath"
	"runtime"
	"runtime/pprof"
	"strings"
	"sync"
	"time"

	"github.com/Azure/azure-storage-azcopy/v10/jobsAdmin"

	"github.com/Azure/azure-storage-azcopy/v10/common"
	"github.com/Azure/azure-storage-azcopy/v10/ste"
	"github.com/spf13/cobra"
)

var outputFormatRaw string
var outputVerbosityRaw string
var logVerbosityRaw string
var cancelFromStdin bool
var OutputFormat common.OutputFormat
var OutputLevel common.OutputVerbosity
var LogLevel common.LogLevel
var CapMbps float64
var SkipVersionCheck bool

// It's not pretty that this one is read directly by credential util.
// But doing otherwise required us passing it around in many places, even though really
// it can be thought of as an "ambient" property. That's the (weak?) justification for implementing
// it as a global
var TrustedSuffixes string
var azcopyAwaitContinue bool
var azcopyAwaitAllowOpenFiles bool
var azcopyScanningLogger common.ILoggerResetable
var isPipeDownload bool
var retryStatusCodes string
var debugMemoryProfile string

// It would be preferable if this was a local variable, since it just gets altered and shot off to the STE
var debugSkipFiles string

var Client azcopy.Client

// rootCmd represents the base command when called without any subcommands
var rootCmd = &cobra.Command{
	Version: common.AzcopyVersion,
	Use:     "azcopy",
	Short:   rootCmdShortDescription,
	Long:    rootCmdLongDescription,
	PersistentPreRunE: func(cmd *cobra.Command, args []string) error {
		glcm.RegisterCloseFunc(func() {
			if debugMemoryProfile != "" {
				memProfDir := filepath.Dir(debugMemoryProfile)
				err := os.MkdirAll(memProfDir, 0777)
				if err != nil {
					panic(fmt.Sprintf("Failed to create memory profile parent dir: %v", err))
				}

				f, err := os.OpenFile(debugMemoryProfile, os.O_WRONLY|os.O_CREATE|os.O_TRUNC, 0666)
				if err != nil {
					panic(fmt.Sprintf("Failed to open memory profile: %v", err))
				}
				defer f.Close()
				runtime.GC()
				if err := pprof.WriteHeapProfile(f); err != nil {
					log.Fatal("could not write memory profile: ", err)
				}
			}
		})

		// referencing https://github.com/Azure/azure-sdk-for-go/blob/main/sdk/azcore/policy/policy.go#L114
		rscList := "408;429;500;502;503;504"
		if retryStatusCodes != "" {
			rscList += ";" + retryStatusCodes
		}
		rsc, err := ste.ParseRetryCodes(rscList)
		if err != nil {
			return fmt.Errorf("failed to parse requested retry status code list: %w", err)
		}
		ste.RetryStatusCodes = rsc

		glcm.E2EEnableAwaitAllowOpenFiles(azcopyAwaitAllowOpenFiles)
		if azcopyAwaitContinue {
			glcm.E2EAwaitContinue()
		}

		err = OutputFormat.Parse(outputFormatRaw)
		if err != nil {
			return err
		}

		err = OutputLevel.Parse(outputVerbosityRaw)
		if err != nil {
			return err
		}

		err = LogLevel.Parse(logVerbosityRaw)
		if err != nil {
			return err
		}

		// If the command is for resuming a job with a specific JobID,
		// use the provided JobID to resume the job; otherwise, create a new JobID.
		var resumeJobID common.JobID
		if cmd.Use == "resume [jobID]" {
			// If no argument is passed then it is not valid
			if len(args) != 1 {
				return errors.New("this command requires jobId to be passed as argument")
			}
			resumeJobID, err = common.ParseJobID(args[0])
			if err != nil {
				return err
			}
		}

		// Check if we are downloading to Pipe so we can bypass version check and not write it to stdout, customer is
		// only expecting blob data in stdout
		var fromToFlagValue string
		if cmd.Flags().Changed("from-to") {
			// Access the value of the "from-to" flag
			fromToFlagValue, err = cmd.Flags().GetString("from-to")
			if err != nil {
				return fmt.Errorf("error accessing 'from-to' flag: %v", err)
			}
			if fromToFlagValue == "BlobPipe" {
				isPipeDownload = true
			}
		}

		// warn Windows users re quoting (since our docs all use single quotes, but CMD needs double)
		// Single ones just come through as part of the args, in CMD.
		// Ideally, for usability, we'd ideally have this info come back in the result of url.Parse. But that's hard to
		// arrange. So we check it here.
		if runtime.GOOS == "windows" {
			for _, a := range args {
				a = strings.ToLower(a)
				if strings.HasPrefix(a, "'http") { // note the single quote
					glcm.Info("")
					glcm.Info("*** When running from CMD, surround URLs with double quotes. Only using single quotes from PowerShell. ***")
					glcm.Info("")
					break
				}
			}
		}

		if debugSkipFiles != "" {
			for _, v := range strings.Split(debugSkipFiles, ";") {
				if strings.HasPrefix(v, "/") {
					v = strings.TrimPrefix(v, common.AZCOPY_PATH_SEPARATOR_STRING)
				}

				ste.DebugSkipFiles[v] = true
			}
		}

		isBench := cmd.Use == "bench [destination]"

		return Initialize(resumeJobID, isBench)
	},
}

<<<<<<< HEAD
func Initialize(resumeJobID common.JobID, isBench bool) error {
	azcopyLogPathFolder, common.AzcopyJobPlanFolder = initializeFolders()
	currPid := os.Getpid()
	AsyncWarnMultipleProcesses(getAzCopyAppPath(), currPid)
	configureGoMaxProcs()

	// Perform os specific initialization
	azcopyMaxFileAndSocketHandles, err := processOSSpecificInitialization()
=======
func Initialize(resumeJobID common.JobID, isBench bool) (err error) {
  currPid := os.Getpid()
	WarnMultipleProcesses(getAzCopyAppPath(), currPid)
	jobsAdmin.BenchmarkResults = isBench
	Client, err = azcopy.NewClient(azcopy.ClientOptions{CapMbps: CapMbps})
>>>>>>> ca2c89e9
	if err != nil {
		return err
	}
	Client.CurrentJobID = resumeJobID
	if Client.CurrentJobID.IsEmpty() {
		Client.CurrentJobID = common.NewJobID()
	}

	timeAtPrestart := time.Now()
	glcm.SetOutputFormat(OutputFormat)
	glcm.SetOutputVerbosity(OutputLevel)

	common.AzcopyCurrentJobLogger = common.NewJobLogger(Client.CurrentJobID, LogLevel, common.LogPathFolder, "")
	common.AzcopyCurrentJobLogger.OpenLog()

	glcm.SetForceLogging()

	// For benchmarking, try to autotune if possible, otherwise use the default values
	if jobsAdmin.JobsAdmin != nil && isBench {
		envVar := common.EEnvironmentVariable.ConcurrencyValue()
		userValue := common.GetEnvironmentVariable(envVar)
		if userValue == "" || userValue == "auto" {
			jobsAdmin.JobsAdmin.SetConcurrencySettingsToAuto()
		} else {
			// Tell user that we can't actually auto tune, because configured value takes precedence
			// This case happens when benchmarking with a fixed value from the env var
			glcm.Info(fmt.Sprintf("Cannot auto-tune concurrency because it is fixed by environment variable %s", envVar.Name))
		}

	}
	EnumerationParallelism, EnumerationParallelStatFiles = jobsAdmin.JobsAdmin.GetConcurrencySettings()

	// Log a clear ISO 8601-formatted start time, so it can be read and use in the --include-after parameter
	// Subtract a few seconds, to ensure that this date DEFINITELY falls before the LMT of any file changed while this
	// job is running. I.e. using this later with --include-after is _guaranteed_ to pick up all files that changed during
	// or after this job
	adjustedTime := timeAtPrestart.Add(-5 * time.Second)
	startTimeMessage := fmt.Sprintf("ISO 8601 START TIME: to copy files that changed before or after this job started, use the parameter --%s=%s or --%s=%s",
		common.IncludeBeforeFlagName, IncludeBeforeDateFilter{}.FormatAsUTC(adjustedTime),
		common.IncludeAfterFlagName, IncludeAfterDateFilter{}.FormatAsUTC(adjustedTime))
	common.LogToJobLogWithPrefix(startTimeMessage, common.LogInfo)

	if !SkipVersionCheck && !isPipeDownload {
		// spawn a routine to fetch and compare the local application's version against the latest version available
		// if there's a newer version that can be used, then write the suggestion to stderr
		// however if this takes too long the message won't get printed
		// Note: this function is necessary for non-help, non-login commands, since they don't reach the corresponding
		// beginDetectNewVersion call in Execute (below)
		beginDetectNewVersion()
	}

	return nil

}

// hold a pointer to the global lifecycle controller so that commands could output messages and exit properly
var glcm = common.GetLifecycleMgr()
var glcmSwapOnce = &sync.Once{}

// Execute adds all child commands to the root command and sets flags appropriately.
// This is called by main.main(). It only needs to happen once to the rootCmd.

var Execute func() error = rootCmd.Execute

func InitializeAndExecute() {
	if err := Execute(); err != nil {
		glcm.Error(err.Error())
	} else {
		if !SkipVersionCheck && !isPipeDownload {
			// our commands all control their own life explicitly with the lifecycle manager
			// only commands that don't explicitly exit actually reach this point (e.g. help commands)
			select {
			case <-beginDetectNewVersion():
				// noop
			case <-time.After(time.Second * 8):
				// don't wait too long
			}
		}
		glcm.Exit(nil, common.EExitCode.Success())
	}
}

func init() {
	// replace the word "global" to avoid confusion (e.g. it doesn't affect all instances of AzCopy)
	rootCmd.SetUsageTemplate(strings.Replace((&cobra.Command{}).UsageTemplate(), "Global Flags", "Flags Applying to All Commands", -1))

	rootCmd.PersistentFlags().Float64Var(&CapMbps, "cap-mbps", 0,
		"Caps the transfer rate, in megabits per second. "+
			"\n Moment-by-moment throughput might vary slightly from the cap."+
			"\n If this option is set to zero, or it is omitted, the throughput isn't capped.")
	rootCmd.PersistentFlags().StringVar(&outputFormatRaw, "output-type", "text",
		"Format of the command's output. The choices include: text, json. "+
			"\n The default value is 'text'.")
	rootCmd.PersistentFlags().StringVar(&outputVerbosityRaw, "output-level", "default",
		"Define the output verbosity. Available levels: essential, quiet.")
	rootCmd.PersistentFlags().StringVar(&logVerbosityRaw, "log-level", "INFO",
		"Define the log verbosity for the log file, "+
			"\n available levels: DEBUG(detailed trace), INFO(all requests/responses), WARNING(slow responses),"+
			"\n ERROR(only failed requests), and NONE(no output logs). (default 'INFO').")

	rootCmd.PersistentFlags().StringVar(&TrustedSuffixes, trustedSuffixesNameAAD, "",
		"\nSpecifies additional domain suffixes where Azure Active Directory login tokens may be sent.  \nThe default is '"+
			trustedSuffixesAAD+"'. \n Any listed here are added to the default. For security, you should only put Microsoft Azure domains here. "+
			"\n Separate multiple entries with semi-colons.")

	rootCmd.PersistentFlags().BoolVar(&SkipVersionCheck, "skip-version-check", false,
		"Do not perform the version check at startup. \nIntended for automation scenarios & airgapped use.")

	// Note: this is due to Windows not supporting signals properly
	rootCmd.PersistentFlags().BoolVar(&cancelFromStdin, "cancel-from-stdin", false,
		"Used by partner teams to send in `cancel` through stdin to stop a job.")

	// special E2E testing flags
	rootCmd.PersistentFlags().BoolVar(&azcopyAwaitContinue, "await-continue", false,
		"Used when debugging, to tell AzCopy to await `continue` on stdin before starting any work. "+
			"\n Assists with debugging AzCopy via attach-to-process")
	rootCmd.PersistentFlags().BoolVar(&azcopyAwaitAllowOpenFiles, "await-open", false,
		"Used when debugging, to tell AzCopy to await `open` on stdin, after scanning but before opening the first file. "+
			"\n Assists with testing cases around file modifications between scanning and usage")
	rootCmd.PersistentFlags().StringVar(&debugSkipFiles, "debug-skip-files", "",
		"Used when debugging, to tell AzCopy to cancel the job midway."+
			"\n List of relative paths to skip in the STE.")

	// reserved for partner teams
	_ = rootCmd.PersistentFlags().MarkHidden("cancel-from-stdin")

	// special flags to be used in case of unexpected service errors.
	rootCmd.PersistentFlags().StringVar(&retryStatusCodes, "retry-status-codes", "",
		"Comma-separated list of HTTP status codes to retry on. (default '408;429;500;502;503;504')")
	_ = rootCmd.PersistentFlags().MarkHidden("retry-status-codes")
	rootCmd.PersistentFlags().StringVar(&debugMemoryProfile, "memory-profile", "", "Export pprof memory profile")
	_ = rootCmd.PersistentFlags().MarkHidden("memory-profile")
}

// always spins up a new goroutine, because sometimes the aka.ms URL can't be reached (e.g. a constrained environment where
// aka.ms is not resolvable to a reachable IP address). In such cases, this routine will run for ever, and the caller should
// just give up on it.
// We spin up the GR here, not in the caller, so that the need to use a separate GC can never be forgotten
// (if do it synchronously, and can't resolve URL, this blocks caller for ever)
func beginDetectNewVersion() chan struct{} {
	completionChannel := make(chan struct{})
	go func() {
		// Step 0: check the Stderr, check local version
		_, err := os.Stderr.Stat()
		if err != nil {
			return
		}

		localVersion, err := NewVersion(common.AzcopyVersion)
		if err != nil {
			return
		}

		// step 1: fetch & validate cached version and if it is updated, return without making API calls
		filePath := filepath.Join(common.LogPathFolder, "latest_version.txt")
		cachedVersion, err := ValidateCachedVersion(filePath) // same as the remote version
		if err == nil {
			PrintOlderVersion(*cachedVersion, *localVersion)
		} else {
			// Step 2: Gets latest release on GitHub
			// If the cache version is expired, then we need to make a new API call
			// checking against latest Github release version
			gitHubRemoteVersion, err := getGitHubLatestRemoteVersion()
			if err != nil {
				return
			}
			PrintOlderVersion(*gitHubRemoteVersion, *localVersion)

			// Step 3: Persist  GitHub Remote version in local
			err = localVersion.CacheRemoteVersion(*gitHubRemoteVersion, filePath)
			if err != nil {
				return
			}
		}

		// let caller know we have finished, if they want to know
		close(completionChannel)
	}()

	return completionChannel
}

func getGitHubLatestRemoteVersionWithURL(apiEndpoint string) (*Version, error) {
	transport := &http.Transport{
		MaxIdleConns:       10,
		IdleConnTimeout:    30 * time.Second,
		DisableCompression: true,  // GitHub API responses are small
		DisableKeepAlives:  false, // Connections are reused
	}

	client := &http.Client{
		Timeout:   30 * time.Second,
		Transport: transport,
	}
	// Get Request
	req, err := http.NewRequest("GET", apiEndpoint, nil)
	if err != nil {
		return nil, err
	}
	req.Header.Set("Accept", "application/vnd.github+json")
	req.Header.Set("X-GitHub-Api-Version", "2022-11-28")

	resp, err := client.Do(req)
	if err != nil {
		return nil, err
	}
	defer resp.Body.Close()

	if resp.StatusCode != 200 {
		return nil, fmt.Errorf("error in GitHub GET latest release: %s", resp.Status)
	}

	var release struct { // JSON response representation
		TagName string `json:"tag_name"`
		Name    string `json:"name"`
	}
	decoder := json.NewDecoder(resp.Body)
	err = decoder.Decode(&release)
	if err != nil {
		return nil, err
	}
	// Remove v prefix in TagName, convert str to Version
	versionStr := strings.TrimPrefix(release.TagName, "v")
	return NewVersion(versionStr)
}

// Uses GitHub REST API to get the latest release version
func getGitHubLatestRemoteVersion() (*Version, error) {
	// GitHub REST API endpoint for latest release
	apiEndpoint := "https://api.github.com/repos/Azure/azure-storage-azcopy/releases/latest"
	return getGitHubLatestRemoteVersionWithURL(apiEndpoint)

}<|MERGE_RESOLUTION|>--- conflicted
+++ resolved
@@ -187,22 +187,11 @@
 	},
 }
 
-<<<<<<< HEAD
-func Initialize(resumeJobID common.JobID, isBench bool) error {
-	azcopyLogPathFolder, common.AzcopyJobPlanFolder = initializeFolders()
+func Initialize(resumeJobID common.JobID, isBench bool) (err error) {
 	currPid := os.Getpid()
-	AsyncWarnMultipleProcesses(getAzCopyAppPath(), currPid)
-	configureGoMaxProcs()
-
-	// Perform os specific initialization
-	azcopyMaxFileAndSocketHandles, err := processOSSpecificInitialization()
-=======
-func Initialize(resumeJobID common.JobID, isBench bool) (err error) {
-  currPid := os.Getpid()
 	WarnMultipleProcesses(getAzCopyAppPath(), currPid)
 	jobsAdmin.BenchmarkResults = isBench
 	Client, err = azcopy.NewClient(azcopy.ClientOptions{CapMbps: CapMbps})
->>>>>>> ca2c89e9
 	if err != nil {
 		return err
 	}
@@ -356,7 +345,7 @@
 			return
 		}
 
-		// step 1: fetch & validate cached version and if it is updated, return without making API calls
+		// Step 1: Fetch & validate cached version. If it is up to date, we return without making API calls
 		filePath := filepath.Join(common.LogPathFolder, "latest_version.txt")
 		cachedVersion, err := ValidateCachedVersion(filePath) // same as the remote version
 		if err == nil {
