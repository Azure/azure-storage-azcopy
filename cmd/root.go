--- conflicted
+++ resolved
@@ -198,24 +198,12 @@
 	if Client.CurrentJobID.IsEmpty() {
 		Client.CurrentJobID = common.NewJobID()
 	}
-<<<<<<< HEAD
-	jobID := resumeJobID
-	if jobID.IsEmpty() {
-		jobID = common.NewJobID()
-	}
-	Client.CurrentJobID = jobID
-=======
->>>>>>> 550d858c
 
 	timeAtPrestart := time.Now()
 	glcm.SetOutputFormat(OutputFormat)
 	glcm.SetOutputVerbosity(OutputLevel)
 
-<<<<<<< HEAD
-	common.AzcopyCurrentJobLogger = common.NewJobLogger(jobID, LogLevel, common.LogPathFolder, "")
-=======
 	common.AzcopyCurrentJobLogger = common.NewJobLogger(Client.CurrentJobID, LogLevel, common.LogPathFolder, "")
->>>>>>> 550d858c
 	common.AzcopyCurrentJobLogger.OpenLog()
 
 	glcm.SetForceLogging()
@@ -232,14 +220,6 @@
 			glcm.Info(fmt.Sprintf("Cannot auto-tune concurrency because it is fixed by environment variable %s", envVar.Name))
 		}
 
-<<<<<<< HEAD
-	// startup of the STE happens here, so that the startup can access the values of command line parameters that are defined for "root" command
-	concurrencySettings := ste.NewConcurrencySettings(azcopyMaxFileAndSocketHandles, preferToAutoTuneGRs)
-	err = jobsAdmin.MainSTE(concurrencySettings, float64(CapMbps), providePerformanceAdvice)
-	if err != nil {
-		return err
-=======
->>>>>>> 550d858c
 	}
 	EnumerationParallelism, EnumerationParallelStatFiles = jobsAdmin.JobsAdmin.GetConcurrencySettings()
 
