--- conflicted
+++ resolved
@@ -21,11 +21,10 @@
 package cmd
 
 import (
+	"context"
 	"encoding/json"
 	"errors"
 	"fmt"
-	"github.com/Azure/azure-storage-azcopy/v10/azcopy"
-	"github.com/Azure/azure-storage-azcopy/v10/testSuite/cmd"
 	"log"
 	"net/http"
 	"os"
@@ -36,11 +35,10 @@
 	"sync"
 	"time"
 
-<<<<<<< HEAD
-	"github.com/Azure/azure-sdk-for-go/sdk/storage/azblob/blob"
+	"github.com/Azure/azure-storage-azcopy/v10/azcopy"
+	"github.com/Azure/azure-storage-azcopy/v10/testSuite/cmd"
+
 	"github.com/Azure/azure-storage-azcopy/v10/common/buildmode"
-=======
->>>>>>> 28c6d8b7
 	"github.com/Azure/azure-storage-azcopy/v10/jobsAdmin"
 
 	"github.com/Azure/azure-storage-azcopy/v10/common"
@@ -193,21 +191,11 @@
 	},
 }
 
-<<<<<<< HEAD
-func Initialize(resumeJobID common.JobID, isBench bool) error {
-	azcopyLogPathFolder, common.AzcopyJobPlanFolder = initializeFoldersFromEnv()
-
-	configureGoMaxProcs()
-
-	// Perform os specific initialization
-	azcopyMaxFileAndSocketHandles, err := processOSSpecificInitialization()
-=======
 func Initialize(resumeJobID common.JobID, isBench bool) (err error) {
 	currPid := os.Getpid()
 	AsyncWarnMultipleProcesses(cmd.GetAzCopyAppPath(), currPid)
 	jobsAdmin.BenchmarkResults = isBench
 	Client, err = azcopy.NewClient(azcopy.ClientOptions{CapMbps: CapMbps})
->>>>>>> 28c6d8b7
 	if err != nil {
 		return err
 	}
@@ -349,61 +337,6 @@
 	}
 }
 
-<<<<<<< HEAD
-func initializeFolders(logPathFolder, jobPlanFolder, appPathFolder string) (azcopyLogPathFolder, azcopyJobPlanFolder string) {
-	azcopyLogPathFolder = logPathFolder
-	azcopyJobPlanFolder = jobPlanFolder
-
-	// note: azcopyAppPathFolder is the default location for all AzCopy data (logs, job plans, oauth token on Windows)
-	// but all the above can be put elsewhere as they can become very large
-	azcopyAppPathFolder := appPathFolder
-
-	// the user can optionally put the log files somewhere else
-	if azcopyLogPathFolder == "" {
-		azcopyLogPathFolder = azcopyAppPathFolder
-	}
-	if err := os.Mkdir(azcopyLogPathFolder, os.ModeDir|os.ModePerm); err != nil && !os.IsExist(err) {
-		log.Fatalf("Problem making .azcopy directory. Try setting AZCOPY_LOG_LOCATION env variable. %v", err)
-	}
-
-	// the user can optionally put the plan files somewhere else
-	if azcopyJobPlanFolder == "" {
-		// make the app path folder ".azcopy" first so we can make a plans folder in it
-		if err := os.MkdirAll(azcopyAppPathFolder, os.ModeDir); err != nil && !os.IsExist(err) {
-			log.Fatalf("Problem making .azcopy directory. Try setting AZCOPY_JOB_PLAN_LOCATION env variable. %v", err)
-		}
-		azcopyJobPlanFolder = path.Join(azcopyAppPathFolder, "plans")
-	}
-
-	if err := os.MkdirAll(azcopyJobPlanFolder, os.ModeDir|os.ModePerm); err != nil && !os.IsExist(err) {
-		log.Fatalf("Problem making .azcopy directory. Try setting AZCOPY_JOB_PLAN_LOCATION env variable. %v", err)
-	}
-	return
-}
-
-func initializeFoldersFromEnv() (azcopyLogPathFolder, azcopyJobPlanFolder string) {
-	azcopyLogPathFolder = common.GetEnvironmentVariable(common.EEnvironmentVariable.LogLocation())     // user specified location for log files
-	azcopyJobPlanFolder = common.GetEnvironmentVariable(common.EEnvironmentVariable.JobPlanLocation()) // user specified location for plan files
-
-	// note: azcopyAppPathFolder is the default location for all AzCopy data (logs, job plans, oauth token on Windows)
-	// but all the above can be put elsewhere as they can become very large
-	azcopyAppPathFolder := getAzCopyAppPath()
-
-	return initializeFolders(azcopyLogPathFolder, azcopyJobPlanFolder, azcopyAppPathFolder)
-}
-
-// Ensure we always have more than 1 OS thread running goroutines, since there are issues with having just 1.
-// (E.g. version check doesn't happen at login time, if have only one go proc. Not sure why that happens if have only one
-// proc. Is presumably due to the high CPU usage we see on login if only 1 CPU, even tho can't see any busy-wait in that code)
-func configureGoMaxProcs() {
-	isOnlyOne := runtime.GOMAXPROCS(0) == 1
-	if isOnlyOne {
-		runtime.GOMAXPROCS(2)
-	}
-}
-
-=======
->>>>>>> 28c6d8b7
 func init() {
 	// replace the word "global" to avoid confusion (e.g. it doesn't affect all instances of AzCopy)
 	rootCmd.SetUsageTemplate(strings.Replace((&cobra.Command{}).UsageTemplate(), "Global Flags", "Flags Applying to All Commands", -1))
