// Copyright © 2017 Microsoft <wastore@microsoft.com>
//
// Permission is hereby granted, free of charge, to any person obtaining a copy
// of this software and associated documentation files (the "Software"), to deal
// in the Software without restriction, including without limitation the rights
// to use, copy, modify, merge, publish, distribute, sublicense, and/or sell
// copies of the Software, and to permit persons to whom the Software is
// furnished to do so, subject to the following conditions:
//
// The above copyright notice and this permission notice shall be included in
// all copies or substantial portions of the Software.
//
// THE SOFTWARE IS PROVIDED "AS IS", WITHOUT WARRANTY OF ANY KIND, EXPRESS OR
// IMPLIED, INCLUDING BUT NOT LIMITED TO THE WARRANTIES OF MERCHANTABILITY,
// FITNESS FOR A PARTICULAR PURPOSE AND NONINFRINGEMENT. IN NO EVENT SHALL THE
// AUTHORS OR COPYRIGHT HOLDERS BE LIABLE FOR ANY CLAIM, DAMAGES OR OTHER
// LIABILITY, WHETHER IN AN ACTION OF CONTRACT, TORT OR OTHERWISE, ARISING FROM,
// OUT OF OR IN CONNECTION WITH THE SOFTWARE OR THE USE OR OTHER DEALINGS IN
// THE SOFTWARE.

package cmd

import (
	"bytes"
	"context"
	"github.com/Azure/azure-storage-azcopy/common"
	"github.com/Azure/azure-storage-azcopy/ste"
	"github.com/Azure/azure-storage-blob-go/azblob"
	"github.com/spf13/cobra"
	"net/url"
	"os"
	"strings"
	"time"
)

var azcopyAppPathFolder string
var azcopyLogPathFolder string
var azcopyMaxFileAndSocketHandles int
var outputFormatRaw string
var azcopyOutputFormat common.OutputFormat
var cmdLineCapMegaBitsPerSecond uint32

// rootCmd represents the base command when called without any subcommands
var rootCmd = &cobra.Command{
	Version: common.AzcopyVersion, // will enable the user to see the version info in the standard posix way: --version
	Use:     "azcopy",
	Short:   rootCmdShortDescription,
	Long:    rootCmdLongDescription,
	PersistentPreRunE: func(cmd *cobra.Command, args []string) error {

		err := azcopyOutputFormat.Parse(outputFormatRaw)
		glcm.SetOutputFormat(azcopyOutputFormat)
		if err != nil {
			return err
		}

		// startup of the STE happens here, so that the startup can access the values of command line parameters that are defined for "root" command
		concurrencySettings := ste.NewConcurrencySettings(azcopyMaxFileAndSocketHandles)
		err = ste.MainSTE(concurrencySettings, int64(cmdLineCapMegaBitsPerSecond), azcopyAppPathFolder, azcopyLogPathFolder)
		if err != nil {
			return err
		}

		// spawn a routine to fetch and compare the local application's version against the latest version available
		// if there's a newer version that can be used, then write the suggestion to stderr
		// however if this takes too long the message won't get printed
		// Note: this function is neccessary for non-help, non-login commands, since they don't reach the corresponding
		// beginDetectNewVersion call in Execute (below)
		beginDetectNewVersion()

		return nil
	},
}

// hold a pointer to the global lifecycle controller so that commands could output messages and exit properly
var glcm = common.GetLifecycleMgr()

// Execute adds all child commands to the root command and sets flags appropriately.
// This is called by main.main(). It only needs to happen once to the rootCmd.
func Execute(azsAppPathFolder, logPathFolder string, maxFileAndSocketHandles int) {
	azcopyAppPathFolder = azsAppPathFolder
	azcopyLogPathFolder = logPathFolder
	azcopyMaxFileAndSocketHandles = maxFileAndSocketHandles

	if err := rootCmd.Execute(); err != nil {
		glcm.Error(err.Error())
	} else {
		// our commands all control their own life explicitly with the lifecycle manager
		// only commands that don't explicitly exit actually reach this point (e.g. help commands and login commands)
		select {
		case <-beginDetectNewVersion():
			// noop
		case <-time.After(time.Second * 8):
			// don't wait too long
		}
		glcm.Exit(nil, common.EExitCode.Success())
	}
}

func init() {
	// replace the word "global" to avoid confusion (e.g. it doesn't affect all instances of AzCopy)
	rootCmd.SetUsageTemplate(strings.Replace((&cobra.Command{}).UsageTemplate(), "Global Flags", "Flags Applying to All Commands", -1))

	rootCmd.PersistentFlags().Uint32Var(&cmdLineCapMegaBitsPerSecond, "cap-mbps", 0, "caps the transfer rate, in Mega bits per second. Moment-by-moment throughput may vary slightly from the cap. If zero or omitted, throughput is not capped.")
	rootCmd.PersistentFlags().StringVar(&outputFormatRaw, "output-type", "text", "format of the command's output, the choices include: text, json.")

	// Special flag for generating test data
	// TODO: find a cleaner way to get the value into common, rather than just using it directly as a variable here
	rootCmd.PersistentFlags().StringVar(&common.SendRandomDataExt, "send-random-data-ext", "",
		"Files with this extension will not have their actual content sent. Instead, random data will be generated "+
			"and sent. The number of random bytes sent will equal the file size. To be used in testing. To use, use command-line "+
			"tools to create a sparse file of any desired size (but zero bytes actually used on-disk). Choose a distinctive"+
			"extension for the file (e.g. 'azCopySparseFill'). Then set this parameter to that extension (without the dot).")
	// On Windows, to create a sparse file, do something like this from an admin prompt:
	//     fsutil file createnew testfile.AzSparseFill 0
	//     fsutil sparse setflag .\testfile.AzSparseFill
	//     fsutil file seteof .\testfile.AzSparseFill 536870912000
	// Use dd on Linux.

	// Not making this publicly documented yet
	// TODO: add API calls to check that the on-disk size really is zero for the affected files, then make this publicly exposed
	rootCmd.PersistentFlags().MarkHidden("send-random-data-ext")
}

// always spins up a new goroutine, because sometimes the aka.ms URL can't be reached (e.g. a constrained environment where
// aka.ms is not resolvable to a reachable IP address). In such cases, this routine will run for ever, and the caller should
// just give up on it.
// We spin up the GR here, not in the caller, so that the need to use a separate GC can never be forgotten
// (if do it synchronously, and can't resolve URL, this blocks caller for ever)
func beginDetectNewVersion() chan struct{} {
	completionChannel := make(chan struct{})
	go func() {
		const versionMetadataUrl = "https://aka.ms/azcopyv10-version-metadata"

		// step 0: check the Stderr before checking version
		_, err := os.Stderr.Stat()
		if err != nil {
			return
		}

		// step 1: initialize pipeline
		p, err := createBlobPipeline(context.TODO(), common.CredentialInfo{CredentialType: common.ECredentialType.Anonymous()})
		if err != nil {
			return
		}

		// step 2: parse source url
		u, err := url.Parse(versionMetadataUrl)
		if err != nil {
			return
		}

		// step 3: start download
		blobURL := azblob.NewBlobURL(*u, p)
		blobStream, err := blobURL.Download(context.TODO(), 0, azblob.CountToEnd, azblob.BlobAccessConditions{}, false)
		if err != nil {
			return
		}

		blobBody := blobStream.Body(azblob.RetryReaderOptions{MaxRetryRequests: ste.MaxRetryPerDownloadBody})
		defer blobBody.Close()

		// step 4: read newest version str
		buf := new(bytes.Buffer)
		n, err := buf.ReadFrom(blobBody)
		if n == 0 || err != nil {
			return
		}
		// only take the first line, in case the version metadata file is upgraded in the future
		remoteVersion := strings.Split(buf.String(), "\n")[0]

		// step 5: compare remote version to local version to see if there's a newer AzCopy
		v1, err := NewVersion(common.AzcopyVersion)
		if err != nil {
			return
		}
		v2, err := NewVersion(remoteVersion)
		if err != nil {
			return
		}

		if v1.OlderThan(*v2) {
			executablePathSegments := strings.Split(strings.Replace(os.Args[0], "\\", "/", -1), "/")
			executableName := executablePathSegments[len(executablePathSegments)-1]

			// output in info mode instead of stderr, as it was crashing CI jobs of some people
			glcm.Info(executableName + ": A newer version " + remoteVersion + " is available to download\n")
		}

<<<<<<< HEAD
		// output in info mode instead of stderr, as it was crashing CI jobs of some people
		glcm.Info(executableName + ": A newer version " + remoteVersion + " is available to download\n")
	}
=======
		// let caller know we have finished, if they want to know
		close(completionChannel)
	}()

	return completionChannel
}

// ComputeConcurrentFilesLimit finds a number of concurrently-openable files
// such that we'll have enough handles left, after using some as network handles
// TODO: add environment var to optionally allow bringing concurrentFiles down lower
//    (and, when we do, actually USE it for uploads, since currently we're only using it on downloads)
//    (update logging
func computeConcurrentFilesLimit(maxFileAndSocketHandles int, concurrentConnections int) int {

	allowanceForOnGoingEnumeration := 1 // might still be scanning while we are transferring. Make this bigger if we ever do parallel scanning

	// Compute a very conservative estimate for total number of connections that we may have
	// To get a conservative estimate we pessimistically assume that the pool of idle conns is full,
	// but all the ones we are actually using are (by some fluke of timing) not in the pool.
	// TODO: consider actually SETTING AzCopyMaxIdleConnsPerHost to say, max(0.3 * FileAndSocketHandles, 1000), instead of using the hard-coded value we currently have
	possibleMaxTotalConcurrentHttpConnections := concurrentConnections + ste.AzCopyMaxIdleConnsPerHost + allowanceForOnGoingEnumeration

	concurrentFilesLimit := maxFileAndSocketHandles - possibleMaxTotalConcurrentHttpConnections

	if concurrentFilesLimit < ste.NumTransferInitiationRoutines {
		concurrentFilesLimit = ste.NumTransferInitiationRoutines // Set sensible floor, so we don't get negative or zero values if maxFileAndSocketHandles is low
	}
	return concurrentFilesLimit
>>>>>>> 3022af12
}<|MERGE_RESOLUTION|>--- conflicted
+++ resolved
@@ -187,38 +187,9 @@
 			glcm.Info(executableName + ": A newer version " + remoteVersion + " is available to download\n")
 		}
 
-<<<<<<< HEAD
-		// output in info mode instead of stderr, as it was crashing CI jobs of some people
-		glcm.Info(executableName + ": A newer version " + remoteVersion + " is available to download\n")
-	}
-=======
 		// let caller know we have finished, if they want to know
 		close(completionChannel)
 	}()
 
 	return completionChannel
-}
-
-// ComputeConcurrentFilesLimit finds a number of concurrently-openable files
-// such that we'll have enough handles left, after using some as network handles
-// TODO: add environment var to optionally allow bringing concurrentFiles down lower
-//    (and, when we do, actually USE it for uploads, since currently we're only using it on downloads)
-//    (update logging
-func computeConcurrentFilesLimit(maxFileAndSocketHandles int, concurrentConnections int) int {
-
-	allowanceForOnGoingEnumeration := 1 // might still be scanning while we are transferring. Make this bigger if we ever do parallel scanning
-
-	// Compute a very conservative estimate for total number of connections that we may have
-	// To get a conservative estimate we pessimistically assume that the pool of idle conns is full,
-	// but all the ones we are actually using are (by some fluke of timing) not in the pool.
-	// TODO: consider actually SETTING AzCopyMaxIdleConnsPerHost to say, max(0.3 * FileAndSocketHandles, 1000), instead of using the hard-coded value we currently have
-	possibleMaxTotalConcurrentHttpConnections := concurrentConnections + ste.AzCopyMaxIdleConnsPerHost + allowanceForOnGoingEnumeration
-
-	concurrentFilesLimit := maxFileAndSocketHandles - possibleMaxTotalConcurrentHttpConnections
-
-	if concurrentFilesLimit < ste.NumTransferInitiationRoutines {
-		concurrentFilesLimit = ste.NumTransferInitiationRoutines // Set sensible floor, so we don't get negative or zero values if maxFileAndSocketHandles is low
-	}
-	return concurrentFilesLimit
->>>>>>> 3022af12
 }