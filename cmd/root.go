// Copyright © 2017 Microsoft <wastore@microsoft.com>
//
// Permission is hereby granted, free of charge, to any person obtaining a copy
// of this software and associated documentation files (the "Software"), to deal
// in the Software without restriction, including without limitation the rights
// to use, copy, modify, merge, publish, distribute, sublicense, and/or sell
// copies of the Software, and to permit persons to whom the Software is
// furnished to do so, subject to the following conditions:
//
// The above copyright notice and this permission notice shall be included in
// all copies or substantial portions of the Software.
//
// THE SOFTWARE IS PROVIDED "AS IS", WITHOUT WARRANTY OF ANY KIND, EXPRESS OR
// IMPLIED, INCLUDING BUT NOT LIMITED TO THE WARRANTIES OF MERCHANTABILITY,
// FITNESS FOR A PARTICULAR PURPOSE AND NONINFRINGEMENT. IN NO EVENT SHALL THE
// AUTHORS OR COPYRIGHT HOLDERS BE LIABLE FOR ANY CLAIM, DAMAGES OR OTHER
// LIABILITY, WHETHER IN AN ACTION OF CONTRACT, TORT OR OTHERWISE, ARISING FROM,
// OUT OF OR IN CONNECTION WITH THE SOFTWARE OR THE USE OR OTHER DEALINGS IN
// THE SOFTWARE.

package cmd

import (
	"encoding/json"
	"errors"
	"fmt"
	"github.com/Azure/azure-storage-azcopy/v10/azcopy"
	"log"
	"net/http"
	"os"
	"path/filepath"
	"runtime"
	"runtime/pprof"
	"strings"
	"sync"
	"time"

	"github.com/Azure/azure-storage-azcopy/v10/jobsAdmin"

	"github.com/Azure/azure-storage-azcopy/v10/common"
	"github.com/Azure/azure-storage-azcopy/v10/ste"
	"github.com/spf13/cobra"
)

var outputFormatRaw string
var outputVerbosityRaw string
var logVerbosityRaw string
var cancelFromStdin bool
var OutputFormat common.OutputFormat
var OutputLevel common.OutputVerbosity
var LogLevel common.LogLevel
var CapMbps float64
var SkipVersionCheck bool

// It's not pretty that this one is read directly by credential util.
// But doing otherwise required us passing it around in many places, even though really
// it can be thought of as an "ambient" property. That's the (weak?) justification for implementing
// it as a global
var TrustedSuffixes string
var azcopyAwaitContinue bool
var azcopyAwaitAllowOpenFiles bool
var azcopyScanningLogger common.ILoggerResetable
var isPipeDownload bool
var retryStatusCodes string
var debugMemoryProfile string

// It would be preferable if this was a local variable, since it just gets altered and shot off to the STE
var debugSkipFiles string

var Client azcopy.Client

// rootCmd represents the base command when called without any subcommands
var rootCmd = &cobra.Command{
	Version: common.AzcopyVersion,
	Use:     "azcopy",
	Short:   rootCmdShortDescription,
	Long:    rootCmdLongDescription,
	PersistentPreRunE: func(cmd *cobra.Command, args []string) error {
		glcm.RegisterCloseFunc(func() {
			if debugMemoryProfile != "" {
				memProfDir := filepath.Dir(debugMemoryProfile)
				err := os.MkdirAll(memProfDir, 0777)
				if err != nil {
					panic(fmt.Sprintf("Failed to create memory profile parent dir: %v", err))
				}

				f, err := os.OpenFile(debugMemoryProfile, os.O_WRONLY|os.O_CREATE|os.O_TRUNC, 0666)
				if err != nil {
					panic(fmt.Sprintf("Failed to open memory profile: %v", err))
				}
				defer f.Close()
				runtime.GC()
				if err := pprof.WriteHeapProfile(f); err != nil {
					log.Fatal("could not write memory profile: ", err)
				}
			}
		})

		// referencing https://github.com/Azure/azure-sdk-for-go/blob/main/sdk/azcore/policy/policy.go#L114
		rscList := "408;429;500;502;503;504"
		if retryStatusCodes != "" {
			rscList += ";" + retryStatusCodes
		}
		rsc, err := ste.ParseRetryCodes(rscList)
		if err != nil {
			return fmt.Errorf("failed to parse requested retry status code list: %w", err)
		}
		ste.RetryStatusCodes = rsc

		glcm.E2EEnableAwaitAllowOpenFiles(azcopyAwaitAllowOpenFiles)
		if azcopyAwaitContinue {
			glcm.E2EAwaitContinue()
		}

		err = OutputFormat.Parse(outputFormatRaw)
		if err != nil {
			return err
		}

		err = OutputLevel.Parse(outputVerbosityRaw)
		if err != nil {
			return err
		}

		err = LogLevel.Parse(logVerbosityRaw)
		if err != nil {
			return err
		}

		// If the command is for resuming a job with a specific JobID,
		// use the provided JobID to resume the job; otherwise, create a new JobID.
		var resumeJobID common.JobID
		if cmd.Use == "resume [jobID]" {
			// If no argument is passed then it is not valid
			if len(args) != 1 {
				return errors.New("this command requires jobId to be passed as argument")
			}
			resumeJobID, err = common.ParseJobID(args[0])
			if err != nil {
				return err
			}
		}

		// Check if we are downloading to Pipe so we can bypass version check and not write it to stdout, customer is
		// only expecting blob data in stdout
		var fromToFlagValue string
		if cmd.Flags().Changed("from-to") {
			// Access the value of the "from-to" flag
			fromToFlagValue, err = cmd.Flags().GetString("from-to")
			if err != nil {
				return fmt.Errorf("error accessing 'from-to' flag: %v", err)
			}
			if fromToFlagValue == "BlobPipe" {
				isPipeDownload = true
			}
		}

		// warn Windows users re quoting (since our docs all use single quotes, but CMD needs double)
		// Single ones just come through as part of the args, in CMD.
		// Ideally, for usability, we'd ideally have this info come back in the result of url.Parse. But that's hard to
		// arrange. So we check it here.
		if runtime.GOOS == "windows" {
			for _, a := range args {
				a = strings.ToLower(a)
				if strings.HasPrefix(a, "'http") { // note the single quote
					glcm.Info("")
					glcm.Info("*** When running from CMD, surround URLs with double quotes. Only using single quotes from PowerShell. ***")
					glcm.Info("")
					break
				}
			}
		}

		if debugSkipFiles != "" {
			for _, v := range strings.Split(debugSkipFiles, ";") {
				if strings.HasPrefix(v, "/") {
					v = strings.TrimPrefix(v, common.AZCOPY_PATH_SEPARATOR_STRING)
				}

				ste.DebugSkipFiles[v] = true
			}
		}

		isBench := cmd.Use == "bench [destination]"

		return Initialize(resumeJobID, isBench)
	},
}

<<<<<<< HEAD
func Initialize(resumeJobID common.JobID, isBench bool) error {
	azcopyLogPathFolder, common.AzcopyJobPlanFolder = initializeFolders()
	currPid := os.Getpid()
	WarnMultipleProcesses(getAzCopyAppPath(), currPid)
	configureGoMaxProcs()

	// Perform os specific initialization
	azcopyMaxFileAndSocketHandles, err := processOSSpecificInitialization()
=======
func Initialize(resumeJobID common.JobID, isBench bool) (err error) {
	jobsAdmin.BenchmarkResults = isBench
	Client, err = azcopy.NewClient(azcopy.ClientOptions{CapMbps: CapMbps})
>>>>>>> cde6e58b
	if err != nil {
		return err
	}
	Client.CurrentJobID = resumeJobID
	if Client.CurrentJobID.IsEmpty() {
		Client.CurrentJobID = common.NewJobID()
	}

	timeAtPrestart := time.Now()
	glcm.SetOutputFormat(OutputFormat)
	glcm.SetOutputVerbosity(OutputLevel)

	common.AzcopyCurrentJobLogger = common.NewJobLogger(Client.CurrentJobID, LogLevel, common.LogPathFolder, "")
	common.AzcopyCurrentJobLogger.OpenLog()

	glcm.SetForceLogging()

	// For benchmarking, try to autotune if possible, otherwise use the default values
	if jobsAdmin.JobsAdmin != nil && isBench {
		envVar := common.EEnvironmentVariable.ConcurrencyValue()
		userValue := common.GetEnvironmentVariable(envVar)
		if userValue == "" || userValue == "auto" {
			jobsAdmin.JobsAdmin.SetConcurrencySettingsToAuto()
		} else {
			// Tell user that we can't actually auto tune, because configured value takes precedence
			// This case happens when benchmarking with a fixed value from the env var
			glcm.Info(fmt.Sprintf("Cannot auto-tune concurrency because it is fixed by environment variable %s", envVar.Name))
		}

	}
	EnumerationParallelism, EnumerationParallelStatFiles = jobsAdmin.JobsAdmin.GetConcurrencySettings()

	// Log a clear ISO 8601-formatted start time, so it can be read and use in the --include-after parameter
	// Subtract a few seconds, to ensure that this date DEFINITELY falls before the LMT of any file changed while this
	// job is running. I.e. using this later with --include-after is _guaranteed_ to pick up all files that changed during
	// or after this job
	adjustedTime := timeAtPrestart.Add(-5 * time.Second)
	startTimeMessage := fmt.Sprintf("ISO 8601 START TIME: to copy files that changed before or after this job started, use the parameter --%s=%s or --%s=%s",
		common.IncludeBeforeFlagName, IncludeBeforeDateFilter{}.FormatAsUTC(adjustedTime),
		common.IncludeAfterFlagName, IncludeAfterDateFilter{}.FormatAsUTC(adjustedTime))
	common.LogToJobLogWithPrefix(startTimeMessage, common.LogInfo)

	if !SkipVersionCheck && !isPipeDownload {
		// spawn a routine to fetch and compare the local application's version against the latest version available
		// if there's a newer version that can be used, then write the suggestion to stderr
		// however if this takes too long the message won't get printed
		// Note: this function is necessary for non-help, non-login commands, since they don't reach the corresponding
		// beginDetectNewVersion call in Execute (below)
		beginDetectNewVersion()
	}

	return nil

}

// hold a pointer to the global lifecycle controller so that commands could output messages and exit properly
var glcm = common.GetLifecycleMgr()
var glcmSwapOnce = &sync.Once{}

// Execute adds all child commands to the root command and sets flags appropriately.
// This is called by main.main(). It only needs to happen once to the rootCmd.

var Execute func() error = rootCmd.Execute

func InitializeAndExecute() {
	if err := Execute(); err != nil {
		glcm.Error(err.Error())
	} else {
		if !SkipVersionCheck && !isPipeDownload {
			// our commands all control their own life explicitly with the lifecycle manager
			// only commands that don't explicitly exit actually reach this point (e.g. help commands)
			select {
			case <-beginDetectNewVersion():
				// noop
			case <-time.After(time.Second * 8):
				// don't wait too long
			}
		}
		glcm.Exit(nil, common.EExitCode.Success())
	}
}

func init() {
	// replace the word "global" to avoid confusion (e.g. it doesn't affect all instances of AzCopy)
	rootCmd.SetUsageTemplate(strings.Replace((&cobra.Command{}).UsageTemplate(), "Global Flags", "Flags Applying to All Commands", -1))

	rootCmd.PersistentFlags().Float64Var(&CapMbps, "cap-mbps", 0,
		"Caps the transfer rate, in megabits per second. "+
			"\n Moment-by-moment throughput might vary slightly from the cap."+
			"\n If this option is set to zero, or it is omitted, the throughput isn't capped.")
	rootCmd.PersistentFlags().StringVar(&outputFormatRaw, "output-type", "text",
		"Format of the command's output. The choices include: text, json. "+
			"\n The default value is 'text'.")
	rootCmd.PersistentFlags().StringVar(&outputVerbosityRaw, "output-level", "default",
		"Define the output verbosity. Available levels: essential, quiet.")
	rootCmd.PersistentFlags().StringVar(&logVerbosityRaw, "log-level", "INFO",
		"Define the log verbosity for the log file, "+
			"\n available levels: DEBUG(detailed trace), INFO(all requests/responses), WARNING(slow responses),"+
			"\n ERROR(only failed requests), and NONE(no output logs). (default 'INFO').")

	rootCmd.PersistentFlags().StringVar(&TrustedSuffixes, trustedSuffixesNameAAD, "",
		"\nSpecifies additional domain suffixes where Azure Active Directory login tokens may be sent.  \nThe default is '"+
			trustedSuffixesAAD+"'. \n Any listed here are added to the default. For security, you should only put Microsoft Azure domains here. "+
			"\n Separate multiple entries with semi-colons.")

	rootCmd.PersistentFlags().BoolVar(&SkipVersionCheck, "skip-version-check", false,
		"Do not perform the version check at startup. \nIntended for automation scenarios & airgapped use.")

	// Note: this is due to Windows not supporting signals properly
	rootCmd.PersistentFlags().BoolVar(&cancelFromStdin, "cancel-from-stdin", false,
		"Used by partner teams to send in `cancel` through stdin to stop a job.")

	// special E2E testing flags
	rootCmd.PersistentFlags().BoolVar(&azcopyAwaitContinue, "await-continue", false,
		"Used when debugging, to tell AzCopy to await `continue` on stdin before starting any work. "+
			"\n Assists with debugging AzCopy via attach-to-process")
	rootCmd.PersistentFlags().BoolVar(&azcopyAwaitAllowOpenFiles, "await-open", false,
		"Used when debugging, to tell AzCopy to await `open` on stdin, after scanning but before opening the first file. "+
			"\n Assists with testing cases around file modifications between scanning and usage")
	rootCmd.PersistentFlags().StringVar(&debugSkipFiles, "debug-skip-files", "",
		"Used when debugging, to tell AzCopy to cancel the job midway."+
			"\n List of relative paths to skip in the STE.")

	// reserved for partner teams
	_ = rootCmd.PersistentFlags().MarkHidden("cancel-from-stdin")

	// special flags to be used in case of unexpected service errors.
	rootCmd.PersistentFlags().StringVar(&retryStatusCodes, "retry-status-codes", "",
		"Comma-separated list of HTTP status codes to retry on. (default '408;429;500;502;503;504')")
	_ = rootCmd.PersistentFlags().MarkHidden("retry-status-codes")
	rootCmd.PersistentFlags().StringVar(&debugMemoryProfile, "memory-profile", "", "Export pprof memory profile")
	_ = rootCmd.PersistentFlags().MarkHidden("memory-profile")
}

// always spins up a new goroutine, because sometimes the aka.ms URL can't be reached (e.g. a constrained environment where
// aka.ms is not resolvable to a reachable IP address). In such cases, this routine will run for ever, and the caller should
// just give up on it.
// We spin up the GR here, not in the caller, so that the need to use a separate GC can never be forgotten
// (if do it synchronously, and can't resolve URL, this blocks caller for ever)
func beginDetectNewVersion() chan struct{} {
	completionChannel := make(chan struct{})
	go func() {
		// Step 0: check the Stderr, check local version
		_, err := os.Stderr.Stat()
		if err != nil {
			return
		}

		localVersion, err := NewVersion(common.AzcopyVersion)
		if err != nil {
			return
		}

		// step 1: fetch & validate cached version and if it is updated, return without making API calls
		filePath := filepath.Join(common.LogPathFolder, "latest_version.txt")
		cachedVersion, err := ValidateCachedVersion(filePath) // same as the remote version
		if err == nil {
			PrintOlderVersion(*cachedVersion, *localVersion)
		} else {
			// Step 2: Gets latest release on GitHub
			// If the cache version is expired, then we need to make a new API call
			// checking against latest Github release version
			gitHubRemoteVersion, err := getGitHubLatestRemoteVersion()
			if err != nil {
				return
			}
			PrintOlderVersion(*gitHubRemoteVersion, *localVersion)

			// Step 3: Persist  GitHub Remote version in local
			err = localVersion.CacheRemoteVersion(*gitHubRemoteVersion, filePath)
			if err != nil {
				return
			}
		}

		// let caller know we have finished, if they want to know
		close(completionChannel)
	}()

	return completionChannel
}

func getGitHubLatestRemoteVersionWithURL(apiEndpoint string) (*Version, error) {
	transport := &http.Transport{
		MaxIdleConns:       10,
		IdleConnTimeout:    30 * time.Second,
		DisableCompression: true,  // GitHub API responses are small
		DisableKeepAlives:  false, // Connections are reused
	}

	client := &http.Client{
		Timeout:   30 * time.Second,
		Transport: transport,
	}
	// Get Request
	req, err := http.NewRequest("GET", apiEndpoint, nil)
	if err != nil {
		return nil, err
	}
	req.Header.Set("Accept", "application/vnd.github+json")
	req.Header.Set("X-GitHub-Api-Version", "2022-11-28")

	resp, err := client.Do(req)
	if err != nil {
		return nil, err
	}
	defer resp.Body.Close()

	if resp.StatusCode != 200 {
		return nil, fmt.Errorf("error in GitHub GET latest release: %s", resp.Status)
	}

	var release struct { // JSON response representation
		TagName string `json:"tag_name"`
		Name    string `json:"name"`
	}
	decoder := json.NewDecoder(resp.Body)
	err = decoder.Decode(&release)
	if err != nil {
		return nil, err
	}
	// Remove v prefix in TagName, convert str to Version
	versionStr := strings.TrimPrefix(release.TagName, "v")
	return NewVersion(versionStr)
}

// Uses GitHub REST API to get the latest release version
func getGitHubLatestRemoteVersion() (*Version, error) {
	// GitHub REST API endpoint for latest release
	apiEndpoint := "https://api.github.com/repos/Azure/azure-storage-azcopy/releases/latest"
	return getGitHubLatestRemoteVersionWithURL(apiEndpoint)

}<|MERGE_RESOLUTION|>--- conflicted
+++ resolved
@@ -187,20 +187,11 @@
 	},
 }
 
-<<<<<<< HEAD
-func Initialize(resumeJobID common.JobID, isBench bool) error {
-	azcopyLogPathFolder, common.AzcopyJobPlanFolder = initializeFolders()
-	currPid := os.Getpid()
+func Initialize(resumeJobID common.JobID, isBench bool) (err error) {
+  currPid := os.Getpid()
 	WarnMultipleProcesses(getAzCopyAppPath(), currPid)
-	configureGoMaxProcs()
-
-	// Perform os specific initialization
-	azcopyMaxFileAndSocketHandles, err := processOSSpecificInitialization()
-=======
-func Initialize(resumeJobID common.JobID, isBench bool) (err error) {
 	jobsAdmin.BenchmarkResults = isBench
 	Client, err = azcopy.NewClient(azcopy.ClientOptions{CapMbps: CapMbps})
->>>>>>> cde6e58b
 	if err != nil {
 		return err
 	}
