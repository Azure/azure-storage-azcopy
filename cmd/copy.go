// Copyright © 2017 Microsoft <wastore@microsoft.com>
//
// Permission is hereby granted, free of charge, to any person obtaining a copy
// of this software and associated documentation files (the "Software"), to deal
// in the Software without restriction, including without limitation the rights
// to use, copy, modify, merge, publish, distribute, sublicense, and/or sell
// copies of the Software, and to permit persons to whom the Software is
// furnished to do so, subject to the following conditions:
//
// The above copyright notice and this permission notice shall be included in
// all copies or substantial portions of the Software.
//
// THE SOFTWARE IS PROVIDED "AS IS", WITHOUT WARRANTY OF ANY KIND, EXPRESS OR
// IMPLIED, INCLUDING BUT NOT LIMITED TO THE WARRANTIES OF MERCHANTABILITY,
// FITNESS FOR A PARTICULAR PURPOSE AND NONINFRINGEMENT. IN NO EVENT SHALL THE
// AUTHORS OR COPYRIGHT HOLDERS BE LIABLE FOR ANY CLAIM, DAMAGES OR OTHER
// LIABILITY, WHETHER IN AN ACTION OF CONTRACT, TORT OR OTHERWISE, ARISING FROM,
// OUT OF OR IN CONNECTION WITH THE SOFTWARE OR THE USE OR OTHER DEALINGS IN
// THE SOFTWARE.

package cmd

import (
	"bufio"
	"context"
	"encoding/json"
	"errors"
	"fmt"
	"github.com/Azure/azure-storage-azcopy/v10/jobsAdmin"
	"io"
	"math"
	"net/url"
	"os"
	"runtime"
	"strings"
	"sync"
	"time"

	"github.com/Azure/azure-pipeline-go/pipeline"

	"github.com/Azure/azure-storage-blob-go/azblob"
	"github.com/spf13/cobra"

	"github.com/Azure/azure-storage-azcopy/v10/common"
	"github.com/Azure/azure-storage-azcopy/v10/ste"
)

const pipingUploadParallelism = 5
const pipingDefaultBlockSize = 8 * 1024 * 1024

// For networking throughput in Mbps, (and only for networking), we divide by 1000*1000 (not 1024 * 1024) because
// networking is traditionally done in base 10 units (not base 2).
// E.g. "gigabit ethernet" means 10^9 bits/sec, not 2^30. So by using base 10 units
// we give the best correspondence to the sizing of the user's network pipes.
// See https://networkengineering.stackexchange.com/questions/3628/iec-or-si-units-binary-prefixes-used-for-network-measurement
// NOTE that for everything else in the app (e.g. sizes of files) we use the base 2 units (i.e. 1024 * 1024) because
// for RAM and disk file sizes, it is conventional to use the power-of-two-based units.
const base10Mega = 1000 * 1000

const pipeLocation = "~pipe~"

const PreservePermissionsFlag = "preserve-permissions"

// represents the raw copy command input from the user
type rawCopyCmdArgs struct {
	// from arguments
	src    string
	dst    string
	fromTo string
	//blobUrlForRedirection string

	// new include/exclude only apply to file names
	// implemented for remove (and sync) only
	include               string
	exclude               string
	includePath           string // NOTE: This gets handled like list-of-files! It may LOOK like a bug, but it is not.
	excludePath           string
	includeRegex          string
	excludeRegex          string
	includeFileAttributes string
	excludeFileAttributes string
	includeBefore         string
	includeAfter          string
	legacyInclude         string // used only for warnings
	legacyExclude         string // used only for warnings
	listOfVersionIDs      string

	// filters from flags
	listOfFilesToCopy string
	recursive         bool
	followSymlinks    bool
	autoDecompress    bool
	// forceWrite flag is used to define the User behavior
	// to overwrite the existing blobs or not.
	forceWrite      string
	forceIfReadOnly bool

	// options from flags
	blockSizeMB              float64
	metadata                 string
	contentType              string
	contentEncoding          string
	contentDisposition       string
	contentLanguage          string
	cacheControl             string
	noGuessMimeType          bool
	preserveLastModifiedTime bool
	putMd5                   bool
	md5ValidationOption      string
	CheckLength              bool
	deleteSnapshotsOption    string
	dryrun                   bool

	blobTags string
	// defines the type of the blob at the destination in case of upload / account to account copy
	blobType      string
	blockBlobTier string
	pageBlobTier  string
	output        string // TODO: Is this unused now? replaced with param at root level?
	logVerbosity  string
	// list of blobTypes to exclude while enumerating the transfer
	excludeBlobType string
	// Opt-in flag to persist SMB ACLs to Azure Files.
	preserveSMBPermissions bool
	preservePermissions    bool // Separate flag so that we don't get funkiness with two "flags" targeting the same boolean
	preserveOwner          bool // works in conjunction with preserveSmbPermissions
	// Default true; false indicates that the destination is the target directory, rather than something we'd put a directory under (e.g. a container)
	asSubdir bool
	// Opt-in flag to persist additional SMB properties to Azure Files. Named ...info instead of ...properties
	// because the latter was similar enough to preserveSMBPermissions to induce user error
	preserveSMBInfo bool
	// Opt-in flag to preserve the blob index tags during service to service transfer.
	s2sPreserveBlobTags bool
	// Flag to enable Window's special privileges
	backupMode bool
	// whether user wants to preserve full properties during service to service copy, the default value is true.
	// For S3 and Azure File non-single file source, as list operation doesn't return full properties of objects/files,
	// to preserve full properties AzCopy needs to send one additional request per object/file.
	s2sPreserveProperties bool
	// useful when preserveS3Properties set to true, enables get S3 objects' or Azure files' properties during s2s copy in backend, the default value is true
	s2sGetPropertiesInBackend bool
	// whether user wants to preserve access tier during service to service copy, the default value is true.
	// In some case, e.g. target is a GPv1 storage account, access tier cannot be set properly.
	// In such cases, use s2sPreserveAccessTier=false to bypass the access tier copy.
	// For more details, please refer to https://docs.microsoft.com/en-us/azure/storage/blobs/storage-blob-storage-tiers
	s2sPreserveAccessTier bool
	// whether user wants to check if source has changed after enumerating, the default value is true.
	// For S2S copy, as source is a remote resource, validating whether source has changed need additional request costs.
	s2sSourceChangeValidation bool
	// specify how user wants to handle invalid metadata.
	s2sInvalidMetadataHandleOption string

	// internal override to enforce strip-top-dir
	internalOverrideStripTopDir bool

	// whether to include blobs that have metadata 'hdi_isfolder = true'
	includeDirectoryStubs bool

	// whether to disable automatic decoding of illegal chars on Windows
	disableAutoDecoding bool

	// Optional flag to encrypt user data with user provided key.
	// Key is provide in the REST request itself
	// Provided key (EncryptionKey and EncryptionKeySHA256) and its hash will be fetched from environment variables
	// Set EncryptionAlgorithm = "AES256" by default.
	cpkInfo bool
	// Key is present in AzureKeyVault and Azure KeyVault is linked with storage account.
	// Provided key name will be fetched from Azure Key Vault and will be used to encrypt the data
	cpkScopeInfo string

	// Optional flag that permanently deletes soft-deleted snapshots/versions
	permanentDeleteOption string
}

func (raw *rawCopyCmdArgs) parsePatterns(pattern string) (cookedPatterns []string) {
	cookedPatterns = make([]string, 0)
	rawPatterns := strings.Split(pattern, ";")
	for _, pattern := range rawPatterns {

		// skip the empty patterns
		if len(pattern) != 0 {
			cookedPatterns = append(cookedPatterns, pattern)
		}
	}

	return
}

// blocSizeInBytes converts a FLOATING POINT number of MiB, to a number of bytes
// A non-nil error is returned if the conversion is not possible to do accurately (e.g. it comes out of a fractional number of bytes)
// The purpose of using floating point is to allow specialist users (e.g. those who want small block sizes to tune their read IOPS)
// to use fractions of a MiB. E.g.
// 0.25 = 256 KiB
// 0.015625 = 16 KiB
func blockSizeInBytes(rawBlockSizeInMiB float64) (int64, error) {
	if rawBlockSizeInMiB < 0 {
		return 0, errors.New("negative block size not allowed")
	}
	rawSizeInBytes := rawBlockSizeInMiB * 1024 * 1024 // internally we use bytes, but users' convenience the command line uses MiB
	if rawSizeInBytes > math.MaxInt64 {
		return 0, errors.New("block size too big for int64")
	}
	const epsilon = 0.001 // arbitrarily using a tolerance of 1000th of a byte
	_, frac := math.Modf(rawSizeInBytes)
	isWholeNumber := frac < epsilon || frac > 1.0-epsilon // frac is very close to 0 or 1, so rawSizeInBytes is (very close to) an integer
	if !isWholeNumber {
		return 0, fmt.Errorf("while fractional numbers of MiB are allowed as the block size, the fraction must result to a whole number of bytes. %.12f MiB resolves to %.3f bytes", rawBlockSizeInMiB, rawSizeInBytes)
	}
	return int64(math.Round(rawSizeInBytes)), nil
}

// returns result of stripping and if striptopdir is enabled
// if nothing happens, the original source is returned
func (raw rawCopyCmdArgs) stripTrailingWildcardOnRemoteSource(location common.Location) (result string, stripTopDir bool, err error) {
	result = raw.src
	resourceURL, err := url.Parse(result)
	gURLParts := common.NewGenericResourceURLParts(*resourceURL, location)

	if err != nil {
		err = fmt.Errorf("failed to parse url %s; %s", result, err)
		return
	}

	if strings.Contains(gURLParts.GetContainerName(), "*") {
		// Disallow container name search and object specifics
		if gURLParts.GetObjectName() != "" {
			err = errors.New("cannot combine a specific object name with an account-level search")
			return
		}

		// Return immediately here because we know this will be safe.
		return
	}

	// Trim the trailing /*.
	if strings.HasSuffix(resourceURL.RawPath, "/*") {
		resourceURL.RawPath = strings.TrimSuffix(resourceURL.RawPath, "/*")
		resourceURL.Path = strings.TrimSuffix(resourceURL.Path, "/*")
		stripTopDir = true
	}

	// Ensure there aren't any extra *s floating around.
	if strings.Contains(resourceURL.RawPath, "*") {
		err = errors.New("cannot use wildcards in the path section of the URL except in trailing \"/*\". If you wish to use * in your URL, manually encode it to %2A")
		return
	}

	result = resourceURL.String()

	return
}

func (raw rawCopyCmdArgs) cook() (CookedCopyCmdArgs, error) {
	cooked := CookedCopyCmdArgs{
		jobID: azcopyCurrentJobID,
	}

	err := cooked.LogVerbosity.Parse(raw.logVerbosity)
	if err != nil {
		return cooked, err
	}

	// set up the front end scanning logger
	azcopyScanningLogger = common.NewJobLogger(azcopyCurrentJobID, cooked.LogVerbosity, azcopyLogPathFolder, "-scanning")
	azcopyScanningLogger.OpenLog()
	glcm.RegisterCloseFunc(func() {
		azcopyScanningLogger.CloseLog()
	})

	/* We support DFS by using blob end-point of the account. We replace dfs by blob in src and dst */
	if src, dst := InferArgumentLocation(raw.src), InferArgumentLocation(raw.dst); src == common.ELocation.BlobFS() || dst == common.ELocation.BlobFS() {
		srcDfs := src == common.ELocation.BlobFS() && dst != common.ELocation.Local()
		if srcDfs {
			raw.src = strings.Replace(raw.src, ".dfs", ".blob", 1)
			glcm.Info("Switching to use blob endpoint on source account.")

		}

		dstDfs := dst == common.ELocation.BlobFS() && src != common.ELocation.Local()
		if dstDfs {
			raw.dst = strings.Replace(raw.dst, ".dfs", ".blob", 1)
			glcm.Info("Switching to use blob endpoint on destination account.")
		}

		cooked.isHNStoHNS = srcDfs && dstDfs
	}

	fromTo, err := ValidateFromTo(raw.src, raw.dst, raw.fromTo) // TODO: src/dst
	if err != nil {
		return cooked, err
	}

	var tempSrc string
	tempDest := raw.dst

	if strings.EqualFold(tempDest, common.Dev_Null) && runtime.GOOS == "windows" {
		tempDest = common.Dev_Null // map all capitalization of "NUL"/"nul" to one because (on Windows) they all mean the same thing
	}

	// Check if source has a trailing wildcard on a URL
	if fromTo.From().IsRemote() {
		tempSrc, cooked.StripTopDir, err = raw.stripTrailingWildcardOnRemoteSource(fromTo.From())

		if err != nil {
			return cooked, err
		}
	} else {
		tempSrc = raw.src
	}
	if raw.internalOverrideStripTopDir {
		cooked.StripTopDir = true
	}

	// Strip the SAS from the source and destination whenever there is SAS exists in URL.
	// Note: SAS could exists in source of S2S copy, even if the credential type is OAuth for destination.

	cooked.Source, err = SplitResourceString(tempSrc, fromTo.From())
	if err != nil {
		return cooked, err
	}

	cooked.Destination, err = SplitResourceString(tempDest, fromTo.To())
	if err != nil {
		return cooked, err
	}

	cooked.FromTo = fromTo
	cooked.Recursive = raw.recursive
	cooked.FollowSymlinks = raw.followSymlinks
	cooked.ForceIfReadOnly = raw.forceIfReadOnly
	if err = validateForceIfReadOnly(cooked.ForceIfReadOnly, cooked.FromTo); err != nil {
		return cooked, err
	}

	// copy&transform flags to type-safety
	err = cooked.ForceWrite.Parse(raw.forceWrite)
	if err != nil {
		return cooked, err
	}
	allowAutoDecompress := fromTo == common.EFromTo.BlobLocal() || fromTo == common.EFromTo.FileLocal()
	if raw.autoDecompress && !allowAutoDecompress {
		return cooked, errors.New("automatic decompression is only supported for downloads from Blob and Azure Files") // as at Sept 2019, our ADLS Gen 2 Swagger does not include content-encoding for directory (path) listings so we can't support it there
	}
	cooked.autoDecompress = raw.autoDecompress

	// cooked.StripTopDir is effectively a workaround for the lack of wildcards in remote sources.
	// Local, however, still supports wildcards, and thus needs its top directory stripped whenever a wildcard is used.
	// Thus, we check for wildcards and instruct the processor to strip the top dir later instead of repeatedly checking cca.Source for wildcards.
	if fromTo.From() == common.ELocation.Local() && strings.Contains(cooked.Source.ValueLocal(), "*") {
		cooked.StripTopDir = true
	}

	cooked.blockSize, err = blockSizeInBytes(raw.blockSizeMB)
	if err != nil {
		return cooked, err
	}

	// parse the given blob type.
	err = cooked.blobType.Parse(raw.blobType)
	if err != nil {
		return cooked, err
	}

	// If the given blobType is AppendBlob, block-size-mb should not be greater than
	// 4MB.
	if cookedSize, _ := blockSizeInBytes(raw.blockSizeMB); cooked.blobType == common.EBlobType.AppendBlob() && cookedSize > common.MaxAppendBlobBlockSize {
		return cooked, fmt.Errorf("block size cannot be greater than 4MB for AppendBlob blob type")
	}

	err = cooked.blockBlobTier.Parse(raw.blockBlobTier)
	if err != nil {
		return cooked, err
	}
	err = cooked.pageBlobTier.Parse(raw.pageBlobTier)
	if err != nil {
		return cooked, err
	}

	// Everything uses the new implementation of list-of-files now.
	// This handles both list-of-files and include-path as a list enumerator.
	// This saves us time because we know *exactly* what we're looking for right off the bat.
	// Note that exclude-path is handled as a filter unlike include-path.

	if raw.legacyInclude != "" || raw.legacyExclude != "" {
		return cooked, fmt.Errorf("the include and exclude parameters have been replaced by include-pattern; include-path; exclude-pattern and exclude-path. For info, run: azcopy copy help")
	}

	if (len(raw.include) > 0 || len(raw.exclude) > 0) && cooked.FromTo == common.EFromTo.BlobFSTrash() {
		return cooked, fmt.Errorf("include/exclude flags are not supported for this destination")
		// note there's another, more rigorous check, in removeBfsResources()
	}

	// warn on exclude unsupported wildcards here. Include have to be later, to cover list-of-files
	raw.warnIfHasWildcard(excludeWarningOncer, "exclude-path", raw.excludePath)

	// unbuffered so this reads as we need it to rather than all at once in bulk
	listChan := make(chan string)
	var f *os.File

	if raw.listOfFilesToCopy != "" {
		f, err = os.Open(raw.listOfFilesToCopy)

		if err != nil {
			return cooked, fmt.Errorf("cannot open %s file passed with the list-of-file flag", raw.listOfFilesToCopy)
		}
	}

	// Prepare UTF-8 byte order marker
	utf8BOM := string([]byte{0xEF, 0xBB, 0xBF})

	go func() {
		defer close(listChan)

		addToChannel := func(v string, paramName string) {
			// empty strings should be ignored, otherwise the source root itself is selected
			if len(v) > 0 {
				raw.warnIfHasWildcard(includeWarningOncer, paramName, v)
				listChan <- v
			}
		}

		if f != nil {
			scanner := bufio.NewScanner(f)
			checkBOM := false
			headerLineNum := 0
			firstLineIsCurlyBrace := false

			for scanner.Scan() {
				v := scanner.Text()

				// Check if the UTF-8 BOM is on the first line and remove it if necessary.
				// Note that the UTF-8 BOM can be present on the same line feed as the first line of actual data, so just use TrimPrefix.
				// If the line feed were separate, the empty string would be skipped later.
				if !checkBOM {
					v = strings.TrimPrefix(v, utf8BOM)
					checkBOM = true
				}

				// provide clear warning if user uses old (obsolete) format by mistake
				if headerLineNum <= 1 {
					cleanedLine := strings.Replace(strings.Replace(v, " ", "", -1), "\t", "", -1)
					cleanedLine = strings.TrimSuffix(cleanedLine, "[") // don't care which line this is on, could be third line
					if cleanedLine == "{" && headerLineNum == 0 {
						firstLineIsCurlyBrace = true
					} else {
						const jsonStart = "{\"Files\":"
						jsonStartNoBrace := strings.TrimPrefix(jsonStart, "{")
						isJson := cleanedLine == jsonStart || firstLineIsCurlyBrace && cleanedLine == jsonStartNoBrace
						if isJson {
							glcm.Error("The format for list-of-files has changed. The old JSON format is no longer supported")
						}
					}
					headerLineNum++
				}

				addToChannel(v, "list-of-files")
			}
		}

		// This occurs much earlier than the other include or exclude filters. It would be preferable to move them closer later on in the refactor.
		includePathList := raw.parsePatterns(raw.includePath)

		for _, v := range includePathList {
			addToChannel(v, "include-path")
		}
	}()

	// A combined implementation reduces the amount of code duplication present.
	// However, it _does_ increase the amount of code-intertwining present.
	if raw.listOfFilesToCopy != "" && raw.includePath != "" {
		return cooked, errors.New("cannot combine list of files and include path")
	}

	if raw.listOfFilesToCopy != "" || raw.includePath != "" {
		cooked.ListOfFilesChannel = listChan
	}

	if raw.includeBefore != "" {
		// must set chooseEarliest = false, so that if there's an ambiguous local date, the latest will be returned
		// (since that's safest for includeBefore.  Better to choose the later time and do more work, than the earlier one and fail to pick up a changed file
		parsedIncludeBefore, err := IncludeBeforeDateFilter{}.ParseISO8601(raw.includeBefore, false)
		if err != nil {
			return cooked, err
		}
		cooked.IncludeBefore = &parsedIncludeBefore
	}

	if raw.includeAfter != "" {
		// must set chooseEarliest = true, so that if there's an ambiguous local date, the earliest will be returned
		// (since that's safest for includeAfter.  Better to choose the earlier time and do more work, than the later one and fail to pick up a changed file
		parsedIncludeAfter, err := IncludeAfterDateFilter{}.ParseISO8601(raw.includeAfter, true)
		if err != nil {
			return cooked, err
		}
		cooked.IncludeAfter = &parsedIncludeAfter
	}

	versionsChan := make(chan string)
	var filePtr *os.File
	// Get file path from user which would contain list of all versionIDs
	// Process the file line by line and then prepare a list of all version ids of the blob.
	if raw.listOfVersionIDs != "" {
		filePtr, err = os.Open(raw.listOfVersionIDs)
		if err != nil {
			return cooked, fmt.Errorf("cannot open %s file passed with the list-of-versions flag", raw.listOfVersionIDs)
		}
	}

	go func() {
		defer close(versionsChan)
		addToChannel := func(v string) {
			if len(v) > 0 {
				versionsChan <- v
			}
		}

		if filePtr != nil {
			scanner := bufio.NewScanner(filePtr)
			checkBOM := false
			for scanner.Scan() {
				v := scanner.Text()

				if !checkBOM {
					v = strings.TrimPrefix(v, utf8BOM)
					checkBOM = true
				}

				addToChannel(v)
			}
		}
	}()

	if raw.listOfVersionIDs != "" {
		cooked.ListOfVersionIDs = versionsChan
	}

	cooked.metadata = raw.metadata
	cooked.contentType = raw.contentType
	cooked.contentEncoding = raw.contentEncoding
	cooked.contentLanguage = raw.contentLanguage
	cooked.contentDisposition = raw.contentDisposition
	cooked.cacheControl = raw.cacheControl
	cooked.noGuessMimeType = raw.noGuessMimeType
	cooked.preserveLastModifiedTime = raw.preserveLastModifiedTime
	cooked.disableAutoDecoding = raw.disableAutoDecoding

	if cooked.FromTo.To() != common.ELocation.Blob() && raw.blobTags != "" {
		return cooked, errors.New("blob tags can only be set when transferring to blob storage")
	}
	blobTags := common.ToCommonBlobTagsMap(raw.blobTags)
	err = validateBlobTagsKeyValue(blobTags)
	if err != nil {
		return cooked, err
	}
	cooked.blobTags = blobTags

	// Check if user has provided `s2s-preserve-blob-tags` flag. If yes, we have to ensure that
	// 1. Both source and destination must be blob storages.
	// 2. `blob-tags` is not present as they create conflicting scenario of whether to preserve blob tags from the source or set user defined tags on the destination
	if raw.s2sPreserveBlobTags {
		if cooked.FromTo.From() != common.ELocation.Blob() || cooked.FromTo.To() != common.ELocation.Blob() {
			return cooked, errors.New("either source or destination is not a blob storage. blob index tags is a property of blobs only therefore both source and destination must be blob storage")
		} else if raw.blobTags != "" {
			return cooked, errors.New("both s2s-preserve-blob-tags and blob-tags flags cannot be used in conjunction")
		} else {
			cooked.S2sPreserveBlobTags = raw.s2sPreserveBlobTags
		}
	}

	// Setting CPK-N
	cpkOptions := common.CpkOptions{}
	// Setting CPK-N
	if raw.cpkScopeInfo != "" {
		if raw.cpkInfo {
			return cooked, errors.New("cannot use both cpk-by-name and cpk-by-value at the same time")
		}
		cpkOptions.CpkScopeInfo = raw.cpkScopeInfo
	}

	// Setting CPK-V
	// Get the key (EncryptionKey and EncryptionKeySHA256) value from environment variables when required.
	cpkOptions.CpkInfo = raw.cpkInfo

	if cpkOptions.CpkScopeInfo != "" || cpkOptions.CpkInfo {
		// We only support transfer from source encrypted by user key when user wishes to download.
		// Due to service limitation, S2S transfer is not supported for source encrypted by user key.
		if cooked.FromTo.IsDownload() {
			glcm.Info("Client Provided Key (CPK) for encryption/decryption is provided for download scenario. " +
				"Assuming source is encrypted.")
			cpkOptions.IsSourceEncrypted = true
		}

		// TODO: Remove these warnings once service starts supporting it
		if cooked.blockBlobTier != common.EBlockBlobTier.None() || cooked.pageBlobTier != common.EPageBlobTier.None() {
			glcm.Info("Tier is provided by user explicitly. Ignoring it because Azure Service currently does" +
				" not support setting tier when client provided keys are involved.")
		}

		destUrl, _ := url.Parse(cooked.Destination.Value)
		if strings.Contains(destUrl.Host, "dfs.core.windows.net") {
			return cooked, errors.New("client provided keys (CPK) based encryption is only supported with blob endpoints (blob.core.windows.net)")
		}
	}

	cooked.CpkOptions = cpkOptions

	// Make sure the given input is the one of the enums given by the blob SDK
	err = cooked.deleteSnapshotsOption.Parse(raw.deleteSnapshotsOption)
	if err != nil {
		return cooked, err
	}

	if cooked.contentType != "" {
		cooked.noGuessMimeType = true // As specified in the help text, noGuessMimeType is inferred here.
	}

	cooked.putMd5 = raw.putMd5
	err = cooked.md5ValidationOption.Parse(raw.md5ValidationOption)
	if err != nil {
		return cooked, err
	}
	globalBlobFSMd5ValidationOption = cooked.md5ValidationOption // workaround, to avoid having to pass this all the way through the chain of methods in enumeration, just for one weird and (presumably) temporary workaround

	cooked.CheckLength = raw.CheckLength
	// length of devnull will be 0, thus this will always fail unless downloading an empty file
	if cooked.Destination.Value == common.Dev_Null {
		cooked.CheckLength = false
	}

	// if redirection is triggered, avoid printing any output
	if cooked.isRedirection() {
		glcm.SetOutputFormat(common.EOutputFormat.None())
	}

	cooked.preserveSMBInfo = areBothLocationsSMBAware(cooked.FromTo)
	// If user has explicitly specified not to copy SMB Information, set cooked.preserveSMBInfo to false
	if !raw.preserveSMBInfo {
		cooked.preserveSMBInfo = false
	}

	if err = validatePreserveSMBPropertyOption(cooked.preserveSMBInfo, cooked.FromTo, &cooked.ForceWrite, "preserve-smb-info"); err != nil {
		return cooked, err
	}

	isUserPersistingPermissions := raw.preservePermissions || raw.preserveSMBPermissions
	if cooked.preserveSMBInfo && !isUserPersistingPermissions {
		glcm.Info("Please note: the preserve-permissions flag is set to false, thus AzCopy will not copy SMB ACLs between the source and destination. To learn more: https://aka.ms/AzCopyandAzureFiles.")
	}

	if err = validatePreserveSMBPropertyOption(isUserPersistingPermissions, cooked.FromTo, &cooked.ForceWrite, PreservePermissionsFlag); err != nil {
		return cooked, err
	}
	if err = validatePreserveOwner(raw.preserveOwner, cooked.FromTo); err != nil {
		return cooked, err
	}
	cooked.preservePermissions = common.NewPreservePermissionsOption(isUserPersistingPermissions, raw.preserveOwner, cooked.FromTo)
	if cooked.FromTo == common.EFromTo.BlobBlob() && cooked.preservePermissions.IsTruthy() {
		cooked.isHNStoHNS = true // override HNS settings, since if a user is tx'ing blob->blob and copying permissions, it's DEFINITELY going to be HNS (since perms don't exist w/o HNS).
	}

	// --as-subdir is OK on all sources and destinations, but additional verification has to be done down the line. (e.g. https://account.blob.core.windows.net is not a valid root)
	cooked.asSubdir = raw.asSubdir

	cooked.IncludeDirectoryStubs = raw.includeDirectoryStubs || (cooked.isHNStoHNS && cooked.preservePermissions.IsTruthy())

	if err = crossValidateSymlinksAndPermissions(cooked.FollowSymlinks, cooked.preservePermissions.IsTruthy()); err != nil {
		return cooked, err
	}

	cooked.backupMode = raw.backupMode
	if err = validateBackupMode(cooked.backupMode, cooked.FromTo); err != nil {
		return cooked, err
	}

	// Make sure the given input is the one of the enums given by the blob SDK
	err = cooked.permanentDeleteOption.Parse(raw.permanentDeleteOption)
	if err != nil {
		return cooked, err
	}

	// check for the flag value relative to fromTo location type
	// Example1: for Local to Blob, preserve-last-modified-time flag should not be set to true
	// Example2: for Blob to Local, follow-symlinks, blob-tier flags should not be provided with values.
	switch cooked.FromTo {
	case common.EFromTo.LocalBlobFS():
		if cooked.blobType != common.EBlobType.Detect() {
			return cooked, fmt.Errorf("blob-type is not supported on ADLS Gen 2")
		}
		if cooked.preserveLastModifiedTime {
			return cooked, fmt.Errorf("preserve-last-modified-time is not supported while uploading")
		}
		if cooked.blockBlobTier != common.EBlockBlobTier.None() ||
			cooked.pageBlobTier != common.EPageBlobTier.None() {
			return cooked, fmt.Errorf("blob-tier is not supported while uploading to ADLS Gen 2")
		}
		if cooked.preservePermissions.IsTruthy() {
			return cooked, fmt.Errorf("preserve-smb-permissions is not supported while uploading to ADLS Gen 2")
		}
		if cooked.s2sPreserveProperties {
			return cooked, fmt.Errorf("s2s-preserve-properties is not supported while uploading")
		}
		if cooked.s2sPreserveAccessTier {
			return cooked, fmt.Errorf("s2s-preserve-access-tier is not supported while uploading")
		}
		if cooked.s2sInvalidMetadataHandleOption != common.DefaultInvalidMetadataHandleOption {
			return cooked, fmt.Errorf("s2s-handle-invalid-metadata is not supported while uploading")
		}
		if cooked.s2sSourceChangeValidation {
			return cooked, fmt.Errorf("s2s-detect-source-changed is not supported while uploading")
		}
	case common.EFromTo.LocalBlob():
		if cooked.preserveLastModifiedTime {
			return cooked, fmt.Errorf("preserve-last-modified-time is not supported while uploading to Blob Storage")
		}
		if cooked.s2sPreserveProperties {
			return cooked, fmt.Errorf("s2s-preserve-properties is not supported while uploading to Blob Storage")
		}
		if cooked.s2sPreserveAccessTier {
			return cooked, fmt.Errorf("s2s-preserve-access-tier is not supported while uploading to Blob Storage")
		}
		if cooked.s2sInvalidMetadataHandleOption != common.DefaultInvalidMetadataHandleOption {
			return cooked, fmt.Errorf("s2s-handle-invalid-metadata is not supported while uploading to Blob Storage")
		}
		if cooked.s2sSourceChangeValidation {
			return cooked, fmt.Errorf("s2s-detect-source-changed is not supported while uploading to Blob Storage")
		}
	case common.EFromTo.LocalFile():
		if cooked.preserveLastModifiedTime {
			return cooked, fmt.Errorf("preserve-last-modified-time is not supported while uploading")
		}
		if cooked.blockBlobTier != common.EBlockBlobTier.None() ||
			cooked.pageBlobTier != common.EPageBlobTier.None() {
			return cooked, fmt.Errorf("blob-tier is not supported while uploading to Azure File")
		}
		if cooked.s2sPreserveProperties {
			return cooked, fmt.Errorf("s2s-preserve-properties is not supported while uploading")
		}
		if cooked.s2sPreserveAccessTier {
			return cooked, fmt.Errorf("s2s-preserve-access-tier is not supported while uploading")
		}
		if cooked.s2sInvalidMetadataHandleOption != common.DefaultInvalidMetadataHandleOption {
			return cooked, fmt.Errorf("s2s-handle-invalid-metadata is not supported while uploading")
		}
		if cooked.s2sSourceChangeValidation {
			return cooked, fmt.Errorf("s2s-detect-source-changed is not supported while uploading")
		}
		if cooked.blobType != common.EBlobType.Detect() {
			return cooked, fmt.Errorf("blob-type is not supported on Azure File")
		}
	case common.EFromTo.BlobLocal(),
		common.EFromTo.FileLocal(),
		common.EFromTo.BlobFSLocal():
		if cooked.FollowSymlinks {
			return cooked, fmt.Errorf("follow-symlinks flag is not supported while downloading")
		}
		if cooked.blockBlobTier != common.EBlockBlobTier.None() ||
			cooked.pageBlobTier != common.EPageBlobTier.None() {
			return cooked, fmt.Errorf("blob-tier is not supported while downloading")
		}
		if cooked.noGuessMimeType {
			return cooked, fmt.Errorf("no-guess-mime-type is not supported while downloading")
		}
		if len(cooked.contentType) > 0 || len(cooked.contentEncoding) > 0 || len(cooked.contentLanguage) > 0 || len(cooked.contentDisposition) > 0 || len(cooked.cacheControl) > 0 || len(cooked.metadata) > 0 {
			return cooked, fmt.Errorf("content-type, content-encoding, content-language, content-disposition, cache-control, or metadata is not supported while downloading")
		}
		if cooked.s2sPreserveProperties {
			return cooked, fmt.Errorf("s2s-preserve-properties is not supported while downloading")
		}
		if cooked.s2sPreserveAccessTier {
			return cooked, fmt.Errorf("s2s-preserve-access-tier is not supported while downloading")
		}
		if cooked.s2sInvalidMetadataHandleOption != common.DefaultInvalidMetadataHandleOption {
			return cooked, fmt.Errorf("s2s-handle-invalid-metadata is not supported while downloading")
		}
		if cooked.s2sSourceChangeValidation {
			return cooked, fmt.Errorf("s2s-detect-source-changed is not supported while downloading")
		}
	case common.EFromTo.BlobFile(),
		common.EFromTo.S3Blob(),
		common.EFromTo.BlobBlob(),
		common.EFromTo.FileBlob(),
		common.EFromTo.FileFile(),
		common.EFromTo.GCPBlob():
		if cooked.preserveLastModifiedTime {
			return cooked, fmt.Errorf("preserve-last-modified-time is not supported while copying from service to service")
		}
		if cooked.FollowSymlinks {
			return cooked, fmt.Errorf("follow-symlinks flag is not supported while copying from service to service")
		}
		// blob type is not supported if destination is not blob
		if cooked.blobType != common.EBlobType.Detect() && cooked.FromTo.To() != common.ELocation.Blob() {
			return cooked, fmt.Errorf("blob-type is not supported for the scenario (%s)", cooked.FromTo.String())
		}

		// Setting blob tier is supported only when destination is a blob storage. Disabling it for all the other transfer scenarios.
		if (cooked.blockBlobTier != common.EBlockBlobTier.None() || cooked.pageBlobTier != common.EPageBlobTier.None()) &&
			cooked.FromTo.To() != common.ELocation.Blob() {
			return cooked, fmt.Errorf("blob-tier is not supported for the scenario (%s)", cooked.FromTo.String())
		}
		if cooked.noGuessMimeType {
			return cooked, fmt.Errorf("no-guess-mime-type is not supported while copying from service to service")
		}
		if len(cooked.contentType) > 0 || len(cooked.contentEncoding) > 0 || len(cooked.contentLanguage) > 0 || len(cooked.contentDisposition) > 0 || len(cooked.cacheControl) > 0 || len(cooked.metadata) > 0 {
			return cooked, fmt.Errorf("content-type, content-encoding, content-language, content-disposition, cache-control, or metadata is not supported while copying from service to service")
		}
	}
	if err = validatePutMd5(cooked.putMd5, cooked.FromTo); err != nil {
		return cooked, err
	}
	if err = validateMd5Option(cooked.md5ValidationOption, cooked.FromTo); err != nil {
		return cooked, err
	}

	// Because of some of our defaults, these must live down here and can't be properly checked.
	// TODO: Remove the above checks where they can't be done.
	cooked.s2sPreserveProperties = raw.s2sPreserveProperties
	cooked.s2sGetPropertiesInBackend = raw.s2sGetPropertiesInBackend
	cooked.s2sPreserveAccessTier = raw.s2sPreserveAccessTier
	cooked.s2sSourceChangeValidation = raw.s2sSourceChangeValidation

	// If the user has provided some input with excludeBlobType flag, parse the input.
	if len(raw.excludeBlobType) > 0 {
		// Split the string using delimiter ';' and parse the individual blobType
		blobTypes := strings.Split(raw.excludeBlobType, ";")
		for _, blobType := range blobTypes {
			var eBlobType common.BlobType
			err := eBlobType.Parse(blobType)
			if err != nil {
				return cooked, fmt.Errorf("error parsing the exclude-blob-type %s provided with exclude-blob-type flag ", blobType)
			}
			cooked.excludeBlobType = append(cooked.excludeBlobType, eBlobType.ToAzBlobType())
		}
	}

	err = cooked.s2sInvalidMetadataHandleOption.Parse(raw.s2sInvalidMetadataHandleOption)
	if err != nil {
		return cooked, err
	}

	// parse the filter patterns
	cooked.IncludePatterns = raw.parsePatterns(raw.include)
	cooked.ExcludePatterns = raw.parsePatterns(raw.exclude)
	cooked.ExcludePathPatterns = raw.parsePatterns(raw.excludePath)

	if (raw.includeFileAttributes != "" || raw.excludeFileAttributes != "") && fromTo.From() != common.ELocation.Local() {
		return cooked, errors.New("cannot check file attributes on remote objects")
	}
	cooked.IncludeFileAttributes = raw.parsePatterns(raw.includeFileAttributes)
	cooked.ExcludeFileAttributes = raw.parsePatterns(raw.excludeFileAttributes)

	cooked.includeRegex = raw.parsePatterns(raw.includeRegex)
	cooked.excludeRegex = raw.parsePatterns(raw.excludeRegex)

	cooked.dryrunMode = raw.dryrun

	return cooked, nil
}

var excludeWarningOncer = &sync.Once{}
var includeWarningOncer = &sync.Once{}

func (raw *rawCopyCmdArgs) warnIfHasWildcard(oncer *sync.Once, paramName string, value string) {
	if strings.Contains(value, "*") || strings.Contains(value, "?") {
		oncer.Do(func() {
			glcm.Info(fmt.Sprintf("*** Warning *** The %s parameter does not support wildcards. The wildcard "+
				"character provided will be interpreted literally and will not have any wildcard effect. To use wildcards "+
				"(in filenames only, not paths) use include-pattern or exclude-pattern", paramName))
		})
	}
}

// When other commands use the copy command arguments to cook cook, set the blobType to None and validation option
// else parsing the arguments will fail.
func (raw *rawCopyCmdArgs) setMandatoryDefaults() {
	raw.blobType = common.EBlobType.Detect().String()
	raw.blockBlobTier = common.EBlockBlobTier.None().String()
	raw.pageBlobTier = common.EPageBlobTier.None().String()
	raw.md5ValidationOption = common.DefaultHashValidationOption.String()
	raw.s2sInvalidMetadataHandleOption = common.DefaultInvalidMetadataHandleOption.String()
	raw.forceWrite = common.EOverwriteOption.True().String()
	raw.preserveOwner = common.PreserveOwnerDefault
}

func validateForceIfReadOnly(toForce bool, fromTo common.FromTo) error {
	targetIsFiles := fromTo.To() == common.ELocation.File() ||
		fromTo == common.EFromTo.FileTrash()
	targetIsWindowsFS := fromTo.To() == common.ELocation.Local() &&
		runtime.GOOS == "windows"
	targetIsOK := targetIsFiles || targetIsWindowsFS
	if toForce && !targetIsOK {
		return errors.New("force-if-read-only is only supported when the target is Azure Files or a Windows file system")
	}
	return nil
}

func areBothLocationsSMBAware(fromTo common.FromTo) bool {
	// preserverSMBInfo will be true by default for SMB-aware locations unless specified false.
	// 1. Upload (Windows -> Azure File)
	// 2. Download (Azure File -> Windows)
	// 3. S2S (Azure File -> Azure File)
	if runtime.GOOS == "windows" && (fromTo == common.EFromTo.LocalFile() || fromTo == common.EFromTo.FileLocal()) {
		return true
	} else if fromTo == common.EFromTo.FileFile() {
		return true
	} else {
		return false
	}
}

func validatePreserveSMBPropertyOption(toPreserve bool, fromTo common.FromTo, overwrite *common.OverwriteOption, flagName string) error {
	if toPreserve && !(fromTo == common.EFromTo.LocalFile() ||
		fromTo == common.EFromTo.FileLocal() ||
		fromTo == common.EFromTo.FileFile() ||
		fromTo == common.EFromTo.BlobBlob()) {
		return fmt.Errorf("%s is set but the job is not between %s-aware resources", flagName, common.IffString(flagName == PreservePermissionsFlag, "permission", "SMB"))
	}

	if toPreserve && (fromTo.IsUpload() || fromTo.IsDownload()) && runtime.GOOS != "windows" {
		return fmt.Errorf("%s is set but persistence for up/downloads is a Windows-only feature", flagName)
	}

	return nil
}

func validatePreserveOwner(preserve bool, fromTo common.FromTo) error {
	if fromTo.IsDownload() {
		return nil // it can be used in downloads
	}
	if preserve != common.PreserveOwnerDefault {
		return fmt.Errorf("flag --%s can only be used on downloads", common.PreserveOwnerFlagName)
	}
	return nil
}

func crossValidateSymlinksAndPermissions(followSymlinks, preservePermissions bool) error {
	if followSymlinks && preservePermissions {
		return errors.New("cannot follow symlinks when preserving permissions (since the correct permission inheritance behaviour for symlink targets is undefined)")
	}
	return nil
}

func validateBackupMode(backupMode bool, fromTo common.FromTo) error {
	if !backupMode {
		return nil
	}
	if runtime.GOOS != "windows" {
		return errors.New(common.BackupModeFlagName + " mode is only supported on Windows")
	}
	if fromTo.IsUpload() || fromTo.IsDownload() {
		return nil
	} else {
		return errors.New(common.BackupModeFlagName + " mode is only supported for uploads and downloads")
	}
}

func validatePutMd5(putMd5 bool, fromTo common.FromTo) error {
	// In case of S2S transfers, log info message to inform the users that MD5 check doesn't work for S2S Transfers.
	// This is because we cannot calculate MD5 hash of the data stored at a remote locations.
	if putMd5 && fromTo.IsS2S() {
		glcm.Info(" --put-md5 flag to check data consistency between source and destination is not applicable for S2S Transfers (i.e. When both the source and the destination are remote). AzCopy cannot compute MD5 hash of data stored at remote location.")
	}
	if putMd5 && !fromTo.IsUpload() {
		return fmt.Errorf("put-md5 is set but the job is not an upload")
	}
	return nil
}

func validateMd5Option(option common.HashValidationOption, fromTo common.FromTo) error {
	hasMd5Validation := option != common.DefaultHashValidationOption
	if hasMd5Validation && !fromTo.IsDownload() {
		return fmt.Errorf("check-md5 is set but the job is not a download")
	}
	return nil
}

// Valid tag key and value characters include:
// 1. Lowercase and uppercase letters (a-z, A-Z)
// 2. Digits (0-9)
// 3. A space ( )
// 4. Plus (+), minus (-), period (.), solidus (/), colon (:), equals (=), and underscore (_)
func isValidBlobTagsKeyValue(keyVal string) bool {
	for _, c := range keyVal {
		if !((c >= '0' && c <= '9') || (c >= 'A' && c <= 'Z') || (c >= 'a' && c <= 'z') || c == ' ' || c == '+' ||
			c == '-' || c == '.' || c == '/' || c == ':' || c == '=' || c == '_') {
			return false
		}
	}
	return true
}

// ValidateBlobTagsKeyValue
// The tag set may contain at most 10 tags. Tag keys and values are case sensitive.
// Tag keys must be between 1 and 128 characters, and tag values must be between 0 and 256 characters.
func validateBlobTagsKeyValue(bt common.BlobTags) error {
	if len(bt) > 10 {
		return errors.New("at-most 10 tags can be associated with a blob")
	}
	for k, v := range bt {
		key, err := url.QueryUnescape(k)
		if err != nil {
			return err
		}
		value, err := url.QueryUnescape(v)
		if err != nil {
			return err
		}

		if key == "" || len(key) > 128 || len(value) > 256 {
			return errors.New("tag keys must be between 1 and 128 characters, and tag values must be between 0 and 256 characters")
		}

		if !isValidBlobTagsKeyValue(key) {
			return errors.New("incorrect character set used in key: " + k)
		}

		if !isValidBlobTagsKeyValue(value) {
			return errors.New("incorrect character set used in value: " + v)
		}
	}
	return nil
}

// represents the processed copy command input from the user
type CookedCopyCmdArgs struct {
	// from arguments
	Source      common.ResourceString
	Destination common.ResourceString
	isHNStoHNS  bool // workaround to indicate that BlobBlob is actually HNS->HNS, since we shift to Blob instead of HNS.
	FromTo      common.FromTo

	// new include/exclude only apply to file names
	// implemented for remove (and sync) only
	// includePathPatterns are handled like a list-of-files. Do not panic. This is not a bug that it is not present here.
	IncludePatterns       []string
	ExcludePatterns       []string
	ExcludePathPatterns   []string
	IncludeFileAttributes []string
	ExcludeFileAttributes []string
	IncludeBefore         *time.Time
	IncludeAfter          *time.Time

	// include/exclude filters with regular expression (also for sync)
	includeRegex []string
	excludeRegex []string

	// list of version ids
	ListOfVersionIDs chan string
	// filters from flags
	ListOfFilesChannel chan string // Channels are nullable.
	Recursive          bool
	StripTopDir        bool
	FollowSymlinks     bool
	ForceWrite         common.OverwriteOption // says whether we should try to overwrite
	ForceIfReadOnly    bool                   // says whether we should _force_ any overwrites (triggered by forceWrite) to work on Azure Files objects that are set to read-only
	autoDecompress     bool

	// options from flags
	blockSize int64
	// list of blobTypes to exclude while enumerating the transfer
	excludeBlobType []azblob.BlobType
	blobType        common.BlobType
	// Blob index tags categorize data in your storage account utilizing key-value tag attributes.
	// These tags are automatically indexed and exposed as a queryable multi-dimensional index to easily find data.
	blobTags                 common.BlobTags
	blockBlobTier            common.BlockBlobTier
	pageBlobTier             common.PageBlobTier
	metadata                 string
	contentType              string
	contentEncoding          string
	contentLanguage          string
	contentDisposition       string
	cacheControl             string
	noGuessMimeType          bool
	preserveLastModifiedTime bool
	deleteSnapshotsOption    common.DeleteSnapshotsOption
	putMd5                   bool
	md5ValidationOption      common.HashValidationOption
	CheckLength              bool
	LogVerbosity             common.LogLevel
	// commandString hold the user given command which is logged to the Job log file
	commandString string

	// generated
	jobID common.JobID

	// extracted from the input
	credentialInfo common.CredentialInfo

	// variables used to calculate progress
	// intervalStartTime holds the last time value when the progress summary was fetched
	// the value of this variable is used to calculate the throughput
	// it gets updated every time the progress summary is fetched
	intervalStartTime        time.Time
	intervalBytesTransferred uint64

	// used to calculate job summary
	jobStartTime time.Time

	// this flag is set by the enumerator
	// it is useful to indicate whether we are simply waiting for the purpose of cancelling
	isEnumerationComplete bool

	// Whether the user wants to preserve the SMB ACLs assigned to their files when moving between resources that are SMB ACL aware.
	preservePermissions common.PreservePermissionsOption
	// Whether the user wants to preserve the SMB properties ...
	preserveSMBInfo bool

	// Whether to enable Windows special privileges
	backupMode bool

	// Whether to rename/share the root
	asSubdir bool

	// whether user wants to preserve full properties during service to service copy, the default value is true.
	// For S3 and Azure File non-single file source, as list operation doesn't return full properties of objects/files,
	// to preserve full properties AzCopy needs to send one additional request per object/file.
	s2sPreserveProperties bool
	// useful when preserveS3Properties set to true, enables get S3 objects' or Azure files' properties during s2s copy in backend, the default value is true
	s2sGetPropertiesInBackend bool
	// whether user wants to preserve access tier during service to service copy, the default value is true.
	// In some case, e.g. target is a GPv1 storage account, access tier cannot be set properly.
	// In such cases, use s2sPreserveAccessTier=false to bypass the access tier copy.
	// For more details, please refer to https://docs.microsoft.com/en-us/azure/storage/blobs/storage-blob-storage-tiers
	s2sPreserveAccessTier bool
	// whether user wants to check if source has changed after enumerating, the default value is true.
	// For S2S copy, as source is a remote resource, validating whether source has changed need additional request costs.
	s2sSourceChangeValidation bool
	// To specify whether user wants to preserve the blob index tags during service to service transfer.
	S2sPreserveBlobTags bool
	// specify how user wants to handle invalid metadata.
	s2sInvalidMetadataHandleOption common.InvalidMetadataHandleOption

	// followup/cleanup properties are NOT available on resume, and so should not be used for jobs that may be resumed
	// TODO: consider find a way to enforce that, or else to allow them to be preserved. Initially, they are just for benchmark jobs, so not a problem immediately because those jobs can't be resumed, by design.
	followupJobArgs   *CookedCopyCmdArgs
	priorJobExitCode  *common.ExitCode
	isCleanupJob      bool // triggers abbreviated status reporting, since we don't want full reporting for cleanup jobs
	cleanupJobMessage string

	// whether to include blobs that have metadata 'hdi_isfolder = true'
	IncludeDirectoryStubs bool

	// whether to disable automatic decoding of illegal chars on Windows
	disableAutoDecoding bool

	// specify if dry run mode on
	dryrunMode bool

	CpkOptions common.CpkOptions

	// Optional flag that permanently deletes soft deleted blobs
	permanentDeleteOption common.PermanentDeleteOption
}

func (cca *CookedCopyCmdArgs) isRedirection() bool {
	switch cca.FromTo {
	case common.EFromTo.BlobPipe():
		fallthrough
	case common.EFromTo.PipeBlob():
		return true
	default:
		return false
	}
}

func (cca *CookedCopyCmdArgs) process() error {

	err := common.SetBackupMode(cca.backupMode, cca.FromTo)
	if err != nil {
		return err
	}

	if cca.isRedirection() {
		err := cca.processRedirectionCopy()

		if err != nil {
			return err
		}

		// if no error, the operation is now complete
		glcm.Exit(nil, common.EExitCode.Success())
	}
	return cca.processCopyJobPartOrders()
}

// TODO discuss with Jeff what features should be supported by redirection, such as metadata, content-type, etc.
func (cca *CookedCopyCmdArgs) processRedirectionCopy() error {
	if cca.FromTo == common.EFromTo.PipeBlob() {
		return cca.processRedirectionUpload(cca.Destination, cca.blockSize)
	} else if cca.FromTo == common.EFromTo.BlobPipe() {
		return cca.processRedirectionDownload(cca.Source)
	}

	return fmt.Errorf("unsupported redirection type: %s", cca.FromTo)
}

func (cca *CookedCopyCmdArgs) processRedirectionDownload(blobResource common.ResourceString) error {

	ctx := context.WithValue(context.TODO(), ste.ServiceAPIVersionOverride, ste.DefaultServiceApiVersion)

	// step 0: check the Stdout before uploading
	_, err := os.Stdout.Stat()
	if err != nil {
		return fmt.Errorf("fatal: cannot write to Stdout due to error: %s", err.Error())
	}

	// The isPublic flag is useful in S2S transfers but doesn't much matter for download. Fortunately, no S2S happens here.
	// This means that if there's auth, there's auth. We're happy and can move on.
	// GetCredentialInfoForLocation also populates oauth token fields... so, it's very easy.
	credInfo, _, err := GetCredentialInfoForLocation(ctx, common.ELocation.Blob(), blobResource.Value, blobResource.SAS, true, cca.CpkOptions)

	if err != nil {
		return fmt.Errorf("fatal: cannot find auth on source blob URL: %s", err.Error())
	}

	// step 1: initialize pipeline
	p, err := createBlobPipeline(ctx, credInfo, pipeline.LogNone)
	if err != nil {
		return err
	}

	// step 2: parse source url
	u, err := blobResource.FullURL()
	if err != nil {
		return fmt.Errorf("fatal: cannot parse source blob URL due to error: %s", err.Error())
	}

	// step 3: start download
	blobURL := azblob.NewBlobURL(*u, p)
	clientProvidedKey := azblob.ClientProvidedKeyOptions{}
	if cca.CpkOptions.IsSourceEncrypted {
		clientProvidedKey = common.GetClientProvidedKey(cca.CpkOptions)
	}
	blobStream, err := blobURL.Download(ctx, 0, azblob.CountToEnd, azblob.BlobAccessConditions{}, false, clientProvidedKey)
	if err != nil {
		return fmt.Errorf("fatal: cannot download blob due to error: %s", err.Error())
	}

	blobBody := blobStream.Body(azblob.RetryReaderOptions{MaxRetryRequests: ste.MaxRetryPerDownloadBody})
	defer blobBody.Close()

	// step 4: pipe everything into Stdout
	_, err = io.Copy(os.Stdout, blobBody)
	if err != nil {
		return fmt.Errorf("fatal: cannot download blob to Stdout due to error: %s", err.Error())
	}

	return nil
}

func (cca *CookedCopyCmdArgs) processRedirectionUpload(blobResource common.ResourceString, blockSize int64) error {
	ctx := context.WithValue(context.TODO(), ste.ServiceAPIVersionOverride, ste.DefaultServiceApiVersion)

	// if no block size is set, then use default value
	if blockSize == 0 {
		blockSize = pipingDefaultBlockSize
	}

	// GetCredentialInfoForLocation populates oauth token fields... so, it's very easy.
	credInfo, _, err := GetCredentialInfoForLocation(ctx, common.ELocation.Blob(), blobResource.Value, blobResource.SAS, false, cca.CpkOptions)

	if err != nil {
		return fmt.Errorf("fatal: cannot find auth on source blob URL: %s", err.Error())
	}

	// step 0: initialize pipeline
	p, err := createBlobPipeline(ctx, credInfo, pipeline.LogNone)
	if err != nil {
		return err
	}

	// step 1: parse destination url
	u, err := blobResource.FullURL()
	if err != nil {
		return fmt.Errorf("fatal: cannot parse destination blob URL due to error: %s", err.Error())
	}

	// step 2: leverage high-level call in Blob SDK to upload stdin in parallel
	blockBlobUrl := azblob.NewBlockBlobURL(*u, p)
	metadataString := cca.metadata
	metadataMap := common.Metadata{}
	if len(metadataString) > 0 {
		for _, keyAndValue := range strings.Split(metadataString, ";") { // key/value pairs are separated by ';'
			kv := strings.Split(keyAndValue, "=") // key/value are separated by '='
			metadataMap[kv[0]] = kv[1]
		}
	}
	blobTags := cca.blobTags
	bbAccessTier := azblob.DefaultAccessTier
	if cca.blockBlobTier != common.EBlockBlobTier.None() {
		bbAccessTier = azblob.AccessTierType(cca.blockBlobTier.String())
	}
	_, err = azblob.UploadStreamToBlockBlob(ctx, os.Stdin, blockBlobUrl, azblob.UploadStreamToBlockBlobOptions{
		BufferSize:  int(blockSize),
		MaxBuffers:  pipingUploadParallelism,
		Metadata:    metadataMap.ToAzBlobMetadata(),
		BlobTagsMap: blobTags.ToAzBlobTagsMap(),
		BlobHTTPHeaders: azblob.BlobHTTPHeaders{
			ContentType:        cca.contentType,
			ContentLanguage:    cca.contentLanguage,
			ContentEncoding:    cca.contentEncoding,
			ContentDisposition: cca.contentDisposition,
			CacheControl:       cca.cacheControl,
		},
		BlobAccessTier:           bbAccessTier,
		ClientProvidedKeyOptions: common.GetClientProvidedKey(cca.CpkOptions),
	})

	return err
}

// handles the copy command
// dispatches the job order (in parts) to the storage engine
func (cca *CookedCopyCmdArgs) processCopyJobPartOrders() (err error) {
	ctx := context.WithValue(context.TODO(), ste.ServiceAPIVersionOverride, ste.DefaultServiceApiVersion)
<<<<<<< HEAD
	// Make AUTO default for Azure Files since Azure Files throttles too easily unless user specified concurrency value
	if ste.JobsAdmin != nil && (cca.FromTo.From() == common.ELocation.File() || cca.FromTo.To() == common.ELocation.File()) && glcm.GetEnvironmentVariable(common.EEnvironmentVariable.ConcurrencyValue()) == "" {
		ste.JobsAdmin.SetConcurrencySettingsToAuto()
=======
	// Make AUTO default for Azure Files since Azure Files throttles too easily.
	if jobsAdmin.JobsAdmin != nil && (cca.FromTo.From() == common.ELocation.File() || cca.FromTo.To() == common.ELocation.File()) {
		jobsAdmin.JobsAdmin.SetConcurrencySettingsToAuto()
>>>>>>> b67ecec2
	}

	// Note: credential info here is only used by remove at the moment.
	// TODO: Get the entirety of remove into the new copyEnumeratorInit script so we can remove this
	//       and stop having two places in copy that we get credential info
	// verifies credential type and initializes credential info.
	// Note: Currently, only one credential type is necessary for source and destination.
	// For upload&download, only one side need credential.
	// For S2S copy, as azcopy-v10 use Put*FromUrl, only one credential is needed for destination.
	if cca.credentialInfo.CredentialType, err = getCredentialType(ctx, rawFromToInfo{
		fromTo:         cca.FromTo,
		source:         cca.Source.Value,
		destination:    cca.Destination.Value,
		sourceSAS:      cca.Source.SAS,
		destinationSAS: cca.Destination.SAS,
	}, cca.CpkOptions); err != nil {
		return err
	}

	// For OAuthToken credential, assign OAuthTokenInfo to CopyJobPartOrderRequest properly,
	// the info will be transferred to STE.
	if cca.credentialInfo.CredentialType == common.ECredentialType.OAuthToken() {
		uotm := GetUserOAuthTokenManagerInstance()
		// Get token from env var or cache.
		if tokenInfo, err := uotm.GetTokenInfo(ctx); err != nil {
			return err
		} else {
			cca.credentialInfo.OAuthTokenInfo = *tokenInfo
		}
	}

	// initialize the fields that are constant across all job part orders,
	// and for which we have sufficient info now to set them
	jobPartOrder := common.CopyJobPartOrderRequest{
		JobID:           cca.jobID,
		FromTo:          cca.FromTo,
		ForceWrite:      cca.ForceWrite,
		ForceIfReadOnly: cca.ForceIfReadOnly,
		AutoDecompress:  cca.autoDecompress,
		Priority:        common.EJobPriority.Normal(),
		LogLevel:        cca.LogVerbosity,
		ExcludeBlobType: cca.excludeBlobType,
		BlobAttributes: common.BlobTransferAttributes{
			BlobType:                 cca.blobType,
			BlockSizeInBytes:         cca.blockSize,
			ContentType:              cca.contentType,
			ContentEncoding:          cca.contentEncoding,
			ContentLanguage:          cca.contentLanguage,
			ContentDisposition:       cca.contentDisposition,
			CacheControl:             cca.cacheControl,
			BlockBlobTier:            cca.blockBlobTier,
			PageBlobTier:             cca.pageBlobTier,
			Metadata:                 cca.metadata,
			NoGuessMimeType:          cca.noGuessMimeType,
			PreserveLastModifiedTime: cca.preserveLastModifiedTime,
			PutMd5:                   cca.putMd5,
			MD5ValidationOption:      cca.md5ValidationOption,
			DeleteSnapshotsOption:    cca.deleteSnapshotsOption,
			// Setting tags when tags explicitly provided by the user through blob-tags flag
			BlobTagsString: cca.blobTags.ToString(),
		},
		CommandString:  cca.commandString,
		CredentialInfo: cca.credentialInfo,
	}

	from := cca.FromTo.From()

	jobPartOrder.DestinationRoot = cca.Destination

	jobPartOrder.SourceRoot = cca.Source
	jobPartOrder.SourceRoot.Value, err = GetResourceRoot(cca.Source.Value, from)
	if err != nil {
		return err
	}

	// Stripping the trailing /* for local occurs much later than stripping the trailing /* for remote resources.
	// TODO: Move these into the same place for maintainability.
	if diff := strings.TrimPrefix(cca.Source.Value, jobPartOrder.SourceRoot.Value); cca.FromTo.From().IsLocal() &&
		diff == "*" || diff == common.OS_PATH_SEPARATOR+"*" || diff == common.AZCOPY_PATH_SEPARATOR_STRING+"*" {
		// trim the /*
		cca.Source.Value = jobPartOrder.SourceRoot.Value
		// set stripTopDir to true so that --list-of-files/--include-path play nice
		cca.StripTopDir = true
	}

	// depending on the source and destination type, we process the cp command differently
	// Create enumerator and do enumerating
	switch cca.FromTo {
	case common.EFromTo.LocalBlob(),
		common.EFromTo.LocalBlobFS(),
		common.EFromTo.LocalFile(),
		common.EFromTo.BlobLocal(),
		common.EFromTo.FileLocal(),
		common.EFromTo.BlobFSLocal(),
		common.EFromTo.BlobBlob(),
		common.EFromTo.FileBlob(),
		common.EFromTo.FileFile(),
		common.EFromTo.BlobFile(),
		common.EFromTo.S3Blob(),
		common.EFromTo.GCPBlob(),
		common.EFromTo.BenchmarkBlob(),
		common.EFromTo.BenchmarkBlobFS(),
		common.EFromTo.BenchmarkFile():

		var e *CopyEnumerator
		e, err = cca.initEnumerator(jobPartOrder, ctx)
		if err != nil {
			return err
		}

		err = e.enumerate()
	case common.EFromTo.BlobTrash(), common.EFromTo.FileTrash():
		e, createErr := newRemoveEnumerator(cca)
		if createErr != nil {
			return createErr
		}

		err = e.enumerate()

	case common.EFromTo.BlobFSTrash():
		// TODO merge with BlobTrash case
		err = removeBfsResources(cca)

	// TODO: Hide the File to Blob direction temporarily, as service support on-going.
	// case common.EFromTo.FileBlob():
	// 	e := copyFileToNEnumerator(jobPartOrder)
	// 	err = e.enumerate(cca)
	default:
		return fmt.Errorf("copy direction %v is not supported\n", cca.FromTo)
	}

	if err != nil {
		if err == NothingToRemoveError || err == NothingScheduledError {
			return err // don't wrap it with anything that uses the word "error"
		} else {
			return fmt.Errorf("cannot start job due to error: %s.\n", err)
		}
	}

	return nil
}

// wraps call to lifecycle manager to wait for the job to complete
// if blocking is specified to true, then this method will never return
// if blocking is specified to false, then another goroutine spawns and wait out the job
func (cca *CookedCopyCmdArgs) waitUntilJobCompletion(blocking bool) {
	// print initial message to indicate that the job is starting
	// if on dry run mode do not want to print message since no  job is being done
	if !cca.dryrunMode {
		glcm.Init(common.GetStandardInitOutputBuilder(cca.jobID.String(),
			fmt.Sprintf("%s%s%s.log",
				azcopyLogPathFolder,
				common.OS_PATH_SEPARATOR,
				cca.jobID),
			cca.isCleanupJob,
			cca.cleanupJobMessage))
	}

	// initialize the times necessary to track progress
	cca.jobStartTime = time.Now()
	cca.intervalStartTime = time.Now()
	cca.intervalBytesTransferred = 0

	// hand over control to the lifecycle manager if blocking
	if blocking {
		glcm.InitiateProgressReporting(cca)
		glcm.SurrenderControl()
	} else {
		// non-blocking, return after spawning a go routine to watch the job
		glcm.InitiateProgressReporting(cca)
	}
}

func (cca *CookedCopyCmdArgs) Cancel(lcm common.LifecycleMgr) {
	// prompt for confirmation, except when enumeration is complete
	if !cca.isEnumerationComplete {
		answer := lcm.Prompt("The source enumeration is not complete, "+
			"cancelling the job at this point means it cannot be resumed.",
			common.PromptDetails{
				PromptType: common.EPromptType.Cancel(),
				ResponseOptions: []common.ResponseOption{
					common.EResponseOption.Yes(),
					common.EResponseOption.No(),
				},
			})

		if answer != common.EResponseOption.Yes() {
			// user aborted cancel
			return
		}
	}

	err := cookedCancelCmdArgs{jobID: cca.jobID}.process()
	if err != nil {
		lcm.Error("error occurred while cancelling the job " + cca.jobID.String() + ": " + err.Error())
	}
}

func (cca *CookedCopyCmdArgs) hasFollowup() bool {
	return cca.followupJobArgs != nil
}

func (cca *CookedCopyCmdArgs) launchFollowup(priorJobExitCode common.ExitCode) {
	go func() {
		glcm.AllowReinitiateProgressReporting()
		cca.followupJobArgs.priorJobExitCode = &priorJobExitCode
		err := cca.followupJobArgs.process()
		if err == NothingToRemoveError {
			glcm.Info("Cleanup completed (nothing needed to be deleted)")
			glcm.Exit(nil, common.EExitCode.Success())
		} else if err != nil {
			glcm.Error("failed to perform followup/cleanup job due to error: " + err.Error())
		}
		glcm.SurrenderControl()
	}()
}

func (cca *CookedCopyCmdArgs) getSuccessExitCode() common.ExitCode {
	if cca.priorJobExitCode != nil {
		return *cca.priorJobExitCode // in a chain of jobs our best case outcome is whatever the predecessor(s) finished with
	} else {
		return common.EExitCode.Success()
	}
}

func (cca *CookedCopyCmdArgs) ReportProgressOrExit(lcm common.LifecycleMgr) (totalKnownCount uint32) {
	// fetch a job status
	var summary common.ListJobSummaryResponse
	Rpc(common.ERpcCmd.ListJobSummary(), &cca.jobID, &summary)
	glcmSwapOnce.Do(func() {
		Rpc(common.ERpcCmd.GetJobLCMWrapper(), &cca.jobID, &glcm)
	})
	summary.IsCleanupJob = cca.isCleanupJob // only FE knows this, so we can only set it here
	cleanupStatusString := fmt.Sprintf("Cleanup %v/%v", summary.TransfersCompleted, summary.TotalTransfers)

	jobDone := summary.JobStatus.IsJobDone()
	totalKnownCount = summary.TotalTransfers

	// if json is not desired, and job is done, then we generate a special end message to conclude the job
	duration := time.Now().Sub(cca.jobStartTime) // report the total run time of the job

	if jobDone {
		exitCode := cca.getSuccessExitCode()
		if summary.TransfersFailed > 0 {
			exitCode = common.EExitCode.Error()
		}

		builder := func(format common.OutputFormat) string {
			if format == common.EOutputFormat.Json() {
				jsonOutput, err := json.Marshal(summary)
				common.PanicIfErr(err)
				return string(jsonOutput)
			} else {
				screenStats, logStats := formatExtraStats(cca.FromTo, summary.AverageIOPS, summary.AverageE2EMilliseconds, summary.NetworkErrorPercentage, summary.ServerBusyPercentage)

				output := fmt.Sprintf(
					`

Job %s summary
Elapsed Time (Minutes): %v
Number of File Transfers: %v
Number of Folder Property Transfers: %v
Total Number of Transfers: %v
Number of Transfers Completed: %v
Number of Transfers Failed: %v
Number of Transfers Skipped: %v
TotalBytesTransferred: %v
Final Job Status: %v%s%s
`,
					summary.JobID.String(),
					jobsAdmin.ToFixed(duration.Minutes(), 4),
					summary.FileTransfers,
					summary.FolderPropertyTransfers,
					summary.TotalTransfers,
					summary.TransfersCompleted,
					summary.TransfersFailed,
					summary.TransfersSkipped,
					summary.TotalBytesTransferred,
					summary.JobStatus,
					screenStats,
					formatPerfAdvice(summary.PerformanceAdvice))

				// abbreviated output for cleanup jobs
				if cca.isCleanupJob {
					output = fmt.Sprintf("%s: %s)", cleanupStatusString, summary.JobStatus)
				}

				// log to job log
				jobMan, exists := jobsAdmin.JobsAdmin.JobMgr(summary.JobID)
				if exists {
					jobMan.Log(pipeline.LogInfo, logStats+"\n"+output)
				}
				return output
			}
		}

		if cca.hasFollowup() {
			lcm.Exit(builder, common.EExitCode.NoExit()) // leave the app running to process the followup
			cca.launchFollowup(exitCode)
			lcm.SurrenderControl() // the followup job will run on its own goroutines
		} else {
			lcm.Exit(builder, exitCode)
		}
	}

	var computeThroughput = func() float64 {
		// compute the average throughput for the last time interval
		bytesInMb := float64(float64(summary.BytesOverWire-cca.intervalBytesTransferred) / float64(base10Mega))
		timeElapsed := time.Since(cca.intervalStartTime).Seconds()

		// reset the interval timer and byte count
		cca.intervalStartTime = time.Now()
		cca.intervalBytesTransferred = summary.BytesOverWire

		return common.Iffloat64(timeElapsed != 0, bytesInMb/timeElapsed, 0) * 8
	}

	glcm.Progress(func(format common.OutputFormat) string {
		if format == common.EOutputFormat.Json() {
			jsonOutput, err := json.Marshal(summary)
			common.PanicIfErr(err)
			return string(jsonOutput)
		} else {
			// abbreviated output for cleanup jobs
			if cca.isCleanupJob {
				return cleanupStatusString
			}

			// if json is not needed, then we generate a message that goes nicely on the same line
			// display a scanning keyword if the job is not completely ordered
			var scanningString = " (scanning...)"
			if summary.CompleteJobOrdered {
				scanningString = ""
			}

			throughput := computeThroughput()
			throughputString := fmt.Sprintf("2-sec Throughput (Mb/s): %v", jobsAdmin.ToFixed(throughput, 4))
			if throughput == 0 {
				// As there would be case when no bits sent from local, e.g. service side copy, when throughput = 0, hide it.
				throughputString = ""
			}

			// indicate whether constrained by disk or not
			isBenchmark := cca.FromTo.From() == common.ELocation.Benchmark()
			perfString, diskString := getPerfDisplayText(summary.PerfStrings, summary.PerfConstraint, duration, isBenchmark)

			return fmt.Sprintf("%.1f %%, %v Done, %v Failed, %v Pending, %v Skipped, %v Total%s, %s%s%s",
				summary.PercentComplete,
				summary.TransfersCompleted,
				summary.TransfersFailed,
				summary.TotalTransfers-(summary.TransfersCompleted+summary.TransfersFailed+summary.TransfersSkipped),
				summary.TransfersSkipped, summary.TotalTransfers, scanningString, perfString, throughputString, diskString)
		}
	})

	return
}

func formatPerfAdvice(advice []common.PerformanceAdvice) string {
	if len(advice) == 0 {
		return ""
	}
	b := strings.Builder{}
	b.WriteString("\n\n") // two newlines to separate the perf results from everything else
	b.WriteString("Performance benchmark results: \n")
	b.WriteString("Note: " + common.BenchmarkPreviewNotice + "\n")
	for _, a := range advice {
		b.WriteString("\n")
		pri := "Main"
		if !a.PriorityAdvice {
			pri = "Additional"
		}
		b.WriteString(pri + " Result:\n")
		b.WriteString("  Code:   " + a.Code + "\n")
		b.WriteString("  Desc:   " + a.Title + "\n")
		b.WriteString("  Reason: " + a.Reason + "\n")
	}
	b.WriteString("\n")
	b.WriteString(common.BenchmarkFinalDisclaimer)
	if runtime.GOOS == "linux" {
		b.WriteString(common.BenchmarkLinuxExtraDisclaimer)
	}
	return b.String()
}

// format extra stats to include in the log.  If benchmarking, also output them on screen (but not to screen in normal
// usage because too cluttered)
func formatExtraStats(fromTo common.FromTo, avgIOPS int, avgE2EMilliseconds int, networkErrorPercent float32, serverBusyPercent float32) (screenStats, logStats string) {
	logStats = fmt.Sprintf(
		`

Diagnostic stats:
IOPS: %v
End-to-end ms per request: %v
Network Errors: %.2f%%
Server Busy: %.2f%%`,
		avgIOPS, avgE2EMilliseconds, networkErrorPercent, serverBusyPercent)

	if fromTo.From() == common.ELocation.Benchmark() {
		screenStats = logStats
		logStats = "" // since will display in the screen stats, and they get logged too
	}

	return
}

// Is disk speed looking like a constraint on throughput?  Ignore the first little-while,
// to give an (arbitrary) amount of time for things to reach steady-state.
func getPerfDisplayText(perfDiagnosticStrings []string, constraint common.PerfConstraint, durationOfJob time.Duration, isBench bool) (perfString string, diskString string) {
	perfString = ""
	if shouldDisplayPerfStates() {
		perfString = "[States: " + strings.Join(perfDiagnosticStrings, ", ") + "], "
	}

	haveBeenRunningLongEnoughToStabilize := durationOfJob.Seconds() > 30                                    // this duration is an arbitrary guesstimate
	if constraint != common.EPerfConstraint.Unknown() && haveBeenRunningLongEnoughToStabilize && !isBench { // don't display when benchmarking, because we got some spurious slow "disk" constraint reports there - which would be confusing given there is no disk in release 1 of benchmarking
		diskString = fmt.Sprintf(" (%s may be limiting speed)", constraint)
	} else {
		diskString = ""
	}
	return
}

func shouldDisplayPerfStates() bool {
	return glcm.GetEnvironmentVariable(common.EEnvironmentVariable.ShowPerfStates()) != ""
}

func isStdinPipeIn() (bool, error) {
	// check the Stdin to see if we are uploading or downloading
	info, err := os.Stdin.Stat()
	if err != nil {
		return false, fmt.Errorf("fatal: failed to read from Stdin due to error: %s", err)
	}

	// if the stdin is a named pipe, then we assume there will be data on the stdin
	// the reason for this assumption is that we do not know when will the data come in
	// it could come in right away, or come in 10 minutes later
	return info.Mode()&(os.ModeNamedPipe|os.ModeSocket) != 0, nil
}

// TODO check file size, max is 4.75TB
func init() {
	raw := rawCopyCmdArgs{}

	// cpCmd represents the cp command
	cpCmd := &cobra.Command{
		Use:        "copy [source] [destination]",
		Aliases:    []string{"cp", "c"},
		SuggestFor: []string{"cpy", "cy", "mv"}, //TODO why does message appear twice on the console
		Short:      copyCmdShortDescription,
		Long:       copyCmdLongDescription,
		Example:    copyCmdExample,
		Args: func(cmd *cobra.Command, args []string) error {
			if len(args) == 1 { // redirection
				// Enforce the usage of from-to flag when pipes are involved
				if raw.fromTo == "" {
					return fmt.Errorf("fatal: from-to argument required, PipeBlob (upload) or BlobPipe (download) is acceptable")
				}
				var userFromTo common.FromTo
				err := userFromTo.Parse(raw.fromTo)
				if err != nil || (userFromTo != common.EFromTo.PipeBlob() && userFromTo != common.EFromTo.BlobPipe()) {
					return fmt.Errorf("fatal: invalid from-to argument passed: %s", raw.fromTo)
				}

				if userFromTo == common.EFromTo.PipeBlob() {
					// Case 1: PipeBlob. Check for the std input pipe
					stdinPipeIn, err := isStdinPipeIn()
					if stdinPipeIn == false || err != nil {
						return fmt.Errorf("fatal: failed to read from Stdin due to error: %s", err)
					}
					raw.src = pipeLocation
					raw.dst = args[0]
				} else {
					// Case 2: BlobPipe. In this case if pipe is missing, content will be echoed on the terminal
					raw.src = args[0]
					raw.dst = pipeLocation
				}
			} else if len(args) == 2 { // normal copy
				raw.src = args[0]
				raw.dst = args[1]

				// under normal copy, we may ask the user questions such as whether to overwrite a file
				glcm.EnableInputWatcher()
				if cancelFromStdin {
					glcm.EnableCancelFromStdIn()
				}
			} else {
				return errors.New("wrong number of arguments, please refer to the help page on usage of this command")
			}
			return nil
		},
		Run: func(cmd *cobra.Command, args []string) {
			cooked, err := raw.cook()
			if err != nil {
				glcm.Error("failed to parse user input due to error: " + err.Error())
			}

			glcm.Info("Scanning...")

			cooked.commandString = copyHandlerUtil{}.ConstructCommandStringFromArgs()
			err = cooked.process()
			if err != nil {
				glcm.Error("failed to perform copy command due to error: " + err.Error())
			}

			if cooked.dryrunMode {
				glcm.Exit(nil, common.EExitCode.Success())
			}

			glcm.SurrenderControl()
		},
	}
	rootCmd.AddCommand(cpCmd)

	// filters change which files get transferred
	cpCmd.PersistentFlags().BoolVar(&raw.followSymlinks, "follow-symlinks", false, "Follow symbolic links when uploading from local file system.")
	cpCmd.PersistentFlags().StringVar(&raw.includeBefore, common.IncludeBeforeFlagName, "", "Include only those files modified before or on the given date/time. The value should be in ISO8601 format. If no timezone is specified, the value is assumed to be in the local timezone of the machine running AzCopy. E.g. '2020-08-19T15:04:00Z' for a UTC time, or '2020-08-19' for midnight (00:00) in the local timezone. As of AzCopy 10.7, this flag applies only to files, not folders, so folder properties won't be copied when using this flag with --preserve-smb-info or --preserve-smb-permissions.")
	cpCmd.PersistentFlags().StringVar(&raw.includeAfter, common.IncludeAfterFlagName, "", "Include only those files modified on or after the given date/time. The value should be in ISO8601 format. If no timezone is specified, the value is assumed to be in the local timezone of the machine running AzCopy. E.g. '2020-08-19T15:04:00Z' for a UTC time, or '2020-08-19' for midnight (00:00) in the local timezone. As of AzCopy 10.5, this flag applies only to files, not folders, so folder properties won't be copied when using this flag with --preserve-smb-info or --preserve-smb-permissions.")
	cpCmd.PersistentFlags().StringVar(&raw.include, "include-pattern", "", "Include only these files when copying. "+
		"This option supports wildcard characters (*). Separate files by using a ';'.")
	cpCmd.PersistentFlags().StringVar(&raw.includePath, "include-path", "", "Include only these paths when copying. "+
		"This option does not support wildcard characters (*). Checks relative path prefix (For example: myFolder;myFolder/subDirName/file.pdf).")
	cpCmd.PersistentFlags().StringVar(&raw.excludePath, "exclude-path", "", "Exclude these paths when copying. "+ // Currently, only exclude-path is supported alongside account traversal.
		"This option does not support wildcard characters (*). Checks relative path prefix(For example: myFolder;myFolder/subDirName/file.pdf). When used in combination with account traversal, paths do not include the container name.")
	cpCmd.PersistentFlags().StringVar(&raw.includeRegex, "include-regex", "", "Include only the relative path of the files that align with regular expressions. Separate regular expressions with ';'.")
	cpCmd.PersistentFlags().StringVar(&raw.excludeRegex, "exclude-regex", "", "Exclude all the relative path of the files that align with regular expressions. Separate regular expressions with ';'.")
	// This flag is implemented only for Storage Explorer.
	cpCmd.PersistentFlags().StringVar(&raw.listOfFilesToCopy, "list-of-files", "", "Defines the location of text file which has the list of only files to be copied.")
	cpCmd.PersistentFlags().StringVar(&raw.exclude, "exclude-pattern", "", "Exclude these files when copying. This option supports wildcard characters (*)")
	cpCmd.PersistentFlags().StringVar(&raw.forceWrite, "overwrite", "true", "Overwrite the conflicting files and blobs at the destination if this flag is set to true. (default 'true') Possible values include 'true', 'false', 'prompt', and 'ifSourceNewer'. For destinations that support folders, conflicting folder-level properties will be overwritten this flag is 'true' or if a positive response is provided to the prompt.")
	cpCmd.PersistentFlags().BoolVar(&raw.autoDecompress, "decompress", false, "Automatically decompress files when downloading, if their content-encoding indicates that they are compressed. The supported content-encoding values are 'gzip' and 'deflate'. File extensions of '.gz'/'.gzip' or '.zz' aren't necessary, but will be removed if present.")
	cpCmd.PersistentFlags().BoolVar(&raw.recursive, "recursive", false, "Look into sub-directories recursively when uploading from local file system.")
	cpCmd.PersistentFlags().StringVar(&raw.fromTo, "from-to", "", "Optionally specifies the source destination combination. For Example: LocalBlob, BlobLocal, LocalBlobFS. Piping: BlobPipe, PipeBlob")
	cpCmd.PersistentFlags().StringVar(&raw.excludeBlobType, "exclude-blob-type", "", "Optionally specifies the type of blob (BlockBlob/ PageBlob/ AppendBlob) to exclude when copying blobs from the container "+
		"or the account. Use of this flag is not applicable for copying data from non azure-service to service. More than one blob should be separated by ';'. ")
	// options change how the transfers are performed
	cpCmd.PersistentFlags().Float64Var(&raw.blockSizeMB, "block-size-mb", 0, "Use this block size (specified in MiB) when uploading to Azure Storage, and downloading from Azure Storage. The default value is automatically calculated based on file size. Decimal fractions are allowed (For example: 0.25).")
	cpCmd.PersistentFlags().StringVar(&raw.logVerbosity, "log-level", "INFO", "Define the log verbosity for the log file, available levels: INFO(all requests/responses), WARNING(slow responses), ERROR(only failed requests), and NONE(no output logs). (default 'INFO').")
	cpCmd.PersistentFlags().StringVar(&raw.blobType, "blob-type", "Detect", "Defines the type of blob at the destination. This is used for uploading blobs and when copying between accounts (default 'Detect'). Valid values include 'Detect', 'BlockBlob', 'PageBlob', and 'AppendBlob'. "+
		"When copying between accounts, a value of 'Detect' causes AzCopy to use the type of source blob to determine the type of the destination blob. When uploading a file, 'Detect' determines if the file is a VHD or a VHDX file based on the file extension. If the file is either a VHD or VHDX file, AzCopy treats the file as a page blob.")
	cpCmd.PersistentFlags().StringVar(&raw.blockBlobTier, "block-blob-tier", "None", "upload block blob to Azure Storage using this blob tier.")
	cpCmd.PersistentFlags().StringVar(&raw.pageBlobTier, "page-blob-tier", "None", "Upload page blob to Azure Storage using this blob tier. (default 'None').")
	cpCmd.PersistentFlags().StringVar(&raw.metadata, "metadata", "", "Upload to Azure Storage with these key-value pairs as metadata.")
	cpCmd.PersistentFlags().StringVar(&raw.contentType, "content-type", "", "Specifies the content type of the file. Implies no-guess-mime-type. Returned on download.")
	cpCmd.PersistentFlags().StringVar(&raw.contentEncoding, "content-encoding", "", "Set the content-encoding header. Returned on download.")
	cpCmd.PersistentFlags().StringVar(&raw.contentDisposition, "content-disposition", "", "Set the content-disposition header. Returned on download.")
	cpCmd.PersistentFlags().StringVar(&raw.contentLanguage, "content-language", "", "Set the content-language header. Returned on download.")
	cpCmd.PersistentFlags().StringVar(&raw.cacheControl, "cache-control", "", "Set the cache-control header. Returned on download.")
	cpCmd.PersistentFlags().BoolVar(&raw.noGuessMimeType, "no-guess-mime-type", false, "Prevents AzCopy from detecting the content-type based on the extension or content of the file.")
	cpCmd.PersistentFlags().BoolVar(&raw.preserveLastModifiedTime, "preserve-last-modified-time", false, "Only available when destination is file system.")
	cpCmd.PersistentFlags().BoolVar(&raw.preserveSMBPermissions, "preserve-smb-permissions", false, "False by default. Preserves SMB ACLs between aware resources (Windows and Azure Files). For downloads, you will also need the --backup flag to restore permissions where the new Owner will not be the user running AzCopy. This flag applies to both files and folders, unless a file-only filter is specified (e.g. include-pattern).")
	cpCmd.PersistentFlags().BoolVar(&raw.asSubdir, "as-subdir", true, "True by default. Places folder sources as subdirectories under the destination.")
	cpCmd.PersistentFlags().BoolVar(&raw.preserveOwner, common.PreserveOwnerFlagName, common.PreserveOwnerDefault, "Only has an effect in downloads, and only when --preserve-smb-permissions is used. If true (the default), the file Owner and Group are preserved in downloads. If set to false, --preserve-smb-permissions will still preserve ACLs but Owner and Group will be based on the user running AzCopy")
	cpCmd.PersistentFlags().BoolVar(&raw.preserveSMBInfo, "preserve-smb-info", true, "For SMB-aware locations, flag will be set to true by default. Preserves SMB property info (last write time, creation time, attribute bits) between SMB-aware resources (Windows and Azure Files). Only the attribute bits supported by Azure Files will be transferred; any others will be ignored. This flag applies to both files and folders, unless a file-only filter is specified (e.g. include-pattern). The info transferred for folders is the same as that for files, except for Last Write Time which is never preserved for folders.")
	cpCmd.PersistentFlags().BoolVar(&raw.forceIfReadOnly, "force-if-read-only", false, "When overwriting an existing file on Windows or Azure Files, force the overwrite to work even if the existing file has its read-only attribute set")
	cpCmd.PersistentFlags().BoolVar(&raw.backupMode, common.BackupModeFlagName, false, "Activates Windows' SeBackupPrivilege for uploads, or SeRestorePrivilege for downloads, to allow AzCopy to see read all files, regardless of their file system permissions, and to restore all permissions. Requires that the account running AzCopy already has these permissions (e.g. has Administrator rights or is a member of the 'Backup Operators' group). All this flag does is activate privileges that the account already has")
	cpCmd.PersistentFlags().BoolVar(&raw.putMd5, "put-md5", false, "Create an MD5 hash of each file, and save the hash as the Content-MD5 property of the destination blob or file. (By default the hash is NOT created.) Only available when uploading.")
	cpCmd.PersistentFlags().StringVar(&raw.md5ValidationOption, "check-md5", common.DefaultHashValidationOption.String(), "Specifies how strictly MD5 hashes should be validated when downloading. Only available when downloading. Available options: NoCheck, LogOnly, FailIfDifferent, FailIfDifferentOrMissing. (default 'FailIfDifferent')")
	cpCmd.PersistentFlags().StringVar(&raw.includeFileAttributes, "include-attributes", "", "(Windows only) Include files whose attributes match the attribute list. For example: A;S;R")
	cpCmd.PersistentFlags().StringVar(&raw.excludeFileAttributes, "exclude-attributes", "", "(Windows only) Exclude files whose attributes match the attribute list. For example: A;S;R")
	cpCmd.PersistentFlags().BoolVar(&raw.CheckLength, "check-length", true, "Check the length of a file on the destination after the transfer. If there is a mismatch between source and destination, the transfer is marked as failed.")
	cpCmd.PersistentFlags().BoolVar(&raw.s2sPreserveProperties, "s2s-preserve-properties", true, "Preserve full properties during service to service copy. "+
		"For AWS S3 and Azure File non-single file source, the list operation doesn't return full properties of objects and files. To preserve full properties, AzCopy needs to send one additional request per object or file.")
	cpCmd.PersistentFlags().BoolVar(&raw.s2sPreserveAccessTier, "s2s-preserve-access-tier", true, "Preserve access tier during service to service copy. "+
		"Please refer to [Azure Blob storage: hot, cool, and archive access tiers](https://docs.microsoft.com/azure/storage/blobs/storage-blob-storage-tiers) to ensure destination storage account supports setting access tier. "+
		"In the cases that setting access tier is not supported, please use s2sPreserveAccessTier=false to bypass copying access tier. (default true). ")
	cpCmd.PersistentFlags().BoolVar(&raw.s2sSourceChangeValidation, "s2s-detect-source-changed", false, "Detect if the source file/blob changes while it is being read. (This parameter only applies to service to service copies, because the corresponding check is permanently enabled for uploads and downloads.)")
	cpCmd.PersistentFlags().StringVar(&raw.s2sInvalidMetadataHandleOption, "s2s-handle-invalid-metadata", common.DefaultInvalidMetadataHandleOption.String(), "Specifies how invalid metadata keys are handled. Available options: ExcludeIfInvalid, FailIfInvalid, RenameIfInvalid. (default 'ExcludeIfInvalid').")
	cpCmd.PersistentFlags().StringVar(&raw.listOfVersionIDs, "list-of-versions", "", "Specifies a file where each version id is listed on a separate line. Ensure that the source must point to a single blob and all the version ids specified in the file using this flag must belong to the source blob only. AzCopy will download the specified versions in the destination folder provided.")
	cpCmd.PersistentFlags().StringVar(&raw.blobTags, "blob-tags", "", "Set tags on blobs to categorize data in your storage account")
	cpCmd.PersistentFlags().BoolVar(&raw.s2sPreserveBlobTags, "s2s-preserve-blob-tags", false, "Preserve index tags during service to service transfer from one blob storage to another")
	cpCmd.PersistentFlags().BoolVar(&raw.includeDirectoryStubs, "include-directory-stub", false, "False by default to ignore directory stubs. Directory stubs are blobs with metadata 'hdi_isfolder:true'. Setting value to true will preserve directory stubs during transfers.")
	cpCmd.PersistentFlags().BoolVar(&raw.disableAutoDecoding, "disable-auto-decoding", false, "False by default to enable automatic decoding of illegal chars on Windows. Can be set to true to disable automatic decoding.")
	cpCmd.PersistentFlags().BoolVar(&raw.dryrun, "dry-run", false, "Prints the file paths that would be copied by this command. This flag does not copy the actual files.")
	// s2sGetPropertiesInBackend is an optional flag for controlling whether S3 object's or Azure file's full properties are get during enumerating in frontend or
	// right before transferring in ste(backend).
	// The traditional behavior of all existing enumerator is to get full properties during enumerating(more specifically listing),
	// while this could cause big performance issue for S3 and Azure file, where listing doesn't return full properties,
	// and enumerating logic do fetching properties sequentially!
	// To achieve better performance and at same time have good control for overall go routine numbers, getting property in ste is introduced,
	// so properties can be get in parallel, at same time no additional go routines are created for this specific job.
	// The usage of this hidden flag is to provide fallback to traditional behavior, when service supports returning full properties during list.
	cpCmd.PersistentFlags().BoolVar(&raw.s2sGetPropertiesInBackend, "s2s-get-properties-in-backend", true, "get S3 objects' or Azure files' properties in backend, if properties need to be accessed. Properties need to be accessed if s2s-preserve-properties is true, and in certain other cases where we need the properties for modification time checks or MD5 checks")

	// Public Documentation: https://docs.microsoft.com/en-us/azure/storage/blobs/encryption-customer-provided-keys
	// Clients making requests against Azure Blob storage have the option to provide an encryption key on a per-request basis.
	// Including the encryption key on the request provides granular control over encryption settings for Blob storage operations.
	// Customer-provided keys can be stored in Azure Key Vault or in another key store linked to storage account.
	cpCmd.PersistentFlags().StringVar(&raw.cpkScopeInfo, "cpk-by-name", "", "Client provided key by name let clients making requests against Azure Blob storage an option to provide an encryption key on a per-request basis. Provided key name will be fetched from Azure Key Vault and will be used to encrypt the data")
	cpCmd.PersistentFlags().BoolVar(&raw.cpkInfo, "cpk-by-value", false, "Client provided key by name let clients making requests against Azure Blob storage an option to provide an encryption key on a per-request basis. Provided key and its hash will be fetched from environment variables")

	// permanently hidden
	// Hide the list-of-files flag since it is implemented only for Storage Explorer.
	cpCmd.PersistentFlags().MarkHidden("list-of-files")
	cpCmd.PersistentFlags().MarkHidden("s2s-get-properties-in-backend")

	// temp, to assist users with change in param names, by providing a clearer message when these obsolete ones are accidentally used
	cpCmd.PersistentFlags().StringVar(&raw.legacyInclude, "include", "", "Legacy include param. DO NOT USE")
	cpCmd.PersistentFlags().StringVar(&raw.legacyExclude, "exclude", "", "Legacy exclude param. DO NOT USE")
	cpCmd.PersistentFlags().MarkHidden("include")
	cpCmd.PersistentFlags().MarkHidden("exclude")

	// Hide the flush-threshold flag since it is implemented only for CI.
	cpCmd.PersistentFlags().Uint32Var(&ste.ADLSFlushThreshold, "flush-threshold", 7500, "Adjust the number of blocks to flush at once on accounts that have a hierarchical namespace.")
	cpCmd.PersistentFlags().MarkHidden("flush-threshold")

	// Deprecate the old persist-smb-permissions flag
	cpCmd.PersistentFlags().MarkHidden("preserve-smb-permissions")
	cpCmd.PersistentFlags().BoolVar(&raw.preservePermissions, PreservePermissionsFlag, false, "False by default. Preserves ACLs between aware resources (Windows and Azure Files, or ADLS Gen 2 to ADLS Gen 2). For Hierarchical Namespace accounts, you will need a container SAS or OAuth token with Modify Ownership and Modify Permissions permissions. For downloads, you will also need the --backup flag to restore permissions where the new Owner will not be the user running AzCopy. This flag applies to both files and folders, unless a file-only filter is specified (e.g. include-pattern).")
}<|MERGE_RESOLUTION|>--- conflicted
+++ resolved
@@ -1313,15 +1313,9 @@
 // dispatches the job order (in parts) to the storage engine
 func (cca *CookedCopyCmdArgs) processCopyJobPartOrders() (err error) {
 	ctx := context.WithValue(context.TODO(), ste.ServiceAPIVersionOverride, ste.DefaultServiceApiVersion)
-<<<<<<< HEAD
 	// Make AUTO default for Azure Files since Azure Files throttles too easily unless user specified concurrency value
 	if ste.JobsAdmin != nil && (cca.FromTo.From() == common.ELocation.File() || cca.FromTo.To() == common.ELocation.File()) && glcm.GetEnvironmentVariable(common.EEnvironmentVariable.ConcurrencyValue()) == "" {
 		ste.JobsAdmin.SetConcurrencySettingsToAuto()
-=======
-	// Make AUTO default for Azure Files since Azure Files throttles too easily.
-	if jobsAdmin.JobsAdmin != nil && (cca.FromTo.From() == common.ELocation.File() || cca.FromTo.To() == common.ELocation.File()) {
-		jobsAdmin.JobsAdmin.SetConcurrencySettingsToAuto()
->>>>>>> b67ecec2
 	}
 
 	// Note: credential info here is only used by remove at the moment.
