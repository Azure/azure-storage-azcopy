--- conflicted
+++ resolved
@@ -256,11 +256,7 @@
 // - An error if any validation fails, otherwise nil indicating successful validation.
 
 func (raw rawCopyCmdArgs) performSMBSpecificValidation(cooked *CookedCopyCmdArgs) (err error) {
-<<<<<<< HEAD
-	cooked.preserveInfo = (raw.preserveSMBInfo || raw.preserveInfo) && areBothLocationsSMBAware(cooked.FromTo)
-=======
 	cooked.preserveInfo = raw.preserveInfo && areBothLocationsSMBAware(cooked.FromTo)
->>>>>>> b70a31dd
 	if err = validatePreserveSMBPropertyOption(cooked.preserveInfo,
 		cooked.FromTo,
 		PreserveInfoFlag); err != nil {
@@ -688,11 +684,6 @@
 		glcm.SetOutputFormat(common.EOutputFormat.None())
 	}
 
-<<<<<<< HEAD
-	// By default in case of NFS the preserve-info flag is set to true for linux and false for windows
-	raw.preserveInfo = raw.preserveInfo || ((runtime.GOOS == "linux" && raw.isNFSCopy) || (runtime.GOOS == "windows" && !raw.isNFSCopy))
-=======
->>>>>>> b70a31dd
 	if raw.isNFSCopy {
 		if err = raw.performNFSSpecificValidation(&cooked); err != nil {
 			return cooked, err
@@ -700,10 +691,7 @@
 	} else if err = raw.performSMBSpecificValidation(&cooked); err != nil {
 		return cooked, err
 	}
-<<<<<<< HEAD
-=======
-
->>>>>>> b70a31dd
+
 	// --as-subdir is OK on all sources and destinations, but additional verification has to be done down the line. (e.g. https://account.blob.core.windows.net is not a valid root)
 	cooked.asSubdir = raw.asSubdir
 
