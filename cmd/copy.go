--- conflicted
+++ resolved
@@ -1696,7 +1696,17 @@
 	rootCmd.AddCommand(cpCmd)
 
 	// filters change which files get transferred
-<<<<<<< HEAD
+	cpCmd.PersistentFlags().BoolVar(&raw.followSymlinks, "follow-symlinks", false, "False by default. Follow symbolic links when uploading from local file system.")
+	cpCmd.PersistentFlags().StringVar(&raw.includeBefore, common.IncludeBeforeFlagName, "", "Include only those files were modified before or on the given date/time. The value should be in ISO8601 format. If no timezone is specified, the value is assumed to be in the local timezone of the machine running AzCopy. E.g. '2020-08-19T15:04:00Z' for a UTC time, or '2020-08-19' for midnight (00:00) in the local timezone. As of AzCopy 10.7, this flag applies only to files, not folders, so folder properties won't be copied when using this flag with --preserve-info or --preserve-permissions.")
+	cpCmd.PersistentFlags().StringVar(&raw.includeAfter, common.IncludeAfterFlagName, "", "Include only those files modified on or after the given date/time. The value should be in ISO8601 format. If no timezone is specified, the value is assumed to be in the local timezone of the machine running AzCopy. E.g. '2020-08-19T15:04:00Z' for a UTC time, or '2020-08-19' for midnight (00:00) in the local timezone. As of AzCopy 10.5, this flag applies only to files, not folders, so folder properties won't be copied when using this flag with --preserve-info or --preserve-permissions.")
+	cpCmd.PersistentFlags().StringVar(&raw.include, "include-pattern", "", "Include only these files when copying. "+
+		"This option supports wildcard characters (*). Separate files by using a ';' (For example: *.jpg;*.pdf;exactName).")
+	cpCmd.PersistentFlags().StringVar(&raw.includePath, "include-path", "", "Include only these paths when copying. "+
+		"This option does not support wildcard characters (*). Checks the relative path prefix (For example: myFolder;myFolder/subDirName/file.pdf).")
+	cpCmd.PersistentFlags().StringVar(&raw.excludePath, "exclude-path", "", "Exclude these paths when copying. "+ // Currently, only exclude-path is supported alongside account traversal.
+		"This option does not support wildcard characters (*). Checks relative path prefix (For example: myFolder;myFolder/subDirName/file.pdf). When used in combination with account traversal, paths do not include the container name.")
+	cpCmd.PersistentFlags().StringVar(&raw.includeRegex, "include-regex", "", "Include only the relative path of the files that align with regular expressions. Separate regular expressions with ';'.")
+	cpCmd.PersistentFlags().StringVar(&raw.excludeRegex, "exclude-regex", "", "Exclude all the relative path of the files that align with regular expressions. Separate regular expressions with ';'.")
 	cpCmd.PersistentFlags().BoolVar(&raw.followSymlinks, "follow-symlinks", false,
 		"False by default. Follow symbolic links when uploading from local file system.")
 	cpCmd.PersistentFlags().StringVar(&raw.includeBefore, common.IncludeBeforeFlagName, "",
@@ -1724,19 +1734,6 @@
 			"\n Separate regular expressions with ';'.")
 	cpCmd.PersistentFlags().StringVar(&raw.excludeRegex, "exclude-regex", "",
 		"Exclude all the relative path of the files that align with regular expressions. Separate regular expressions with ';'.")
-=======
-	cpCmd.PersistentFlags().BoolVar(&raw.followSymlinks, "follow-symlinks", false, "False by default. Follow symbolic links when uploading from local file system.")
-	cpCmd.PersistentFlags().StringVar(&raw.includeBefore, common.IncludeBeforeFlagName, "", "Include only those files were modified before or on the given date/time. The value should be in ISO8601 format. If no timezone is specified, the value is assumed to be in the local timezone of the machine running AzCopy. E.g. '2020-08-19T15:04:00Z' for a UTC time, or '2020-08-19' for midnight (00:00) in the local timezone. As of AzCopy 10.7, this flag applies only to files, not folders, so folder properties won't be copied when using this flag with --preserve-info or --preserve-permissions.")
-	cpCmd.PersistentFlags().StringVar(&raw.includeAfter, common.IncludeAfterFlagName, "", "Include only those files modified on or after the given date/time. The value should be in ISO8601 format. If no timezone is specified, the value is assumed to be in the local timezone of the machine running AzCopy. E.g. '2020-08-19T15:04:00Z' for a UTC time, or '2020-08-19' for midnight (00:00) in the local timezone. As of AzCopy 10.5, this flag applies only to files, not folders, so folder properties won't be copied when using this flag with --preserve-info or --preserve-permissions.")
-	cpCmd.PersistentFlags().StringVar(&raw.include, "include-pattern", "", "Include only these files when copying. "+
-		"This option supports wildcard characters (*). Separate files by using a ';' (For example: *.jpg;*.pdf;exactName).")
-	cpCmd.PersistentFlags().StringVar(&raw.includePath, "include-path", "", "Include only these paths when copying. "+
-		"This option does not support wildcard characters (*). Checks the relative path prefix (For example: myFolder;myFolder/subDirName/file.pdf).")
-	cpCmd.PersistentFlags().StringVar(&raw.excludePath, "exclude-path", "", "Exclude these paths when copying. "+ // Currently, only exclude-path is supported alongside account traversal.
-		"This option does not support wildcard characters (*). Checks relative path prefix (For example: myFolder;myFolder/subDirName/file.pdf). When used in combination with account traversal, paths do not include the container name.")
-	cpCmd.PersistentFlags().StringVar(&raw.includeRegex, "include-regex", "", "Include only the relative path of the files that align with regular expressions. Separate regular expressions with ';'.")
-	cpCmd.PersistentFlags().StringVar(&raw.excludeRegex, "exclude-regex", "", "Exclude all the relative path of the files that align with regular expressions. Separate regular expressions with ';'.")
->>>>>>> 16ff1ec8
 	// This flag is implemented only for Storage Explorer.
 	cpCmd.PersistentFlags().StringVar(&raw.listOfFilesToCopy, "list-of-files", "",
 		"Defines the location of text file which has the list of files to be copied. "+
@@ -1809,6 +1806,7 @@
 	//Marking this flag as hidden as we might not support it in the future
 	_ = cpCmd.PersistentFlags().MarkHidden("preserve-smb-info")
 	cpCmd.PersistentFlags().BoolVar(&raw.preserveInfo, PreserveInfoFlag, false, "Specify this flag if you want to preserve properties during the transfer operation.The previously available flag for SMB (--preserve-smb-info) is now redirected to --preserve-info flag for both SMB and NFS operations. The default value is true for Windows when copying to Azure Files SMB share and for Linux when copying to Azure Files NFS share. ")
+
 	cpCmd.PersistentFlags().BoolVar(&raw.preservePOSIXProperties, "preserve-posix-properties", false, "False by default. 'Preserves' property info gleaned from stat or statx into object metadata.")
 	cpCmd.PersistentFlags().BoolVar(&raw.preserveSymlinks, common.PreserveSymlinkFlagName, false, "False by default. If enabled, symlink destinations are preserved as the blob content, rather than uploading the file/folder on the other end of the symlink")
 	cpCmd.PersistentFlags().BoolVar(&raw.forceIfReadOnly, "force-if-read-only", false, "False by default. When overwriting an existing file on Windows or Azure Files, force the overwrite to work even if the existing file has its read-only attribute set")
