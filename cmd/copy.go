--- conflicted
+++ resolved
@@ -26,11 +26,8 @@
 	"encoding/json"
 	"errors"
 	"fmt"
-<<<<<<< HEAD
 	"github.com/Azure/azure-sdk-for-go/sdk/storage/azblob/blob"
 	"github.com/Azure/azure-sdk-for-go/sdk/storage/azblob/blockblob"
-=======
->>>>>>> 053a0497
 	"io"
 	"math"
 	"net/url"
@@ -960,13 +957,8 @@
 func areBothLocationsPOSIXAware(fromTo common.FromTo) bool {
 	// POSIX properties are stored in blob metadata-- They don't need a special persistence strategy for BlobBlob.
 	return runtime.GOOS == "linux" && (
-<<<<<<< HEAD
-		fromTo == common.EFromTo.BlobLocal() ||
-			fromTo == common.EFromTo.LocalBlob()) ||
-=======
     fromTo == common.EFromTo.BlobLocal() ||
 	  fromTo == common.EFromTo.LocalBlob()) ||
->>>>>>> 053a0497
 		fromTo == common.EFromTo.BlobBlob()
 }
 
@@ -1340,11 +1332,7 @@
 		return fmt.Errorf("fatal: cannot download blob due to error: %s", err.Error())
 	}
 
-<<<<<<< HEAD
 	blobBody := blobStream.NewRetryReader(ctx, &blob.RetryReaderOptions{MaxRetries: ste.MaxRetryPerDownloadBody})
-=======
-	blobBody := blobStream.Body(azblob.RetryReaderOptions{MaxRetryRequests: ste.MaxRetryPerDownloadBody, ClientProvidedKeyOptions: clientProvidedKey})
->>>>>>> 053a0497
 	defer blobBody.Close()
 
 	// step 4: pipe everything into Stdout
