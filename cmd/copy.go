--- conflicted
+++ resolved
@@ -1735,11 +1735,6 @@
 		"\n For downloads, you will also need the --backup flag to restore permissions where the new Owner will not be the user running AzCopy. "+
 		"\n This flag applies to both files and folders, unless a file-only filter is specified (e.g. include-pattern).")
 	cpCmd.PersistentFlags().BoolVar(&raw.asSubdir, "as-subdir", true, "True by default. Places folder sources as subdirectories under the destination.")
-<<<<<<< HEAD
-	cpCmd.PersistentFlags().BoolVar(&raw.preserveOwner, common.PreserveOwnerFlagName, common.PreserveOwnerDefault, "Only has an effect in downloads, and only when --preserve-smb-permissions is used. If true (the default), the file Owner and Group are preserved in downloads. If set to false, --preserve-smb-permissions will still preserve ACLs but Owner and Group will be based on the user running AzCopy")
-
-	cpCmd.PersistentFlags().BoolVar(&raw.preserveSMBInfo, "preserve-smb-info", (runtime.GOOS == "windows"), "Preserves SMB property info (last write time, creation time, attribute bits) between SMB-aware resources (Windows and Azure Files). On windows, this flag will be set to true by default. If the source or destination is a volume mounted on Linux using SMB protocol, this flag will have to be explicitly set to true. Only the attribute bits supported by Azure Files will be transferred; any others will be ignored. This flag applies to both files and folders, unless a file-only filter is specified (e.g. include-pattern). The info transferred for folders is the same as that for files, except for Last Write Time which is never preserved for folders.")
-=======
 	cpCmd.PersistentFlags().BoolVar(&raw.preserveOwner, common.PreserveOwnerFlagName, common.PreserveOwnerDefault, "Only has an effect in downloads, and only when --preserve-smb-permissions is used. "+
 		"\n If true (the default), the file Owner and Group are preserved in downloads. "+
 		"\n If set to false, --preserve-smb-permissions will still preserve ACLs but Owner and Group will be based on the user running AzCopy")
@@ -1748,8 +1743,6 @@
 		"\n On windows, this flag will be set to true by default. If the source or destination is a volume mounted on Linux using SMB protocol, this flag will have to be explicitly set to true. "+
 		"\n Only the attribute bits supported by Azure Files will be transferred; any others will be ignored. This flag applies to both files and folders, unless a file-only filter is specified (e.g. include-pattern). "+
 		"\n The info transferred for folders is the same as that for files, except for Last Write Time which is never preserved for folders.")
-	cpCmd.PersistentFlags().BoolVar(&raw.isNFSCopy, IsNFSProtocolFlag, false, "False by default. Users must specify this flag if they intend to transfer data to or from NFS shares.")
->>>>>>> f2fe6ddd
 	//Marking this flag as hidden as we might not support it in the future
 	_ = cpCmd.PersistentFlags().MarkHidden("preserve-smb-info")
 	cpCmd.PersistentFlags().BoolVar(&raw.preserveInfo, PreserveInfoFlag, false, "Specify this flag if you want to preserve properties during the transfer operation.The previously available flag for SMB (--preserve-smb-info) is now redirected to --preserve-info flag for both SMB and NFS operations. The default value is true for Windows when copying to Azure Files SMB share and for Linux when copying to Azure Files NFS share. ")
