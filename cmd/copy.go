--- conflicted
+++ resolved
@@ -214,15 +214,12 @@
 	outputJson               bool
 	acl                      string
 	logVerbosity             common.LogLevel
-<<<<<<< HEAD
 	// oauth options
 	useInteractiveOAuthUserCredential bool
 	tenantID                          string
 	aadEndpoint                       string
-=======
 	// commandString hold the user given command which is logged to the Job log file
-	commandString			string
->>>>>>> dcbe0197
+	commandString string
 }
 
 func (cca cookedCopyCmdArgs) isRedirection() bool {
@@ -503,7 +500,7 @@
 			NoGuessMimeType:          cca.noGuessMimeType,
 			PreserveLastModifiedTime: cca.preserveLastModifiedTime,
 		},
-		CommandString:cca.commandString,
+		CommandString: cca.commandString,
 	}
 
 	// print out the job id so that the user can note it down
@@ -627,10 +624,10 @@
 			// happy ending to the front end
 			if summary.JobStatus == common.EJobStatus.Completed() ||
 				summary.JobStatus == common.EJobStatus.Cancelled() {
-					// print final JobProgress summary if output-json flag is set to false
-					if !cca.outputJson {
-						copyHandlerUtil{}.PrintFinalJobProgressSummary(summary)
-					}
+				// print final JobProgress summary if output-json flag is set to false
+				if !cca.outputJson {
+					copyHandlerUtil{}.PrintFinalJobProgressSummary(summary)
+				}
 				os.Exit(0)
 			}
 
@@ -745,14 +742,9 @@
 	cpCmd.PersistentFlags().BoolVar(&raw.stdInEnable, "stdIn-enable", false, "true if user wants to cancel the process by passing 'cancel' "+
 		"to the standard Input. This flag enables azcopy reading the standard input while running the operation")
 	cpCmd.PersistentFlags().StringVar(&raw.acl, "acl", "", "Access conditions to be used when uploading/downloading from Azure Storage.")
-<<<<<<< HEAD
-	cpCmd.PersistentFlags().StringVar(&raw.logVerbosity, "Logging", "None", "defines the log verbosity to be saved to log file")
-
+	cpCmd.PersistentFlags().StringVar(&raw.logVerbosity, "log-level", "WARNING", "defines the log verbosity to be saved to log file")
 	// oauth options
 	cpCmd.PersistentFlags().BoolVar(&raw.useInteractiveOAuthUserCredential, "oauth-user", false, "Use OAuth user credential and do interactive login.")
 	cpCmd.PersistentFlags().StringVar(&raw.tenantID, "tenant-id", common.DefaultTenantID, "Tenant id to use for OAuth user interactive login.")
 	cpCmd.PersistentFlags().StringVar(&raw.aadEndpoint, "aad-endpoint", common.DefaultActiveDirectoryEndpoint, "Azure active directory endpoint to use for OAuth user interactive login.")
-=======
-	cpCmd.PersistentFlags().StringVar(&raw.logVerbosity, "log-level", "WARNING", "defines the log verbosity to be saved to log file")
->>>>>>> dcbe0197
 }