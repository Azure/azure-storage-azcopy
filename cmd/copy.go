--- conflicted
+++ resolved
@@ -621,30 +621,22 @@
 		glcm.SetOutputFormat(common.EOutputFormat.None())
 	}
 
-<<<<<<< HEAD
-	if raw.preserveSMBPermissions {
-		glcm.Info("preserve-smb-permissions is now deprecated, but will continue to work as preserve-permissions.")
-	}
-
-	raw.preserveSMBPermissions = raw.preserveSMBPermissions || raw.preservePermissions
-	if err = validatePreserveSMBPropertyOption(raw.preserveSMBPermissions, cooked.fromTo, &cooked.forceWrite, PreservePermissionsFlag, cooked.isDfsDfs); err != nil {
-=======
 	cooked.preserveSMBInfo = areBothLocationsSMBAware(cooked.fromTo)
 	// If user has explicitly specified not to copy SMB Information, set cooked.preserveSMBInfo to false
 	if !raw.preserveSMBInfo {
 		cooked.preserveSMBInfo = false
 	}
 
-	if err = validatePreserveSMBPropertyOption(cooked.preserveSMBInfo, cooked.fromTo, &cooked.forceWrite, "preserve-smb-info"); err != nil {
-		return cooked, err
-	}
-
-	if cooked.preserveSMBInfo && !raw.preserveSMBPermissions {
-		glcm.Info("Please note: the preserve-smb-permissions flag is set to false, thus AzCopy will not copy SMB ACLs between the source and destination.")
-	}
-
-	if err = validatePreserveSMBPropertyOption(raw.preserveSMBPermissions, cooked.fromTo, &cooked.forceWrite, "preserve-smb-permissions"); err != nil {
->>>>>>> 41ceb310
+	if err = validatePreserveSMBPropertyOption(cooked.preserveSMBInfo, cooked.fromTo, &cooked.forceWrite, "preserve-smb-info", false); err != nil {
+		return cooked, err
+	}
+
+	isUserPersistingPermissions := raw.preservePermissions || raw.preserveSMBPermissions
+	if cooked.preserveSMBInfo && !isUserPersistingPermissions {
+		glcm.Info("Please note: the preserve-permissions flag is set to false, thus AzCopy will not copy SMB ACLs between the source and destination.")
+	}
+
+	if err = validatePreserveSMBPropertyOption(isUserPersistingPermissions, cooked.fromTo, &cooked.forceWrite, "preserve-smb-permissions", cooked.isDfsDfs); err != nil {
 		return cooked, err
 	}
 	if err = validatePreserveOwner(raw.preserveOwner, cooked.fromTo); err != nil {
@@ -653,15 +645,6 @@
 	cooked.preserveSMBPermissions = common.NewPreservePermissionsOption(raw.preserveSMBPermissions, raw.preserveOwner, cooked.fromTo)
 	cooked.includeDirectoryStubs = raw.includeDirectoryStubs || (cooked.isDfsDfs && cooked.preserveSMBPermissions.IsTruthy())
 
-<<<<<<< HEAD
-	cooked.preserveSMBInfo = raw.preserveSMBInfo
-	// isDfsDfs not passed, since this is never valid.
-	if err = validatePreserveSMBPropertyOption(cooked.preserveSMBInfo, cooked.fromTo, &cooked.forceWrite, "preserve-smb-info", false); err != nil {
-		return cooked, err
-	}
-
-=======
->>>>>>> 41ceb310
 	if err = crossValidateSymlinksAndPermissions(cooked.followSymlinks, cooked.preserveSMBPermissions.IsTruthy()); err != nil {
 		return cooked, err
 	}
@@ -886,9 +869,6 @@
 	return nil
 }
 
-<<<<<<< HEAD
-func validatePreserveSMBPropertyOption(toPreserve bool, fromTo common.FromTo, overwrite *common.OverwriteOption, flagName string, isDfsDfs bool) error {
-=======
 func areBothLocationsSMBAware(fromTo common.FromTo) bool {
 	// preserverSMBInfo will be true by default for SMB-aware locations unless specified false.
 	// 1. Upload (Windows -> Azure File)
@@ -903,8 +883,7 @@
 	}
 }
 
-func validatePreserveSMBPropertyOption(toPreserve bool, fromTo common.FromTo, overwrite *common.OverwriteOption, flagName string) error {
->>>>>>> 41ceb310
+func validatePreserveSMBPropertyOption(toPreserve bool, fromTo common.FromTo, overwrite *common.OverwriteOption, flagName string, isDfsDfs bool) error {
 	if toPreserve && !(fromTo == common.EFromTo.LocalFile() ||
 		fromTo == common.EFromTo.FileLocal() ||
 		fromTo == common.EFromTo.FileFile() ||
