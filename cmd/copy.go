--- conflicted
+++ resolved
@@ -1300,25 +1300,15 @@
 	rootCmd.AddCommand(cpCmd)
 
 	// filters change which files get transferred
-<<<<<<< HEAD
 	cpCmd.PersistentFlags().BoolVar(&raw.followSymlinks, "follow-symlinks", false, "Follow symbolic links when uploading from local file system.")
 	cpCmd.PersistentFlags().StringVar(&raw.include, "include-pattern", "", "Include only these files when copying. "+
 		"This option supports wildcard characters (*). Separate files by using a ';'.")
 	cpCmd.PersistentFlags().StringVar(&raw.includePath, "include-path", "", "Include only these paths when copying. "+
 		"This option does not support wildcard characters (*). Checks relative path prefix (For example: myFolder;myFolder/subDirName/file.pdf).")
-	cpCmd.PersistentFlags().StringVar(&raw.excludePath, "exclude-path", "", "Exclude these paths when copying. "+
-		"This option does not support wildcard characters (*). Checks relative path prefix(For example: myFolder;myFolder/subDirName/file.pdf).")
-=======
-	cpCmd.PersistentFlags().BoolVar(&raw.followSymlinks, "follow-symlinks", false, "follow symbolic links when uploading from local file system.")
-	cpCmd.PersistentFlags().StringVar(&raw.include, "include-pattern", "", "only include these files when copying. "+
-		"Support use of *. Files should be separated with ';'.")
-	cpCmd.PersistentFlags().StringVar(&raw.includePath, "include-path", "", "only include these paths when copying. "+
-		"Does not support using wildcards. Checks relative path prefix. ex. myFolder;myFolder/subDirName/file.pdf")
-	cpCmd.PersistentFlags().StringVar(&raw.excludePath, "exclude-path", "", "exclude these paths when copying. "+ // Currently, only exclude-path is supported alongside account traversal.
-		"Does not support using wildcards. Checks relative path prefix. ex. myFolder;myFolder/subDirName/file.pdf. When used in combination with account traversal, paths do not include the container name.")
->>>>>>> 725f918b
+	cpCmd.PersistentFlags().StringVar(&raw.excludePath, "exclude-path", "", "Exclude these paths when copying. "+ // Currently, only exclude-path is supported alongside account traversal.
+		"This option does not support wildcard characters (*). Checks relative path prefix(For example: myFolder;myFolder/subDirName/file.pdf). When used in combination with account traversal, paths do not include the container name.")
 	// This flag is implemented only for Storage Explorer.
-	cpCmd.PersistentFlags().StringVar(&raw.listOfFilesToCopy, "list-of-files", "", "Defines the location of json which has the list of only files to be copied.")
+	cpCmd.PersistentFlags().StringVar(&raw.listOfFilesToCopy, "list-of-files", "", "Defines the location of text file which has the list of only files to be copied.")
 	cpCmd.PersistentFlags().StringVar(&raw.exclude, "exclude-pattern", "", "Exclude these files when copying. This option supports wildcard characters (*)")
 	cpCmd.PersistentFlags().StringVar(&raw.forceWrite, "overwrite", "true", "Overwrite the conflicting files/blobs at the destination if this flag is set to true. (default true).")
 	cpCmd.PersistentFlags().BoolVar(&raw.autoDecompress, "decompress", false, "Automatically decompress files when downloading, if their content-encoding indicates that they are compressed. The supported content-encoding values are 'gzip' and 'deflate'. File extensions of '.gz'/'.gzip' or '.zz' aren't necessary, but will be removed if present.")
