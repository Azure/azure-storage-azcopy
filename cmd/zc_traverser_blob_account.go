// Copyright © Microsoft <wastore@microsoft.com>
//
// Permission is hereby granted, free of charge, to any person obtaining a copy
// of this software and associated documentation files (the "Software"), to deal
// in the Software without restriction, including without limitation the rights
// to use, copy, modify, merge, publish, distribute, sublicense, and/or sell
// copies of the Software, and to permit persons to whom the Software is
// furnished to do so, subject to the following conditions:
//
// The above copyright notice and this permission notice shall be included in
// all copies or substantial portions of the Software.
//
// THE SOFTWARE IS PROVIDED "AS IS", WITHOUT WARRANTY OF ANY KIND, EXPRESS OR
// IMPLIED, INCLUDING BUT NOT LIMITED TO THE WARRANTIES OF MERCHANTABILITY,
// FITNESS FOR A PARTICULAR PURPOSE AND NONINFRINGEMENT. IN NO EVENT SHALL THE
// AUTHORS OR COPYRIGHT HOLDERS BE LIABLE FOR ANY CLAIM, DAMAGES OR OTHER
// LIABILITY, WHETHER IN AN ACTION OF CONTRACT, TORT OR OTHERWISE, ARISING FROM,
// OUT OF OR IN CONNECTION WITH THE SOFTWARE OR THE USE OR OTHER DEALINGS IN
// THE SOFTWARE.

package cmd

import (
	"context"
	"fmt"
	"github.com/Azure/azure-sdk-for-go/sdk/storage/azblob/service"
	"github.com/Azure/azure-storage-azcopy/v10/common"
)

// Enumerates an entire blob account, looking into each matching container as it goes
type blobAccountTraverser struct {
	serviceClient         *service.Client
	ctx                   context.Context
	containerPattern      string
	cachedContainers      []string
	includeDirectoryStubs bool

	// a generic function to notify that a new stored object has been enumerated
	incrementEnumerationCounter enumerationCounterFunc

	s2sPreserveSourceTags bool

	cpkOptions common.CpkOptions
	preservePermissions common.PreservePermissionsOption
}

func (t *blobAccountTraverser) IsDirectory(_ bool) (bool, error) {
	return true, nil // Returns true as account traversal is inherently folder-oriented and recursive.
}

func (t *blobAccountTraverser) listContainers() ([]string, error) {
	// a nil list also returns 0
	if len(t.cachedContainers) == 0 {
		cList := make([]string, 0)
		pager := t.serviceClient.NewListContainersPager(nil)
		for pager.More() {
			resp, err := pager.NextPage(t.ctx)
			if err != nil {
				return nil, err
			}
			for _, v := range resp.ContainerItems {
				// Match a pattern for the container name and the container name only.
				if t.containerPattern != "" {
					if ok, err := containerNameMatchesPattern(*v.Name, t.containerPattern); err != nil {
						// Break if the pattern is invalid
						return nil, err
					} else if !ok {
						// Ignore the container if it doesn't match the pattern.
						continue
					}
				}

				cList = append(cList, *v.Name)
			}
		}

		t.cachedContainers = cList

		return cList, nil
	} else {
		return t.cachedContainers, nil
	}
}

func (t *blobAccountTraverser) Traverse(preprocessor objectMorpher, processor objectProcessor, filters []ObjectFilter) error {
	// listContainers will return the cached container list if containers have already been listed by this traverser.
	cList, err := t.listContainers()

	if err != nil {
		return err
	}

	for _, v := range cList {
<<<<<<< HEAD
		containerURL := t.serviceClient.NewContainerClient(v).URL()
		containerTraverser := newBlobTraverser(containerURL, t.serviceClient, t.ctx, true, t.includeDirectoryStubs, t.incrementEnumerationCounter, t.s2sPreserveSourceTags, t.cpkOptions, false, false, false)
=======
		containerURL := t.accountURL.NewContainerURL(v).URL()
		containerTraverser := newBlobTraverser(&containerURL, t.p, t.ctx, true, t.includeDirectoryStubs, t.incrementEnumerationCounter, t.s2sPreserveSourceTags, t.cpkOptions, false, false, false, t.preservePermissions)
>>>>>>> fbc8e44e

		preprocessorForThisChild := preprocessor.FollowedBy(newContainerDecorator(v))

		err = containerTraverser.Traverse(preprocessorForThisChild, processor, filters)

		if err != nil {
			WarnStdoutAndScanningLog(fmt.Sprintf("failed to list blobs in container %s: %s", v, err))
			continue
		}
	}

	return nil
}

<<<<<<< HEAD
func newBlobAccountTraverser(serviceClient *service.Client, container string, ctx context.Context, includeDirectoryStubs bool, incrementEnumerationCounter enumerationCounterFunc, s2sPreserveSourceTags bool, cpkOptions common.CpkOptions) (t *blobAccountTraverser) {
=======
func newBlobAccountTraverser(rawURL *url.URL, p pipeline.Pipeline, ctx context.Context, includeDirectoryStubs bool, incrementEnumerationCounter enumerationCounterFunc, s2sPreserveSourceTags bool, cpkOptions common.CpkOptions, preservePermissions common.PreservePermissionsOption) (t *blobAccountTraverser) {
	bURLParts := azblob.NewBlobURLParts(*rawURL)
	cPattern := bURLParts.ContainerName

	// Strip the container name away and treat it as a pattern
	if bURLParts.ContainerName != "" {
		bURLParts.ContainerName = ""
	}

>>>>>>> fbc8e44e
	t = &blobAccountTraverser{
		ctx:                         ctx,
		incrementEnumerationCounter: incrementEnumerationCounter,
		serviceClient:               serviceClient,
		containerPattern:            container,
		includeDirectoryStubs:       includeDirectoryStubs,
		s2sPreserveSourceTags:       s2sPreserveSourceTags,
		cpkOptions:                  cpkOptions,
		preservePermissions:         preservePermissions,
	}

	return
}<|MERGE_RESOLUTION|>--- conflicted
+++ resolved
@@ -40,7 +40,7 @@
 
 	s2sPreserveSourceTags bool
 
-	cpkOptions common.CpkOptions
+	cpkOptions          common.CpkOptions
 	preservePermissions common.PreservePermissionsOption
 }
 
@@ -91,13 +91,8 @@
 	}
 
 	for _, v := range cList {
-<<<<<<< HEAD
 		containerURL := t.serviceClient.NewContainerClient(v).URL()
-		containerTraverser := newBlobTraverser(containerURL, t.serviceClient, t.ctx, true, t.includeDirectoryStubs, t.incrementEnumerationCounter, t.s2sPreserveSourceTags, t.cpkOptions, false, false, false)
-=======
-		containerURL := t.accountURL.NewContainerURL(v).URL()
-		containerTraverser := newBlobTraverser(&containerURL, t.p, t.ctx, true, t.includeDirectoryStubs, t.incrementEnumerationCounter, t.s2sPreserveSourceTags, t.cpkOptions, false, false, false, t.preservePermissions)
->>>>>>> fbc8e44e
+		containerTraverser := newBlobTraverser(containerURL, t.serviceClient, t.ctx, true, t.includeDirectoryStubs, t.incrementEnumerationCounter, t.s2sPreserveSourceTags, t.cpkOptions, false, false, false, t.preservePermissions)
 
 		preprocessorForThisChild := preprocessor.FollowedBy(newContainerDecorator(v))
 
@@ -112,19 +107,7 @@
 	return nil
 }
 
-<<<<<<< HEAD
-func newBlobAccountTraverser(serviceClient *service.Client, container string, ctx context.Context, includeDirectoryStubs bool, incrementEnumerationCounter enumerationCounterFunc, s2sPreserveSourceTags bool, cpkOptions common.CpkOptions) (t *blobAccountTraverser) {
-=======
-func newBlobAccountTraverser(rawURL *url.URL, p pipeline.Pipeline, ctx context.Context, includeDirectoryStubs bool, incrementEnumerationCounter enumerationCounterFunc, s2sPreserveSourceTags bool, cpkOptions common.CpkOptions, preservePermissions common.PreservePermissionsOption) (t *blobAccountTraverser) {
-	bURLParts := azblob.NewBlobURLParts(*rawURL)
-	cPattern := bURLParts.ContainerName
-
-	// Strip the container name away and treat it as a pattern
-	if bURLParts.ContainerName != "" {
-		bURLParts.ContainerName = ""
-	}
-
->>>>>>> fbc8e44e
+func newBlobAccountTraverser(serviceClient *service.Client, container string, ctx context.Context, includeDirectoryStubs bool, incrementEnumerationCounter enumerationCounterFunc, s2sPreserveSourceTags bool, cpkOptions common.CpkOptions, preservePermissions common.PreservePermissionsOption) (t *blobAccountTraverser) {
 	t = &blobAccountTraverser{
 		ctx:                         ctx,
 		incrementEnumerationCounter: incrementEnumerationCounter,
