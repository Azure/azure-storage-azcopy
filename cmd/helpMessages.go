--- conflicted
+++ resolved
@@ -19,34 +19,18 @@
 const copyCmdShortDescription = "Copies source data to a destination location"
 
 const copyCmdLongDescription = `
-<<<<<<< HEAD
 Copies source data to a destination location. The supported directions and forms of authorization are:
   - local <-> Azure Blob (Microsoft Entra ID or Shared access signature (SAS))
-  - local <-> Azure Files (Share/directory SAS)
+  - local <-> Azure Files (Microsoft Entra ID or Share/directory SAS)
   - local <-> Azure Data Lake Storage (Microsoft Entra ID, SAS, or Shared Key)
-  - Azure Blob (SAS or public) -> Azure Blob (Microsoft Entra ID or SAS)
-  - Data Lake Storage (SAS or public) -> Data Lake Storage (Microsoft Entra ID or SAS)
+  - Azure Blob (Microsoft Entra ID, SAS, public) -> Azure Blob (Microsoft Entra ID or SAS)
   - Data Lake Storage (Microsoft Entra ID or SAS) <-> Data Lake Storage (Microsoft Entra ID or SAS)
   - Data Lake Storage (Microsoft Entra ID or SAS) <-> Azure Blob (Microsoft Entra ID or SAS)
-  - Azure Blob (SAS or public) -> Azure Files (SAS)
-  - Azure Files (SAS) -> Azure Files (SAS)
-  - Azure Files (SAS) -> Azure Blob (Microsoft Entra ID or SAS)
-  - Amazon Web Services (AWS) S3 (Access Key) -> Azure Block Blob (Microsoft Entra ID or SAS)
+  - Azure Blob (Microsoft Entra ID, SAS or public) -> Azure Files (Microsoft Entra ID or SAS)
+  - Azure Files (Microsoft Entra ID or SAS) -> Azure Files (Microsoft Entra ID or SAS)
+  - Azure Files (Microsoft Entra ID or SAS) -> Azure Blob (Microsoft Entra ID or SAS)
+  - AWS S3 (Access Key) -> Azure Block Blob (Microsoft Entra ID or SAS)
   - Google Cloud Storage (Service Account Key) -> Azure Block Blob (Microsoft Entra ID or SAS)
-=======
-Copies source data to a destination location. The supported directions are:
-  - local <-> Azure Blob (SAS or OAuth authentication)
-  - local <-> Azure Files (Share/directory SAS or OAuth authentication)
-  - local <-> ADLS Gen 2 (SAS, OAuth, or SharedKey authentication)
-  - Azure Blob (SAS, OAuth or public authentication) -> Azure Blob (SAS or OAuth authentication)
-  - ADLS Gen2 (SAS or OAuth authentication) <-> ADLS Gen2 (SAS or OAuth authentication)
-  - ADLS Gen2 (SAS or OAuth authentication) <-> Azure Blob (SAS or OAuth authentication)
-  - Azure Blob (SAS, OAuth or public) -> Azure Files (SAS or OAuth authentication)
-  - Azure Files (SAS or OAuth authentication) -> Azure Files (SAS or OAuth authentication)
-  - Azure Files (SAS or OAuth authentication) -> Azure Blob (SAS or OAuth authentication)
-  - AWS S3 (Access Key) -> Azure Block Blob (SAS or OAuth authentication)
-  - Google Cloud Storage (Service Account Key) -> Azure Block Blob (SAS or OAuth authentication)
->>>>>>> 1b3cc0c2
 
 Please refer to the examples for more information.
 
@@ -145,11 +129,7 @@
 
   - azcopy cp "https://[srcaccount].blob.core.windows.net/[container*name]" "/path/to/dir" --recursive
 
-<<<<<<< HEAD
-Download all the versions of a blob from Azure Storage to local directory. Ensure that the source is a valid blob, the destination is a local folder, and a versionidsFile which takes in a path to the file where each version is written on a separate line. All the specified versions will get downloaded in the destination folder specified.
-=======
 Download all the versions of a blob from Azure Storage listed in a text file (i.e, versionidsFile) to local directory. Ensure that source is a valid blob, destination is a local folder and versionidsFile is a text file where each version is written on a separate line. All the specified versions will get downloaded in the destination folder specified.
->>>>>>> 1b3cc0c2
 
   - azcopy cp "https://[srcaccount].blob.core.windows.net/[containername]/[blobname]" "/path/to/dir" --list-of-versions="/another/path/to/dir/[versionidsFile]"
 
@@ -288,11 +268,7 @@
 // ===================================== LIST COMMAND ===================================== //
 const listCmdShortDescription = "List the entities in a given resource"
 
-<<<<<<< HEAD
-const listCmdLongDescription = `List the entities in a given resource. Blob, Files, and Data Lake Storage containers, folders, and accounts are supported.`
-=======
-const listCmdLongDescription = `This command lists accounts, containers, and directories. Blob Storage, Azure Data Lake Storage Gen2, and File Storage are supported. OAuth for Files is currently not supported; please use SAS to authenticate for Files.`
->>>>>>> 1b3cc0c2
+const listCmdLongDescription = `This command lists accounts, containers, and directories. Blob Storage, Azure Data Lake Storage, and File Storage are supported. Microsoft Entra ID authorization for Files is currently not supported; please use SAS to authenticate for Files.`
 
 const listCmdExample = "azcopy list [containerURL] --properties [semicolon(;) separated list of attributes " +
 	"(LastModifiedTime, VersionId, BlobType, BlobAccessTier, ContentType, ContentEncoding, ContentMD5, LeaseState, LeaseDuration, LeaseStatus) " +
@@ -584,27 +560,19 @@
 
    - azcopy bench --mode='Upload' "https://[account].blob.core.windows.net/[container]?[SAS]" --file-count 50000 --size-per-file 8M --put-md5
 
-<<<<<<< HEAD
-Run a benchmark test that downloads existing files from a target.
-=======
 Run a benchmark test that uploads 1000 files, each 100 KiB in size, and creates folders to divide up the data:
 
    - azcopy bench "https://[account].blob.core.windows.net/[container]?<SAS>" --file-count 1000 --size-per-file 100K --number-of-folders 5
  
 Run a benchmark test that downloads existing files from a target
->>>>>>> 1b3cc0c2
 
    - azcopy bench --mode='Download' "https://[account].blob.core.windows.net/[container]?[SAS]"
 
-<<<<<<< HEAD
-Run an upload that does not delete the transferred files. These files can then serve as the payload for a download test.
-=======
 Run a download benchmark with the default parameters and cap the transfer rate at 500 Mbps:
 
    - azcopy bench --mode=Download "https://[account].blob.core.windows.net/[container]?<SAS>" --cap-mbps 500
 
 Run an upload that does not delete the transferred files. (These files can then serve as the payload for a download test)
->>>>>>> 1b3cc0c2
 
    - azcopy bench "https://[account].blob.core.windows.net/[container]?[SAS]" --file-count 100 --delete-test-data=false
 `
@@ -614,11 +582,7 @@
 const setPropertiesCmdShortDescription = "Given a location, change all the valid system properties of that storage (blob or file)"
 
 const setPropertiesCmdLongDescription = `
-<<<<<<< HEAD
-(Preview) Sets properties of Blob Storage, Data Lake Storage, and File storage. The properties currently supported by this command are:
-=======
-Sets properties of Blob, ADLS Gen2, and File storage. The properties currently supported by this command are:
->>>>>>> 1b3cc0c2
+Sets properties of Blob, Data Lake Storage, and File storage. The properties currently supported by this command are:
 
 	Blobs -> Tier, Metadata, Tags
 	Data Lake Storage -> Tier, Metadata, Tags
