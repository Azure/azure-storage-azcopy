--- conflicted
+++ resolved
@@ -147,13 +147,11 @@
 		}
 
 		return fmt.Sprintf(
-<<<<<<< HEAD
-			"\nJob %s summary\nNumber of File Transfers: %v\nNumber of Folder Property Transfers: %v\nNumber of Symlink Transfers: %v\nTotal Number Of Transfers: %v\nNumber of Transfers Completed: %v\nNumber of Transfers Failed: %v\nNumber of Transfers Skipped: %v\nPercent Complete (approx): %.1f\nFinal Job Status: %v\n",
-=======
 			`
 Job %s summary
 Number of File Transfers: %v
 Number of Folder Property Transfers: %v
+Number of Symlink Transfers: %v
 Total Number Of Transfers: %v
 Number of File Transfers Completed: %v
 Number of Folder Transfers Completed: %v
@@ -164,7 +162,6 @@
 Percent Complete (approx): %.1f
 Final Job Status: %v
 `,
->>>>>>> 30dfab58
 			summary.JobID.String(),
 			summary.FileTransfers,
 			summary.FolderPropertyTransfers,
