// Copyright © 2017 Microsoft <wastore@microsoft.com>
//
// Permission is hereby granted, free of charge, to any person obtaining a copy
// of this software and associated documentation files (the "Software"), to deal
// in the Software without restriction, including without limitation the rights
// to use, copy, modify, merge, publish, distribute, sublicense, and/or sell
// copies of the Software, and to permit persons to whom the Software is
// furnished to do so, subject to the following conditions:
//
// The above copyright notice and this permission notice shall be included in
// all copies or substantial portions of the Software.
//
// THE SOFTWARE IS PROVIDED "AS IS", WITHOUT WARRANTY OF ANY KIND, EXPRESS OR
// IMPLIED, INCLUDING BUT NOT LIMITED TO THE WARRANTIES OF MERCHANTABILITY,
// FITNESS FOR A PARTICULAR PURPOSE AND NONINFRINGEMENT. IN NO EVENT SHALL THE
// AUTHORS OR COPYRIGHT HOLDERS BE LIABLE FOR ANY CLAIM, DAMAGES OR OTHER
// LIABILITY, WHETHER IN AN ACTION OF CONTRACT, TORT OR OTHERWISE, ARISING FROM,
// OUT OF OR IN CONNECTION WITH THE SOFTWARE OR THE USE OR OTHER DEALINGS IN
// THE SOFTWARE.

package cmd

import (
	"context"
	"github.com/Azure/azure-pipeline-go/pipeline"
	"github.com/stretchr/testify/assert"
	"io"
	"os"
	"path/filepath"
	"runtime"
	"strings"
	"testing"
	"time"

	gcpUtils "cloud.google.com/go/storage"

	"github.com/Azure/azure-storage-blob-go/azblob"
	"github.com/Azure/azure-storage-file-go/azfile"
	"github.com/minio/minio-go"
	chk "gopkg.in/check.v1"

	"github.com/Azure/azure-storage-azcopy/v10/common"
	"github.com/Azure/azure-storage-azcopy/v10/ste"
)

type genericTraverserSuite struct{}

var _ = chk.Suite(&genericTraverserSuite{})

// On Windows, if you don't hold adequate permissions to create a symlink, tests regarding symlinks will fail.
// This is arguably annoying to dig through, therefore, we cleanly skip the test.
func trySymlink(src, dst string, t *testing.T) {
	if err := os.Symlink(src, dst); err != nil {
		if strings.Contains(err.Error(), "A required privilege is not held by the client") {
			t.Skip("client lacks required privilege to create symlinks; symlinks will not be tested")
		}
		t.Error(err)
	}
}

func TestLocalWildcardOverlap(t *testing.T) {
	a := assert.New(t)
	if runtime.GOOS == "windows" {
		t.Skip("invalid filename used")
		return
	}

	/*
		Wildcard support is not actually a part of the local traverser, believe it or not.
		It's instead implemented in InitResourceTraverser as a short-circuit to a list traverser
		utilizing the filepath.Glob function, which then initializes local traversers to achieve the same effect.
	*/
	tmpDir := scenarioHelper{}.generateLocalDirectory(a)
	defer func(path string) { _ = os.RemoveAll(path) }(tmpDir)

	scenarioHelper{}.generateLocalFilesFromList(a, tmpDir, []string{
		"test.txt",
		"tes*t.txt",
		"foobarbaz/test.txt",
	})

	resource, err := SplitResourceString(filepath.Join(tmpDir, "tes*t.txt"), common.ELocation.Local())
<<<<<<< HEAD
	a.Nil(err)

	traverser, err := InitResourceTraverser(
		resource,
		common.ELocation.Local(),
		nil,
		nil,
		common.ESymlinkHandlingType.Follow(),
		nil,
		true,
		false,
		false,
		common.EPermanentDeleteOption.None(),
		nil,
		nil,
		false,
		common.ESyncHashType.None(),
		common.EPreservePermissionsOption.None(),
		pipeline.LogInfo,
		common.CpkOptions{},
		nil,
		true,
		common.ETrailingDotOption.Enable(),
	)
	a.Nil(err)
=======
	c.Assert(err, chk.IsNil)

	traverser, err := InitResourceTraverser(resource, common.ELocation.Local(), nil, nil, common.ESymlinkHandlingType.Follow(), nil, true, false, false, common.EPermanentDeleteOption.None(), nil, nil, false, common.ESyncHashType.None(), common.EPreservePermissionsOption.None(), pipeline.LogInfo, common.CpkOptions{}, nil, true, common.ETrailingDotOption.Enable(), nil)
	c.Assert(err, chk.IsNil)
>>>>>>> 9318f208

	seenFiles := make(map[string]bool)

	err = traverser.Traverse(nil, func(storedObject StoredObject) error {
		seenFiles[storedObject.relativePath] = true
		return nil
	}, []ObjectFilter{})
	a.Nil(err)

	a.Equal(map[string]bool{
		"test.txt": true,
		"tes*t.txt": true,
	}, seenFiles)
}

// GetProperties tests.
// GetProperties does not exist on Blob, as the properties come in the list call.
// While BlobFS could get properties in the future, it's currently disabled as BFS source S2S isn't set up right now, and likely won't be.
func TestFilesGetProperties(t *testing.T) {
	a := assert.New(t)
	fsu := getFSU()
	share, shareName := createNewAzureShare(a, fsu)
	fileName := generateAzureFileName()

	headers := azfile.FileHTTPHeaders{
		ContentType:        "text/random",
		ContentEncoding:    "testEncoding",
		ContentLanguage:    "en-US",
		ContentDisposition: "testDisposition",
		CacheControl:       "testCacheControl",
	}

	scenarioHelper{}.generateAzureFilesFromList(a, share, []string{fileName})
	_, err := share.NewRootDirectoryURL().NewFileURL(fileName).SetHTTPHeaders(ctx, headers)
	a.Nil(err)
	shareURL := scenarioHelper{}.getRawShareURLWithSAS(a, shareName)

	pipeline := azfile.NewPipeline(azfile.NewAnonymousCredential(), azfile.PipelineOptions{})
	// first test reading from the share itself
	traverser := newFileTraverser(&shareURL, pipeline, ctx, false, true, func(common.EntityType) {}, common.ETrailingDotOption.Enable())

	// embed the check into the processor for ease of use
	seenContentType := false
	processor := func(object StoredObject) error {
		if object.entityType == common.EEntityType.File() {
			// test all attributes (but only for files, since folders don't have them)
			a.Equal(headers.ContentType, object.contentType)
			a.Equal(headers.ContentEncoding, object.contentEncoding)
			a.Equal(headers.ContentLanguage, object.contentLanguage)
			a.Equal(headers.ContentDisposition, object.contentDisposition)
			a.Equal(headers.CacheControl, object.cacheControl)
			seenContentType = true
		}
		return nil
	}

	err = traverser.Traverse(noPreProccessor, processor, nil)
	a.Nil(err)
	a.True(seenContentType)

	// then test reading from the filename exactly, because that's a different codepath.
	seenContentType = false
	fileURL := scenarioHelper{}.getRawFileURLWithSAS(a, shareName, fileName)
	traverser = newFileTraverser(&fileURL, pipeline, ctx, false, true, func(common.EntityType) {}, common.ETrailingDotOption.Enable())

	err = traverser.Traverse(noPreProccessor, processor, nil)
	a.Nil(err)
	a.True(seenContentType)
}

func TestS3GetProperties(t *testing.T) {
	a := assert.New(t)
	skipIfS3Disabled(t)
	client, err := createS3ClientWithMinio(createS3ResOptions{})

	if err != nil {
		// TODO: Alter all tests that use S3 credentials to just skip instead of failing
		//       This is useful for local testing, when we don't want to have to sift through errors related to S3 clients not being created
		//       Just so that we can test locally without interrupting CI.
		t.Skip("S3-based tests will not be ran as no credentials were supplied.")
		return // make syntax highlighting happy
	}

	headers := minio.PutObjectOptions{
		ContentType:        "text/random",
		ContentEncoding:    "testEncoding",
		ContentLanguage:    "en-US",
		ContentDisposition: "testDisposition",
		CacheControl:       "testCacheControl",
	}

	bucketName := generateBucketName()
	objectName := generateObjectName()
	err = client.MakeBucket(bucketName, "")
	defer deleteBucket(client, bucketName, false)
	a.Nil(err)

	_, err = client.PutObjectWithContext(ctx, bucketName, objectName, strings.NewReader(objectDefaultData), int64(len(objectDefaultData)), headers)
	a.Nil(err)

	// First test against the bucket
	s3BucketURL := scenarioHelper{}.getRawS3BucketURL(a, "", bucketName)

	credentialInfo := common.CredentialInfo{CredentialType: common.ECredentialType.S3AccessKey()}
	traverser, err := newS3Traverser(credentialInfo.CredentialType, &s3BucketURL, ctx, false, true, func(common.EntityType) {})
	a.Nil(err)

	// Embed the check into the processor for ease of use
	seenContentType := false
	processor := func(object StoredObject) error {
		// test all attributes
		a.Equal(headers.ContentType, object.contentType)
		a.Equal(headers.ContentEncoding, object.contentEncoding)
		a.Equal(headers.ContentLanguage, object.contentLanguage)
		a.Equal(headers.ContentDisposition, object.contentDisposition)
		a.Equal(headers.CacheControl, object.cacheControl)
		seenContentType = true
		return nil
	}

	err = traverser.Traverse(noPreProccessor, processor, nil)
	a.Nil(err)
	a.True(seenContentType)

	// Then, test against the object itself because that's a different codepath.
	seenContentType = false
	s3ObjectURL := scenarioHelper{}.getRawS3ObjectURL(a, "", bucketName, objectName)
	credentialInfo = common.CredentialInfo{CredentialType: common.ECredentialType.S3AccessKey()}
	traverser, err = newS3Traverser(credentialInfo.CredentialType, &s3ObjectURL, ctx, false, true, func(common.EntityType) {})
	a.Nil(err)

	err = traverser.Traverse(noPreProccessor, processor, nil)
	a.Nil(err)
	a.True(seenContentType)
}

func TestGCPGetProperties(t *testing.T) {
	a := assert.New(t)
	skipIfGCPDisabled(t)
	client, err := createGCPClientWithGCSSDK()

	if err != nil {
		t.Skip("GCP-based tests will not be run as no credentials were supplied.")
		return
	}

	headers := gcpUtils.ObjectAttrsToUpdate{
		ContentType:        "text/html",
		ContentEncoding:    "gzip",
		ContentLanguage:    "en",
		ContentDisposition: "inline",
		CacheControl:       "no-cache",
	}

	bucketName := generateBucketName()
	objectName := generateObjectName()
	bkt := client.Bucket(bucketName)
	err = bkt.Create(context.Background(), os.Getenv("GOOGLE_CLOUD_PROJECT"), &gcpUtils.BucketAttrs{})
	defer deleteGCPBucket(client, bucketName, false)
	a.Nil(err)

	reader := strings.NewReader(objectDefaultData)
	obj := bkt.Object(objectName)
	wc := obj.NewWriter(ctx)
	n, err := io.Copy(wc, reader)
	a.Nil(err)
	a.Equal(int64(len(objectDefaultData)), n)
	err = wc.Close()
	a.Nil(err)
	_, err = obj.Update(ctx, headers)
	a.Nil(err)

	// First test against the bucket
	gcpBucketURL := scenarioHelper{}.getRawGCPBucketURL(a, bucketName)

	traverser, err := newGCPTraverser(&gcpBucketURL, ctx, false, true, func(common.EntityType) {})
	a.Nil(err)

	// Embed the check into the processor for ease of use
	seenContentType := false
	processor := func(object StoredObject) error {
		// test all attributes
		a.Equal(headers.ContentType, object.contentType)
		a.Equal(headers.ContentEncoding, object.contentEncoding)
		a.Equal(headers.ContentLanguage, object.contentLanguage)
		a.Equal(headers.ContentDisposition, object.contentDisposition)
		a.Equal(headers.CacheControl, object.cacheControl)
		seenContentType = true
		return nil
	}

	err = traverser.Traverse(noPreProccessor, processor, nil)
	a.Nil(err)
	a.True(seenContentType)

	// Then, test against the object itself because that's a different codepath.
	seenContentType = false
	gcpObjectURL := scenarioHelper{}.getRawGCPObjectURL(a, bucketName, objectName)
	traverser, err = newGCPTraverser(&gcpObjectURL, ctx, false, true, func(common.EntityType) {})
	a.Nil(err)

	err = traverser.Traverse(noPreProccessor, processor, nil)
	a.Nil(err)
	a.True(seenContentType)
}

// Test follow symlink functionality
func TestWalkWithSymlinks_ToFolder(t *testing.T) {
	a := assert.New(t)
	fileNames := []string{"March 20th is international happiness day.txt", "wonderwall but it goes on and on and on.mp3", "bonzi buddy.exe"}
	tmpDir := scenarioHelper{}.generateLocalDirectory(a)
	defer os.RemoveAll(tmpDir)
	symlinkTmpDir := scenarioHelper{}.generateLocalDirectory(a)
	defer os.RemoveAll(symlinkTmpDir)
	a.NotEqual(symlinkTmpDir, tmpDir)

	scenarioHelper{}.generateLocalFilesFromList(a, tmpDir, fileNames)
	scenarioHelper{}.generateLocalFilesFromList(a, symlinkTmpDir, fileNames)
	dirLinkName := "so long and thanks for all the fish"
	time.Sleep(2 * time.Second) // to be sure to get different LMT for link, compared to root, so we can make assertions later about whose fileInfo we get
	trySymlink(symlinkTmpDir, filepath.Join(tmpDir, dirLinkName), t)

	fileCount := 0
	sawLinkTargetDir := false
	a.Nil(WalkWithSymlinks(context.TODO(), tmpDir, func(path string, fi os.FileInfo, err error) error {
		a.Nil(err)

		if fi.IsDir() {
			if fi.Name() == dirLinkName {
				sawLinkTargetDir = true
				s, _ := os.Stat(symlinkTmpDir)
				a.Equal(s.ModTime().UTC(), fi.ModTime().UTC())
			}
			return nil
		}

		fileCount++
		return nil
	},
		common.ESymlinkHandlingType.Follow(), nil))

	// 3 files live in base, 3 files live in symlink
	a.Equal(6, fileCount)
	a.True(sawLinkTargetDir)
}

// Next test is temporarily disabled, to avoid changing functionality near 10.4 release date
/*
// symlinks are not just to folders. They may be to individual files
func TestWalkWithSymlinks_ToFile(t *testing.T) {
	a := assert.New(t)
	mainDirFilenames := []string{"iAmANormalFile.txt"}
	symlinkTargetFilenames := []string{"iAmASymlinkTargetFile.txt"}
	tmpDir := scenarioHelper{}.generateLocalDirectory(a)
	defer os.RemoveAll(tmpDir)
	symlinkTmpDir := scenarioHelper{}.generateLocalDirectory(a)
	defer os.RemoveAll(symlinkTmpDir)
	c.Assert(tmpDir, chk.Not(chk.Equals), symlinkTmpDir)
	scenarioHelper{}.generateLocalFilesFromList(a, tmpDir, mainDirFilenames)
	scenarioHelper{}.generateLocalFilesFromList(a, symlinkTmpDir, symlinkTargetFilenames)
	trySymlink(filepath.Join(symlinkTmpDir, symlinkTargetFilenames[0]), filepath.Join(tmpDir, "iPointToTheSymlink"), c)
	trySymlink(filepath.Join(symlinkTmpDir, symlinkTargetFilenames[0]), filepath.Join(tmpDir, "iPointToTheSameSymlink"), c)
	fileCount := 0
	c.Assert(WalkWithSymlinks(tmpDir, func(path string, fi os.FileInfo, err error) error {
		a.Nil(err)
		if fi.IsDir() {
			return nil
		}
		fileCount++
		if fi.Name() != "iAmANormalFile.txt" {
			c.Assert(strings.HasPrefix(path, tmpDir), chk.Equals, true)                  // the file appears to have the location of the symlink source (not the dest)
			c.Assert(strings.HasPrefix(filepath.Base(path), "iPoint"), chk.Equals, true) // the file appears to have the name of the symlink source (not the dest)
			c.Assert(strings.HasPrefix(fi.Name(), "iPoint"), chk.Equals, true)           // and it still appears to have that name when we look it the fileInfo
		}
		return nil
	},
		true), chk.IsNil)
	// 1 file is in base, 2 are pointed to by a symlink (the fact that both point to the same file is does NOT prevent us
	// processing them both. For efficiency of dedupe algorithm, we only dedupe directories, not files).
	c.Assert(fileCount, chk.Equals, 3)
}
*/

// Test cancel symlink loop functionality
func TestWalkWithSymlinksBreakLoop(t *testing.T) {
	a := assert.New(t)
	fileNames := []string{"stonks.txt", "jaws but its a baby shark.mp3", "my crow soft.txt"}
	tmpDir := scenarioHelper{}.generateLocalDirectory(a)
	defer os.RemoveAll(tmpDir)

	scenarioHelper{}.generateLocalFilesFromList(a, tmpDir, fileNames)
	trySymlink(tmpDir, filepath.Join(tmpDir, "spinloop"), t)

	// Only 3 files should ever be found.
	// This is because the symlink links back to the root dir
	fileCount := 0
	a.Nil(WalkWithSymlinks(context.TODO(), tmpDir, func(path string, fi os.FileInfo, err error) error {
		a.Nil(err)

		if fi.IsDir() {
			return nil
		}

		fileCount++
		return nil
	},
		common.ESymlinkHandlingType.Follow(), nil))

	a.Equal(3, fileCount)
}

// Test ability to dedupe within the same directory
func TestWalkWithSymlinksDedupe(t *testing.T) {
	a := assert.New(t)
	fileNames := []string{"stonks.txt", "jaws but its a baby shark.mp3", "my crow soft.txt"}
	tmpDir := scenarioHelper{}.generateLocalDirectory(a)
	defer os.RemoveAll(tmpDir)
	symlinkTmpDir, err := os.MkdirTemp(tmpDir, "subdir")
	a.Nil(err)

	scenarioHelper{}.generateLocalFilesFromList(a, tmpDir, fileNames)
	scenarioHelper{}.generateLocalFilesFromList(a, symlinkTmpDir, fileNames)
	trySymlink(symlinkTmpDir, filepath.Join(tmpDir, "symlinkdir"), t)

	// Only 6 files should ever be found.
	// 3 in the root dir, 3 in subdir, then symlinkdir should be ignored because it's been seen.
	fileCount := 0
	a.Nil(WalkWithSymlinks(context.TODO(), tmpDir, func(path string, fi os.FileInfo, err error) error {
		a.Nil(err)

		if fi.IsDir() {
			return nil
		}

		fileCount++
		return nil
	},
		common.ESymlinkHandlingType.Follow(), nil))

	a.Equal(6, fileCount)
}

// Test ability to only get the output of one symlink when two point to the same place
func TestWalkWithSymlinksMultitarget(t *testing.T) {
	a := assert.New(t)
	fileNames := []string{"March 20th is international happiness day.txt", "wonderwall but it goes on and on and on.mp3", "bonzi buddy.exe"}
	tmpDir := scenarioHelper{}.generateLocalDirectory(a)
	defer os.RemoveAll(tmpDir)
	symlinkTmpDir := scenarioHelper{}.generateLocalDirectory(a)
	defer os.RemoveAll(symlinkTmpDir)
	a.NotEqual(symlinkTmpDir, tmpDir)

	scenarioHelper{}.generateLocalFilesFromList(a, tmpDir, fileNames)
	scenarioHelper{}.generateLocalFilesFromList(a, symlinkTmpDir, fileNames)
	trySymlink(symlinkTmpDir, filepath.Join(tmpDir, "so long and thanks for all the fish"), t)
	trySymlink(symlinkTmpDir, filepath.Join(tmpDir, "extradir"), t)
	trySymlink(filepath.Join(tmpDir, "extradir"), filepath.Join(tmpDir, "linktolink"), t)

	fileCount := 0
	a.Nil(WalkWithSymlinks(context.TODO(), tmpDir, func(path string, fi os.FileInfo, err error) error {
		a.Nil(err)

		if fi.IsDir() {
			return nil
		}

		fileCount++
		return nil
	},
		common.ESymlinkHandlingType.Follow(), nil))

	// 3 files live in base, 3 files live in first symlink, second & third symlink is ignored.
	a.Equal(6, fileCount)
}

func TestWalkWithSymlinksToParentAndChild(t *testing.T) {
	a := assert.New(t)
	fileNames := []string{"file1.txt", "file2.txt", "file3.txt"}

	root1 := scenarioHelper{}.generateLocalDirectory(a)
	defer os.RemoveAll(root1)
	root2 := scenarioHelper{}.generateLocalDirectory(a)
	defer os.RemoveAll(root2)

	child, err := os.MkdirTemp(root2, "childdir")
	a.Nil(err)

	scenarioHelper{}.generateLocalFilesFromList(a, root2, fileNames)
	scenarioHelper{}.generateLocalFilesFromList(a, child, fileNames)
	trySymlink(root2, filepath.Join(root1, "toroot"), t)
	trySymlink(child, filepath.Join(root1, "tochild"), t)

	fileCount := 0
	a.Nil(WalkWithSymlinks(context.TODO(), root1, func(path string, fi os.FileInfo, err error) error {
		a.Nil(err)

		if fi.IsDir() {
			return nil
		}

		fileCount++
		return nil
	},
		common.ESymlinkHandlingType.Follow(), nil))

	// 6 files total live under toroot. tochild should be ignored (or if tochild was traversed first, child will be ignored on toroot).
	a.Equal(6, fileCount)
}

// validate traversing a single Blob, a single Azure File, and a single local file
// compare that the traversers get consistent results
func TestTraverserWithSingleObject(t *testing.T) {
	a := assert.New(t)
	bsu := getBSU()
	containerURL, containerName := createNewContainer(a, bsu)
	defer deleteContainer(a, containerURL)

	fsu := getFSU()
	shareURL, shareName := createNewAzureShare(a, fsu)
	defer deleteShare(a, shareURL)

	bfsu := GetBFSSU()
	filesystemURL, _ := createNewFilesystem(a, bfsu)
	defer deleteFilesystem(a, filesystemURL)

	s3Client, err := createS3ClientWithMinio(createS3ResOptions{})
	s3Enabled := err == nil && !isS3Disabled()
	gcpClient, err := createGCPClientWithGCSSDK()
	gcpEnabled := err == nil && !gcpTestsDisabled()
	var bucketName string
	var bucketNameGCP string
	if s3Enabled {
		bucketName = createNewBucket(a, s3Client, createS3ResOptions{})
		defer deleteBucket(s3Client, bucketName, true)
	}
	if gcpEnabled {
		bucketNameGCP = createNewGCPBucket(a, gcpClient)
		defer deleteGCPBucket(gcpClient, bucketNameGCP, true)
	}

	// test two scenarios, either blob is at the root virtual dir, or inside sub virtual dirs
	for _, storedObjectName := range []string{"sub1/sub2/singleblobisbest", "nosubsingleblob", "满汉全席.txt"} {
		// set up the container with a single blob
		blobList := []string{storedObjectName}
		scenarioHelper{}.generateBlobsFromList(a, containerURL, blobList, blockBlobDefaultData)

		// set up the directory as a single file
		dstDirName := scenarioHelper{}.generateLocalDirectory(a)
		defer os.RemoveAll(dstDirName)
		dstFileName := storedObjectName
		scenarioHelper{}.generateLocalFilesFromList(a, dstDirName, blobList)

		// construct a local traverser
		localTraverser, _ := newLocalTraverser(context.TODO(), filepath.Join(dstDirName, dstFileName), false, false, common.ESymlinkHandlingType.Follow(), common.ESyncHashType.None(), func(common.EntityType) {}, nil)

		// invoke the local traversal with a dummy processor
		localDummyProcessor := dummyProcessor{}
		err := localTraverser.Traverse(noPreProccessor, localDummyProcessor.process, nil)
		a.Nil(err)
		a.Equal(1, len(localDummyProcessor.record))

		// construct a blob traverser
		ctx := context.WithValue(context.TODO(), ste.ServiceAPIVersionOverride, ste.DefaultServiceApiVersion)
		p := azblob.NewPipeline(azblob.NewAnonymousCredential(), azblob.PipelineOptions{})
		rawBlobURLWithSAS := scenarioHelper{}.getRawBlobURLWithSAS(a, containerName, blobList[0])
		blobTraverser := newBlobTraverser(&rawBlobURLWithSAS, p, ctx, false, false, func(common.EntityType) {}, false, common.CpkOptions{}, false, false, false, common.EPreservePermissionsOption.None())

		// invoke the blob traversal with a dummy processor
		blobDummyProcessor := dummyProcessor{}
		err = blobTraverser.Traverse(noPreProccessor, blobDummyProcessor.process, nil)
		a.Nil(err)
		a.Equal(1, len(blobDummyProcessor.record))

		// assert the important info are correct
		a.Equal(localDummyProcessor.record[0].name, blobDummyProcessor.record[0].name)
		a.Equal(localDummyProcessor.record[0].relativePath, blobDummyProcessor.record[0].relativePath)

		// Azure File cannot handle names with '/' in them
		// TODO: Construct a directory URL and then build a file URL atop it in order to solve this portion of the test.
		//  We shouldn't be excluding things the traverser is actually capable of doing.
		//  Fix within scenarioHelper.generateAzureFilesFromList, since that's what causes the fail.
		if !strings.Contains(storedObjectName, "/") {
			// set up the Azure Share with a single file
			fileList := []string{storedObjectName}
			scenarioHelper{}.generateAzureFilesFromList(a, shareURL, fileList)

			// construct an Azure file traverser
			filePipeline := azfile.NewPipeline(azfile.NewAnonymousCredential(), azfile.PipelineOptions{})
			rawFileURLWithSAS := scenarioHelper{}.getRawFileURLWithSAS(a, shareName, fileList[0])
			azureFileTraverser := newFileTraverser(&rawFileURLWithSAS, filePipeline, ctx, false, false, func(common.EntityType) {}, common.ETrailingDotOption.Enable())

			// invoke the file traversal with a dummy processor
			fileDummyProcessor := dummyProcessor{}
			err = azureFileTraverser.Traverse(noPreProccessor, fileDummyProcessor.process, nil)
			a.Nil(err)
			a.Equal(1, len(fileDummyProcessor.record))

			a.Equal(localDummyProcessor.record[0].relativePath, fileDummyProcessor.record[0].relativePath)
			a.Equal(localDummyProcessor.record[0].name, fileDummyProcessor.record[0].name)
		}

		if s3Enabled {
			// set up the bucket with a single file
			s3List := []string{storedObjectName}
			scenarioHelper{}.generateObjects(a, s3Client, bucketName, s3List)

			// construct a s3 traverser
			s3DummyProcessor := dummyProcessor{}
			url := scenarioHelper{}.getRawS3ObjectURL(a, "", bucketName, storedObjectName)
			credentialInfo := common.CredentialInfo{CredentialType: common.ECredentialType.S3AccessKey()}
			S3Traverser, err := newS3Traverser(credentialInfo.CredentialType, &url, ctx, false, false, func(common.EntityType) {})
			a.Nil(err)

			err = S3Traverser.Traverse(noPreProccessor, s3DummyProcessor.process, nil)
			a.Nil(err)
			a.Equal(1, len(s3DummyProcessor.record))

			a.Equal(localDummyProcessor.record[0].relativePath, s3DummyProcessor.record[0].relativePath)
			a.Equal(localDummyProcessor.record[0].name, s3DummyProcessor.record[0].name)
		}
		if gcpEnabled {
			gcpList := []string{storedObjectName}
			scenarioHelper{}.generateGCPObjects(a, gcpClient, bucketNameGCP, gcpList)

			gcpDummyProcessor := dummyProcessor{}
			gcpURL := scenarioHelper{}.getRawGCPObjectURL(a, bucketNameGCP, storedObjectName)
			GCPTraverser, err := newGCPTraverser(&gcpURL, ctx, false, false, func(entityType common.EntityType) {})
			a.Nil(err)

			err = GCPTraverser.Traverse(noPreProccessor, gcpDummyProcessor.process, nil)
			a.Nil(err)
			a.Equal(1, len(gcpDummyProcessor.record))

			a.Equal(localDummyProcessor.record[0].relativePath, gcpDummyProcessor.record[0].relativePath)
			a.Equal(localDummyProcessor.record[0].name, gcpDummyProcessor.record[0].name)
		}
	}
}

// validate traversing a container, a share, and a local directory containing the same objects
// compare that traversers get consistent results
func TestTraverserContainerAndLocalDirectory(t *testing.T) {
	a := assert.New(t)
	bsu := getBSU()
	containerURL, containerName := createNewContainer(a, bsu)
	defer deleteContainer(a, containerURL)

	fsu := getFSU()
	shareURL, shareName := createNewAzureShare(a, fsu)
	defer deleteShare(a, shareURL)

	bfsu := GetBFSSU()
	filesystemURL, _ := createNewFilesystem(a, bfsu)
	defer deleteFilesystem(a, filesystemURL)

	s3Client, err := createS3ClientWithMinio(createS3ResOptions{})
	s3Enabled := err == nil && !isS3Disabled() // are creds supplied, and is S3 enabled
	gcpClient, err := createGCPClientWithGCSSDK()
	gcpEnabled := err == nil && !gcpTestsDisabled()
	var bucketName string
	var bucketNameGCP string
	if s3Enabled {
		bucketName = createNewBucket(a, s3Client, createS3ResOptions{})
		defer deleteBucket(s3Client, bucketName, true)
	}
	if gcpEnabled {
		bucketNameGCP = createNewGCPBucket(a, gcpClient)
		defer deleteGCPBucket(gcpClient, bucketNameGCP, true)
	}

	// set up the container with numerous blobs
	fileList := scenarioHelper{}.generateCommonRemoteScenarioForBlob(a, containerURL, "")
	a.NotNil(containerURL)

	// set up an Azure File Share with the same files
	scenarioHelper{}.generateAzureFilesFromList(a, shareURL, fileList)

	// set up a filesystem with the same files
	scenarioHelper{}.generateBFSPathsFromList(a, filesystemURL, fileList)

	if s3Enabled {
		// set up a bucket with the same files
		scenarioHelper{}.generateObjects(a, s3Client, bucketName, fileList)
	}
	if gcpEnabled {
		scenarioHelper{}.generateGCPObjects(a, gcpClient, bucketNameGCP, fileList)
	}

	dstDirName := scenarioHelper{}.generateLocalDirectory(a)
	defer os.RemoveAll(dstDirName)
	scenarioHelper{}.generateLocalFilesFromList(a, dstDirName, fileList)

	// test two scenarios, either recursive or not
	for _, isRecursiveOn := range []bool{true, false} {
		// construct a local traverser
		localTraverser, _ := newLocalTraverser(context.TODO(), dstDirName, isRecursiveOn, false, common.ESymlinkHandlingType.Follow(), common.ESyncHashType.None(), func(common.EntityType) {}, nil)

		// invoke the local traversal with an indexer
		// so that the results are indexed for easy validation
		localIndexer := newObjectIndexer()
		err := localTraverser.Traverse(noPreProccessor, localIndexer.store, nil)
		a.Nil(err)

		// construct a blob traverser
		ctx := context.WithValue(context.TODO(), ste.ServiceAPIVersionOverride, ste.DefaultServiceApiVersion)
		p := azblob.NewPipeline(azblob.NewAnonymousCredential(), azblob.PipelineOptions{})
		rawContainerURLWithSAS := scenarioHelper{}.getRawContainerURLWithSAS(a, containerName)
		blobTraverser := newBlobTraverser(&rawContainerURLWithSAS, p, ctx, isRecursiveOn, false, func(common.EntityType) {}, false, common.CpkOptions{}, false, false, false, common.EPreservePermissionsOption.None())

		// invoke the local traversal with a dummy processor
		blobDummyProcessor := dummyProcessor{}
		err = blobTraverser.Traverse(noPreProccessor, blobDummyProcessor.process, nil)
		a.Nil(err)

		// construct an Azure File traverser
		filePipeline := azfile.NewPipeline(azfile.NewAnonymousCredential(), azfile.PipelineOptions{})
		rawFileURLWithSAS := scenarioHelper{}.getRawShareURLWithSAS(a, shareName)
		azureFileTraverser := newFileTraverser(&rawFileURLWithSAS, filePipeline, ctx, isRecursiveOn, false, func(common.EntityType) {}, common.ETrailingDotOption.Enable())

		// invoke the file traversal with a dummy processor
		fileDummyProcessor := dummyProcessor{}
		err = azureFileTraverser.Traverse(noPreProccessor, fileDummyProcessor.process, nil)
		a.Nil(err)

		s3DummyProcessor := dummyProcessor{}
		gcpDummyProcessor := dummyProcessor{}
		if s3Enabled {
			// construct and run a S3 traverser
			rawS3URL := scenarioHelper{}.getRawS3BucketURL(a, "", bucketName)
			credentialInfo := common.CredentialInfo{CredentialType: common.ECredentialType.S3AccessKey()}
			S3Traverser, err := newS3Traverser(credentialInfo.CredentialType, &rawS3URL, ctx, isRecursiveOn, false, func(common.EntityType) {})
			a.Nil(err)
			err = S3Traverser.Traverse(noPreProccessor, s3DummyProcessor.process, nil)
			a.Nil(err)
		}
		if gcpEnabled {
			rawGCPURL := scenarioHelper{}.getRawGCPBucketURL(a, bucketNameGCP)
			GCPTraverser, err := newGCPTraverser(&rawGCPURL, ctx, isRecursiveOn, false, func(entityType common.EntityType) {})
			a.Nil(err)
			err = GCPTraverser.Traverse(noPreProccessor, gcpDummyProcessor.process, nil)
			a.Nil(err)
		}

		// make sure the results are as expected
		localTotalCount := len(localIndexer.indexMap)
		localFileOnlyCount := 0
		for _, x := range localIndexer.indexMap {
			if x.entityType == common.EEntityType.File() {
				localFileOnlyCount++
			}
		}

		a.Equal(localFileOnlyCount, len(blobDummyProcessor.record))
		if isRecursiveOn {
			a.Equal(localTotalCount, len(fileDummyProcessor.record))
		} else {
			// in real usage, folders get stripped out in ToNewCopyTransfer when non-recursive,
			// but that doesn't run here in this test,
			// so we have to count files only on the processor
			a.Equal(localTotalCount, fileDummyProcessor.countFilesOnly())
		}

		if s3Enabled {
			a.Equal(localFileOnlyCount, len(s3DummyProcessor.record))
		}
		if gcpEnabled {
			a.Equal(localFileOnlyCount, len(gcpDummyProcessor.record))
		}

		// if s3dummyprocessor is empty, it's A-OK because no records will be tested
		for _, storedObject := range append(append(append(blobDummyProcessor.record, fileDummyProcessor.record...), s3DummyProcessor.record...), gcpDummyProcessor.record...) {
			if isRecursiveOn || storedObject.entityType == common.EEntityType.File() { // folder enumeration knowingly NOT consistent when non-recursive (since the folders get stripped out by ToNewCopyTransfer when non-recursive anyway)
				correspondingLocalFile, present := localIndexer.indexMap[storedObject.relativePath]

				a.True(present)
				a.Equal(storedObject.name, correspondingLocalFile.name)

				if !isRecursiveOn {
					a.False(strings.Contains(storedObject.relativePath, common.AZCOPY_PATH_SEPARATOR_STRING))
				}
			}
		}
	}
}

// validate traversing a virtual and a local directory containing the same objects
// compare that blob and local traversers get consistent results
func TestTraverserWithVirtualAndLocalDirectory(t *testing.T) {
	a := assert.New(t)
	bsu := getBSU()
	containerURL, containerName := createNewContainer(a, bsu)
	defer deleteContainer(a, containerURL)

	fsu := getFSU()
	shareURL, shareName := createNewAzureShare(a, fsu)
	defer deleteShare(a, shareURL)

	bfsu := GetBFSSU()
	filesystemURL, _ := createNewFilesystem(a, bfsu)
	defer deleteFilesystem(a, filesystemURL)

	s3Client, err := createS3ClientWithMinio(createS3ResOptions{})
	s3Enabled := err == nil && !isS3Disabled()
	gcpClient, err := createGCPClientWithGCSSDK()
	gcpEnabled := err == nil && !gcpTestsDisabled()
	var bucketName, bucketNameGCP string
	if s3Enabled {
		bucketName = createNewBucket(a, s3Client, createS3ResOptions{})
		defer deleteBucket(s3Client, bucketName, true)
	}
	if gcpEnabled {
		bucketNameGCP = createNewGCPBucket(a, gcpClient)
		defer deleteGCPBucket(gcpClient, bucketNameGCP, true)
	}

	// set up the container with numerous blobs
	virDirName := "virdir"
	fileList := scenarioHelper{}.generateCommonRemoteScenarioForBlob(a, containerURL, virDirName+"/")
	a.NotNil(containerURL)

	// set up an Azure File Share with the same files
	scenarioHelper{}.generateAzureFilesFromList(a, shareURL, fileList)

	// set up the filesystem with the same files
	scenarioHelper{}.generateBFSPathsFromList(a, filesystemURL, fileList)

	if s3Enabled {
		// Set up the bucket with the same files
		scenarioHelper{}.generateObjects(a, s3Client, bucketName, fileList)
	}
	if gcpEnabled {
		scenarioHelper{}.generateGCPObjects(a, gcpClient, bucketNameGCP, fileList)
	}

	time.Sleep(time.Second * 2) // Ensure the objects' LMTs are in the past

	// set up the destination with a folder that have the exact same files
	dstDirName := scenarioHelper{}.generateLocalDirectory(a)
	defer os.RemoveAll(dstDirName)
	scenarioHelper{}.generateLocalFilesFromList(a, dstDirName, fileList)

	// test two scenarios, either recursive or not
	for _, isRecursiveOn := range []bool{true, false} {
		// construct a local traverser
		localTraverser, _ := newLocalTraverser(context.TODO(), filepath.Join(dstDirName, virDirName), isRecursiveOn, false, common.ESymlinkHandlingType.Follow(), common.ESyncHashType.None(), func(common.EntityType) {}, nil)

		// invoke the local traversal with an indexer
		// so that the results are indexed for easy validation
		localIndexer := newObjectIndexer()
		err := localTraverser.Traverse(noPreProccessor, localIndexer.store, nil)
		a.Nil(err)

		// construct a blob traverser
		ctx := context.WithValue(context.TODO(), ste.ServiceAPIVersionOverride, ste.DefaultServiceApiVersion)
		p := azblob.NewPipeline(azblob.NewAnonymousCredential(), azblob.PipelineOptions{})
		rawVirDirURLWithSAS := scenarioHelper{}.getRawBlobURLWithSAS(a, containerName, virDirName)
		blobTraverser := newBlobTraverser(&rawVirDirURLWithSAS, p, ctx, isRecursiveOn, false, func(common.EntityType) {}, false, common.CpkOptions{}, false, false, false, common.EPreservePermissionsOption.None())

		// invoke the local traversal with a dummy processor
		blobDummyProcessor := dummyProcessor{}
		err = blobTraverser.Traverse(noPreProccessor, blobDummyProcessor.process, nil)
		a.Nil(err)

		// construct an Azure File traverser
		filePipeline := azfile.NewPipeline(azfile.NewAnonymousCredential(), azfile.PipelineOptions{})
		rawFileURLWithSAS := scenarioHelper{}.getRawFileURLWithSAS(a, shareName, virDirName)
		azureFileTraverser := newFileTraverser(&rawFileURLWithSAS, filePipeline, ctx, isRecursiveOn, false, func(common.EntityType) {}, common.ETrailingDotOption.Enable())

		// invoke the file traversal with a dummy processor
		fileDummyProcessor := dummyProcessor{}
		err = azureFileTraverser.Traverse(noPreProccessor, fileDummyProcessor.process, nil)
		a.Nil(err)

		localTotalCount := len(localIndexer.indexMap)
		localFileOnlyCount := 0
		for _, x := range localIndexer.indexMap {
			if x.entityType == common.EEntityType.File() {
				localFileOnlyCount++
			}
		}

		s3DummyProcessor := dummyProcessor{}
		gcpDummyProcessor := dummyProcessor{}
		if s3Enabled {
			// construct and run a S3 traverser
			// directory object keys always end with / in S3
			rawS3URL := scenarioHelper{}.getRawS3ObjectURL(a, "", bucketName, virDirName+"/")
			credentialInfo := common.CredentialInfo{CredentialType: common.ECredentialType.S3AccessKey()}
			S3Traverser, err := newS3Traverser(credentialInfo.CredentialType, &rawS3URL, ctx, isRecursiveOn, false, func(common.EntityType) {})
			a.Nil(err)
			err = S3Traverser.Traverse(noPreProccessor, s3DummyProcessor.process, nil)
			a.Nil(err)

			// check that the results are the same length
			a.Equal(localFileOnlyCount, len(s3DummyProcessor.record))
		}
		if gcpEnabled {
			rawGCPURL := scenarioHelper{}.getRawGCPObjectURL(a, bucketNameGCP, virDirName+"/")
			GCPTraverser, err := newGCPTraverser(&rawGCPURL, ctx, isRecursiveOn, false, func(common.EntityType) {})
			a.Nil(err)
			err = GCPTraverser.Traverse(noPreProccessor, gcpDummyProcessor.process, nil)
			a.Nil(err)

			a.Equal(localFileOnlyCount, len(gcpDummyProcessor.record))
		}

		// make sure the results are as expected
		a.Equal(localFileOnlyCount, len(blobDummyProcessor.record))
		if isRecursiveOn {
			a.Equal(localTotalCount, len(fileDummyProcessor.record))
		} else {
			// only files matter when not recursive (since ToNewCopyTransfer strips out everything else when non-recursive)
			a.Equal(localTotalCount, fileDummyProcessor.countFilesOnly())
		}
		// if s3 testing is disabled the s3 dummy processors' records will be empty. This is OK for appending. Nothing will happen.
		for _, storedObject := range append(append(append(blobDummyProcessor.record, fileDummyProcessor.record...), s3DummyProcessor.record...), gcpDummyProcessor.record...) {
			if isRecursiveOn || storedObject.entityType == common.EEntityType.File() { // folder enumeration knowingly NOT consistent when non-recursive (since the folders get stripped out by ToNewCopyTransfer when non-recursive anyway)

				correspondingLocalFile, present := localIndexer.indexMap[storedObject.relativePath]

				a.True(present)
				a.Equal(storedObject.name, correspondingLocalFile.name)
				// Say, here's a good question, why do we have this last check?
				// None of the other tests have it.
				a.True(correspondingLocalFile.isMoreRecentThan(storedObject, false))

				if !isRecursiveOn {
					a.False(strings.Contains(storedObject.relativePath, common.AZCOPY_PATH_SEPARATOR_STRING))
				}
			}
		}
	}
}

// validate traversing a virtual directory containing the same objects
// compare that the serial and parallel blob traversers get consistent results
func TestSerialAndParallelBlobTraverser(t *testing.T) {
	a := assert.New(t)
	bsu := getBSU()
	containerURL, containerName := createNewContainer(a, bsu)
	defer deleteContainer(a, containerURL)

	// set up the container with numerous blobs
	virDirName := "virdir"
	scenarioHelper{}.generateCommonRemoteScenarioForBlob(a, containerURL, virDirName+"/")
	a.NotNil(containerURL)

	// test two scenarios, either recursive or not
	for _, isRecursiveOn := range []bool{true, false} {
		// construct a parallel blob traverser
		ctx := context.WithValue(context.TODO(), ste.ServiceAPIVersionOverride, ste.DefaultServiceApiVersion)
		p := azblob.NewPipeline(azblob.NewAnonymousCredential(), azblob.PipelineOptions{})
		rawVirDirURLWithSAS := scenarioHelper{}.getRawBlobURLWithSAS(a, containerName, virDirName)
		parallelBlobTraverser := newBlobTraverser(&rawVirDirURLWithSAS, p, ctx, isRecursiveOn, false, func(common.EntityType) {}, false, common.CpkOptions{}, false, false, false, common.EPreservePermissionsOption.None())

		// construct a serial blob traverser
		serialBlobTraverser := newBlobTraverser(&rawVirDirURLWithSAS, p, ctx, isRecursiveOn, false, func(common.EntityType) {}, false, common.CpkOptions{}, false, false, false, common.EPreservePermissionsOption.None())
		serialBlobTraverser.parallelListing = false

		// invoke the parallel traversal with a dummy processor
		parallelDummyProcessor := dummyProcessor{}
		err := parallelBlobTraverser.Traverse(noPreProccessor, parallelDummyProcessor.process, nil)
		a.Nil(err)

		// invoke the serial traversal with a dummy processor
		serialDummyProcessor := dummyProcessor{}
		err = parallelBlobTraverser.Traverse(noPreProccessor, serialDummyProcessor.process, nil)
		a.Nil(err)

		// make sure the results are as expected
		a.Equal(len(serialDummyProcessor.record), len(parallelDummyProcessor.record))

		// compare the entries one by one
		lookupMap := make(map[string]StoredObject)
		for _, entry := range parallelDummyProcessor.record {
			lookupMap[entry.relativePath] = entry
		}

		for _, storedObject := range serialDummyProcessor.record {
			correspondingFile, present := lookupMap[storedObject.relativePath]
			a.True(present)
			a.Equal(correspondingFile.lastModifiedTime, storedObject.lastModifiedTime)
			a.Equal(correspondingFile.md5, storedObject.md5)
		}
	}
}<|MERGE_RESOLUTION|>--- conflicted
+++ resolved
@@ -80,7 +80,6 @@
 	})
 
 	resource, err := SplitResourceString(filepath.Join(tmpDir, "tes*t.txt"), common.ELocation.Local())
-<<<<<<< HEAD
 	a.Nil(err)
 
 	traverser, err := InitResourceTraverser(
@@ -104,14 +103,9 @@
 		nil,
 		true,
 		common.ETrailingDotOption.Enable(),
+		nil,
 	)
 	a.Nil(err)
-=======
-	c.Assert(err, chk.IsNil)
-
-	traverser, err := InitResourceTraverser(resource, common.ELocation.Local(), nil, nil, common.ESymlinkHandlingType.Follow(), nil, true, false, false, common.EPermanentDeleteOption.None(), nil, nil, false, common.ESyncHashType.None(), common.EPreservePermissionsOption.None(), pipeline.LogInfo, common.CpkOptions{}, nil, true, common.ETrailingDotOption.Enable(), nil)
-	c.Assert(err, chk.IsNil)
->>>>>>> 9318f208
 
 	seenFiles := make(map[string]bool)
 
