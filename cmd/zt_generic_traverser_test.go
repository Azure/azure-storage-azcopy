--- conflicted
+++ resolved
@@ -23,6 +23,7 @@
 import (
 	"context"
 	"github.com/Azure/azure-pipeline-go/pipeline"
+	"github.com/Azure/azure-sdk-for-go/sdk/azcore/to"
 	"github.com/stretchr/testify/assert"
 	"io"
 	"os"
@@ -69,11 +70,7 @@
 		It's instead implemented in InitResourceTraverser as a short-circuit to a list traverser
 		utilizing the filepath.Glob function, which then initializes local traversers to achieve the same effect.
 	*/
-<<<<<<< HEAD
-	tmpDir := scenarioHelper{}.generateLocalDirectory(c)
-=======
 	tmpDir := scenarioHelper{}.generateLocalDirectory(a)
->>>>>>> 096d32ee
 	defer func(path string) { _ = os.RemoveAll(path) }(tmpDir)
 
 	scenarioHelper{}.generateLocalFilesFromList(a, tmpDir, []string{
@@ -85,7 +82,6 @@
 	resource, err := SplitResourceString(filepath.Join(tmpDir, "tes*t.txt"), common.ELocation.Local())
 	a.Nil(err)
 
-<<<<<<< HEAD
 	traverser, err := InitResourceTraverser(
 		resource,
 		common.ELocation.Local(),
@@ -108,12 +104,9 @@
 		true,
 		common.ETrailingDotOption.Enable(),
 		nil,
+		to.Ptr(common.ELocation.Local()),
 	)
-	c.Assert(err, chk.IsNil)
-=======
-	traverser, err := InitResourceTraverser(resource, common.ELocation.Local(), nil, nil, common.ESymlinkHandlingType.Follow(), nil, true, false, false, common.EPermanentDeleteOption.None(), nil, nil, false, common.ESyncHashType.None(), common.EPreservePermissionsOption.None(), pipeline.LogInfo, common.CpkOptions{}, nil, true, common.ETrailingDotOption.Enable(), nil, nil)
-	a.Nil(err)
->>>>>>> 096d32ee
+	a.Nil(err)
 
 	seenFiles := make(map[string]bool)
 
@@ -123,13 +116,8 @@
 	}, []ObjectFilter{})
 	a.Nil(err)
 
-<<<<<<< HEAD
-	c.Assert(seenFiles, chk.DeepEquals, map[string]bool{
-		"test.txt":  true,
-=======
 	a.Equal(map[string]bool{
 		"test.txt": true,
->>>>>>> 096d32ee
 		"tes*t.txt": true,
 	}, seenFiles)
 }
@@ -530,18 +518,11 @@
 
 // validate traversing a single Blob, a single Azure File, and a single local file
 // compare that the traversers get consistent results
-<<<<<<< HEAD
-func (s *genericTraverserSuite) TestTraverserWithSingleObject(c *chk.C) {
+func TestTraverserWithSingleObject(t *testing.T) {
+	a := assert.New(t)
 	bsc := getBlobServiceClient()
-	cc, containerName := createNewContainer(c, bsc)
-	defer deleteContainer(c, cc)
-=======
-func TestTraverserWithSingleObject(t *testing.T) {
-	a := assert.New(t)
-	bsu := getBSU()
-	containerURL, containerName := createNewContainer(a, bsu)
-	defer deleteContainer(a, containerURL)
->>>>>>> 096d32ee
+	cc, containerName := createNewContainer(a, bsc)
+	defer deleteContainer(a, cc)
 
 	fsu := getFSU()
 	shareURL, shareName := createNewAzureShare(a, fsu)
@@ -570,11 +551,7 @@
 	for _, storedObjectName := range []string{"sub1/sub2/singleblobisbest", "nosubsingleblob", "满汉全席.txt"} {
 		// set up the container with a single blob
 		blobList := []string{storedObjectName}
-<<<<<<< HEAD
-		scenarioHelper{}.generateBlobsFromList(c, cc, blobList, blockBlobDefaultData)
-=======
-		scenarioHelper{}.generateBlobsFromList(a, containerURL, blobList, blockBlobDefaultData)
->>>>>>> 096d32ee
+		scenarioHelper{}.generateBlobsFromList(a, cc, blobList, blockBlobDefaultData)
 
 		// set up the directory as a single file
 		dstDirName := scenarioHelper{}.generateLocalDirectory(a)
@@ -593,15 +570,9 @@
 
 		// construct a blob traverser
 		ctx := context.WithValue(context.TODO(), ste.ServiceAPIVersionOverride, ste.DefaultServiceApiVersion)
-<<<<<<< HEAD
-		rawBlobURLWithSAS := scenarioHelper{}.getBlobClientWithSAS(c, containerName, blobList[0]).URL()
-		serviceClientWithSAS := scenarioHelper{}.getBlobServiceClientWithSASFromURL(c, rawBlobURLWithSAS)
+		rawBlobURLWithSAS := scenarioHelper{}.getBlobClientWithSAS(a, containerName, blobList[0]).URL()
+		serviceClientWithSAS := scenarioHelper{}.getBlobServiceClientWithSASFromURL(a, rawBlobURLWithSAS)
 		blobTraverser := newBlobTraverser(rawBlobURLWithSAS, serviceClientWithSAS, ctx, false, false, func(common.EntityType) {}, false, common.CpkOptions{}, false, false, false, common.EPreservePermissionsOption.None())
-=======
-		p := azblob.NewPipeline(azblob.NewAnonymousCredential(), azblob.PipelineOptions{})
-		rawBlobURLWithSAS := scenarioHelper{}.getRawBlobURLWithSAS(a, containerName, blobList[0])
-		blobTraverser := newBlobTraverser(&rawBlobURLWithSAS, p, ctx, false, false, func(common.EntityType) {}, false, common.CpkOptions{}, false, false, false, common.EPreservePermissionsOption.None())
->>>>>>> 096d32ee
 
 		// invoke the blob traversal with a dummy processor
 		blobDummyProcessor := dummyProcessor{}
@@ -677,18 +648,11 @@
 
 // validate traversing a container, a share, and a local directory containing the same objects
 // compare that traversers get consistent results
-<<<<<<< HEAD
-func (s *genericTraverserSuite) TestTraverserContainerAndLocalDirectory(c *chk.C) {
+func TestTraverserContainerAndLocalDirectory(t *testing.T) {
+	a := assert.New(t)
 	bsc := getBlobServiceClient()
-	cc, containerName := createNewContainer(c, bsc)
-	defer deleteContainer(c, cc)
-=======
-func TestTraverserContainerAndLocalDirectory(t *testing.T) {
-	a := assert.New(t)
-	bsu := getBSU()
-	containerURL, containerName := createNewContainer(a, bsu)
-	defer deleteContainer(a, containerURL)
->>>>>>> 096d32ee
+	cc, containerName := createNewContainer(a, bsc)
+	defer deleteContainer(a, cc)
 
 	fsu := getFSU()
 	shareURL, shareName := createNewAzureShare(a, fsu)
@@ -714,13 +678,8 @@
 	}
 
 	// set up the container with numerous blobs
-<<<<<<< HEAD
-	fileList := scenarioHelper{}.generateCommonRemoteScenarioForBlob(c, cc, "")
-	c.Assert(cc, chk.NotNil)
-=======
-	fileList := scenarioHelper{}.generateCommonRemoteScenarioForBlob(a, containerURL, "")
-	a.NotNil(containerURL)
->>>>>>> 096d32ee
+	fileList := scenarioHelper{}.generateCommonRemoteScenarioForBlob(a, cc, "")
+	a.NotNil(cc)
 
 	// set up an Azure File Share with the same files
 	scenarioHelper{}.generateAzureFilesFromList(a, shareURL, fileList)
@@ -753,15 +712,9 @@
 
 		// construct a blob traverser
 		ctx := context.WithValue(context.TODO(), ste.ServiceAPIVersionOverride, ste.DefaultServiceApiVersion)
-<<<<<<< HEAD
-		rawContainerURLWithSAS := scenarioHelper{}.getContainerClientWithSAS(c, containerName).URL()
-		serviceClientWithSAS := scenarioHelper{}.getBlobServiceClientWithSASFromURL(c, rawContainerURLWithSAS)
+		rawContainerURLWithSAS := scenarioHelper{}.getContainerClientWithSAS(a, containerName).URL()
+		serviceClientWithSAS := scenarioHelper{}.getBlobServiceClientWithSASFromURL(a, rawContainerURLWithSAS)
 		blobTraverser := newBlobTraverser(rawContainerURLWithSAS, serviceClientWithSAS, ctx, isRecursiveOn, false, func(common.EntityType) {}, false, common.CpkOptions{}, false, false, false, common.EPreservePermissionsOption.None())
-=======
-		p := azblob.NewPipeline(azblob.NewAnonymousCredential(), azblob.PipelineOptions{})
-		rawContainerURLWithSAS := scenarioHelper{}.getRawContainerURLWithSAS(a, containerName)
-		blobTraverser := newBlobTraverser(&rawContainerURLWithSAS, p, ctx, isRecursiveOn, false, func(common.EntityType) {}, false, common.CpkOptions{}, false, false, false, common.EPreservePermissionsOption.None())
->>>>>>> 096d32ee
 
 		// invoke the local traversal with a dummy processor
 		blobDummyProcessor := dummyProcessor{}
@@ -841,18 +794,11 @@
 
 // validate traversing a virtual and a local directory containing the same objects
 // compare that blob and local traversers get consistent results
-<<<<<<< HEAD
-func (s *genericTraverserSuite) TestTraverserWithVirtualAndLocalDirectory(c *chk.C) {
+func TestTraverserWithVirtualAndLocalDirectory(t *testing.T) {
+	a := assert.New(t)
 	bsc := getBlobServiceClient()
-	cc, containerName := createNewContainer(c, bsc)
-	defer deleteContainer(c, cc)
-=======
-func TestTraverserWithVirtualAndLocalDirectory(t *testing.T) {
-	a := assert.New(t)
-	bsu := getBSU()
-	containerURL, containerName := createNewContainer(a, bsu)
-	defer deleteContainer(a, containerURL)
->>>>>>> 096d32ee
+	cc, containerName := createNewContainer(a, bsc)
+	defer deleteContainer(a, cc)
 
 	fsu := getFSU()
 	shareURL, shareName := createNewAzureShare(a, fsu)
@@ -878,13 +824,8 @@
 
 	// set up the container with numerous blobs
 	virDirName := "virdir"
-<<<<<<< HEAD
-	fileList := scenarioHelper{}.generateCommonRemoteScenarioForBlob(c, cc, virDirName+"/")
-	c.Assert(cc, chk.NotNil)
-=======
-	fileList := scenarioHelper{}.generateCommonRemoteScenarioForBlob(a, containerURL, virDirName+"/")
-	a.NotNil(containerURL)
->>>>>>> 096d32ee
+	fileList := scenarioHelper{}.generateCommonRemoteScenarioForBlob(a, cc, virDirName+"/")
+	a.NotNil(cc)
 
 	// set up an Azure File Share with the same files
 	scenarioHelper{}.generateAzureFilesFromList(a, shareURL, fileList)
@@ -920,15 +861,9 @@
 
 		// construct a blob traverser
 		ctx := context.WithValue(context.TODO(), ste.ServiceAPIVersionOverride, ste.DefaultServiceApiVersion)
-<<<<<<< HEAD
-		rawVirDirURLWithSAS := scenarioHelper{}.getBlobClientWithSAS(c, containerName, virDirName).URL()
-		serviceClientWithSAS := scenarioHelper{}.getBlobServiceClientWithSASFromURL(c, rawVirDirURLWithSAS)
+		rawVirDirURLWithSAS := scenarioHelper{}.getBlobClientWithSAS(a, containerName, virDirName).URL()
+		serviceClientWithSAS := scenarioHelper{}.getBlobServiceClientWithSASFromURL(a, rawVirDirURLWithSAS)
 		blobTraverser := newBlobTraverser(rawVirDirURLWithSAS, serviceClientWithSAS, ctx, isRecursiveOn, false, func(common.EntityType) {}, false, common.CpkOptions{}, false, false, false, common.EPreservePermissionsOption.None())
-=======
-		p := azblob.NewPipeline(azblob.NewAnonymousCredential(), azblob.PipelineOptions{})
-		rawVirDirURLWithSAS := scenarioHelper{}.getRawBlobURLWithSAS(a, containerName, virDirName)
-		blobTraverser := newBlobTraverser(&rawVirDirURLWithSAS, p, ctx, isRecursiveOn, false, func(common.EntityType) {}, false, common.CpkOptions{}, false, false, false, common.EPreservePermissionsOption.None())
->>>>>>> 096d32ee
 
 		// invoke the local traversal with a dummy processor
 		blobDummyProcessor := dummyProcessor{}
@@ -1008,42 +943,24 @@
 
 // validate traversing a virtual directory containing the same objects
 // compare that the serial and parallel blob traversers get consistent results
-<<<<<<< HEAD
-func (s *genericTraverserSuite) TestSerialAndParallelBlobTraverser(c *chk.C) {
+func TestSerialAndParallelBlobTraverser(t *testing.T) {
+	a := assert.New(t)
 	bsc := getBlobServiceClient()
-	cc, containerName := createNewContainer(c, bsc)
-	defer deleteContainer(c, cc)
+	cc, containerName := createNewContainer(a, bsc)
+	defer deleteContainer(a, cc)
 
 	// set up the container with numerous blobs
 	virDirName := "virdir"
-	scenarioHelper{}.generateCommonRemoteScenarioForBlob(c, cc, virDirName+"/")
-	c.Assert(cc, chk.NotNil)
-=======
-func TestSerialAndParallelBlobTraverser(t *testing.T) {
-	a := assert.New(t)
-	bsu := getBSU()
-	containerURL, containerName := createNewContainer(a, bsu)
-	defer deleteContainer(a, containerURL)
-
-	// set up the container with numerous blobs
-	virDirName := "virdir"
-	scenarioHelper{}.generateCommonRemoteScenarioForBlob(a, containerURL, virDirName+"/")
-	a.NotNil(containerURL)
->>>>>>> 096d32ee
+	scenarioHelper{}.generateCommonRemoteScenarioForBlob(a, cc, virDirName+"/")
+	a.NotNil(cc)
 
 	// test two scenarios, either recursive or not
 	for _, isRecursiveOn := range []bool{true, false} {
 		// construct a parallel blob traverser
 		ctx := context.WithValue(context.TODO(), ste.ServiceAPIVersionOverride, ste.DefaultServiceApiVersion)
-<<<<<<< HEAD
-		rawVirDirURLWithSAS := scenarioHelper{}.getBlobClientWithSAS(c, containerName, virDirName).URL()
-		serviceClientWithSAS := scenarioHelper{}.getBlobServiceClientWithSASFromURL(c, rawVirDirURLWithSAS)
+		rawVirDirURLWithSAS := scenarioHelper{}.getBlobClientWithSAS(a, containerName, virDirName).URL()
+		serviceClientWithSAS := scenarioHelper{}.getBlobServiceClientWithSASFromURL(a, rawVirDirURLWithSAS)
 		parallelBlobTraverser := newBlobTraverser(rawVirDirURLWithSAS, serviceClientWithSAS, ctx, isRecursiveOn, false, func(common.EntityType) {}, false, common.CpkOptions{}, false, false, false, common.EPreservePermissionsOption.None())
-=======
-		p := azblob.NewPipeline(azblob.NewAnonymousCredential(), azblob.PipelineOptions{})
-		rawVirDirURLWithSAS := scenarioHelper{}.getRawBlobURLWithSAS(a, containerName, virDirName)
-		parallelBlobTraverser := newBlobTraverser(&rawVirDirURLWithSAS, p, ctx, isRecursiveOn, false, func(common.EntityType) {}, false, common.CpkOptions{}, false, false, false, common.EPreservePermissionsOption.None())
->>>>>>> 096d32ee
 
 		// construct a serial blob traverser
 		serialBlobTraverser := newBlobTraverser(rawVirDirURLWithSAS, serviceClientWithSAS, ctx, isRecursiveOn, false, func(common.EntityType) {}, false, common.CpkOptions{}, false, false, false, common.EPreservePermissionsOption.None())
