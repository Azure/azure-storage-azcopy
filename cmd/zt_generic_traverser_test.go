--- conflicted
+++ resolved
@@ -351,17 +351,14 @@
 		fileCount++
 		return nil
 	},
-<<<<<<< HEAD
 		WalkWithSymlinksOptions{
 			SymlinkHandling:             common.ESymlinkHandlingType.Follow(),
 			HardlinkHandling:            common.EHardlinkHandlingType.Follow(),
 			IncrementEnumerationCounter: nil,
 			ErrorChannel:                nil,
 			CheckAncestorsForLoops:      false,
-		}))
-=======
-		common.ESymlinkHandlingType.Follow(), nil, common.EHardlinkHandlingType.Follow(), nil, fromTo))
->>>>>>> d6980769
+		},
+		fromTo))
 
 	// 3 files live in base, 3 files live in symlink
 	a.Equal(6, fileCount)
@@ -430,17 +427,14 @@
 		fileCount++
 		return nil
 	},
-<<<<<<< HEAD
 		WalkWithSymlinksOptions{
 			SymlinkHandling:             common.ESymlinkHandlingType.Follow(),
 			HardlinkHandling:            common.EHardlinkHandlingType.Follow(),
 			IncrementEnumerationCounter: nil,
 			ErrorChannel:                nil,
 			CheckAncestorsForLoops:      false,
-		}))
-=======
-		common.ESymlinkHandlingType.Follow(), nil, common.EHardlinkHandlingType.Follow(), nil, fromTo))
->>>>>>> d6980769
+		},
+		fromTo))
 
 	a.Equal(3, fileCount)
 }
@@ -473,17 +467,14 @@
 		fileCount++
 		return nil
 	},
-<<<<<<< HEAD
 		WalkWithSymlinksOptions{
 			SymlinkHandling:             common.ESymlinkHandlingType.Follow(),
 			HardlinkHandling:            common.EHardlinkHandlingType.Follow(),
 			IncrementEnumerationCounter: nil,
 			ErrorChannel:                nil,
 			CheckAncestorsForLoops:      false,
-		}))
-=======
-		common.ESymlinkHandlingType.Follow(), nil, common.EHardlinkHandlingType.Follow(), nil, fromTo))
->>>>>>> d6980769
+		},
+		fromTo))
 
 	a.Equal(6, fileCount)
 }
@@ -517,17 +508,14 @@
 		fileCount++
 		return nil
 	},
-<<<<<<< HEAD
 		WalkWithSymlinksOptions{
 			SymlinkHandling:             common.ESymlinkHandlingType.Follow(),
 			HardlinkHandling:            common.EHardlinkHandlingType.Follow(),
 			IncrementEnumerationCounter: nil,
 			ErrorChannel:                nil,
 			CheckAncestorsForLoops:      false,
-		}))
-=======
-		common.ESymlinkHandlingType.Follow(), nil, common.EHardlinkHandlingType.Follow(), nil, fromTo))
->>>>>>> d6980769
+		},
+		fromTo))
 
 	// 3 files live in base, 3 files live in first symlink, second & third symlink is ignored.
 	a.Equal(6, fileCount)
@@ -563,17 +551,14 @@
 		fileCount++
 		return nil
 	},
-<<<<<<< HEAD
 		WalkWithSymlinksOptions{
 			SymlinkHandling:             common.ESymlinkHandlingType.Follow(),
 			HardlinkHandling:            common.EHardlinkHandlingType.Follow(),
 			IncrementEnumerationCounter: nil,
 			ErrorChannel:                nil,
 			CheckAncestorsForLoops:      false,
-		}))
-=======
-		common.ESymlinkHandlingType.Follow(), nil, common.EHardlinkHandlingType.Follow(), nil, fromTo))
->>>>>>> d6980769
+		},
+		fromTo))
 
 	// 6 files total live under toroot. tochild should be ignored (or if tochild was traversed first, child will be ignored on toroot).
 	a.Equal(6, fileCount)
