--- conflicted
+++ resolved
@@ -63,10 +63,10 @@
 	}
 
 	/*
-	Wildcard support is not actually a part of the local traverser, believe it or not.
-	It's instead implemented in InitResourceTraverser as a short-circuit to a list traverser
-	utilizing the filepath.Glob function, which then initializes local traversers to achieve the same effect.
-	 */
+		Wildcard support is not actually a part of the local traverser, believe it or not.
+		It's instead implemented in InitResourceTraverser as a short-circuit to a list traverser
+		utilizing the filepath.Glob function, which then initializes local traversers to achieve the same effect.
+	*/
 	tmpDir := scenarioHelper{}.generateLocalDirectory(c)
 	defer func(path string) { _ = os.RemoveAll(path) }(tmpDir)
 
@@ -99,7 +99,7 @@
 		common.CpkOptions{},
 		nil,
 		true,
-		)
+	)
 	c.Assert(err, chk.IsNil)
 
 	seenFiles := make(map[string]bool)
@@ -111,7 +111,7 @@
 	c.Assert(err, chk.IsNil)
 
 	c.Assert(seenFiles, chk.DeepEquals, map[string]bool{
-		"test.txt": true,
+		"test.txt":  true,
 		"tes*t.txt": true,
 	})
 }
@@ -554,15 +554,9 @@
 
 		// construct a blob traverser
 		ctx := context.WithValue(context.TODO(), ste.ServiceAPIVersionOverride, ste.DefaultServiceApiVersion)
-<<<<<<< HEAD
 		rawBlobURLWithSAS := scenarioHelper{}.getBlobClientWithSAS(c, containerName, blobList[0]).URL()
 		serviceClientWithSAS := scenarioHelper{}.getBlobServiceClientWithSASFromURL(c, rawBlobURLWithSAS)
-		blobTraverser := newBlobTraverser(rawBlobURLWithSAS, serviceClientWithSAS, ctx, false, false, func(common.EntityType) {}, false, common.CpkOptions{}, false, false, false)
-=======
-		p := azblob.NewPipeline(azblob.NewAnonymousCredential(), azblob.PipelineOptions{})
-		rawBlobURLWithSAS := scenarioHelper{}.getRawBlobURLWithSAS(c, containerName, blobList[0])
-		blobTraverser := newBlobTraverser(&rawBlobURLWithSAS, p, ctx, false, false, func(common.EntityType) {}, false, common.CpkOptions{}, false, false, false, common.EPreservePermissionsOption.None())
->>>>>>> fbc8e44e
+		blobTraverser := newBlobTraverser(rawBlobURLWithSAS, serviceClientWithSAS, ctx, false, false, func(common.EntityType) {}, false, common.CpkOptions{}, false, false, false, common.EPreservePermissionsOption.None())
 
 		// invoke the blob traversal with a dummy processor
 		blobDummyProcessor := dummyProcessor{}
@@ -720,15 +714,9 @@
 
 		// construct a blob traverser
 		ctx := context.WithValue(context.TODO(), ste.ServiceAPIVersionOverride, ste.DefaultServiceApiVersion)
-<<<<<<< HEAD
 		rawContainerURLWithSAS := scenarioHelper{}.getContainerClientWithSAS(c, containerName).URL()
 		serviceClientWithSAS := scenarioHelper{}.getBlobServiceClientWithSASFromURL(c, rawContainerURLWithSAS)
-		blobTraverser := newBlobTraverser(rawContainerURLWithSAS, serviceClientWithSAS, ctx, isRecursiveOn, false, func(common.EntityType) {}, false, common.CpkOptions{}, false, false, false)
-=======
-		p := azblob.NewPipeline(azblob.NewAnonymousCredential(), azblob.PipelineOptions{})
-		rawContainerURLWithSAS := scenarioHelper{}.getRawContainerURLWithSAS(c, containerName)
-		blobTraverser := newBlobTraverser(&rawContainerURLWithSAS, p, ctx, isRecursiveOn, false, func(common.EntityType) {}, false, common.CpkOptions{}, false, false, false, common.EPreservePermissionsOption.None())
->>>>>>> fbc8e44e
+		blobTraverser := newBlobTraverser(rawContainerURLWithSAS, serviceClientWithSAS, ctx, isRecursiveOn, false, func(common.EntityType) {}, false, common.CpkOptions{}, false, false, false, common.EPreservePermissionsOption.None())
 
 		// invoke the local traversal with a dummy processor
 		blobDummyProcessor := dummyProcessor{}
@@ -887,15 +875,9 @@
 
 		// construct a blob traverser
 		ctx := context.WithValue(context.TODO(), ste.ServiceAPIVersionOverride, ste.DefaultServiceApiVersion)
-<<<<<<< HEAD
 		rawVirDirURLWithSAS := scenarioHelper{}.getBlobClientWithSAS(c, containerName, virDirName).URL()
 		serviceClientWithSAS := scenarioHelper{}.getBlobServiceClientWithSASFromURL(c, rawVirDirURLWithSAS)
-		blobTraverser := newBlobTraverser(rawVirDirURLWithSAS, serviceClientWithSAS, ctx, isRecursiveOn, false, func(common.EntityType) {}, false, common.CpkOptions{}, false, false, false)
-=======
-		p := azblob.NewPipeline(azblob.NewAnonymousCredential(), azblob.PipelineOptions{})
-		rawVirDirURLWithSAS := scenarioHelper{}.getRawBlobURLWithSAS(c, containerName, virDirName)
-		blobTraverser := newBlobTraverser(&rawVirDirURLWithSAS, p, ctx, isRecursiveOn, false, func(common.EntityType) {}, false, common.CpkOptions{}, false, false, false, common.EPreservePermissionsOption.None())
->>>>>>> fbc8e44e
+		blobTraverser := newBlobTraverser(rawVirDirURLWithSAS, serviceClientWithSAS, ctx, isRecursiveOn, false, func(common.EntityType) {}, false, common.CpkOptions{}, false, false, false, common.EPreservePermissionsOption.None())
 
 		// invoke the local traversal with a dummy processor
 		blobDummyProcessor := dummyProcessor{}
@@ -1001,21 +983,12 @@
 	for _, isRecursiveOn := range []bool{true, false} {
 		// construct a parallel blob traverser
 		ctx := context.WithValue(context.TODO(), ste.ServiceAPIVersionOverride, ste.DefaultServiceApiVersion)
-<<<<<<< HEAD
 		rawVirDirURLWithSAS := scenarioHelper{}.getBlobClientWithSAS(c, containerName, virDirName).URL()
 		serviceClientWithSAS := scenarioHelper{}.getBlobServiceClientWithSASFromURL(c, rawVirDirURLWithSAS)
-		parallelBlobTraverser := newBlobTraverser(rawVirDirURLWithSAS, serviceClientWithSAS, ctx, isRecursiveOn, false, func(common.EntityType) {}, false, common.CpkOptions{}, false, false, false)
+		parallelBlobTraverser := newBlobTraverser(rawVirDirURLWithSAS, serviceClientWithSAS, ctx, isRecursiveOn, false, func(common.EntityType) {}, false, common.CpkOptions{}, false, false, false, common.EPreservePermissionsOption.None())
 
 		// construct a serial blob traverser
-		serialBlobTraverser := newBlobTraverser(rawVirDirURLWithSAS, serviceClientWithSAS, ctx, isRecursiveOn, false, func(common.EntityType) {}, false, common.CpkOptions{}, false, false, false)
-=======
-		p := azblob.NewPipeline(azblob.NewAnonymousCredential(), azblob.PipelineOptions{})
-		rawVirDirURLWithSAS := scenarioHelper{}.getRawBlobURLWithSAS(c, containerName, virDirName)
-		parallelBlobTraverser := newBlobTraverser(&rawVirDirURLWithSAS, p, ctx, isRecursiveOn, false, func(common.EntityType) {}, false, common.CpkOptions{}, false, false, false, common.EPreservePermissionsOption.None())
-
-		// construct a serial blob traverser
-		serialBlobTraverser := newBlobTraverser(&rawVirDirURLWithSAS, p, ctx, isRecursiveOn, false, func(common.EntityType) {}, false, common.CpkOptions{}, false, false, false, common.EPreservePermissionsOption.None())
->>>>>>> fbc8e44e
+		serialBlobTraverser := newBlobTraverser(rawVirDirURLWithSAS, serviceClientWithSAS, ctx, isRecursiveOn, false, func(common.EntityType) {}, false, common.CpkOptions{}, false, false, false, common.EPreservePermissionsOption.None())
 		serialBlobTraverser.parallelListing = false
 
 		// invoke the parallel traversal with a dummy processor
