package cmd

import (
	"context"
	"encoding/json"
	"errors"
	"fmt"
	"github.com/Azure/azure-sdk-for-go/sdk/storage/azblob/blob"
	"log"
	"net/url"
	"os"
	"path/filepath"
	"runtime"
	"strings"
	"sync"
	"time"

	"github.com/Azure/azure-storage-azcopy/v10/jobsAdmin"

	"github.com/Azure/azure-pipeline-go/pipeline"

	"github.com/Azure/azure-storage-blob-go/azblob"
	"github.com/Azure/azure-storage-file-go/azfile"

	"github.com/Azure/azure-storage-azcopy/v10/common"
)

type BucketToContainerNameResolver interface {
	ResolveName(bucketName string) (string, error)
}

func (cca *CookedCopyCmdArgs) validateSourceDir(traverser ResourceTraverser) error {
	var err error
	// Ensure we're only copying a directory under valid conditions
	cca.IsSourceDir, err = traverser.IsDirectory(true)
	if cca.IsSourceDir &&
		!cca.Recursive && // Copies the folder & everything under it
		!cca.StripTopDir { // Copies only everything under it
		// todo: dir only transfer, also todo: support syncing the root folder's acls on sync.
		return errors.New("cannot use directory as source without --recursive or a trailing wildcard (/*)")
	}
	// check if error is file not found - if it is then we need to make sure it's not a wild card
	if err != nil && strings.EqualFold(err.Error(), common.FILE_NOT_FOUND) && !cca.StripTopDir {
		return err
	}
	return nil
}

func (cca *CookedCopyCmdArgs) initEnumerator(jobPartOrder common.CopyJobPartOrderRequest, srcCredInfo common.CredentialInfo, ctx context.Context) (*CopyEnumerator, error) {
	var traverser ResourceTraverser
	var err error
	jobPartOrder.CpkOptions = cca.CpkOptions
	jobPartOrder.PreserveSMBPermissions = cca.preservePermissions
	jobPartOrder.PreserveSMBInfo = cca.preserveSMBInfo
	// We set preservePOSIXProperties if the customer has explicitly asked for this in transfer or if it is just a Posix-property only transfer
	jobPartOrder.PreservePOSIXProperties = cca.preservePOSIXProperties || (cca.ForceWrite == common.EOverwriteOption.PosixProperties())

	// Infer on download so that we get LMT and MD5 on files download
	// On S2S transfers the following rules apply:
	// If preserve properties is enabled, but get properties in backend is disabled, turn it on
	// If source change validation is enabled on files to remote, turn it on (consider a separate flag entirely?)
	getRemoteProperties := cca.ForceWrite == common.EOverwriteOption.IfSourceNewer() ||
		(cca.FromTo.From() == common.ELocation.File() && !cca.FromTo.To().IsRemote()) || // If it's a download, we still need LMT and MD5 from files.
		(cca.FromTo.From() == common.ELocation.File() && cca.FromTo.To().IsRemote() && (cca.s2sSourceChangeValidation || cca.IncludeAfter != nil || cca.IncludeBefore != nil)) || // If S2S from File to *, and sourceChangeValidation is enabled, we get properties so that we have LMTs. Likewise, if we are using includeAfter or includeBefore, which require LMTs.
		(cca.FromTo.From().IsRemote() && cca.FromTo.To().IsRemote() && cca.s2sPreserveProperties && !cca.s2sGetPropertiesInBackend) // If S2S and preserve properties AND get properties in backend is on, turn this off, as properties will be obtained in the backend.
	jobPartOrder.S2SGetPropertiesInBackend = cca.s2sPreserveProperties && !getRemoteProperties && cca.s2sGetPropertiesInBackend     // Infer GetProperties if GetPropertiesInBackend is enabled.
	jobPartOrder.S2SSourceChangeValidation = cca.s2sSourceChangeValidation
	jobPartOrder.DestLengthValidation = cca.CheckLength
	jobPartOrder.S2SInvalidMetadataHandleOption = cca.s2sInvalidMetadataHandleOption
	jobPartOrder.S2SPreserveBlobTags = cca.S2sPreserveBlobTags

	traverser, err = InitResourceTraverser(cca.Source, cca.FromTo.From(), &ctx, &srcCredInfo,
		cca.SymlinkHandling, cca.ListOfFilesChannel, cca.Recursive, getRemoteProperties,
		cca.IncludeDirectoryStubs, cca.permanentDeleteOption, func(common.EntityType) {}, cca.ListOfVersionIDs,
		cca.S2sPreserveBlobTags, common.ESyncHashType.None(), cca.preservePermissions, azcopyLogVerbosity.ToPipelineLogLevel(), 
        cca.CpkOptions, nil /* errorChannel */, cca.StripTopDir)

	if err != nil {
		return nil, err
	}

	err = cca.validateSourceDir(traverser)
	if err != nil {
		return nil, err
	}

	// Check if the destination is a directory to correctly decide where our files land
	isDestDir := cca.isDestDirectory(cca.Destination, &ctx)
	if cca.ListOfVersionIDs != nil && (!(cca.FromTo == common.EFromTo.BlobLocal() || cca.FromTo == common.EFromTo.BlobTrash()) || cca.IsSourceDir || !isDestDir) {
		log.Fatalf("Either source is not a blob or destination is not a local folder")
	}
	srcLevel, err := DetermineLocationLevel(cca.Source.Value, cca.FromTo.From(), true)

	if err != nil {
		return nil, err
	}

	dstLevel, err := DetermineLocationLevel(cca.Destination.Value, cca.FromTo.To(), false)

	if err != nil {
		return nil, err
	}

	// Disallow list-of-files and include-path on service-level traversal due to a major bug
	// TODO: Fix the bug.
	//       Two primary issues exist with the list-of-files implementation:
	//       1) Account name doesn't get trimmed from the path
	//       2) List-of-files is not considered an account traverser; therefore containers don't get made.
	//       Resolve these two issues and service-level list-of-files/include-path will work
	if cca.ListOfFilesChannel != nil && srcLevel == ELocationLevel.Service() {
		return nil, errors.New("cannot combine list-of-files or include-path with account traversal")
	}

	if (srcLevel == ELocationLevel.Object() || cca.FromTo.From().IsLocal()) && dstLevel == ELocationLevel.Service() {
		return nil, errors.New("cannot transfer individual files/folders to the root of a service. Add a container or directory to the destination URL")
	}

	if srcLevel == ELocationLevel.Container() && dstLevel == ELocationLevel.Service() && !cca.asSubdir {
		return nil, errors.New("cannot use --as-subdir=false with a service level destination")
	}

	// When copying a container directly to a container, strip the top directory, unless we're attempting to persist permissions.
	if srcLevel == ELocationLevel.Container() && dstLevel == ELocationLevel.Container() && cca.FromTo.From().IsRemote() && cca.FromTo.To().IsRemote() && !cca.preservePermissions.IsTruthy() {
		cca.StripTopDir = true
	}

	// Create a Remote resource resolver
	// Giving it nothing to work with as new names will be added as we traverse.
	var containerResolver BucketToContainerNameResolver
	containerResolver = NewS3BucketNameToAzureResourcesResolver(nil)
	if cca.FromTo == common.EFromTo.GCPBlob() {
		containerResolver = NewGCPBucketNameToAzureResourcesResolver(nil)
	}
	existingContainers := make(map[string]bool)
	var logDstContainerCreateFailureOnce sync.Once
	seenFailedContainers := make(map[string]bool) // Create map of already failed container conversions so we don't log a million items just for one container.

	dstContainerName := ""
	// Extract the existing destination container name
	if cca.FromTo.To().IsRemote() {
		dstContainerName, err = GetContainerName(cca.Destination.Value, cca.FromTo.To())

		if err != nil {
			return nil, err
		}

		// only create the destination container in S2S scenarios
		if cca.FromTo.From().IsRemote() && dstContainerName != "" { // if the destination has a explicit container name
			// Attempt to create the container. If we fail, fail silently.
			err = cca.createDstContainer(dstContainerName, cca.Destination, ctx, existingContainers, common.ELogLevel.None())

			// check against seenFailedContainers so we don't spam the job log with initialization failed errors
			if _, ok := seenFailedContainers[dstContainerName]; err != nil && jobsAdmin.JobsAdmin != nil && !ok {
				logDstContainerCreateFailureOnce.Do(func() {
					glcm.Info("Failed to create one or more destination container(s). Your transfers may still succeed if the container already exists.")
				})
				jobsAdmin.JobsAdmin.LogToJobLog(fmt.Sprintf("Failed to create destination container %s. The transfer will continue if the container exists", dstContainerName), pipeline.LogWarning)
				jobsAdmin.JobsAdmin.LogToJobLog(fmt.Sprintf("Error %s", err), pipeline.LogDebug)
				seenFailedContainers[dstContainerName] = true
			}
		} else if cca.FromTo.From().IsRemote() { // if the destination has implicit container names
			if acctTraverser, ok := traverser.(AccountTraverser); ok && dstLevel == ELocationLevel.Service() {
				containers, err := acctTraverser.listContainers()

				if err != nil {
					return nil, fmt.Errorf("failed to list containers: %s", err)
				}

				// Resolve all container names up front.
				// If we were to resolve on-the-fly, then name order would affect the results inconsistently.
				if cca.FromTo == common.EFromTo.S3Blob() {
					containerResolver = NewS3BucketNameToAzureResourcesResolver(containers)
				} else if cca.FromTo == common.EFromTo.GCPBlob() {
					containerResolver = NewGCPBucketNameToAzureResourcesResolver(containers)
				}

				for _, v := range containers {
					bucketName, err := containerResolver.ResolveName(v)

					if err != nil {
						// Silently ignore the failure; it'll get logged later.
						continue
					}

					err = cca.createDstContainer(bucketName, cca.Destination, ctx, existingContainers, common.ELogLevel.None())

					// if JobsAdmin is nil, we're probably in testing mode.
					// As a result, container creation failures are expected as we don't give the SAS tokens adequate permissions.
					// check against seenFailedContainers so we don't spam the job log with initialization failed errors
					if _, ok := seenFailedContainers[bucketName]; err != nil && jobsAdmin.JobsAdmin != nil && !ok {
						logDstContainerCreateFailureOnce.Do(func() {
							glcm.Info("Failed to create one or more destination container(s). Your transfers may still succeed if the container already exists.")
						})
						jobsAdmin.JobsAdmin.LogToJobLog(fmt.Sprintf("failed to initialize destination container %s; the transfer will continue (but be wary it may fail).", bucketName), pipeline.LogWarning)
						jobsAdmin.JobsAdmin.LogToJobLog(fmt.Sprintf("Error %s", err), pipeline.LogDebug)
						seenFailedContainers[bucketName] = true
					}
				}
			} else {
				cName, err := GetContainerName(cca.Source.Value, cca.FromTo.From())

				if err != nil || cName == "" {
					// this will probably never be reached
					return nil, fmt.Errorf("failed to get container name from source (is it formatted correctly?)")
				}
				resName, err := containerResolver.ResolveName(cName)

				if err == nil {
					err = cca.createDstContainer(resName, cca.Destination, ctx, existingContainers, common.ELogLevel.None())

					if _, ok := seenFailedContainers[dstContainerName]; err != nil && jobsAdmin.JobsAdmin != nil && !ok {
						logDstContainerCreateFailureOnce.Do(func() {
							glcm.Info("Failed to create one or more destination container(s). Your transfers may still succeed if the container already exists.")
						})
						jobsAdmin.JobsAdmin.LogToJobLog(fmt.Sprintf("failed to initialize destination container %s; the transfer will continue (but be wary it may fail).", resName), pipeline.LogWarning)
						jobsAdmin.JobsAdmin.LogToJobLog(fmt.Sprintf("Error %s", err), pipeline.LogDebug)
						seenFailedContainers[dstContainerName] = true
					}
				}
			}
		}
	}

	filters := cca.InitModularFilters()

	// decide our folder transfer strategy
	var message string
	jobPartOrder.Fpo, message = NewFolderPropertyOption(cca.FromTo, cca.Recursive, cca.StripTopDir, filters, cca.preserveSMBInfo, cca.preservePermissions.IsTruthy(), cca.preservePOSIXProperties, cca.isHNStoHNS, strings.EqualFold(cca.Destination.Value, common.Dev_Null), cca.IncludeDirectoryStubs)
	if !cca.dryrunMode {
		glcm.Info(message)
	}
	if jobsAdmin.JobsAdmin != nil {
		jobsAdmin.JobsAdmin.LogToJobLog(message, pipeline.LogInfo)
	}

	processor := func(object StoredObject) error {
		// Start by resolving the name and creating the container
		if object.ContainerName != "" {
			// set up the destination container name.
			cName := dstContainerName
			// if a destination container name is not specified OR copying service to container/folder, append the src container name.
			if cName == "" || (srcLevel == ELocationLevel.Service() && dstLevel > ELocationLevel.Service()) {
				cName, err = containerResolver.ResolveName(object.ContainerName)

				if err != nil {
					if _, ok := seenFailedContainers[object.ContainerName]; !ok {
						WarnStdoutAndScanningLog(fmt.Sprintf("failed to add transfers from container %s as it has an invalid name. Please manually transfer from this container to one with a valid name.", object.ContainerName))
						seenFailedContainers[object.ContainerName] = true
					}
					return nil
				}

				object.DstContainerName = cName
			}
		}

		// If above the service level, we already know the container name and don't need to supply it to makeEscapedRelativePath
		if srcLevel != ELocationLevel.Service() {
			object.ContainerName = ""

			// When copying directly TO a container or object from a container, don't drop under a sub directory
			if dstLevel >= ELocationLevel.Container() {
				object.DstContainerName = ""
			}
		}

		srcRelPath := cca.MakeEscapedRelativePath(true, isDestDir, cca.asSubdir, object)
		dstRelPath := cca.MakeEscapedRelativePath(false, isDestDir, cca.asSubdir, object)

		transfer, shouldSendToSte := object.ToNewCopyTransfer(cca.autoDecompress && cca.FromTo.IsDownload(), srcRelPath, dstRelPath, cca.s2sPreserveAccessTier, jobPartOrder.Fpo, cca.SymlinkHandling)
		if !cca.S2sPreserveBlobTags {
			transfer.BlobTags = cca.blobTags
		}

		if cca.dryrunMode && shouldSendToSte {
			glcm.Dryrun(func(format common.OutputFormat) string {
				if format == common.EOutputFormat.Json() {
					jsonOutput, err := json.Marshal(transfer)
					common.PanicIfErr(err)
					return string(jsonOutput)
				} else {
					if cca.FromTo.From() == common.ELocation.Local() {
						// formatting from local source
						dryrunValue := fmt.Sprintf("DRYRUN: copy %v", common.ToShortPath(cca.Source.Value))
						if runtime.GOOS == "windows" {
							dryrunValue += strings.ReplaceAll(srcRelPath, "/", "\\")
						} else { // linux and mac
							dryrunValue += srcRelPath
						}
						dryrunValue += fmt.Sprintf(" to %v%v", strings.Trim(cca.Destination.Value, "/"), dstRelPath)
						return dryrunValue
					} else if cca.FromTo.To() == common.ELocation.Local() {
						// formatting to local source
						dryrunValue := fmt.Sprintf("DRYRUN: copy %v%v to %v",
							strings.Trim(cca.Source.Value, "/"), srcRelPath,
							common.ToShortPath(cca.Destination.Value))
						if runtime.GOOS == "windows" {
							dryrunValue += strings.ReplaceAll(dstRelPath, "/", "\\")
						} else { // linux and mac
							dryrunValue += dstRelPath
						}
						return dryrunValue
					} else {
						return fmt.Sprintf("DRYRUN: copy %v%v to %v%v",
							cca.Source.Value,
							srcRelPath,
							cca.Destination.Value,
							dstRelPath)
					}
				}
			})
			return nil
		}

		if shouldSendToSte {
			return addTransfer(&jobPartOrder, transfer, cca)
		}
		return nil
	}
	finalizer := func() error {
		return dispatchFinalPart(&jobPartOrder, cca)
	}

	return NewCopyEnumerator(traverser, filters, processor, finalizer), nil
}

// This is condensed down into an individual function as we don't end up re-using the destination traverser at all.
// This is just for the directory check.
func (cca *CookedCopyCmdArgs) isDestDirectory(dst common.ResourceString, ctx *context.Context) bool {
	var err error
	dstCredInfo := common.CredentialInfo{}

	if ctx == nil {
		return false
	}

	if dstCredInfo, _, err = GetCredentialInfoForLocation(*ctx, cca.FromTo.To(), cca.Destination.Value, cca.Destination.SAS, false, cca.CpkOptions); err != nil {
		return false
	}

	rt, err := InitResourceTraverser(dst, cca.FromTo.To(), ctx, &dstCredInfo, common.ESymlinkHandlingType.Skip(),
		nil, false, false, false, common.EPermanentDeleteOption.None(),
		func(common.EntityType) {}, cca.ListOfVersionIDs, false, common.ESyncHashType.None(), cca.preservePermissions, pipeline.LogNone, 
        cca.CpkOptions, nil /* errorChannel */, cca.StripTopDir)

	if err != nil {
		return false
	}

	isDir, _ := rt.IsDirectory(false)
	return isDir
}

// Initialize the modular filters outside of copy to increase readability.
func (cca *CookedCopyCmdArgs) InitModularFilters() []ObjectFilter {
	filters := make([]ObjectFilter, 0) // same as []ObjectFilter{} under the hood

	if cca.IncludeBefore != nil {
		filters = append(filters, &IncludeBeforeDateFilter{Threshold: *cca.IncludeBefore})
	}

	if cca.IncludeAfter != nil {
		filters = append(filters, &IncludeAfterDateFilter{Threshold: *cca.IncludeAfter})
	}

	if len(cca.IncludePatterns) != 0 {
		filters = append(filters, &IncludeFilter{patterns: cca.IncludePatterns}) // TODO should this call buildIncludeFilters?
	}

	if len(cca.ExcludePatterns) != 0 {
		for _, v := range cca.ExcludePatterns {
			filters = append(filters, &excludeFilter{pattern: v})
		}
	}

	// include-path is not a filter, therefore it does not get handled here.
	// Check up in cook() around the list-of-files implementation as include-path gets included in the same way.

	if len(cca.ExcludePathPatterns) != 0 {
		for _, v := range cca.ExcludePathPatterns {
			filters = append(filters, &excludeFilter{pattern: v, targetsPath: true})
		}
	}

	if len(cca.includeRegex) != 0 {
		filters = append(filters, &regexFilter{patterns: cca.includeRegex, isIncluded: true})
	}

	if len(cca.excludeRegex) != 0 {
		filters = append(filters, &regexFilter{patterns: cca.excludeRegex, isIncluded: false})
	}

	if len(cca.excludeBlobType) != 0 {
		excludeSet := map[blob.BlobType]bool{}

		for _, v := range cca.excludeBlobType {
			excludeSet[v] = true
		}

		filters = append(filters, &excludeBlobTypeFilter{blobTypes: excludeSet})
	}

	if len(cca.IncludeFileAttributes) != 0 {
		filters = append(filters, buildAttrFilters(cca.IncludeFileAttributes, cca.Source.ValueLocal(), true)...)
	}

	if len(cca.ExcludeFileAttributes) != 0 {
		filters = append(filters, buildAttrFilters(cca.ExcludeFileAttributes, cca.Source.ValueLocal(), false)...)
	}

	// finally, log any search prefix computed from these
	if jobsAdmin.JobsAdmin != nil {
		if prefixFilter := FilterSet(filters).GetEnumerationPreFilter(cca.Recursive); prefixFilter != "" {
			jobsAdmin.JobsAdmin.LogToJobLog("Search prefix, which may be used to optimize scanning, is: "+prefixFilter, pipeline.LogInfo) // "May be used" because we don't know here which enumerators will use it
		}
	}

	switch cca.permanentDeleteOption {
	case common.EPermanentDeleteOption.Snapshots():
		filters = append(filters, &permDeleteFilter{deleteSnapshots: true})
	case common.EPermanentDeleteOption.Versions():
		filters = append(filters, &permDeleteFilter{deleteVersions: true})
	case common.EPermanentDeleteOption.SnapshotsAndVersions():
		filters = append(filters, &permDeleteFilter{deleteSnapshots: true, deleteVersions: true})
	}

	return filters
}

func (cca *CookedCopyCmdArgs) createDstContainer(containerName string, dstWithSAS common.ResourceString, parentCtx context.Context, existingContainers map[string]bool, logLevel common.LogLevel) (err error) {
	if _, ok := existingContainers[containerName]; ok {
		return
	}
	existingContainers[containerName] = true

	var dstCredInfo common.CredentialInfo

	// 3minutes is enough time to list properties of a container, and create new if it does not exist.
	ctx, cancel := context.WithTimeout(parentCtx, time.Minute*3)
	defer cancel()
	if dstCredInfo, _, err = GetCredentialInfoForLocation(ctx, cca.FromTo.To(), cca.Destination.Value, cca.Destination.SAS, false, cca.CpkOptions); err != nil {
		return err
	}
	// TODO: we can pass cred here as well
	dstPipeline, err := InitPipeline(ctx, cca.FromTo.To(), dstCredInfo, logLevel.ToPipelineLogLevel())
	if err != nil {
		return
	}

	// Because the only use-cases for createDstContainer will be on service-level S2S and service-level download
	// We only need to create "containers" on local and blob.
	// TODO: Reduce code dupe somehow
	switch cca.FromTo.To() {
	case common.ELocation.Local():
		err = os.MkdirAll(common.GenerateFullPath(cca.Destination.ValueLocal(), containerName), os.ModeDir|os.ModePerm)
	case common.ELocation.Blob():
		accountRoot, err := GetAccountRoot(dstWithSAS, cca.FromTo.To())

		if err != nil {
			return err
		}

		dstURL, err := url.Parse(accountRoot)

		if err != nil {
			return err
		}

		bsu := azblob.NewServiceURL(*dstURL, dstPipeline)
		bcu := bsu.NewContainerURL(containerName)
		_, err = bcu.GetProperties(ctx, azblob.LeaseAccessConditions{})

		if err == nil {
			return err // Container already exists, return gracefully
		}

		_, err = bcu.Create(ctx, azblob.Metadata{}, azblob.PublicAccessNone)

		if stgErr, ok := err.(azblob.StorageError); ok {
			if stgErr.ServiceCode() != azblob.ServiceCodeContainerAlreadyExists {
				return err
			}
		} else {
			return err
		}
	case common.ELocation.File():
		// Grab the account root and parse it as a URL
		accountRoot, err := GetAccountRoot(dstWithSAS, cca.FromTo.To())

		if err != nil {
			return err
		}

		dstURL, err := url.Parse(accountRoot)

		if err != nil {
			return err
		}

		fsu := azfile.NewServiceURL(*dstURL, dstPipeline)
		shareURL := fsu.NewShareURL(containerName)
		_, err = shareURL.GetProperties(ctx)

		if err == nil {
			return err
		}

		// Create a destination share with the default service quota
		// TODO: Create a flag for the quota
		_, err = shareURL.Create(ctx, azfile.Metadata{}, 0)

		if stgErr, ok := err.(azfile.StorageError); ok {
			if stgErr.ServiceCode() != azfile.ServiceCodeShareAlreadyExists {
				return err
			}
		} else {
			return err
		}
	default:
		panic(fmt.Sprintf("cannot create a destination container at location %s.", cca.FromTo.To()))
	}
	return
}

// Because some invalid characters weren't being properly encoded by url.PathEscape, we're going to instead manually encode them.
var encodedInvalidCharacters = map[rune]string{
	'<':  "%3C",
	'>':  "%3E",
	'\\': "%5C",
	'/':  "%2F",
	':':  "%3A",
	'"':  "%22",
	'|':  "%7C",
	'?':  "%3F",
	'*':  "%2A",
}

var reverseEncodedChars = map[string]rune{
	"%3C": '<',
	"%3E": '>',
	"%5C": '\\',
	"%2F": '/',
	"%3A": ':',
	"%22": '"',
	"%7C": '|',
	"%3F": '?',
	"%2A": '*',
}

func pathEncodeRules(path string, fromTo common.FromTo, disableAutoDecoding bool, source bool) string {
	var loc common.Location

	if source {
		loc = fromTo.From()
	} else {
		loc = fromTo.To()
	}
	pathParts := strings.Split(path, common.AZCOPY_PATH_SEPARATOR_STRING)

	// If downloading on Windows or uploading to files, encode unsafe characters.
	if (loc == common.ELocation.Local() && !source && runtime.GOOS == "windows") || (!source && loc == common.ELocation.File()) {
		// invalidChars := `<>\/:"|?*` + string(0x00)

		for k, c := range encodedInvalidCharacters {
			for part, p := range pathParts {
				pathParts[part] = strings.ReplaceAll(p, string(k), c)
			}
		}

		// If uploading from Windows or downloading from files, decode unsafe chars if user enables decoding
	} else if ((!source && fromTo.From() == common.ELocation.Local() && runtime.GOOS == "windows") || (!source && fromTo.From() == common.ELocation.File())) && !disableAutoDecoding {

		for encoded, c := range reverseEncodedChars {
			for k, p := range pathParts {
				pathParts[k] = strings.ReplaceAll(p, encoded, string(c))
			}
		}
	}

	if loc.IsRemote() {
		for k, p := range pathParts {
			pathParts[k] = url.PathEscape(p)
		}
	}

	path = strings.Join(pathParts, "/")
	return path
}

func (cca *CookedCopyCmdArgs) MakeEscapedRelativePath(source bool, dstIsDir bool, asSubdir bool, object StoredObject) (relativePath string) {
	// write straight to /dev/null, do not determine a indirect path
	if !source && cca.Destination.Value == common.Dev_Null {
		return "" // ignore path encode rules
	}

	// source is a EXACT path to the file
	if object.isSingleSourceFile() {
		// If we're finding an object from the source, it returns "" if it's already got it.
		// If we're finding an object on the destination and we get "", we need to hand it the object name (if it's pointing to a folder)
		if source {
			relativePath = ""
		} else {
			if dstIsDir {
				// Our source points to a specific file (and so has no relative path)
				// but our dest does not point to a specific file, it just points to a directory,
				// and so relativePath needs the _name_ of the source.
				processedVID := ""
				if len(object.blobVersionID) > 0 {
					processedVID = strings.ReplaceAll(object.blobVersionID, ":", "-") + "-"
				}
				relativePath += "/" + processedVID + object.name
			} else {
				relativePath = ""
			}
		}

		return pathEncodeRules(relativePath, cca.FromTo, cca.disableAutoDecoding, source)
	}

<<<<<<< HEAD
	// user is not placing the source as a subdir
	if object.isSourceRootFolder() && !asSubdir {
		//nolint:ineffassign
		relativePath = ""
	}

=======
>>>>>>> f3300a80
	// If it's out here, the object is contained in a folder, or was found via a wildcard, or object.isSourceRootFolder == true
	if object.isSourceRootFolder() {
		relativePath = "" // otherwise we get "/" from the line below, and that breaks some clients, e.g. blobFS
	} else {
		relativePath = "/" + strings.Replace(object.relativePath, common.OS_PATH_SEPARATOR, common.AZCOPY_PATH_SEPARATOR_STRING, -1)
	}

	if common.IffString(source, object.ContainerName, object.DstContainerName) != "" {
		relativePath = `/` + common.IffString(source, object.ContainerName, object.DstContainerName) + relativePath
	} else if !source && !cca.StripTopDir && cca.asSubdir { // Avoid doing this where the root is shared or renamed.
		// We ONLY need to do this adjustment to the destination.
		// The source SAS has already been removed. No need to convert it to a URL or whatever.
		// Save to a directory
		rootDir := filepath.Base(cca.Source.Value)

		/* In windows, when a user tries to copy whole volume (eg. D:\),  the upload destination
		will contains "//"" in the files/directories names because of rootDir = "\" prefix.
		(e.g. D:\file.txt will end up as //file.txt).
		Following code will get volume name from source and add volume name as prefix in rootDir
		*/
		if runtime.GOOS == "windows" && rootDir == `\` {
			rootDir = filepath.VolumeName(common.ToShortPath(cca.Source.Value))
		}

		if cca.FromTo.From().IsRemote() {
			ueRootDir, err := url.PathUnescape(rootDir)

			// Realistically, err should never not be nil here.
			if err == nil {
				rootDir = ueRootDir
			} else {
				panic("unexpected inescapable rootDir name")
			}
		}

		relativePath = "/" + rootDir + relativePath
	}

	return pathEncodeRules(relativePath, cca.FromTo, cca.disableAutoDecoding, source)
}

// we assume that preserveSmbPermissions and preserveSmbInfo have already been validated, such that they are only true if both resource types support them
func NewFolderPropertyOption(fromTo common.FromTo, recursive, stripTopDir bool, filters []ObjectFilter, preserveSmbInfo, preserveSmbPermissions, preservePosixProperties, isDfsDfs, isDstNull, includeDirectoryStubs bool) (common.FolderPropertyOption, string) {

	getSuffix := func(willProcess bool) string {
		willProcessString := common.IffString(willProcess, "will be processed", "will not be processed")

		template := ". For the same reason, %s defined on folders %s"
		switch {
		case preserveSmbPermissions && preserveSmbInfo:
			return fmt.Sprintf(template, "properties and permissions", willProcessString)
		case preserveSmbInfo:
			return fmt.Sprintf(template, "properties", willProcessString)
		case preserveSmbPermissions:
			return fmt.Sprintf(template, "permissions", willProcessString)
		default:
			return "" // no preserve flags set, so we have nothing to say about them
		}
	}

	bothFolderAware := (fromTo.AreBothFolderAware() || isDfsDfs || preservePosixProperties || includeDirectoryStubs) && !isDstNull
	isRemoveFromFolderAware := fromTo == common.EFromTo.FileTrash()
	if bothFolderAware || isRemoveFromFolderAware {
		if !recursive {
			return common.EFolderPropertiesOption.NoFolders(), // doesn't make sense to move folders when not recursive. E.g. if invoked with /* and WITHOUT recursive
				"Any empty folders will not be processed, because --recursive was not specified" +
					getSuffix(false)
		}

		// check filters. Otherwise, if filter was say --include-pattern *.txt, we would transfer properties
		// (but not contents) for every directory that contained NO text files.  Could make heaps of empty directories
		// at the destination.
		filtersOK := true
		for _, f := range filters {
			if f.AppliesOnlyToFiles() {
				filtersOK = false // we have a least one filter that doesn't apply to folders
			}
		}
		if !filtersOK {
			return common.EFolderPropertiesOption.NoFolders(),
				"Any empty folders will not be processed, because a file-focused filter is applied" +
					getSuffix(false)
		}

		message := "Any empty folders will be processed, because source and destination both support folders"
		if isRemoveFromFolderAware {
			message = "Any empty folders will be processed, because deletion is from a folder-aware location"
		}
		message += getSuffix(true)
		if stripTopDir {
			return common.EFolderPropertiesOption.AllFoldersExceptRoot(), message
		}
		return common.EFolderPropertiesOption.AllFolders(), message
	}

	return common.EFolderPropertiesOption.NoFolders(),
		"Any empty folders will not be processed, because source and/or destination doesn't have full folder support" +
			getSuffix(false)

}<|MERGE_RESOLUTION|>--- conflicted
+++ resolved
@@ -72,8 +72,8 @@
 	traverser, err = InitResourceTraverser(cca.Source, cca.FromTo.From(), &ctx, &srcCredInfo,
 		cca.SymlinkHandling, cca.ListOfFilesChannel, cca.Recursive, getRemoteProperties,
 		cca.IncludeDirectoryStubs, cca.permanentDeleteOption, func(common.EntityType) {}, cca.ListOfVersionIDs,
-		cca.S2sPreserveBlobTags, common.ESyncHashType.None(), cca.preservePermissions, azcopyLogVerbosity.ToPipelineLogLevel(), 
-        cca.CpkOptions, nil /* errorChannel */, cca.StripTopDir)
+		cca.S2sPreserveBlobTags, common.ESyncHashType.None(), cca.preservePermissions, azcopyLogVerbosity.ToPipelineLogLevel(),
+		cca.CpkOptions, nil /* errorChannel */, cca.StripTopDir)
 
 	if err != nil {
 		return nil, err
@@ -340,8 +340,8 @@
 
 	rt, err := InitResourceTraverser(dst, cca.FromTo.To(), ctx, &dstCredInfo, common.ESymlinkHandlingType.Skip(),
 		nil, false, false, false, common.EPermanentDeleteOption.None(),
-		func(common.EntityType) {}, cca.ListOfVersionIDs, false, common.ESyncHashType.None(), cca.preservePermissions, pipeline.LogNone, 
-        cca.CpkOptions, nil /* errorChannel */, cca.StripTopDir)
+		func(common.EntityType) {}, cca.ListOfVersionIDs, false, common.ESyncHashType.None(), cca.preservePermissions, pipeline.LogNone,
+		cca.CpkOptions, nil /* errorChannel */, cca.StripTopDir)
 
 	if err != nil {
 		return false
@@ -617,15 +617,6 @@
 		return pathEncodeRules(relativePath, cca.FromTo, cca.disableAutoDecoding, source)
 	}
 
-<<<<<<< HEAD
-	// user is not placing the source as a subdir
-	if object.isSourceRootFolder() && !asSubdir {
-		//nolint:ineffassign
-		relativePath = ""
-	}
-
-=======
->>>>>>> f3300a80
 	// If it's out here, the object is contained in a folder, or was found via a wildcard, or object.isSourceRootFolder == true
 	if object.isSourceRootFolder() {
 		relativePath = "" // otherwise we get "/" from the line below, and that breaks some clients, e.g. blobFS
