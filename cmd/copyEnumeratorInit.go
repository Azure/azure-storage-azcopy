--- conflicted
+++ resolved
@@ -190,15 +190,10 @@
 
 			// check against seenFailedContainers so we don't spam the job log with initialization failed errors
 			if _, ok := seenFailedContainers[dstContainerName]; err != nil && jobsAdmin.JobsAdmin != nil && !ok {
-<<<<<<< HEAD
 				logDstContainerCreateFailureOnce.Do(func() {
 					glcm.Warn("Failed to create one or more destination container(s). Your transfers may still succeed if the container already exists.")
 				})
-				common.LogToJobLogWithPrefix(fmt.Sprintf("Failed to create destination container %s. The transfer will continue if the container exists", dstContainerName), common.LogWarning)
-				common.LogToJobLogWithPrefix(fmt.Sprintf("Error %v", err), common.LogDebug)
-=======
-				jobsAdmin.JobsAdmin.LogToJobLog(fmt.Sprintf("Failed attempt to create destination container (this is not blocking): %s", err), common.LogDebug)
->>>>>>> 69a2996b
+				common.LogToJobLogWithPrefix(fmt.Sprintf("Failed attempt to create destination container (this is not blocking): %v", err), common.LogDebug)
 				seenFailedContainers[dstContainerName] = true
 			}
 		} else if cca.FromTo.From().IsRemote() { // if the destination has implicit container names
