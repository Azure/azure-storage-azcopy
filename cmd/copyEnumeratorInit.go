--- conflicted
+++ resolved
@@ -30,7 +30,6 @@
 		return nil, err
 	}
 
-<<<<<<< HEAD
 	var (
 		err      error
 		isPublic bool
@@ -48,12 +47,7 @@
 	}
 
 	traverser, err = initResourceTraverser(src, cca.fromTo.From(), &ctx, &srcCredInfo, &cca.followSymlinks, cca.listOfFilesChannel, cca.recursive, func() {})
-=======
-	// TODO: in download refactor, handle trailing wildcard properly here.
-	// As is, we don't cut it off at the moment,
-	// and we also don't properly handle the "source points to contents" scenario aside from on local, which waives it through wildcard support.
-	traverser, err = initResourceTraverser(src, cca.fromTo.From(), &ctx, &cca.credentialInfo, &cca.followSymlinks, cca.listOfFilesChannel, cca.recursive, func() {})
->>>>>>> fe199b23
+
 	if err != nil {
 		return nil, err
 	}
