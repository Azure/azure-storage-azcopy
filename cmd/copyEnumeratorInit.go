--- conflicted
+++ resolved
@@ -369,13 +369,9 @@
 
 	dstCredInfo := common.CredentialInfo{}
 
-<<<<<<< HEAD
-	if dstCredInfo, _, err = getCredentialInfoForLocation(ctx, cca.fromTo.To(), cca.destination.Value, cca.destination.SAS, false, cca.cpkOptions); err != nil {
-=======
 	// 3minutes is enough time to list properties of a container, and create new if it does not exist.
 	ctx, _ := context.WithTimeout(parentCtx, time.Minute * 3)
-	if dstCredInfo, _, err = getCredentialInfoForLocation(ctx, cca.fromTo.To(), cca.destination.Value, cca.destination.SAS, false); err != nil {
->>>>>>> 61007bf2
+	if dstCredInfo, _, err = getCredentialInfoForLocation(ctx, cca.fromTo.To(), cca.destination.Value, cca.destination.SAS, false, cca.cpkOptions); err != nil {
 		return err
 	}
 
