package cmd

import (
	"context"
	"encoding/json"
	"errors"
	"fmt"
	"log"
	"net/url"
	"os"
	"path/filepath"
	"runtime"
	"strings"
	"sync"
	"sync/atomic"
	"time"

	"github.com/Azure/azure-sdk-for-go/sdk/storage/azblob/blob"
	"github.com/Azure/azure-sdk-for-go/sdk/storage/azblob/bloberror"
	"github.com/Azure/azure-sdk-for-go/sdk/storage/azdatalake/datalakeerror"
	"github.com/Azure/azure-sdk-for-go/sdk/storage/azfile/fileerror"

	"github.com/Azure/azure-storage-azcopy/v10/jobsAdmin"

	"github.com/Azure/azure-storage-azcopy/v10/common"
)

type BucketToContainerNameResolver interface {
	ResolveName(bucketName string) (string, error)
}

func (cca *CookedCopyCmdArgs) validateSourceDir(traverser ResourceTraverser) error {
	var err error
	// Ensure we're only copying a directory under valid conditions
	cca.IsSourceDir, err = traverser.IsDirectory(true)
	if cca.IsSourceDir &&
		!cca.Recursive && // Copies the folder & everything under it
		!cca.StripTopDir { // Copies only everything under it
		// todo: dir only transfer, also todo: support syncing the root folder's acls on sync.
		return errors.New("cannot use directory as source without --recursive or a trailing wildcard (/*)")
	}
	// check if error is file not found - if it is then we need to make sure it's not a wild card
	if err != nil && strings.EqualFold(err.Error(), common.FILE_NOT_FOUND) && !cca.StripTopDir {
		return err
	}
	return nil
}

func (cca *CookedCopyCmdArgs) initEnumerator(jobPartOrder common.CopyJobPartOrderRequest, srcCredInfo common.CredentialInfo, ctx context.Context) (*CopyEnumerator, error) {
	var traverser ResourceTraverser
	var err error
	jobPartOrder.FileAttributes = common.FileTransferAttributes{
		TrailingDot: cca.trailingDot,
	}
	jobPartOrder.CpkOptions = cca.CpkOptions
	jobPartOrder.IsNFSCopy = cca.isNFSCopy
	jobPartOrder.PreservePermissions = cca.preservePermissions
	jobPartOrder.PreserveInfo = cca.preserveInfo
	// We set preservePOSIXProperties if the customer has explicitly asked for this in transfer or if it is just a Posix-property only transfer
	jobPartOrder.PreservePOSIXProperties = cca.preservePOSIXProperties || (cca.ForceWrite == common.EOverwriteOption.PosixProperties())

	// Infer on download so that we get LMT and MD5 on files download
	// On S2S transfers the following rules apply:
	// If preserve properties is enabled, but get properties in backend is disabled, turn it on
	// If source change validation is enabled on files to remote, turn it on (consider a separate flag entirely?)
	getRemoteProperties := cca.ForceWrite == common.EOverwriteOption.IfSourceNewer() ||
		(cca.FromTo.From() == common.ELocation.File() && !cca.FromTo.To().IsRemote()) || // If it's a download, we still need LMT and MD5 from files.
		(cca.FromTo.From() == common.ELocation.File() && cca.FromTo.To().IsRemote() && (cca.s2sSourceChangeValidation || cca.IncludeAfter != nil || cca.IncludeBefore != nil)) || // If S2S from File to *, and sourceChangeValidation is enabled, we get properties so that we have LMTs. Likewise, if we are using includeAfter or includeBefore, which require LMTs.
<<<<<<< HEAD
		(cca.FromTo.From().IsRemote() && cca.FromTo.To().IsRemote() && cca.s2sPreserveProperties && !cca.s2sGetPropertiesInBackend) // If S2S and preserve properties AND get properties in backend is on, turn this off, as properties will be obtained in the backend.
	jobPartOrder.S2SGetPropertiesInBackend = cca.s2sPreserveProperties && !getRemoteProperties && cca.s2sGetPropertiesInBackend     // Infer GetProperties if GetPropertiesInBackend is enabled.
=======
		(cca.FromTo.From().IsRemote() && cca.FromTo.To().IsRemote() && cca.s2sPreserveProperties.Value() && !cca.s2sGetPropertiesInBackend) // If S2S and preserve properties AND get properties in backend is on, turn this off, as properties will be obtained in the backend.
	jobPartOrder.S2SGetPropertiesInBackend = cca.s2sPreserveProperties.Value() && !getRemoteProperties && cca.s2sGetPropertiesInBackend     // Infer GetProperties if GetPropertiesInBackend is enabled.
>>>>>>> 03c73b1d
	jobPartOrder.S2SSourceChangeValidation = cca.s2sSourceChangeValidation
	jobPartOrder.DestLengthValidation = cca.CheckLength
	jobPartOrder.S2SInvalidMetadataHandleOption = cca.s2sInvalidMetadataHandleOption
	jobPartOrder.S2SPreserveBlobTags = cca.S2sPreserveBlobTags

	dest := cca.FromTo.To()
	traverser, err = InitResourceTraverser(cca.Source, cca.FromTo.From(), ctx, InitResourceTraverserOptions{
		DestResourceType: &dest,

		Credential: &srcCredInfo,

		ListOfFiles:      cca.ListOfFilesChannel,
		ListOfVersionIDs: cca.ListOfVersionIDsChannel,

		CpkOptions: cca.CpkOptions,

		PreservePermissions: cca.preservePermissions,
		SymlinkHandling:     cca.SymlinkHandling,
		PermanentDelete:     cca.permanentDeleteOption,
		SyncHashType:        common.ESyncHashType.None(),
		TrailingDotOption:   cca.trailingDot,

		Recursive:               cca.Recursive,
		GetPropertiesInFrontend: getRemoteProperties,
		IncludeDirectoryStubs:   cca.IncludeDirectoryStubs,
		PreserveBlobTags:        cca.S2sPreserveBlobTags,
		StripTopDir:             cca.StripTopDir,

		ExcludeContainers: cca.excludeContainer,
		IncrementEnumeration: func(entityType common.EntityType) {
			if isNFSCopy {
				if entityType == common.EEntityType.Other() {
					atomic.AddUint32(&cca.atomicSkippedSpecialFileCount, 1)
				} else if entityType == common.EEntityType.Symlink() {
					atomic.AddUint32(&cca.atomicSkippedSymlinkCount, 1)
				}
			}
		},
	})

	if err != nil {
		return nil, err
	}

	err = cca.validateSourceDir(traverser)
	if err != nil {
		return nil, err
	}

	// Check if the destination is a directory to correctly decide where our files land
	isDestDir := cca.isDestDirectory(cca.Destination, ctx)
	if cca.ListOfVersionIDsChannel != nil && (!(cca.FromTo == common.EFromTo.BlobLocal() || cca.FromTo == common.EFromTo.BlobTrash()) || cca.IsSourceDir || !isDestDir) {
		log.Fatalf("Either source is not a blob or destination is not a local folder")
	}
	srcLevel, err := DetermineLocationLevel(cca.Source.Value, cca.FromTo.From(), true)

	if err != nil {
		return nil, err
	}

	dstLevel, err := DetermineLocationLevel(cca.Destination.Value, cca.FromTo.To(), false)

	if err != nil {
		return nil, err
	}

	// Disallow list-of-files and include-path on service-level traversal due to a major bug
	// TODO: Fix the bug.
	//       Two primary issues exist with the list-of-files implementation:
	//       1) Account name doesn't get trimmed from the path
	//       2) List-of-files is not considered an account traverser; therefore containers don't get made.
	//       Resolve these two issues and service-level list-of-files/include-path will work
	if cca.ListOfFilesChannel != nil && srcLevel == ELocationLevel.Service() {
		return nil, errors.New("cannot combine list-of-files or include-path with account traversal")
	}

	if (srcLevel == ELocationLevel.Object() || cca.FromTo.From().IsLocal()) && dstLevel == ELocationLevel.Service() {
		return nil, errors.New("cannot transfer individual files/folders to the root of a service. Add a container or directory to the destination URL")
	}

	if srcLevel == ELocationLevel.Container() && dstLevel == ELocationLevel.Service() && !cca.asSubdir {
		return nil, errors.New("cannot use --as-subdir=false with a service level destination")
	}

	// When copying a container directly to a container, strip the top directory, unless we're attempting to persist permissions.
	if srcLevel == ELocationLevel.Container() && dstLevel == ELocationLevel.Container() && cca.FromTo.From().IsRemote() && cca.FromTo.To().IsRemote() {
		if cca.preservePermissions.IsTruthy() {
			// if we're preserving permissions, we need to keep the top directory, but with container->container, we don't need to add the container name to the path.
			// asSubdir is a better option than stripTopDir as stripTopDir disincludes the root.
			cca.asSubdir = false
		} else {
			cca.StripTopDir = true
		}
	}

	// Create a Remote resource resolver
	// Giving it nothing to work with as new names will be added as we traverse.
	var containerResolver BucketToContainerNameResolver
	containerResolver = NewS3BucketNameToAzureResourcesResolver(nil)
	if cca.FromTo == common.EFromTo.GCPBlob() {
		containerResolver = NewGCPBucketNameToAzureResourcesResolver(nil)
	}
	existingContainers := make(map[string]bool)
	var logDstContainerCreateFailureOnce sync.Once
	seenFailedContainers := make(map[string]bool) // Create map of already failed container conversions so we don't log a million items just for one container.

	dstContainerName := ""
	// Extract the existing destination container name
	if cca.FromTo.To().IsRemote() {
		dstContainerName, err = GetContainerName(cca.Destination.Value, cca.FromTo.To())

		if err != nil {
			return nil, err
		}

		// only create the destination container in S2S scenarios
		if cca.FromTo.From().IsRemote() && dstContainerName != "" { // if the destination has a explicit container name
			// Attempt to create the container. If we fail, fail silently.
			err = cca.createDstContainer(dstContainerName, cca.Destination, ctx, existingContainers, common.ELogLevel.None())

			// check against seenFailedContainers so we don't spam the job log with initialization failed errors
			if _, ok := seenFailedContainers[dstContainerName]; err != nil && jobsAdmin.JobsAdmin != nil && !ok {
				jobsAdmin.JobsAdmin.LogToJobLog(fmt.Sprintf("Failed attempt to create destination container (this is not blocking): %s", err), common.LogDebug)
				seenFailedContainers[dstContainerName] = true
			}
		} else if cca.FromTo.From().IsRemote() { // if the destination has implicit container names
			if acctTraverser, ok := traverser.(AccountTraverser); ok && dstLevel == ELocationLevel.Service() {
				containers, err := acctTraverser.listContainers()

				if err != nil {
					return nil, fmt.Errorf("failed to list containers: %w", err)
				}

				// Resolve all container names up front.
				// If we were to resolve on-the-fly, then name order would affect the results inconsistently.
				if cca.FromTo == common.EFromTo.S3Blob() {
					containerResolver = NewS3BucketNameToAzureResourcesResolver(containers)
				} else if cca.FromTo == common.EFromTo.GCPBlob() {
					containerResolver = NewGCPBucketNameToAzureResourcesResolver(containers)
				}

				for _, v := range containers {
					bucketName, err := containerResolver.ResolveName(v)

					if err != nil {
						// Silently ignore the failure; it'll get logged later.
						continue
					}

					err = cca.createDstContainer(bucketName, cca.Destination, ctx, existingContainers, common.ELogLevel.None())

					// if JobsAdmin is nil, we're probably in testing mode.
					// As a result, container creation failures are expected as we don't give the SAS tokens adequate permissions.
					// check against seenFailedContainers so we don't spam the job log with initialization failed errors
					if _, ok := seenFailedContainers[bucketName]; err != nil && jobsAdmin.JobsAdmin != nil && !ok {
						logDstContainerCreateFailureOnce.Do(func() {
							glcm.Warn("Failed to create one or more destination container(s). Your transfers may still succeed if the container already exists.")
						})
						jobsAdmin.JobsAdmin.LogToJobLog(fmt.Sprintf("failed to initialize destination container %s; the transfer will continue (but be wary it may fail).", bucketName), common.LogWarning)
						jobsAdmin.JobsAdmin.LogToJobLog(fmt.Sprintf("Error %s", err), common.LogDebug)
						seenFailedContainers[bucketName] = true
					}
				}
			} else {
				cName, err := GetContainerName(cca.Source.Value, cca.FromTo.From())

				if err != nil || cName == "" {
					// this will probably never be reached
					return nil, fmt.Errorf("failed to get container name from source (is it formatted correctly?)")
				}
				resName, err := containerResolver.ResolveName(cName)

				if err == nil {
					err = cca.createDstContainer(resName, cca.Destination, ctx, existingContainers, common.ELogLevel.None())

					if _, ok := seenFailedContainers[dstContainerName]; err != nil && jobsAdmin.JobsAdmin != nil && !ok {
						logDstContainerCreateFailureOnce.Do(func() {
							glcm.Warn("Failed to create one or more destination container(s). Your transfers may still succeed if the container already exists.")
						})
						jobsAdmin.JobsAdmin.LogToJobLog(fmt.Sprintf("failed to initialize destination container %s; the transfer will continue (but be wary it may fail).", resName), common.LogWarning)
						jobsAdmin.JobsAdmin.LogToJobLog(fmt.Sprintf("Error %s", err), common.LogDebug)
						seenFailedContainers[dstContainerName] = true
					}
				}
			}
		}
	}

	filters := cca.InitModularFilters()

	// decide our folder transfer strategy
	var message string
	jobPartOrder.Fpo, message = NewFolderPropertyOption(cca.FromTo, cca.Recursive, cca.StripTopDir, filters, cca.preserveInfo, cca.preservePermissions.IsTruthy(), cca.preservePOSIXProperties, strings.EqualFold(cca.Destination.Value, common.Dev_Null), cca.IncludeDirectoryStubs)
	if !cca.dryrunMode {
		glcm.Info(message)
	}
	if jobsAdmin.JobsAdmin != nil {
		jobsAdmin.JobsAdmin.LogToJobLog(message, common.LogInfo)
	}

	processor := func(object StoredObject) error {
		// Start by resolving the name and creating the container
		if object.ContainerName != "" {
			// set up the destination container name.
			cName := dstContainerName
			// if a destination container name is not specified OR copying service to container/folder, append the src container name.
			if cName == "" || (srcLevel == ELocationLevel.Service() && dstLevel > ELocationLevel.Service()) {
				cName, err = containerResolver.ResolveName(object.ContainerName)

				if err != nil {
					if _, ok := seenFailedContainers[object.ContainerName]; !ok {
						WarnStdoutAndScanningLog(fmt.Sprintf("failed to add transfers from container %s as it has an invalid name. Please manually transfer from this container to one with a valid name.", object.ContainerName))
						seenFailedContainers[object.ContainerName] = true
					}
					return nil
				}

				object.DstContainerName = cName
			}
		}

		// If above the service level, we already know the container name and don't need to supply it to makeEscapedRelativePath
		if srcLevel != ELocationLevel.Service() {
			object.ContainerName = ""

			// When copying directly TO a container or object from a container, don't drop under a sub directory
			if dstLevel >= ELocationLevel.Container() {
				object.DstContainerName = ""
			}
		}

		srcRelPath := cca.MakeEscapedRelativePath(true, isDestDir, cca.asSubdir, object)
		dstRelPath := cca.MakeEscapedRelativePath(false, isDestDir, cca.asSubdir, object)

		transfer, shouldSendToSte := object.ToNewCopyTransfer(cca.autoDecompress && cca.FromTo.IsDownload(), srcRelPath, dstRelPath, cca.s2sPreserveAccessTier.Value(), jobPartOrder.Fpo, cca.SymlinkHandling, cca.hardlinks)
		if !cca.S2sPreserveBlobTags {
			transfer.BlobTags = cca.blobTagsMap
		}

		if cca.dryrunMode && shouldSendToSte {
			glcm.Dryrun(func(format common.OutputFormat) string {
				src := common.GenerateFullPath(cca.Source.Value, srcRelPath)
				dst := common.GenerateFullPath(cca.Destination.Value, dstRelPath)

				switch format {
				case common.EOutputFormat.Json():
					tx := DryrunTransfer{
						EntityType:  transfer.EntityType,
						BlobType:    common.FromBlobType(transfer.BlobType),
						FromTo:      cca.FromTo,
						Source:      src,
						Destination: dst,
						SourceSize:  &transfer.SourceSize,
						HttpHeaders: blob.HTTPHeaders{
							BlobCacheControl:       &transfer.CacheControl,
							BlobContentDisposition: &transfer.ContentDisposition,
							BlobContentEncoding:    &transfer.ContentEncoding,
							BlobContentLanguage:    &transfer.ContentLanguage,
							BlobContentMD5:         transfer.ContentMD5,
							BlobContentType:        &transfer.ContentType,
						},
						Metadata:     transfer.Metadata,
						BlobTier:     &transfer.BlobTier,
						BlobVersion:  &transfer.BlobVersionID,
						BlobTags:     transfer.BlobTags,
						BlobSnapshot: &transfer.BlobSnapshotID,
					}

					buf, _ := json.Marshal(tx)
					return string(buf)
				default:
					return fmt.Sprintf("DRYRUN: copy %v to %v",
						src, dst)
				}
			})
			return nil
		}

		if shouldSendToSte {
			return addTransfer(&jobPartOrder, transfer, cca)
		}
		return nil
	}
	finalizer := func() error {
		return dispatchFinalPart(&jobPartOrder, cca)
	}

	return NewCopyEnumerator(traverser, filters, processor, finalizer), nil
}

// This is condensed down into an individual function as we don't end up reusing the destination traverser at all.
// This is just for the directory check.
func (cca *CookedCopyCmdArgs) isDestDirectory(dst common.ResourceString, ctx context.Context) bool {
	var err error
	dstCredInfo := common.CredentialInfo{}

	if ctx == nil {
		return false
	}

	if dstCredInfo, _, err = GetCredentialInfoForLocation(ctx, cca.FromTo.To(), cca.Destination, false, cca.CpkOptions); err != nil {
		return false
	}

	rt, err := InitResourceTraverser(dst, cca.FromTo.To(), ctx, InitResourceTraverserOptions{
		Credential: &dstCredInfo,

		ListOfVersionIDs: cca.ListOfVersionIDsChannel,

		PreservePermissions: cca.preservePermissions,

		StripTopDir:       cca.StripTopDir,
		TrailingDotOption: cca.trailingDot,

		ExcludeContainers: cca.excludeContainer,
		HardlinkHandling:  cca.hardlinks,
	})

	if err != nil {
		return false
	}

	isDir, _ := rt.IsDirectory(false)
	return isDir
}

// Initialize the modular filters outside of copy to increase readability.
func (cca *CookedCopyCmdArgs) InitModularFilters() []ObjectFilter {
	filters := make([]ObjectFilter, 0) // same as []ObjectFilter{} under the hood

	if cca.IncludeBefore != nil {
		filters = append(filters, &IncludeBeforeDateFilter{Threshold: *cca.IncludeBefore})
	}

	if cca.IncludeAfter != nil {
		filters = append(filters, &IncludeAfterDateFilter{Threshold: *cca.IncludeAfter})
	}

	if len(cca.IncludePatterns) != 0 {
		filters = append(filters, &IncludeFilter{patterns: cca.IncludePatterns}) // TODO should this call buildIncludeFilters?
	}

	if len(cca.ExcludePatterns) != 0 {
		for _, v := range cca.ExcludePatterns {
			filters = append(filters, &excludeFilter{pattern: v})
		}
	}

	// include-path is not a filter, therefore it does not get handled here.
	// Check up in cook() around the list-of-files implementation as include-path gets included in the same way.

	if len(cca.ExcludePathPatterns) != 0 {
		for _, v := range cca.ExcludePathPatterns {
			filters = append(filters, &excludeFilter{pattern: v, targetsPath: true})
		}
	}

	if len(cca.includeRegex) != 0 {
		filters = append(filters, &regexFilter{patterns: cca.includeRegex, isIncluded: true})
	}

	if len(cca.excludeRegex) != 0 {
		filters = append(filters, &regexFilter{patterns: cca.excludeRegex, isIncluded: false})
	}

	if len(cca.excludeBlobType) != 0 {
		excludeSet := map[blob.BlobType]bool{}

		for _, v := range cca.excludeBlobType {
			excludeSet[v] = true
		}

		filters = append(filters, &excludeBlobTypeFilter{blobTypes: excludeSet})
	}

	if len(cca.IncludeFileAttributes) != 0 {
		filters = append(filters, buildAttrFilters(cca.IncludeFileAttributes, cca.Source.ValueLocal(), true)...)
	}

	if len(cca.ExcludeFileAttributes) != 0 {
		filters = append(filters, buildAttrFilters(cca.ExcludeFileAttributes, cca.Source.ValueLocal(), false)...)
	}

	// finally, log any search prefix computed from these
	if jobsAdmin.JobsAdmin != nil {
		if prefixFilter := FilterSet(filters).GetEnumerationPreFilter(cca.Recursive); prefixFilter != "" {
			jobsAdmin.JobsAdmin.LogToJobLog("Search prefix, which may be used to optimize scanning, is: "+prefixFilter, common.LogInfo) // "May be used" because we don't know here which enumerators will use it
		}
	}

	switch cca.permanentDeleteOption {
	case common.EPermanentDeleteOption.Snapshots():
		filters = append(filters, &permDeleteFilter{deleteSnapshots: true})
	case common.EPermanentDeleteOption.Versions():
		filters = append(filters, &permDeleteFilter{deleteVersions: true})
	case common.EPermanentDeleteOption.SnapshotsAndVersions():
		filters = append(filters, &permDeleteFilter{deleteSnapshots: true, deleteVersions: true})
	}

	return filters
}

func (cca *CookedCopyCmdArgs) createDstContainer(containerName string, dstWithSAS common.ResourceString, parentCtx context.Context, existingContainers map[string]bool, logLevel common.LogLevel) (err error) {
	if _, ok := existingContainers[containerName]; ok {
		return
	}
	existingContainers[containerName] = true

	var dstCredInfo common.CredentialInfo
	// 3minutes is enough time to list properties of a container, and create new if it does not exist.
	ctx, cancel := context.WithTimeout(parentCtx, time.Minute*3)
	defer cancel()
	if dstCredInfo, _, err = GetCredentialInfoForLocation(ctx, cca.FromTo.To(), cca.Destination, false, cca.CpkOptions); err != nil {
		return err
	}

	var reauthTok *common.ScopedAuthenticator
	if at, ok := dstCredInfo.OAuthTokenInfo.TokenCredential.(common.AuthenticateToken); ok {
		// This will cause a reauth with StorageScope, which is fine, that's the original Authenticate call as it stands.
		reauthTok = (*common.ScopedAuthenticator)(common.NewScopedCredential(at, common.ECredentialType.OAuthToken()))
	}

	options := createClientOptions(
		common.LogLevelOverrideLogger{ // override our log level here
			ILoggerResetable:  common.AzcopyCurrentJobLogger,
			MinimumLevelToLog: common.Iff(azcopyLogVerbosity == common.ELogLevel.Debug(), common.ELogLevel.Debug(), common.ELogLevel.None()),
		}, nil, reauthTok)

	sc, err := common.GetServiceClientForLocation(
		cca.FromTo.To(),
		dstWithSAS,
		dstCredInfo.CredentialType,
		dstCredInfo.OAuthTokenInfo.TokenCredential,
		&options,
		nil, // trailingDot is not required when creating a share
	)

	if err != nil {
		return err
	}

	// Because the only use-cases for createDstContainer will be on service-level S2S and service-level download
	// We only need to create "containers" on local and blob.
	// TODO: Reduce code dupe somehow
	switch cca.FromTo.To() {
	case common.ELocation.Local():
		err = os.MkdirAll(common.GenerateFullPath(cca.Destination.ValueLocal(), containerName), os.ModeDir|os.ModePerm)
	case common.ELocation.Blob():
		bsc, _ := sc.BlobServiceClient()
		bcc := bsc.NewContainerClient(containerName)

		_, err = bcc.GetProperties(ctx, nil)

		if err == nil {
			return err // Container already exists, return gracefully
		}

		_, err = bcc.Create(ctx, nil)
		if bloberror.HasCode(err, bloberror.ContainerAlreadyExists) {
			return nil
		}
		return err
	case common.ELocation.File():
		fsc, _ := sc.FileServiceClient()
		sc := fsc.NewShareClient(containerName)

		_, err = sc.GetProperties(ctx, nil)
		if err == nil {
			return err
		}

		// Create a destination share with the default service quota
		// TODO: Create a flag for the quota
		_, err = sc.Create(ctx, nil)
		if fileerror.HasCode(err, fileerror.ShareAlreadyExists) {
			return nil
		}
		return err
	case common.ELocation.BlobFS():
		dsc, _ := sc.DatalakeServiceClient()
		fsc := dsc.NewFileSystemClient(containerName)
		_, err = fsc.GetProperties(ctx, nil)
		if err == nil {
			return err
		}

		_, err = fsc.Create(ctx, nil)
		if datalakeerror.HasCode(err, datalakeerror.FileSystemAlreadyExists) {
			return nil
		}
		return err
	default:
		panic(fmt.Sprintf("cannot create a destination container at location %s.", cca.FromTo.To()))
	}
	return
}

// Because some invalid characters weren't being properly encoded by url.PathEscape, we're going to instead manually encode them.
var encodedInvalidCharacters = map[rune]string{
	'<':  "%3C",
	'>':  "%3E",
	'\\': "%5C",
	'/':  "%2F",
	':':  "%3A",
	'"':  "%22",
	'|':  "%7C",
	'?':  "%3F",
	'*':  "%2A",
}

var reverseEncodedChars = map[string]rune{
	"%3C": '<',
	"%3E": '>',
	"%5C": '\\',
	"%2F": '/',
	"%3A": ':',
	"%22": '"',
	"%7C": '|',
	"%3F": '?',
	"%2A": '*',
}

func pathEncodeRules(path string, fromTo common.FromTo, disableAutoDecoding bool, source bool) string {
	var loc common.Location

	if source {
		loc = fromTo.From()
	} else {
		loc = fromTo.To()
	}
	pathParts := strings.Split(path, common.AZCOPY_PATH_SEPARATOR_STRING)

	// If downloading on Windows or uploading to files, encode unsafe characters.
	if (loc == common.ELocation.Local() && !source && runtime.GOOS == "windows") || (!source && loc == common.ELocation.File()) {
		// invalidChars := `<>\/:"|?*` + string(0x00)

		for k, c := range encodedInvalidCharacters {
			for part, p := range pathParts {
				pathParts[part] = strings.ReplaceAll(p, string(k), c)
			}
		}

		// If uploading from Windows or downloading from files, decode unsafe chars if user enables decoding
	} else if ((!source && fromTo.From() == common.ELocation.Local() && runtime.GOOS == "windows") || (!source && fromTo.From() == common.ELocation.File())) && !disableAutoDecoding {

		for encoded, c := range reverseEncodedChars {
			for k, p := range pathParts {
				pathParts[k] = strings.ReplaceAll(p, encoded, string(c))
			}
		}
	}

	if loc.IsRemote() {
		for k, p := range pathParts {
			pathParts[k] = url.PathEscape(p)
		}
	}

	path = strings.Join(pathParts, "/")
	return path
}

func (cca *CookedCopyCmdArgs) MakeEscapedRelativePath(source bool, dstIsDir bool, asSubdir bool, object StoredObject) (relativePath string) {
	// write straight to /dev/null, do not determine a indirect path
	if !source && cca.Destination.Value == common.Dev_Null {
		return "" // ignore path encode rules
	}

	if object.relativePath == "\x00" { // Short circuit, our relative path is requesting root/
		return "\x00"
	}

	// source is a EXACT path to the file
	if object.isSingleSourceFile() {
		// If we're finding an object from the source, it returns "" if it's already got it.
		// If we're finding an object on the destination and we get "", we need to hand it the object name (if it's pointing to a folder)
		if source {
			relativePath = ""
		} else {
			if dstIsDir {
				// Our source points to a specific file (and so has no relative path)
				// but our dest does not point to a specific file, it just points to a directory,
				// and so relativePath needs the _name_ of the source.
				processedVID := ""
				if len(object.blobVersionID) > 0 {
					processedVID = strings.ReplaceAll(object.blobVersionID, ":", "-") + "-"
				}
				relativePath += "/" + processedVID + object.name
			} else {
				relativePath = ""
			}
		}

		return pathEncodeRules(relativePath, cca.FromTo, cca.disableAutoDecoding, source)
	}

	// If it's out here, the object is contained in a folder, or was found via a wildcard, or object.isSourceRootFolder == true
	if object.isSourceRootFolder() {
		relativePath = "" // otherwise we get "/" from the line below, and that breaks some clients, e.g. blobFS
	} else {
		relativePath = "/" + strings.Replace(object.relativePath, common.OS_PATH_SEPARATOR, common.AZCOPY_PATH_SEPARATOR_STRING, -1)
	}

	if common.Iff(source, object.ContainerName, object.DstContainerName) != "" {
		relativePath = `/` + common.Iff(source, object.ContainerName, object.DstContainerName) + relativePath
	} else if !source && !cca.StripTopDir && cca.asSubdir { // Avoid doing this where the root is shared or renamed.
		// We ONLY need to do this adjustment to the destination.
		// The source SAS has already been removed. No need to convert it to a URL or whatever.
		// Save to a directory
		rootDir := filepath.Base(cca.Source.Value)

		/* In windows, when a user tries to copy whole volume (eg. D:\),  the upload destination
		will contains "//"" in the files/directories names because of rootDir = "\" prefix.
		(e.g. D:\file.txt will end up as //file.txt).
		Following code will get volume name from source and add volume name as prefix in rootDir
		*/
		if runtime.GOOS == "windows" && rootDir == `\` {
			rootDir = filepath.VolumeName(common.ToShortPath(cca.Source.Value))
		}

		if cca.FromTo.From().IsRemote() {
			ueRootDir, err := url.PathUnescape(rootDir)

			// Realistically, err should never not be nil here.
			if err == nil {
				rootDir = ueRootDir
			} else {
				panic("unexpected inescapable rootDir name")
			}
		}

		relativePath = "/" + rootDir + relativePath
	}

	return pathEncodeRules(relativePath, cca.FromTo, cca.disableAutoDecoding, source)
}

// we assume that preserveSmbPermissions and preserveSmbInfo have already been validated, such that they are only true if both resource types support them
func NewFolderPropertyOption(fromTo common.FromTo, recursive, stripTopDir bool, filters []ObjectFilter, preserveSmbInfo, preservePermissions, preservePosixProperties, isDstNull, includeDirectoryStubs bool) (common.FolderPropertyOption, string) {

	getSuffix := func(willProcess bool) string {
		willProcessString := common.Iff(willProcess, "will be processed", "will not be processed")

		template := ". For the same reason, %s defined on folders %s"
		switch {
		case preservePermissions && preserveSmbInfo:
			return fmt.Sprintf(template, "properties and permissions", willProcessString)
		case preserveSmbInfo:
			return fmt.Sprintf(template, "properties", willProcessString)
		case preservePermissions:
			return fmt.Sprintf(template, "permissions", willProcessString)
		default:
			return "" // no preserve flags set, so we have nothing to say about them
		}
	}

	bothFolderAware := (fromTo.AreBothFolderAware() || preservePosixProperties || preservePermissions || includeDirectoryStubs) && !isDstNull
	isRemoveFromFolderAware := fromTo == common.EFromTo.FileTrash()
	if bothFolderAware || isRemoveFromFolderAware {
		if !recursive {
			return common.EFolderPropertiesOption.NoFolders(), // doesn't make sense to move folders when not recursive. E.g. if invoked with /* and WITHOUT recursive
				"Any empty folders will not be processed, because --recursive was not specified" +
					getSuffix(false)
		}

		// check filters. Otherwise, if filter was say --include-pattern *.txt, we would transfer properties
		// (but not contents) for every directory that contained NO text files.  Could make heaps of empty directories
		// at the destination.
		filtersOK := true
		for _, f := range filters {
			if f.AppliesOnlyToFiles() {
				filtersOK = false // we have a least one filter that doesn't apply to folders
			}
		}
		if !filtersOK {
			return common.EFolderPropertiesOption.NoFolders(),
				"Any empty folders will not be processed, because a file-focused filter is applied" +
					getSuffix(false)
		}

		message := "Any empty folders will be processed, because source and destination both support folders"
		if isRemoveFromFolderAware {
			message = "Any empty folders will be processed, because deletion is from a folder-aware location"
		}
		message += getSuffix(true)
		if stripTopDir {
			return common.EFolderPropertiesOption.AllFoldersExceptRoot(), message
		}
		return common.EFolderPropertiesOption.AllFolders(), message
	}

	return common.EFolderPropertiesOption.NoFolders(),
		"Any empty folders will not be processed, because source and/or destination doesn't have full folder support" +
			getSuffix(false)

}<|MERGE_RESOLUTION|>--- conflicted
+++ resolved
@@ -66,13 +66,8 @@
 	getRemoteProperties := cca.ForceWrite == common.EOverwriteOption.IfSourceNewer() ||
 		(cca.FromTo.From() == common.ELocation.File() && !cca.FromTo.To().IsRemote()) || // If it's a download, we still need LMT and MD5 from files.
 		(cca.FromTo.From() == common.ELocation.File() && cca.FromTo.To().IsRemote() && (cca.s2sSourceChangeValidation || cca.IncludeAfter != nil || cca.IncludeBefore != nil)) || // If S2S from File to *, and sourceChangeValidation is enabled, we get properties so that we have LMTs. Likewise, if we are using includeAfter or includeBefore, which require LMTs.
-<<<<<<< HEAD
-		(cca.FromTo.From().IsRemote() && cca.FromTo.To().IsRemote() && cca.s2sPreserveProperties && !cca.s2sGetPropertiesInBackend) // If S2S and preserve properties AND get properties in backend is on, turn this off, as properties will be obtained in the backend.
-	jobPartOrder.S2SGetPropertiesInBackend = cca.s2sPreserveProperties && !getRemoteProperties && cca.s2sGetPropertiesInBackend     // Infer GetProperties if GetPropertiesInBackend is enabled.
-=======
 		(cca.FromTo.From().IsRemote() && cca.FromTo.To().IsRemote() && cca.s2sPreserveProperties.Value() && !cca.s2sGetPropertiesInBackend) // If S2S and preserve properties AND get properties in backend is on, turn this off, as properties will be obtained in the backend.
 	jobPartOrder.S2SGetPropertiesInBackend = cca.s2sPreserveProperties.Value() && !getRemoteProperties && cca.s2sGetPropertiesInBackend     // Infer GetProperties if GetPropertiesInBackend is enabled.
->>>>>>> 03c73b1d
 	jobPartOrder.S2SSourceChangeValidation = cca.s2sSourceChangeValidation
 	jobPartOrder.DestLengthValidation = cca.CheckLength
 	jobPartOrder.S2SInvalidMetadataHandleOption = cca.s2sInvalidMetadataHandleOption
