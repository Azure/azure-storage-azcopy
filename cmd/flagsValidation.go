// Copyright © 2025 Microsoft <dphulkar@microsoft.com>
//
// Permission is hereby granted, free of charge, to any person obtaining a copy
// of this software and associated documentation files (the "Software"), to deal
// in the Software without restriction, including without limitation the rights
// to use, copy, modify, merge, publish, distribute, sublicense, and/or sell
// copies of the Software, and to permit persons to whom the Software is
// furnished to do so, subject to the following conditions:
//
// The above copyright notice and this permission notice shall be included in
// all copies or substantial portions of the Software.
//
// THE SOFTWARE IS PROVIDED "AS IS", WITHOUT WARRANTY OF ANY KIND, EXPRESS OR
// IMPLIED, INCLUDING BUT NOT LIMITED TO THE WARRANTIES OF MERCHANTABILITY,
// FITNESS FOR A PARTICULAR PURPOSE AND NONINFRINGEMENT. IN NO EVENT SHALL THE
// AUTHORS OR COPYRIGHT HOLDERS BE LIABLE FOR ANY CLAIM, DAMAGES OR OTHER
// LIABILITY, WHETHER IN AN ACTION OF CONTRACT, TORT OR OTHERWISE, ARISING FROM,
// OUT OF OR IN CONNECTION WITH THE SOFTWARE OR THE USE OR OTHER DEALINGS IN
// THE SOFTWARE.
package cmd

import (
	"runtime"

<<<<<<< HEAD
	"github.com/Azure/azure-storage-azcopy/v10/azcopy"
=======
	"github.com/Azure/azure-sdk-for-go/sdk/storage/azfile/file"
	"github.com/Azure/azure-sdk-for-go/sdk/storage/azfile/share"
>>>>>>> a0f2b6e2
	"github.com/Azure/azure-storage-azcopy/v10/common"
	"github.com/spf13/cobra"
)

// performSMBSpecificValidation performs validation specific to SMB (Server Message Block) configurations
// for a synchronization command. It checks SMB-related flags and settings, and ensures that necessary
// properties are set correctly for SMB copy operations.
//
// The function performs the following checks:
// - Validates the "preserve-info" flag to ensure both source and destination are SMB-aware.
// - Validates the "preserve-posix-properties" flag, ensuring both locations are POSIX-aware if set.
// - Ensures that the "preserve-permissions" flag is correctly set if SMB information is preserved.
// - Validates the preservation of file owner information based on user flags.
//
// Returns:
// - An error if any validation fails, otherwise nil indicating successful validation.

// validateAndAdjustHardlinksFlag validates and adjusts the --hardlinks option based on OS,
// transfer direction (upload, download, S2S), and source/destination types (NFS, SMB, local).
// Returns an error if the configuration is unsupported.
// This function will be added as part of Phase-3 which targets to support hardlinks for NFS copy.
// func validateAndAdjustHardlinksFlag(option *common.HardlinkHandlingType, fromTo common.FromTo) error {
// 	if !fromTo.IsNFS() {
// 		return nil
// 	}

// 	// NFS<->SMB special case: force skip
// 	if (fromTo == common.EFromTo.FileNFSFileSMB() || fromTo == common.EFromTo.FileSMBFileNFS()) &&
// 		*option != common.SkipHardlinkHandlingType {
// 		return fmt.Errorf(
// 			"For NFS->SMB and SMB->NFS transfers, '--hardlinks' must be set to 'skip'. " +
// 				"Hardlinked files are not supported between NFS and SMB and will always be skipped. " +
// 				"Please re-run with '--hardlinks=skip'.",
// 		)
// 	}

// 	// OS check: hardlinks handling only supported on Linux in case of upload and download
// 	if runtime.GOOS != "linux" && !fromTo.IsS2S() {
// 		return fmt.Errorf("The --hardlinks option is only supported on Linux.")
// 	}

// 	switch {
// 	case fromTo.IsDownload():
// 		// Must be NFS -> Local Linux
// 		if fromTo.From() != common.ELocation.FileNFS() {
// 			return fmt.Errorf("For downloads, '--hardlinks' is only supported from an NFS file share to a Linux filesystem.")
// 		}

// 	case fromTo.IsUpload():
// 		// Must be Local Linux -> NFS
// 		if fromTo.To() != common.ELocation.FileNFS() {
// 			return fmt.Errorf("For uploads, '--hardlinks' is only supported from a Linux filesystem to an NFS file share.")
// 		}

// 	case fromTo.IsS2S():
// 		// Allowed: NFS<->NFS, NFS->SMB, SMB->NFS
// 		validPairs := map[common.FromTo]bool{
// 			common.EFromTo.FileNFSFileNFS(): true,
// 			common.EFromTo.FileNFSFileSMB(): true,
// 			common.EFromTo.FileSMBFileNFS(): true,
// 		}
// 		if !validPairs[fromTo] {
// 			return fmt.Errorf("For S2S transfers, '--hardlinks' is only supported for NFS<->NFS, NFS->SMB, and SMB->NFS.")
// 		}
// 	}

// 	// Info messages
// 	switch *option {
// 	case common.SkipHardlinkHandlingType:
// 		glcm.Info("The --hardlinks option is set to 'skip'. Hardlinked files will be skipped.")
// 	case common.DefaultHardlinkHandlingType:
// 		glcm.Info("The --hardlinks option is set to 'follow'. Hardlinked files will be copied as regular files.")
// 	}

// 	return nil
// }

<<<<<<< HEAD
=======
func isUnsupportedPlatformForNFS(fromTo common.FromTo) (bool, error) {
	// upload and download is not supported for NFS on non-linux systems
	if (fromTo.IsUpload() || fromTo.IsDownload()) && runtime.GOOS != "linux" {
		op := "operation"
		if fromTo.IsUpload() {
			op = "upload"
		} else if fromTo.IsDownload() {
			op = "download"
		}
		return true, fmt.Errorf(
			"NFS %s is not supported on %s. This functionality is only available on Linux.",
			op,
			runtime.GOOS,
		)
	}
	return false, nil
}

func validateShareProtocolCompatibility(
	ctx context.Context,
	resource common.ResourceString,
	serviceClient *common.ServiceClient,
	isSource bool,
	protocol common.Location,
	fromTo common.FromTo,
) error {

	// We can ignore the error if we fail to get the share properties.
	fileURLParts, err := file.ParseURL(resource.Value)
	if err != nil {
		return fmt.Errorf("failed to parse resource URL: %w", err)
	}
	shareName := fileURLParts.ShareName

	if serviceClient == nil {
		return fmt.Errorf("service client is nil")
	}

	fileServiceClient, err := serviceClient.FileServiceClient()
	if err != nil {
		return fmt.Errorf("failed to create file service client: %w", err)
	}
	shareClient := fileServiceClient.NewShareClient(shareName)
	shareProtocol, _ := getShareProtocolType(ctx, shareName, shareClient, protocol)

	if shareProtocol == common.ELocation.File() {
		if isSource && fromTo.From() != common.ELocation.File() {
			return errors.New("the source share has SMB protocol enabled. " +
				"To copy from a SMB share, use the appropriate --from-to flag value")
		}
		if !isSource && fromTo.To() != common.ELocation.File() {
			return errors.New("the destination share has NFS protocol enabled. " +
				"To copy to a NFS share, use the appropriate --from-to flag value")
		}
	}

	if shareProtocol == common.ELocation.FileNFS() {
		if isSource && fromTo.From() != common.ELocation.FileNFS() {
			return errors.New("the source share has NFS protocol enabled. " +
				"To copy from a NFS share, use the appropriate --from-to flag value")
		}
		if !isSource && fromTo.To() != common.ELocation.FileNFS() {
			return errors.New("the destination share has NFS protocol enabled. " +
				"To copy to a NFS share, use the appropriate --from-to flag value")
		}
	}
	return nil
}

// getShareProtocolType returns "SMB", "NFS", or "UNKNOWN" based on the share's enabled protocols.
// If retrieval fails, it logs a warning and returns the fallback givenValue ("SMB" or "NFS").
func getShareProtocolType(
	ctx context.Context,
	shareName string,
	shareClient *share.Client,
	givenValue common.Location,
) (common.Location, error) {
	properties, err := shareClient.GetProperties(ctx, nil)
	if err != nil {
		glcm.Info(fmt.Sprintf("Warning: Failed to fetch share properties for '%s'. Assuming the share uses '%s' protocol based on --from-to flag.", shareName, givenValue))
		return givenValue, err
	}

	if properties.EnabledProtocols == nil || *properties.EnabledProtocols == "SMB" {
		return common.ELocation.File(), nil // Default assumption
	}

	return common.ELocation.FileNFS(), nil
}

// Protocol compatibility validation for SMB and NFS transfers
func validateProtocolCompatibility(ctx context.Context, fromTo common.FromTo, src, dst common.ResourceString, srcClient, dstClient *common.ServiceClient) error {

	if fromTo.From().IsFile() {
		if err := validateShareProtocolCompatibility(ctx, src, srcClient, true, fromTo.From(), fromTo); err != nil {
			return err
		}
	}

	if fromTo.To().IsFile() {
		if err := validateShareProtocolCompatibility(ctx, dst, dstClient, false, fromTo.To(), fromTo); err != nil {
			return err
		}
	}

	return nil
}

>>>>>>> a0f2b6e2
// ComputePreserveFlags determines the final preserveInfo and preservePermissions flag values
// based on user inputs, deprecated flags, and validation rules.
func ComputePreserveFlags(cmd *cobra.Command, userFromTo common.FromTo, preserveInfo, preserveSMBInfo, preservePermissions, preserveSMBPermissions bool) (bool, bool) {
	// Compute default value
	preserveInfoDefaultVal := azcopy.GetPreserveInfoFlagDefault(cmd, userFromTo)

	// Final preserveInfo logic
	var finalPreserveInfo bool
	if cmd.Flags().Changed(azcopy.PreserveInfoFlag) && cmd.Flags().Changed(PreserveSMBInfoFlag) || cmd.Flags().Changed(azcopy.PreserveInfoFlag) {
		finalPreserveInfo = preserveInfo
	} else if cmd.Flags().Changed(PreserveSMBInfoFlag) {
		finalPreserveInfo = preserveSMBInfo
	} else {
		finalPreserveInfo = preserveInfoDefaultVal
	}

	// Final preservePermissions logic
	finalPreservePermissions := preservePermissions
	if !userFromTo.IsNFS() {
		finalPreservePermissions = preservePermissions || preserveSMBPermissions
	}

	if userFromTo.IsNFS() && ((preserveSMBInfo && runtime.GOOS == "linux") || preserveSMBPermissions) {
		glcm.Error(InvalidFlagsForNFSMsg)
	}

	return finalPreserveInfo, finalPreservePermissions
}<|MERGE_RESOLUTION|>--- conflicted
+++ resolved
@@ -20,14 +20,14 @@
 package cmd
 
 import (
+	"context"
+	"errors"
+	"fmt"
 	"runtime"
 
-<<<<<<< HEAD
-	"github.com/Azure/azure-storage-azcopy/v10/azcopy"
-=======
 	"github.com/Azure/azure-sdk-for-go/sdk/storage/azfile/file"
 	"github.com/Azure/azure-sdk-for-go/sdk/storage/azfile/share"
->>>>>>> a0f2b6e2
+	"github.com/Azure/azure-storage-azcopy/v10/azcopy"
 	"github.com/Azure/azure-storage-azcopy/v10/common"
 	"github.com/spf13/cobra"
 )
@@ -104,26 +104,6 @@
 
 // 	return nil
 // }
-
-<<<<<<< HEAD
-=======
-func isUnsupportedPlatformForNFS(fromTo common.FromTo) (bool, error) {
-	// upload and download is not supported for NFS on non-linux systems
-	if (fromTo.IsUpload() || fromTo.IsDownload()) && runtime.GOOS != "linux" {
-		op := "operation"
-		if fromTo.IsUpload() {
-			op = "upload"
-		} else if fromTo.IsDownload() {
-			op = "download"
-		}
-		return true, fmt.Errorf(
-			"NFS %s is not supported on %s. This functionality is only available on Linux.",
-			op,
-			runtime.GOOS,
-		)
-	}
-	return false, nil
-}
 
 func validateShareProtocolCompatibility(
 	ctx context.Context,
@@ -215,7 +195,6 @@
 	return nil
 }
 
->>>>>>> a0f2b6e2
 // ComputePreserveFlags determines the final preserveInfo and preservePermissions flag values
 // based on user inputs, deprecated flags, and validation rules.
 func ComputePreserveFlags(cmd *cobra.Command, userFromTo common.FromTo, preserveInfo, preserveSMBInfo, preservePermissions, preserveSMBPermissions bool) (bool, bool) {
