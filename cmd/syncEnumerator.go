// Copyright © 2017 Microsoft <wastore@microsoft.com>
//
// Permission is hereby granted, free of charge, to any person obtaining a copy
// of this software and associated documentation files (the "Software"), to deal
// in the Software without restriction, including without limitation the rights
// to use, copy, modify, merge, publish, distribute, sublicense, and/or sell
// copies of the Software, and to permit persons to whom the Software is
// furnished to do so, subject to the following conditions:
//
// The above copyright notice and this permission notice shall be included in
// all copies or substantial portions of the Software.
//
// THE SOFTWARE IS PROVIDED "AS IS", WITHOUT WARRANTY OF ANY KIND, EXPRESS OR
// IMPLIED, INCLUDING BUT NOT LIMITED TO THE WARRANTIES OF MERCHANTABILITY,
// FITNESS FOR A PARTICULAR PURPOSE AND NONINFRINGEMENT. IN NO EVENT SHALL THE
// AUTHORS OR COPYRIGHT HOLDERS BE LIABLE FOR ANY CLAIM, DAMAGES OR OTHER
// LIABILITY, WHETHER IN AN ACTION OF CONTRACT, TORT OR OTHERWISE, ARISING FROM,
// OUT OF OR IN CONNECTION WITH THE SOFTWARE OR THE USE OR OTHER DEALINGS IN
// THE SOFTWARE.

package cmd

import (
	"errors"
	"fmt"
	"github.com/Azure/azure-storage-azcopy/common"
)

// -------------------------------------- Implemented Enumerators -------------------------------------- \\

// download implies transferring from a remote resource to the local disk
// in this scenario, the destination is scanned/indexed first
// then the source is scanned and filtered based on what the destination contains
// we do the local one first because it is assumed that local file systems will be faster to enumerate than remote resources
func newSyncDownloadEnumerator(cca *cookedSyncCmdArgs) (enumerator *syncEnumerator, err error) {
	destinationTraverser, err := newLocalTraverserForSync(cca, false)
	if err != nil {
		return nil, err
	}

	sourceTraverser, err := newBlobTraverserForSync(cca, true)
	if err != nil {
		return nil, err
	}

	// verify that the traversers are targeting the same type of resources
	_, isSingleBlob := sourceTraverser.getPropertiesIfSingleBlob()
	_, isSingleFile, _ := destinationTraverser.getInfoIfSingleFile()
	if isSingleBlob != isSingleFile {
		return nil, errors.New("sync must happen between source and destination of the same type: either blob <-> file, or container/virtual directory <-> local directory")
	}

	transferScheduler := newSyncTransferProcessor(cca, NumOfFilesPerDispatchJobPart)
	includeFilters := buildIncludeFilters(cca.include, false)
	includePathFilters := buildIncludeFilters(cca.includePath, true)
	excludeFilters := buildExcludeFilters(cca.exclude, false)
	excludePathFilters := buildExcludeFilters(cca.excludePath, true)

	// set up the filters in the right order
	filters := append(includeFilters, excludeFilters...)
	filters = append(filters, includePathFilters...)
	filters = append(filters, excludePathFilters...)

	// set up the comparator so that the source/destination can be compared
	indexer := newObjectIndexer()
	comparator := newSyncSourceComparator(indexer, transferScheduler.scheduleCopyTransfer)

	finalize := func() error {
		// remove the extra files at the destination that were not present at the source
		// we can only know what needs to be deleted when we have FINISHED traversing the remote source
		// since only then can we know which local files definitely don't exist remotely
		deleteScheduler := newSyncLocalDeleteProcessor(cca)
		err = indexer.traverse(deleteScheduler.removeImmediately, nil)
		if err != nil {
			return err
		}

		// let the deletions happen first
		// otherwise if the final part is executed too quickly, we might quit before deletions could finish
		jobInitiated, err := transferScheduler.dispatchFinalPart()
		if err != nil {
			return err
		}

		quitIfInSync(jobInitiated, cca.getDeletionCount() > 0, cca)
		cca.setScanningComplete()
		return nil
	}

	return newSyncEnumerator(destinationTraverser, sourceTraverser, indexer, filters,
		comparator.processIfNecessary, finalize), nil
}

// upload implies transferring from a local disk to a remote resource
// in this scenario, the local disk (source) is scanned/indexed first
// then the destination is scanned and filtered based on what the destination contains
// we do the local one first because it is assumed that local file systems will be faster to enumerate than remote resources
func newSyncUploadEnumerator(cca *cookedSyncCmdArgs) (enumerator *syncEnumerator, err error) {
	sourceTraverser, err := newLocalTraverserForSync(cca, true)
	if err != nil {
		return nil, err
	}

	destinationTraverser, err := newBlobTraverserForSync(cca, false)
	if err != nil {
		return nil, err
	}

	// verify that the traversers are targeting the same type of resources
	_, isSingleBlob := destinationTraverser.getPropertiesIfSingleBlob()
	_, isSingleFile, _ := sourceTraverser.getInfoIfSingleFile()
	if isSingleBlob != isSingleFile {
		return nil, errors.New("sync must happen between source and destination of the same type: either blob <-> file, or container/virtual directory <-> local directory")
	}

	transferScheduler := newSyncTransferProcessor(cca, NumOfFilesPerDispatchJobPart)
	includeFilters := buildIncludeFilters(cca.include, false)
	includePathFilters := buildIncludeFilters(cca.includePath, true)
	excludeFilters := buildExcludeFilters(cca.exclude, false)
	excludePathFilters := buildExcludeFilters(cca.excludePath, true)

	includeAttrFilters := buildAttrFilters(cca.includeFileAttributes, sourceTraverser.fullPath, true)
	excludeAttrFilters := buildAttrFilters(cca.excludeFileAttributes, sourceTraverser.fullPath, false)

	// set up the filters in the right order
<<<<<<< HEAD
	filters := append(includeFilters, excludeFilters...)
	filters = append(filters, includePathFilters...)
	filters = append(filters, excludePathFilters...)
=======
	// Note: includeFilters and includeAttrFilters are ANDed
	// They must both pass to get the file included
	// Same rule applies to excludeFilters and excludeAttrFilters
	filters := append(includeFilters, includeAttrFilters...)
	filters = append(filters, excludeFilters...)
	filters = append(filters, excludeAttrFilters...)
>>>>>>> 9008a3bb

	// set up the comparator so that the source/destination can be compared
	indexer := newObjectIndexer()
	destinationCleaner, err := newSyncBlobDeleteProcessor(cca)
	if err != nil {
		return nil, fmt.Errorf("unable to instantiate destination cleaner due to: %s", err.Error())
	}
	// when uploading, we can delete remote objects immediately, because as we traverse the remote location
	// we ALREADY have available a complete map of everything that exists locally
	// so as soon as we see a remote destination object we can know whether it exists in the local source
	comparator := newSyncDestinationComparator(indexer, transferScheduler.scheduleCopyTransfer, destinationCleaner.removeImmediately)

	finalize := func() error {
		// schedule every local file that doesn't exist at the destination
		err = indexer.traverse(transferScheduler.scheduleCopyTransfer, filters)
		if err != nil {
			return err
		}

		jobInitiated, err := transferScheduler.dispatchFinalPart()
		if err != nil {
			return err
		}

		quitIfInSync(jobInitiated, cca.getDeletionCount() > 0, cca)
		cca.setScanningComplete()
		return nil
	}

	return newSyncEnumerator(sourceTraverser, destinationTraverser, indexer, filters,
		comparator.processIfNecessary, finalize), nil
}

func quitIfInSync(transferJobInitiated, anyDestinationFileDeleted bool, cca *cookedSyncCmdArgs) {
	if !transferJobInitiated && !anyDestinationFileDeleted {
		cca.reportScanningProgress(glcm, 0)
		glcm.Exit(func(format common.OutputFormat) string {
			return "The source and destination are already in sync."
		}, common.EExitCode.Success())
	} else if !transferJobInitiated && anyDestinationFileDeleted {
		// some files were deleted but no transfer scheduled
		cca.reportScanningProgress(glcm, 0)
		glcm.Exit(func(format common.OutputFormat) string {
			return "The source and destination are now in sync."
		}, common.EExitCode.Success())
	}
}<|MERGE_RESOLUTION|>--- conflicted
+++ resolved
@@ -123,18 +123,14 @@
 	excludeAttrFilters := buildAttrFilters(cca.excludeFileAttributes, sourceTraverser.fullPath, false)
 
 	// set up the filters in the right order
-<<<<<<< HEAD
-	filters := append(includeFilters, excludeFilters...)
-	filters = append(filters, includePathFilters...)
-	filters = append(filters, excludePathFilters...)
-=======
 	// Note: includeFilters and includeAttrFilters are ANDed
 	// They must both pass to get the file included
 	// Same rule applies to excludeFilters and excludeAttrFilters
 	filters := append(includeFilters, includeAttrFilters...)
 	filters = append(filters, excludeFilters...)
 	filters = append(filters, excludeAttrFilters...)
->>>>>>> 9008a3bb
+  filters = append(filters, includePathFilters...)
+	filters = append(filters, excludePathFilters...)
 
 	// set up the comparator so that the source/destination can be compared
 	indexer := newObjectIndexer()
