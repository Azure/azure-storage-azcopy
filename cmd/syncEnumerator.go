--- conflicted
+++ resolved
@@ -100,10 +100,7 @@
 		PreserveBlobTags:        cca.s2sPreserveBlobTags,
 		HardlinkHandling:        cca.hardlinks,
 		SymlinkHandling:         cca.symlinkHandling,
-<<<<<<< HEAD
-=======
 		FromTo:                  cca.fromTo,
->>>>>>> 46ffafe1
 	})
 
 	if err != nil {
@@ -139,11 +136,8 @@
 		IncludeDirectoryStubs:   includeDirStubs,
 		PreserveBlobTags:        cca.s2sPreserveBlobTags,
 		HardlinkHandling:        common.EHardlinkHandlingType.Follow(),
-<<<<<<< HEAD
 		SymlinkHandling:         cca.symlinkHandling,
-=======
 		FromTo:                  cca.fromTo,
->>>>>>> 46ffafe1
 	})
 	if err != nil {
 		return nil, err
