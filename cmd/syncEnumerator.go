--- conflicted
+++ resolved
@@ -100,12 +100,9 @@
 		IncludeDirectoryStubs:   includeDirStubs,
 		PreserveBlobTags:        cca.s2sPreserveBlobTags,
 		HardlinkHandling:        cca.hardlinks,
-<<<<<<< HEAD
-		StripTopDir:             !cca.preserveRootProperties,
-=======
 		SymlinkHandling:         cca.symlinkHandling,
 		FromTo:                  cca.fromTo,
->>>>>>> 8d997ff2
+    StripTopDir:             !cca.preserveRootProperties,
 	})
 
 	if err != nil {
@@ -141,12 +138,9 @@
 		IncludeDirectoryStubs:   includeDirStubs,
 		PreserveBlobTags:        cca.s2sPreserveBlobTags,
 		HardlinkHandling:        common.EHardlinkHandlingType.Follow(),
-<<<<<<< HEAD
-		StripTopDir:             !cca.preserveRootProperties,
-=======
 		SymlinkHandling:         cca.symlinkHandling,
 		FromTo:                  cca.fromTo,
->>>>>>> 8d997ff2
+    StripTopDir:             !cca.preserveRootProperties,
 	})
 	if err != nil {
 		return nil, err
