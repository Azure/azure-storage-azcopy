--- conflicted
+++ resolved
@@ -175,16 +175,10 @@
 		},
 	}
 
-<<<<<<< HEAD
 
 	options := createClientOptions(common.AzcopyCurrentJobLogger, nil)
 	
 	// Create Source Client. 
-=======
-	options := createClientOptions(common.AzcopyCurrentJobLogger)
-
-	// Create Source Client.
->>>>>>> 98add5d2
 	var azureFileSpecificOptions any
 	if cca.fromTo.From() == common.ELocation.File() {
 		azureFileSpecificOptions = &common.FileClientOptions{
@@ -213,15 +207,12 @@
 		}
 	}
 
-<<<<<<< HEAD
 	var srcTokenCred *common.ScopedCredential
 	if cca.fromTo.IsS2S() && srcCredInfo.CredentialType.IsAzureOAuth() {
 		srcTokenCred = common.NewScopedCredential(srcCredInfo.OAuthTokenInfo.TokenCredential, srcCredInfo.CredentialType)
 	}
 	
 	options = createClientOptions(common.AzcopyCurrentJobLogger, srcTokenCred)
-=======
->>>>>>> 98add5d2
 	dstURL, _ := cca.destination.String()
 	copyJobTemplate.DstServiceClient, err = common.GetServiceClientForLocation(
 		cca.fromTo.To(),
