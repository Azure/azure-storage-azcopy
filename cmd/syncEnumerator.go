--- conflicted
+++ resolved
@@ -33,7 +33,6 @@
 	"github.com/Azure/azure-sdk-for-go/sdk/storage/azfile/fileerror"
 
 	"github.com/Azure/azure-storage-azcopy/v10/common"
-	"github.com/Azure/azure-storage-azcopy/v10/jobsAdmin"
 	"github.com/minio/minio-go/pkg/credentials"
 )
 
@@ -385,12 +384,7 @@
 	indexer := newObjectIndexer()
 
 	switch cca.fromTo {
-<<<<<<< HEAD
-	case common.EFromTo.LocalBlob(), common.EFromTo.LocalFile():
-
-=======
 	case common.EFromTo.LocalBlob(), common.EFromTo.LocalFile(), common.EFromTo.LocalFileNFS():
->>>>>>> 28c6d8b7
 		// Upload implies transferring from a local disk to a remote resource.
 		// In this scenario, the local disk (source) is scanned/indexed first because it is assumed that local file systems will be faster to enumerate than remote resources
 		// Then the destination is scanned and filtered based on what the destination contains
@@ -408,34 +402,6 @@
 			enumeratorOptions,
 		)
 	default:
-<<<<<<< HEAD
-=======
-		indexer.isDestinationCaseInsensitive = IsDestinationCaseInsensitive(cca.fromTo)
-		// in all other cases (download and S2S), the destination is scanned/indexed first
-		// then the source is scanned and filtered based on what the destination contains
-		comparator = newSyncSourceComparator(indexer, transferScheduler.scheduleCopyTransfer, cca.compareHash, cca.preserveInfo, cca.mirrorMode).processIfNecessary
-
-		finalize = func() error {
-			// remove the extra files at the destination that were not present at the source
-			// we can only know what needs to be deleted when we have FINISHED traversing the remote source
-			// since only then can we know which local files definitely don't exist remotely
-			var deleteScheduler objectProcessor
-			switch cca.fromTo.To() {
-			case common.ELocation.Blob(), common.ELocation.File(), common.ELocation.FileNFS(), common.ELocation.BlobFS():
-				deleter, err := newSyncDeleteProcessor(cca, fpo, copyJobTemplate.DstServiceClient)
-				if err != nil {
-					return err
-				}
-				deleteScheduler = newFpoAwareProcessor(fpo, deleter.removeImmediately)
-			default:
-				deleteScheduler = newFpoAwareProcessor(fpo, newSyncLocalDeleteProcessor(cca, fpo).removeImmediately)
-			}
-
-			err = indexer.traverse(deleteScheduler, nil)
-			if err != nil {
-				return err
-			}
->>>>>>> 28c6d8b7
 
 		if UseSyncOrchestrator {
 
@@ -584,7 +550,7 @@
 		// since only then can we know which local files definitely don't exist remotely
 		var deleteScheduler objectProcessor
 		switch cca.fromTo.To() {
-		case common.ELocation.Blob(), common.ELocation.File(), common.ELocation.BlobFS():
+		case common.ELocation.Blob(), common.ELocation.File(), common.ELocation.FileNFS(), common.ELocation.BlobFS():
 			deleter, err := newSyncDeleteProcessor(cca, fpo, copyJobTemplate.DstServiceClient)
 			if err != nil {
 				return err
