// Copyright © 2017 Microsoft <wastore@microsoft.com>
//
// Permission is hereby granted, free of charge, to any person obtaining a copy
// of this software and associated documentation files (the "Software"), to deal
// in the Software without restriction, including without limitation the rights
// to use, copy, modify, merge, publish, distribute, sublicense, and/or sell
// copies of the Software, and to permit persons to whom the Software is
// furnished to do so, subject to the following conditions:
//
// The above copyright notice and this permission notice shall be included in
// all copies or substantial portions of the Software.
//
// THE SOFTWARE IS PROVIDED "AS IS", WITHOUT WARRANTY OF ANY KIND, EXPRESS OR
// IMPLIED, INCLUDING BUT NOT LIMITED TO THE WARRANTIES OF MERCHANTABILITY,
// FITNESS FOR A PARTICULAR PURPOSE AND NONINFRINGEMENT. IN NO EVENT SHALL THE
// AUTHORS OR COPYRIGHT HOLDERS BE LIABLE FOR ANY CLAIM, DAMAGES OR OTHER
// LIABILITY, WHETHER IN AN ACTION OF CONTRACT, TORT OR OTHERWISE, ARISING FROM,
// OUT OF OR IN CONNECTION WITH THE SOFTWARE OR THE USE OR OTHER DEALINGS IN
// THE SOFTWARE.

package cmd

import (
	"context"
	"errors"
	"fmt"
	"github.com/Azure/azure-storage-azcopy/v10/jobsAdmin"
	"runtime"
	"strings"
	"sync/atomic"

	"github.com/Azure/azure-pipeline-go/pipeline"

	"github.com/Azure/azure-storage-azcopy/v10/common"
)

// -------------------------------------- Implemented Enumerators -------------------------------------- \\

func (cca *cookedSyncCmdArgs) initEnumerator(ctx context.Context) (enumerator *syncEnumerator, err error) {

	srcCredInfo, srcIsPublic, err := GetCredentialInfoForLocation(ctx, cca.fromTo.From(), cca.source.Value, cca.source.SAS, true, cca.cpkOptions)

	if err != nil {
		return nil, err
	}

	if cca.fromTo.IsS2S() {
		if cca.fromTo.From() != common.ELocation.S3() && cca.fromTo.From() != common.ELocation.Blob() { // blob and S3 don't necessarily require SAS tokens (S3 w/ access key, blob w/ copysourceauthorization)
			// Adding files here seems like an odd case, but since files can't be public
			// the second half of this if statement does not hurt.

			if srcCredInfo.CredentialType != common.ECredentialType.Anonymous() && !srcIsPublic {
				return nil, fmt.Errorf("the source of a %s->%s sync must either be public, or authorized with a SAS token", cca.fromTo.From(), cca.fromTo.To())
			}
		}
	}

	// TODO: enable symlink support in a future release after evaluating the implications
	// GetProperties is enabled by default as sync supports both upload and download.
	// This property only supports Files and S3 at the moment, but provided that Files sync is coming soon, enable to avoid stepping on Files sync work
<<<<<<< HEAD
	sourceTraverser, err := InitResourceTraverser(cca.source, cca.fromTo.From(), &ctx, &srcCredInfo, nil,
		nil, cca.recursive, true, cca.isHNSToHNS, common.EPermanentDeleteOption.None(), func(entityType common.EntityType) {
			if entityType == common.EEntityType.File() {
				atomic.AddUint64(&cca.atomicSourceFilesScanned, 1)
			}
		}, nil, cca.s2sPreserveBlobTags, azcopyLogVerbosity.ToPipelineLogLevel(), cca.cpkOptions)
=======
	sourceTraverser, err := InitResourceTraverser(cca.source, cca.fromTo.From(), &ctx, &srcCredInfo, nil, nil, cca.recursive, true, cca.isHNSToHNS, common.EPermanentDeleteOption.None(), func(entityType common.EntityType) {
		if entityType == common.EEntityType.File() {
			atomic.AddUint64(&cca.atomicSourceFilesScanned, 1)
		}
	}, nil, cca.s2sPreserveBlobTags, cca.logVerbosity.ToPipelineLogLevel(), cca.cpkOptions)
>>>>>>> 698f69ae

	if err != nil {
		return nil, err
	}

	// Because we can't trust cca.credinfo, given that it's for the overall job, not the individual traversers, we get cred info again here.
	dstCredInfo, _, err := GetCredentialInfoForLocation(ctx, cca.fromTo.To(), cca.destination.Value,
		cca.destination.SAS, false, cca.cpkOptions)

	if err != nil {
		return nil, err
	}

	// TODO: enable symlink support in a future release after evaluating the implications
	// GetProperties is enabled by default as sync supports both upload and download.
	// This property only supports Files and S3 at the moment, but provided that Files sync is coming soon, enable to avoid stepping on Files sync work
	destinationTraverser, err := InitResourceTraverser(cca.destination, cca.fromTo.To(), &ctx, &dstCredInfo, nil, nil, cca.recursive, true, cca.isHNSToHNS, common.EPermanentDeleteOption.None(), func(entityType common.EntityType) {
		if entityType == common.EEntityType.File() {
			atomic.AddUint64(&cca.atomicDestinationFilesScanned, 1)
		}
	}, nil, cca.s2sPreserveBlobTags, azcopyLogVerbosity.ToPipelineLogLevel(), cca.cpkOptions)
	if err != nil {
		return nil, err
	}

	// verify that the traversers are targeting the same type of resources
	if sourceTraverser.IsDirectory(true) != destinationTraverser.IsDirectory(true) {
		return nil, errors.New("trying to sync between different resource types (either file <-> directory or directory <-> file) which is not allowed." +
			"sync must happen between source and destination of the same type, e.g. either file <-> file or directory <-> directory")
	}

	// set up the filters in the right order
	// Note: includeFilters and includeAttrFilters are ANDed
	// They must both pass to get the file included
	// Same rule applies to excludeFilters and excludeAttrFilters
	filters := buildIncludeFilters(cca.includePatterns)
	if cca.fromTo.From() == common.ELocation.Local() {
		includeAttrFilters := buildAttrFilters(cca.includeFileAttributes, cca.source.ValueLocal(), true)
		filters = append(filters, includeAttrFilters...)
	}

	filters = append(filters, buildExcludeFilters(cca.excludePatterns, false)...)
	filters = append(filters, buildExcludeFilters(cca.excludePaths, true)...)
	if cca.fromTo.From() == common.ELocation.Local() {
		excludeAttrFilters := buildAttrFilters(cca.excludeFileAttributes, cca.source.ValueLocal(), false)
		filters = append(filters, excludeAttrFilters...)
	}

	// includeRegex
	filters = append(filters, buildRegexFilters(cca.includeRegex, true)...)
	filters = append(filters, buildRegexFilters(cca.excludeRegex, false)...)

	// after making all filters, log any search prefix computed from them
	if jobsAdmin.JobsAdmin != nil {
		if prefixFilter := FilterSet(filters).GetEnumerationPreFilter(cca.recursive); prefixFilter != "" {
			jobsAdmin.JobsAdmin.LogToJobLog("Search prefix, which may be used to optimize scanning, is: "+prefixFilter, pipeline.LogInfo) // "May be used" because we don't know here which enumerators will use it
		}
	}

	// decide our folder transfer strategy
	fpo, folderMessage := newFolderPropertyOption(cca.fromTo, cca.recursive, true, filters, cca.preserveSMBInfo, cca.preservePermissions.IsTruthy(), false, cca.isHNSToHNS, strings.EqualFold(cca.destination.Value, common.Dev_Null), false) // sync always acts like stripTopDir=true
	if !cca.dryrunMode {
		glcm.Info(folderMessage)
	}
	if jobsAdmin.JobsAdmin != nil {
		jobsAdmin.JobsAdmin.LogToJobLog(folderMessage, pipeline.LogInfo)
	}

	transferScheduler := newSyncTransferProcessor(cca, NumOfFilesPerDispatchJobPart, fpo)

	// set up the comparator so that the source/destination can be compared
	indexer := newObjectIndexer()
	var comparator objectProcessor
	var finalize func() error

	switch cca.fromTo {
	case common.EFromTo.LocalBlob(), common.EFromTo.LocalFile():
		// Upload implies transferring from a local disk to a remote resource.
		// In this scenario, the local disk (source) is scanned/indexed first because it is assumed that local file systems will be faster to enumerate than remote resources
		// Then the destination is scanned and filtered based on what the destination contains
		destinationCleaner, err := newSyncDeleteProcessor(cca)
		if err != nil {
			return nil, fmt.Errorf("unable to instantiate destination cleaner due to: %s", err.Error())
		}
		destCleanerFunc := newFpoAwareProcessor(fpo, destinationCleaner.removeImmediately)

		// when uploading, we can delete remote objects immediately, because as we traverse the remote location
		// we ALREADY have available a complete map of everything that exists locally
		// so as soon as we see a remote destination object we can know whether it exists in the local source
		comparator = newSyncDestinationComparator(indexer, transferScheduler.scheduleCopyTransfer, destCleanerFunc, cca.mirrorMode).processIfNecessary
		finalize = func() error {
			// schedule every local file that doesn't exist at the destination
			err = indexer.traverse(transferScheduler.scheduleCopyTransfer, filters)
			if err != nil {
				return err
			}

			jobInitiated, err := transferScheduler.dispatchFinalPart()
			// sync cleanly exits if nothing is scheduled.
			if err != nil && err != NothingScheduledError {
				return err
			}

			quitIfInSync(jobInitiated, cca.getDeletionCount() > 0, cca)
			cca.setScanningComplete()
			return nil
		}

		return newSyncEnumerator(sourceTraverser, destinationTraverser, indexer, filters, comparator, finalize), nil
	default:
		indexer.isDestinationCaseInsensitive = IsDestinationCaseInsensitive(cca.fromTo)
		// in all other cases (download and S2S), the destination is scanned/indexed first
		// then the source is scanned and filtered based on what the destination contains
		comparator = newSyncSourceComparator(indexer, transferScheduler.scheduleCopyTransfer, cca.mirrorMode).processIfNecessary

		finalize = func() error {
			// remove the extra files at the destination that were not present at the source
			// we can only know what needs to be deleted when we have FINISHED traversing the remote source
			// since only then can we know which local files definitely don't exist remotely
			var deleteScheduler objectProcessor
			switch cca.fromTo.To() {
			case common.ELocation.Blob(), common.ELocation.File():
				deleter, err := newSyncDeleteProcessor(cca)
				if err != nil {
					return err
				}
				deleteScheduler = newFpoAwareProcessor(fpo, deleter.removeImmediately)
			default:
				deleteScheduler = newFpoAwareProcessor(fpo, newSyncLocalDeleteProcessor(cca).removeImmediately)
			}

			err = indexer.traverse(deleteScheduler, nil)
			if err != nil {
				return err
			}

			// let the deletions happen first
			// otherwise if the final part is executed too quickly, we might quit before deletions could finish
			jobInitiated, err := transferScheduler.dispatchFinalPart()
			// sync cleanly exits if nothing is scheduled.
			if err != nil && err != NothingScheduledError {
				return err
			}

			quitIfInSync(jobInitiated, cca.getDeletionCount() > 0, cca)
			cca.setScanningComplete()
			return nil
		}

		return newSyncEnumerator(destinationTraverser, sourceTraverser, indexer, filters, comparator, finalize), nil
	}
}

func IsDestinationCaseInsensitive(fromTo common.FromTo) bool {
	if fromTo.IsDownload() && runtime.GOOS == "windows" {
		return true
	} else {
		return false
	}
}

func quitIfInSync(transferJobInitiated, anyDestinationFileDeleted bool, cca *cookedSyncCmdArgs) {
	if !transferJobInitiated && !anyDestinationFileDeleted {
		cca.reportScanningProgress(glcm, 0)
		glcm.Exit(func(format common.OutputFormat) string {
			return "The source and destination are already in sync."
		}, common.EExitCode.Success())
	} else if !transferJobInitiated && anyDestinationFileDeleted {
		// some files were deleted but no transfer scheduled
		cca.reportScanningProgress(glcm, 0)
		glcm.Exit(func(format common.OutputFormat) string {
			return "The source and destination are now in sync."
		}, common.EExitCode.Success())
	}
}<|MERGE_RESOLUTION|>--- conflicted
+++ resolved
@@ -58,20 +58,12 @@
 	// TODO: enable symlink support in a future release after evaluating the implications
 	// GetProperties is enabled by default as sync supports both upload and download.
 	// This property only supports Files and S3 at the moment, but provided that Files sync is coming soon, enable to avoid stepping on Files sync work
-<<<<<<< HEAD
 	sourceTraverser, err := InitResourceTraverser(cca.source, cca.fromTo.From(), &ctx, &srcCredInfo, nil,
 		nil, cca.recursive, true, cca.isHNSToHNS, common.EPermanentDeleteOption.None(), func(entityType common.EntityType) {
 			if entityType == common.EEntityType.File() {
 				atomic.AddUint64(&cca.atomicSourceFilesScanned, 1)
 			}
 		}, nil, cca.s2sPreserveBlobTags, azcopyLogVerbosity.ToPipelineLogLevel(), cca.cpkOptions)
-=======
-	sourceTraverser, err := InitResourceTraverser(cca.source, cca.fromTo.From(), &ctx, &srcCredInfo, nil, nil, cca.recursive, true, cca.isHNSToHNS, common.EPermanentDeleteOption.None(), func(entityType common.EntityType) {
-		if entityType == common.EEntityType.File() {
-			atomic.AddUint64(&cca.atomicSourceFilesScanned, 1)
-		}
-	}, nil, cca.s2sPreserveBlobTags, cca.logVerbosity.ToPipelineLogLevel(), cca.cpkOptions)
->>>>>>> 698f69ae
 
 	if err != nil {
 		return nil, err
