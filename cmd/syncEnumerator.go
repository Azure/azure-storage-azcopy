--- conflicted
+++ resolved
@@ -67,13 +67,6 @@
 	// GetProperties is enabled by default as sync supports both upload and download.
 	// This property only supports Files and S3 at the moment, but provided that Files sync is coming soon, enable to avoid stepping on Files sync work
 	dest := cca.fromTo.To()
-<<<<<<< HEAD
-	sourceTraverser, err := InitResourceTraverser(cca.source, cca.fromTo.From(), &ctx, &srcCredInfo, common.ESymlinkHandlingType.Skip(), nil, cca.recursive, true, includeDirStubs, common.EPermanentDeleteOption.None(), func(entityType common.EntityType) {
-		if entityType == common.EEntityType.File() {
-			atomic.AddUint64(&cca.atomicSourceFilesScanned, 1)
-		}
-	}, nil, cca.s2sPreserveBlobTags, cca.compareHash, cca.preservePermissions, azcopyLogVerbosity, cca.cpkOptions, nil, false, cca.trailingDot, &dest, nil, false, common.EPreserveHardlinksOption.Follow())
-=======
 	sourceTraverser, err := InitResourceTraverser(cca.source, cca.fromTo.From(), ctx, InitResourceTraverserOptions{
 		DestResourceType: &dest,
 
@@ -94,8 +87,8 @@
 		GetPropertiesInFrontend: true,
 		IncludeDirectoryStubs:   includeDirStubs,
 		PreserveBlobTags:        cca.s2sPreserveBlobTags,
+		HardlinkHandling:        cca.preserveHardlinks,
 	})
->>>>>>> 6100b952
 
 	if err != nil {
 		return nil, err
@@ -111,13 +104,6 @@
 	// TODO: enable symlink support in a future release after evaluating the implications
 	// GetProperties is enabled by default as sync supports both upload and download.
 	// This property only supports Files and S3 at the moment, but provided that Files sync is coming soon, enable to avoid stepping on Files sync work
-<<<<<<< HEAD
-	destinationTraverser, err := InitResourceTraverser(cca.destination, cca.fromTo.To(), &ctx, &dstCredInfo, common.ESymlinkHandlingType.Skip(), nil, cca.recursive, true, includeDirStubs, common.EPermanentDeleteOption.None(), func(entityType common.EntityType) {
-		if entityType == common.EEntityType.File() {
-			atomic.AddUint64(&cca.atomicDestinationFilesScanned, 1)
-		}
-	}, nil, cca.s2sPreserveBlobTags, cca.compareHash, cca.preservePermissions, azcopyLogVerbosity, cca.cpkOptions, nil, false, cca.trailingDot, nil, nil, false, common.EPreserveHardlinksOption.Follow())
-=======
 	destinationTraverser, err := InitResourceTraverser(cca.destination, cca.fromTo.To(), ctx, InitResourceTraverserOptions{
 		Credential: &dstCredInfo,
 		IncrementEnumeration: func(entityType common.EntityType) {
@@ -136,8 +122,8 @@
 		GetPropertiesInFrontend: true,
 		IncludeDirectoryStubs:   includeDirStubs,
 		PreserveBlobTags:        cca.s2sPreserveBlobTags,
+		HardlinkHandling:        common.EPreserveHardlinksOption.Follow(),
 	})
->>>>>>> 6100b952
 	if err != nil {
 		return nil, err
 	}
