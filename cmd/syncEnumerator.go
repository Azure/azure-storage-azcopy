// Copyright © 2017 Microsoft <wastore@microsoft.com>
//
// Permission is hereby granted, free of charge, to any person obtaining a copy
// of this software and associated documentation files (the "Software"), to deal
// in the Software without restriction, including without limitation the rights
// to use, copy, modify, merge, publish, distribute, sublicense, and/or sell
// copies of the Software, and to permit persons to whom the Software is
// furnished to do so, subject to the following conditions:
//
// The above copyright notice and this permission notice shall be included in
// all copies or substantial portions of the Software.
//
// THE SOFTWARE IS PROVIDED "AS IS", WITHOUT WARRANTY OF ANY KIND, EXPRESS OR
// IMPLIED, INCLUDING BUT NOT LIMITED TO THE WARRANTIES OF MERCHANTABILITY,
// FITNESS FOR A PARTICULAR PURPOSE AND NONINFRINGEMENT. IN NO EVENT SHALL THE
// AUTHORS OR COPYRIGHT HOLDERS BE LIABLE FOR ANY CLAIM, DAMAGES OR OTHER
// LIABILITY, WHETHER IN AN ACTION OF CONTRACT, TORT OR OTHERWISE, ARISING FROM,
// OUT OF OR IN CONNECTION WITH THE SOFTWARE OR THE USE OR OTHER DEALINGS IN
// THE SOFTWARE.

package cmd

import (
	"context"
	"errors"
	"fmt"
	"github.com/Azure/azure-pipeline-go/pipeline"
	"sync/atomic"

	"github.com/Azure/azure-storage-azcopy/common"
	"github.com/Azure/azure-storage-azcopy/ste"
)

// -------------------------------------- Implemented Enumerators -------------------------------------- \\

func (cca *cookedSyncCmdArgs) initEnumerator(ctx context.Context) (enumerator *syncEnumerator, err error) {

	srcCredInfo, srcIsPublic, err := getCredentialInfoForLocation(ctx, cca.fromTo.From(), cca.source.Value, cca.source.SAS, true)

	if err != nil {
		return nil, err
	}

	if cca.fromTo.IsS2S() {
		if cca.fromTo.From() != common.ELocation.S3() {
			// Adding files here seems like an odd case, but since files can't be public
			// the second half of this if statement does not hurt.
			if cca.fromTo.From() != cca.fromTo.To() {
				panic(fmt.Sprintf("The semantics of authorization for an S2S transfer (within sync) is unknown for %s->%s transfers", cca.fromTo.From(), cca.fromTo.To()))
			}

			if srcCredInfo.CredentialType != common.ECredentialType.Anonymous() && !srcIsPublic {
				return nil, fmt.Errorf("the source of a %s->%s sync must either be public, or authorized with a SAS token", cca.fromTo.From(), cca.fromTo.To())
			}
		}
	}

	// TODO: enable symlink support in a future release after evaluating the implications
	// GetProperties is enabled by default as sync supports both upload and download.
	// This property only supports Files and S3 at the moment, but provided that Files sync is coming soon, enable to avoid stepping on Files sync work
	sourceTraverser, err := initResourceTraverser(cca.source, cca.fromTo.From(), &ctx, &srcCredInfo, nil, nil, cca.recursive, true, false, func(entityType common.EntityType) {
		if entityType == common.EEntityType.File() {
			atomic.AddUint64(&cca.atomicSourceFilesScanned, 1)
		}
<<<<<<< HEAD
	}, nil, cca.s2sPreserveBlobTags)
=======
	}, nil, cca.logVerbosity.ToPipelineLogLevel())
>>>>>>> 1d26542b

	if err != nil {
		return nil, err
	}

	// Because we can't trust cca.credinfo, given that it's for the overall job, not the individual traversers, we get cred info again here.
	dstCredInfo, _, err := getCredentialInfoForLocation(ctx, cca.fromTo.To(), cca.destination.Value, cca.destination.SAS, false)

	if err != nil {
		return nil, err
	}

	// TODO: enable symlink support in a future release after evaluating the implications
	// GetProperties is enabled by default as sync supports both upload and download.
	// This property only supports Files and S3 at the moment, but provided that Files sync is coming soon, enable to avoid stepping on Files sync work
	destinationTraverser, err := initResourceTraverser(cca.destination, cca.fromTo.To(), &ctx, &dstCredInfo, nil, nil, cca.recursive, true, false, func(entityType common.EntityType) {
		if entityType == common.EEntityType.File() {
			atomic.AddUint64(&cca.atomicDestinationFilesScanned, 1)
		}
<<<<<<< HEAD
	}, nil, cca.s2sPreserveBlobTags)
=======
	}, nil, cca.logVerbosity.ToPipelineLogLevel())
>>>>>>> 1d26542b
	if err != nil {
		return nil, err
	}

	// verify that the traversers are targeting the same type of resources
	if sourceTraverser.isDirectory(true) != destinationTraverser.isDirectory(true) {
		return nil, errors.New("sync must happen between source and destination of the same type, e.g. either file <-> file, or directory/container <-> directory/container")
	}

	// set up the filters in the right order
	// Note: includeFilters and includeAttrFilters are ANDed
	// They must both pass to get the file included
	// Same rule applies to excludeFilters and excludeAttrFilters
	filters := buildIncludeFilters(cca.includePatterns)
	if cca.fromTo.From() == common.ELocation.Local() {
		includeAttrFilters := buildAttrFilters(cca.includeFileAttributes, cca.source.ValueLocal(), true)
		filters = append(filters, includeAttrFilters...)
	}

	filters = append(filters, buildExcludeFilters(cca.excludePatterns, false)...)
	filters = append(filters, buildExcludeFilters(cca.excludePaths, true)...)
	if cca.fromTo.From() == common.ELocation.Local() {
		excludeAttrFilters := buildAttrFilters(cca.excludeFileAttributes, cca.source.ValueLocal(), false)
		filters = append(filters, excludeAttrFilters...)
	}
	// after making all filters, log any search prefix computed from them
	if ste.JobsAdmin != nil {
		if prefixFilter := filterSet(filters).GetEnumerationPreFilter(cca.recursive); prefixFilter != "" {
			ste.JobsAdmin.LogToJobLog("Search prefix, which may be used to optimize scanning, is: "+prefixFilter, pipeline.LogInfo) // "May be used" because we don't know here which enumerators will use it
		}
	}

	// decide our folder transfer strategy
	fpo, folderMessage := newFolderPropertyOption(cca.fromTo, cca.recursive, true, filters, cca.preserveSMBInfo, cca.preserveSMBPermissions.IsTruthy()) // sync always acts like stripTopDir=true
	glcm.Info(folderMessage)
	if ste.JobsAdmin != nil {
		ste.JobsAdmin.LogToJobLog(folderMessage, pipeline.LogInfo)
	}

	transferScheduler := newSyncTransferProcessor(cca, NumOfFilesPerDispatchJobPart, fpo)

	// set up the comparator so that the source/destination can be compared
	indexer := newObjectIndexer()
	var comparator objectProcessor
	var finalize func() error

	switch cca.fromTo {
	case common.EFromTo.LocalBlob():
		// upload implies transferring from a local disk to a remote resource
		// in this scenario, the local disk (source) is scanned/indexed first
		// then the destination is scanned and filtered based on what the destination contains
		// we do the local one first because it is assumed that local file systems will be faster to enumerate than remote resources
		destinationCleaner, err := newSyncDeleteProcessor(cca)
		if err != nil {
			return nil, fmt.Errorf("unable to instantiate destination cleaner due to: %s", err.Error())
		}
		destCleanerFunc := newFpoAwareProcessor(fpo, destinationCleaner.removeImmediately)

		// when uploading, we can delete remote objects immediately, because as we traverse the remote location
		// we ALREADY have available a complete map of everything that exists locally
		// so as soon as we see a remote destination object we can know whether it exists in the local source
		comparator = newSyncDestinationComparator(indexer, transferScheduler.scheduleCopyTransfer, destCleanerFunc).processIfNecessary
		finalize = func() error {
			// schedule every local file that doesn't exist at the destination
			err = indexer.traverse(transferScheduler.scheduleCopyTransfer, filters)
			if err != nil {
				return err
			}

			jobInitiated, err := transferScheduler.dispatchFinalPart()
			// sync cleanly exits if nothing is scheduled.
			if err != nil && err != NothingScheduledError {
				return err
			}

			quitIfInSync(jobInitiated, cca.getDeletionCount() > 0, cca)
			cca.setScanningComplete()
			return nil
		}

		return newSyncEnumerator(sourceTraverser, destinationTraverser, indexer, filters, comparator, finalize), nil
	default:
		// in all other cases (download and S2S), the destination is scanned/indexed first
		// then the source is scanned and filtered based on what the destination contains
		comparator = newSyncSourceComparator(indexer, transferScheduler.scheduleCopyTransfer).processIfNecessary

		finalize = func() error {
			// remove the extra files at the destination that were not present at the source
			// we can only know what needs to be deleted when we have FINISHED traversing the remote source
			// since only then can we know which local files definitely don't exist remotely
			var deleteScheduler objectProcessor
			switch cca.fromTo.To() {
			case common.ELocation.Blob(), common.ELocation.File():
				deleter, err := newSyncDeleteProcessor(cca)
				if err != nil {
					return err
				}
				deleteScheduler = newFpoAwareProcessor(fpo, deleter.removeImmediately)
			default:
				deleteScheduler = newFpoAwareProcessor(fpo, newSyncLocalDeleteProcessor(cca).removeImmediately)
			}

			err = indexer.traverse(deleteScheduler, nil)
			if err != nil {
				return err
			}

			// let the deletions happen first
			// otherwise if the final part is executed too quickly, we might quit before deletions could finish
			jobInitiated, err := transferScheduler.dispatchFinalPart()
			// sync cleanly exits if nothing is scheduled.
			if err != nil && err != NothingScheduledError {
				return err
			}

			quitIfInSync(jobInitiated, cca.getDeletionCount() > 0, cca)
			cca.setScanningComplete()
			return nil
		}

		return newSyncEnumerator(destinationTraverser, sourceTraverser, indexer, filters, comparator, finalize), nil
	}
}

func quitIfInSync(transferJobInitiated, anyDestinationFileDeleted bool, cca *cookedSyncCmdArgs) {
	if !transferJobInitiated && !anyDestinationFileDeleted {
		cca.reportScanningProgress(glcm, 0)
		glcm.Exit(func(format common.OutputFormat) string {
			return "The source and destination are already in sync."
		}, common.EExitCode.Success())
	} else if !transferJobInitiated && anyDestinationFileDeleted {
		// some files were deleted but no transfer scheduled
		cca.reportScanningProgress(glcm, 0)
		glcm.Exit(func(format common.OutputFormat) string {
			return "The source and destination are now in sync."
		}, common.EExitCode.Success())
	}
}<|MERGE_RESOLUTION|>--- conflicted
+++ resolved
@@ -62,11 +62,7 @@
 		if entityType == common.EEntityType.File() {
 			atomic.AddUint64(&cca.atomicSourceFilesScanned, 1)
 		}
-<<<<<<< HEAD
-	}, nil, cca.s2sPreserveBlobTags)
-=======
-	}, nil, cca.logVerbosity.ToPipelineLogLevel())
->>>>>>> 1d26542b
+	}, nil, cca.s2sPreserveBlobTags, cca.logVerbosity.ToPipelineLogLevel())
 
 	if err != nil {
 		return nil, err
@@ -86,11 +82,7 @@
 		if entityType == common.EEntityType.File() {
 			atomic.AddUint64(&cca.atomicDestinationFilesScanned, 1)
 		}
-<<<<<<< HEAD
-	}, nil, cca.s2sPreserveBlobTags)
-=======
-	}, nil, cca.logVerbosity.ToPipelineLogLevel())
->>>>>>> 1d26542b
+	}, nil, cca.s2sPreserveBlobTags, cca.logVerbosity.ToPipelineLogLevel())
 	if err != nil {
 		return nil, err
 	}
