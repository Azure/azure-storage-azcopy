--- conflicted
+++ resolved
@@ -122,16 +122,11 @@
 	}
 
 	// decide our folder transfer strategy
-<<<<<<< HEAD
 	// TODO: Copy isDfsDfs
 	fpo, folderMessage := newFolderPropertyOption(cca.fromTo, cca.recursive, true, filters, cca.preserveSMBInfo, cca.preserveSMBPermissions.IsTruthy(), false) // sync always acts like stripTopDir=true
-	glcm.Info(folderMessage)
-=======
-	fpo, folderMessage := newFolderPropertyOption(cca.fromTo, cca.recursive, true, filters, cca.preserveSMBInfo, cca.preserveSMBPermissions.IsTruthy()) // sync always acts like stripTopDir=true
 	if !cca.dryrunMode {
 		glcm.Info(folderMessage)
 	}
->>>>>>> 4587a5f8
 	if ste.JobsAdmin != nil {
 		ste.JobsAdmin.LogToJobLog(folderMessage, pipeline.LogInfo)
 	}
