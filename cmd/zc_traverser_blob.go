--- conflicted
+++ resolved
@@ -81,17 +81,9 @@
 
 	_, _, isDirStub, blobErr := t.getPropertiesIfSingleBlob()
 
-<<<<<<< HEAD
 	// We know for sure this is a single blob still, let it walk on through to the traverser.
 	if bloberror.HasCode(blobErr, bloberror.BlobUsesCustomerSpecifiedEncryption) {
 		return false, nil
-=======
-	if stgErr, ok := blobErr.(azblob.StorageError); ok {
-		// We know for sure this is a single blob still, let it walk on through to the traverser.
-		if stgErr.ServiceCode() == common.CPK_ERROR_SERVICE_CODE {
-			return false, nil
-		}
->>>>>>> 053a0497
 	}
 
 	if blobErr == nil {
@@ -116,19 +108,10 @@
 	}
 
 	if len(resp.Segment.BlobItems) == 0 {
-<<<<<<< HEAD
 		// Not a directory
 		// If the blob is not found return the error to throw
 		if bloberror.HasCode(blobErr, bloberror.BlobNotFound) {
 			return false, errors.New(common.FILE_NOT_FOUND)
-=======
-		//Not a directory
-		if stgErr, ok := blobErr.(azblob.StorageError); ok {
-			// if the blob is not found return the error to throw
-			if stgErr.ServiceCode() == common.BLOB_NOT_FOUND {
-				return false, errors.New(common.FILE_NOT_FOUND)
-			}
->>>>>>> 053a0497
 		}
 		return false, blobErr
 	}
@@ -231,28 +214,17 @@
 
 		if azcopyScanningLogger != nil {
 			azcopyScanningLogger.Log(pipeline.LogDebug, "Detected the root as a blob.")
-<<<<<<< HEAD
 			azcopyScanningLogger.Log(pipeline.LogDebug, fmt.Sprintf("Root entity type: %s", getEntityType(blobProperties.Metadata)))
-=======
-			azcopyScanningLogger.Log(pipeline.LogDebug, fmt.Sprintf("Root entity type: %s", getEntityType(blobProperties.NewMetadata())))
->>>>>>> 053a0497
 		}
 
 		storedObject := newStoredObject(
 			preprocessor,
 			getObjectNameOnly(strings.TrimSuffix(blobURLParts.BlobName, common.AZCOPY_PATH_SEPARATOR_STRING)),
 			"",
-<<<<<<< HEAD
 			getEntityType(blobProperties.Metadata),
 			*blobProperties.LastModified,
 			*blobProperties.ContentLength,
 			blobPropertiesResponseAdapter{blobProperties},
-=======
-			getEntityType(blobProperties.NewMetadata()),
-			blobProperties.LastModified(),
-			blobProperties.ContentLength(),
-			blobProperties,
->>>>>>> 053a0497
 			blobPropertiesResponseAdapter{blobProperties},
 			blobProperties.Metadata,
 			blobURLParts.ContainerName,
@@ -278,11 +250,7 @@
 		if !t.includeDeleted && (isBlob || err != nil) {
 			return err
 		}
-<<<<<<< HEAD
 	} else if blobURLParts.BlobName == "" && t.preservePermissions.IsTruthy() {
-=======
-	} else if blobUrlParts.BlobName == "" && t.preservePermissions.IsTruthy() {
->>>>>>> 053a0497
 		// if the root is a container and we're copying "folders", we should persist the ACLs there too.
 		if azcopyScanningLogger != nil {
 			azcopyScanningLogger.Log(pipeline.LogDebug, "Detected the root as a container.")
@@ -298,11 +266,7 @@
 			noContentProps,
 			noBlobProps,
 			common.Metadata{},
-<<<<<<< HEAD
 			blobURLParts.ContainerName,
-=======
-			blobUrlParts.ContainerName,
->>>>>>> 053a0497
 		)
 
 		if t.incrementEnumerationCounter != nil {
@@ -360,15 +324,9 @@
 			// queue up the sub virtual directories if recursive is true
 			if t.recursive {
 				for _, virtualDir := range lResp.Segment.BlobPrefixes {
-<<<<<<< HEAD
 					enqueueDir(*virtualDir.Name)
 					if azcopyScanningLogger != nil {
 						azcopyScanningLogger.Log(pipeline.LogDebug, fmt.Sprintf("Enqueuing sub-directory %s for enumeration.", *virtualDir.Name))
-=======
-					enqueueDir(virtualDir.Name)
-					if azcopyScanningLogger != nil {
-						azcopyScanningLogger.Log(pipeline.LogDebug, fmt.Sprintf("Enqueuing sub-directory %s for enumeration.", virtualDir.Name))
->>>>>>> 053a0497
 					}
 
 					if t.includeDirectoryStubs {
@@ -478,12 +436,9 @@
 
 	return nil
 }
-<<<<<<< HEAD
+
 func getEntityType(blobInfo map[string]*string) common.EntityType {
 	// Note: We are just checking keys here, not their corresponding values. Is that safe?
-=======
-func getEntityType(blobInfo azblob.Metadata) common.EntityType {
->>>>>>> 053a0497
 	if _, isfolder := blobInfo["hdi_isfolder"]; isfolder {
 		return common.EEntityType.Folder()
 	} else if _, isSymlink := blobInfo["is_symlink"]; isSymlink {
@@ -505,11 +460,7 @@
 		getObjectNameOnly(*blobInfo.Name),
 		relativePath,
 		getEntityType(blobInfo.Metadata),
-<<<<<<< HEAD
 		*blobInfo.Properties.LastModified,
-=======
-		blobInfo.Properties.LastModified,
->>>>>>> 053a0497
 		*blobInfo.Properties.ContentLength,
 		adapter,
 		adapter, // adapter satisfies both interfaces
@@ -585,11 +536,7 @@
 	return nil
 }
 
-<<<<<<< HEAD
 func newBlobTraverser(rawURL string, serviceClient *service.Client, ctx context.Context, recursive, includeDirectoryStubs bool, incrementEnumerationCounter enumerationCounterFunc, s2sPreserveSourceTags bool, cpkOptions common.CpkOptions, includeDeleted, includeSnapshot, includeVersion bool, preservePermissions common.PreservePermissionsOption) (t *blobTraverser) {
-=======
-func newBlobTraverser(rawURL *url.URL, p pipeline.Pipeline, ctx context.Context, recursive, includeDirectoryStubs bool, incrementEnumerationCounter enumerationCounterFunc, s2sPreserveSourceTags bool, cpkOptions common.CpkOptions, includeDeleted, includeSnapshot, includeVersion bool, preservePermissions common.PreservePermissionsOption) (t *blobTraverser) {
->>>>>>> 053a0497
 	t = &blobTraverser{
 		rawURL:                      rawURL,
 		serviceClient:               serviceClient,
@@ -603,11 +550,7 @@
 		includeDeleted:              includeDeleted,
 		includeSnapshot:             includeSnapshot,
 		includeVersion:              includeVersion,
-<<<<<<< HEAD
 		preservePermissions:         preservePermissions,
-=======
-		preservePermissions: 		 preservePermissions,
->>>>>>> 053a0497
 	}
 
 	disableHierarchicalScanning := strings.ToLower(glcm.GetEnvironmentVariable(common.EEnvironmentVariable.DisableHierarchicalScanning()))
