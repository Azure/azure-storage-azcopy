--- conflicted
+++ resolved
@@ -592,16 +592,12 @@
 		object := item.(StoredObject)
 
 		if t.incrementEnumerationCounter != nil {
-<<<<<<< HEAD
 			if UseSyncOrchestrator {
-				t.incrementEnumerationCounter(object.entityType)
+				t.incrementEnumerationCounter(object.entityType, common.SymlinkHandlingType(0), common.DefaultHardlinkHandlingType)
 			} else {
 				// XDM: Retaining the old behavior but this seems like a bug.
-				t.incrementEnumerationCounter(common.EEntityType.File())
-			}
-=======
-			t.incrementEnumerationCounter(common.EEntityType.File(), common.SymlinkHandlingType(0), common.DefaultHardlinkHandlingType)
->>>>>>> d6980769
+				t.incrementEnumerationCounter(common.EEntityType.File(), common.SymlinkHandlingType(0), common.DefaultHardlinkHandlingType)
+			}
 		}
 
 		processErr := processIfPassedFilters(filters, object, processor)
