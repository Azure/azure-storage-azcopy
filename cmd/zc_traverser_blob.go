// Copyright © 2017 Microsoft <wastore@microsoft.com>
//
// Permission is hereby granted, free of charge, to any person obtaining a copy
// of this software and associated documentation files (the "Software"), to deal
// in the Software without restriction, including without limitation the rights
// to use, copy, modify, merge, publish, distribute, sublicense, and/or sell
// copies of the Software, and to permit persons to whom the Software is
// furnished to do so, subject to the following conditions:
//
// The above copyright notice and this permission notice shall be included in
// all copies or substantial portions of the Software.
//
// THE SOFTWARE IS PROVIDED "AS IS", WITHOUT WARRANTY OF ANY KIND, EXPRESS OR
// IMPLIED, INCLUDING BUT NOT LIMITED TO THE WARRANTIES OF MERCHANTABILITY,
// FITNESS FOR A PARTICULAR PURPOSE AND NONINFRINGEMENT. IN NO EVENT SHALL THE
// AUTHORS OR COPYRIGHT HOLDERS BE LIABLE FOR ANY CLAIM, DAMAGES OR OTHER
// LIABILITY, WHETHER IN AN ACTION OF CONTRACT, TORT OR OTHERWISE, ARISING FROM,
// OUT OF OR IN CONNECTION WITH THE SOFTWARE OR THE USE OR OTHER DEALINGS IN
// THE SOFTWARE.

package cmd

import (
	"context"
	"fmt"
	"github.com/Azure/azure-sdk-for-go/sdk/azcore"
	"github.com/Azure/azure-sdk-for-go/sdk/storage/azblob/blob"
	"github.com/Azure/azure-sdk-for-go/sdk/storage/azblob/bloberror"
	"github.com/Azure/azure-sdk-for-go/sdk/storage/azblob/container"
	"github.com/Azure/azure-sdk-for-go/sdk/storage/azblob/service"
	"net/url"
	"strings"
	"time"

	"github.com/Azure/azure-storage-azcopy/v10/common/parallel"

	"github.com/Azure/azure-pipeline-go/pipeline"
	"github.com/pkg/errors"

	"github.com/Azure/azure-storage-azcopy/v10/common"
)

// allow us to iterate through a path pointing to the blob endpoint
type blobTraverser struct {
	rawURL        string
	serviceClient *service.Client
	ctx           context.Context
	recursive     bool

	// parallel listing employs the hierarchical listing API which is more expensive
	// cx should have the option to disable this optimization in the name of saving costs
	parallelListing bool

	// whether to include blobs that have metadata 'hdi_isfolder = true'
	includeDirectoryStubs bool

	// a generic function to notify that a new stored object has been enumerated
	incrementEnumerationCounter enumerationCounterFunc

	s2sPreserveSourceTags bool

	cpkOptions common.CpkOptions

	preservePermissions common.PreservePermissionsOption

	includeDeleted bool

	includeSnapshot bool

	includeVersion bool
}

func (t *blobTraverser) IsDirectory(isSource bool) (bool, error) {
	isDirDirect := copyHandlerUtil{}.urlIsContainerOrVirtualDirectory(t.rawURL)

	// Skip the single blob check if we're checking a destination.
	// This is an individual exception for blob because blob supports virtual directories and blobs sharing the same name.
	if isDirDirect || !isSource {
		return isDirDirect, nil
	}

	_, _, isDirStub, blobErr := t.getPropertiesIfSingleBlob()

	// We know for sure this is a single blob still, let it walk on through to the traverser.
	if bloberror.HasCode(blobErr, bloberror.BlobUsesCustomerSpecifiedEncryption) {
		return false, nil
	}

	if blobErr == nil {
		return isDirStub, nil
	}

	blobURLParts, err := blob.ParseURL(t.rawURL)
	if err != nil {
		return false, err
	}
	containerClient := t.serviceClient.NewContainerClient(blobURLParts.ContainerName)
	searchPrefix := strings.TrimSuffix(blobURLParts.BlobName, common.AZCOPY_PATH_SEPARATOR_STRING) + common.AZCOPY_PATH_SEPARATOR_STRING
	maxResults := int32(1)
	pager := containerClient.NewListBlobsFlatPager(&container.ListBlobsFlatOptions{Prefix: &searchPrefix, MaxResults: &maxResults})
	resp, err := pager.NextPage(t.ctx)
	if err != nil {
		if azcopyScanningLogger != nil {
			msg := fmt.Sprintf("Failed to check if the destination is a folder or a file (Azure Files). Assuming the destination is a file: %s", err)
			azcopyScanningLogger.Log(pipeline.LogError, msg)
		}
		return false, nil
	}

	if len(resp.Segment.BlobItems) == 0 {
		// Not a directory
		// If the blob is not found return the error to throw
		if bloberror.HasCode(blobErr, bloberror.BlobNotFound) {
			return false, errors.New(common.FILE_NOT_FOUND)
		}
		return false, blobErr
	}

	return true, nil
}

func (t *blobTraverser) getPropertiesIfSingleBlob() (response *blob.GetPropertiesResponse, isBlob bool, isDirStub bool, err error) {
	// trim away the trailing slash before we check whether it's a single blob
	// so that we can detect the directory stub in case there is one
	blobURLParts, err := blob.ParseURL(t.rawURL)
	if err != nil {
		return nil, false, false, err
	}
	blobURLParts.BlobName = strings.TrimSuffix(blobURLParts.BlobName, common.AZCOPY_PATH_SEPARATOR_STRING)

	if blobURLParts.BlobName == "" {
		// This is a container, which needs to be given a proper listing.
		return nil, false, false, nil
	}

	blobClient, err := createBlobClientFromServiceClient(blobURLParts, t.serviceClient)
	if err != nil {
		return nil, false, false, err
	}
<<<<<<< HEAD
	props, err := blobClient.GetProperties(t.ctx, &blob.GetPropertiesOptions{CPKInfo: t.cpkOptions.GetCPKInfo()})
=======
	cpk := t.cpkOptions.GetCPKInfo()

	props, err := blobClient.GetProperties(t.ctx, &blob.GetPropertiesOptions{CPKInfo: &cpk})
>>>>>>> eafc7040

	// if there was no problem getting the properties, it means that we are looking at a single blob
	if err == nil {
		if gCopyUtil.doesBlobRepresentAFolder(props.Metadata) {
			return &props, false, true, nil
		}

		return &props, true, false, err
	}

	return nil, false, false, err
}

func (t *blobTraverser) getBlobTags() (common.BlobTags, error) {
	blobURLParts, err := blob.ParseURL(t.rawURL)
	if err != nil {
		return nil, err
	}
	blobURLParts.BlobName = strings.TrimSuffix(blobURLParts.BlobName, common.AZCOPY_PATH_SEPARATOR_STRING)

	// perform the check
	blobClient, err := createBlobClientFromServiceClient(blobURLParts, t.serviceClient)
	if err != nil {
		return nil, err
	}
	blobTagsMap := make(common.BlobTags)
	blobGetTagsResp, err := blobClient.GetTags(t.ctx, nil)
	if err != nil {
		return blobTagsMap, err
	}

	for _, blobTag := range blobGetTagsResp.BlobTagSet {
		blobTagsMap[url.QueryEscape(*blobTag.Key)] = url.QueryEscape(*blobTag.Value)
	}
	return blobTagsMap, nil
}

func (t *blobTraverser) Traverse(preprocessor objectMorpher, processor objectProcessor, filters []ObjectFilter) (err error) {
	blobURLParts, err := blob.ParseURL(t.rawURL)
	if err != nil {
		return err
	}

	// check if the url points to a single blob
	blobProperties, isBlob, isDirStub, err := t.getPropertiesIfSingleBlob()

	var respErr *azcore.ResponseError
	if errors.As(err, &respErr) {
		// Don't error out unless it's a CPK error just yet
		// If it's a CPK error, we know it's a single blob and that we can't get the properties on it anyway.
		if respErr.ErrorCode == string(bloberror.BlobUsesCustomerSpecifiedEncryption) {
			return errors.New("this blob uses customer provided encryption keys (CPK). At the moment, AzCopy does not support CPK-encrypted blobs. " +
				"If you wish to make use of this blob, we recommend using one of the Azure Storage SDKs")
		}
		if respErr.RawResponse == nil {
			return fmt.Errorf("cannot list files due to reason %s", respErr)
		} else if respErr.StatusCode == 403 { // Some nature of auth error-- Whatever the user is pointing at, they don't have access to, regardless of whether it's a file or a dir stub.
			return fmt.Errorf("cannot list files due to reason %s", respErr)
		}
	}

	// schedule the blob in two cases:
	// 	1. either we are targeting a single blob and the URL wasn't explicitly pointed to a virtual dir
	//	2. either we are scanning recursively with includeDirectoryStubs set to true,
	//	   then we add the stub blob that represents the directory
	if (isBlob && !strings.HasSuffix(blobURLParts.BlobName, common.AZCOPY_PATH_SEPARATOR_STRING)) ||
		(t.includeDirectoryStubs && isDirStub && t.recursive) {
		// sanity checking so highlighting doesn't highlight things we're not worried about.
		if blobProperties == nil {
			panic("isBlob should never be set if getting properties is an error")
		}

		if azcopyScanningLogger != nil {
			azcopyScanningLogger.Log(pipeline.LogDebug, "Detected the root as a blob.")
			azcopyScanningLogger.Log(pipeline.LogDebug, fmt.Sprintf("Root entity type: %s", getEntityType(blobProperties.Metadata)))
		}

		storedObject := newStoredObject(
			preprocessor,
			getObjectNameOnly(strings.TrimSuffix(blobURLParts.BlobName, common.AZCOPY_PATH_SEPARATOR_STRING)),
			"",
			getEntityType(blobProperties.Metadata),
			*blobProperties.LastModified,
			*blobProperties.ContentLength,
			blobPropertiesResponseAdapter{blobProperties},
			blobPropertiesResponseAdapter{blobProperties},
			blobProperties.Metadata,
			blobURLParts.ContainerName,
		)

		if t.s2sPreserveSourceTags {
			blobTagsMap, err := t.getBlobTags()
			if err != nil {
				panic("Couldn't fetch blob tags due to error: " + err.Error())
			}
			if len(blobTagsMap) > 0 {
				storedObject.blobTags = blobTagsMap
			}
		}
		if t.incrementEnumerationCounter != nil {
			t.incrementEnumerationCounter(storedObject.entityType)
		}

		err := processIfPassedFilters(filters, storedObject, processor)
		_, err = getProcessingError(err)

		// short-circuit if we don't have anything else to scan and permanent delete is not on
		if !t.includeDeleted && (isBlob || err != nil) {
			return err
		}
	} else if blobURLParts.BlobName == "" && t.preservePermissions.IsTruthy() {
		// if the root is a container and we're copying "folders", we should persist the ACLs there too.
		if azcopyScanningLogger != nil {
			azcopyScanningLogger.Log(pipeline.LogDebug, "Detected the root as a container.")
		}

		storedObject := newStoredObject(
			preprocessor,
			"",
			"",
			common.EEntityType.Folder(),
			time.Now(),
			0,
			noContentProps,
			noBlobProps,
			common.Metadata{},
			blobURLParts.ContainerName,
		)

		if t.incrementEnumerationCounter != nil {
			t.incrementEnumerationCounter(common.EEntityType.Folder())
		}

		err := processIfPassedFilters(filters, storedObject, processor)
		_, err = getProcessingError(err)
		if err != nil {
			return err
		}
	}

	// get the container URL so that we can list the blobs
	containerClient := t.serviceClient.NewContainerClient(blobURLParts.ContainerName)

	// get the search prefix to aid in the listing
	// example: for a url like https://test.blob.core.windows.net/test/foo/bar/bla
	// the search prefix would be foo/bar/bla
	searchPrefix := blobURLParts.BlobName

	// append a slash if it is not already present
	// example: foo/bar/bla becomes foo/bar/bla/ so that we only list children of the virtual directory
	if searchPrefix != "" && !strings.HasSuffix(searchPrefix, common.AZCOPY_PATH_SEPARATOR_STRING) && !t.includeSnapshot && !t.includeDeleted {
		searchPrefix += common.AZCOPY_PATH_SEPARATOR_STRING
	}

	// as a performance optimization, get an extra prefix to do pre-filtering. It's typically the start portion of a blob name.
	extraSearchPrefix := FilterSet(filters).GetEnumerationPreFilter(t.recursive)

	if t.parallelListing {
		return t.parallelList(containerClient, blobURLParts.ContainerName, searchPrefix, extraSearchPrefix, preprocessor, processor, filters)
	}

	return t.serialList(containerClient, blobURLParts.ContainerName, searchPrefix, extraSearchPrefix, preprocessor, processor, filters)
}

func (t *blobTraverser) parallelList(containerClient *container.Client, containerName string, searchPrefix string,
	extraSearchPrefix string, preprocessor objectMorpher, processor objectProcessor, filters []ObjectFilter) error {
	// Define how to enumerate its contents
	// This func must be thread safe/goroutine safe
	enumerateOneDir := func(dir parallel.Directory, enqueueDir func(parallel.Directory), enqueueOutput func(parallel.DirectoryEntry, error)) error {
		currentDirPath := dir.(string)

		pager := containerClient.NewListBlobsHierarchyPager("/", &container.ListBlobsHierarchyOptions{
			Prefix:  &currentDirPath,
			Include: container.ListBlobsInclude{Metadata: true, Tags: t.s2sPreserveSourceTags, Deleted: t.includeDeleted, Snapshots: t.includeSnapshot, Versions: t.includeVersion},
		})
		var marker *string
		for pager.More() {
			lResp, err := pager.NextPage(t.ctx)
			if err != nil {
				return fmt.Errorf("cannot list files due to reason %s", err)
			}
			// queue up the sub virtual directories if recursive is true
			if t.recursive {
				for _, virtualDir := range lResp.Segment.BlobPrefixes {
					enqueueDir(*virtualDir.Name)
					if azcopyScanningLogger != nil {
						azcopyScanningLogger.Log(pipeline.LogDebug, fmt.Sprintf("Enqueuing sub-directory %s for enumeration.", *virtualDir.Name))
					}

					if t.includeDirectoryStubs {
						// try to get properties on the directory itself, since it's not listed in BlobItems
						blobClient := containerClient.NewBlobClient(strings.TrimSuffix(*virtualDir.Name, common.AZCOPY_PATH_SEPARATOR_STRING))
						pResp, err := blobClient.GetProperties(t.ctx, nil)
						folderRelativePath := strings.TrimSuffix(*virtualDir.Name, common.AZCOPY_PATH_SEPARATOR_STRING)
						folderRelativePath = strings.TrimPrefix(folderRelativePath, searchPrefix)
						if err == nil {
							storedObject := newStoredObject(
								preprocessor,
								getObjectNameOnly(strings.TrimSuffix(*virtualDir.Name, common.AZCOPY_PATH_SEPARATOR_STRING)),
								folderRelativePath,
								common.EEntityType.Folder(),
								*pResp.LastModified,
								*pResp.ContentLength,
								blobPropertiesResponseAdapter{&pResp},
								blobPropertiesResponseAdapter{&pResp},
								pResp.Metadata,
								containerName,
							)

							if t.s2sPreserveSourceTags {
								tResp, err := blobClient.GetTags(t.ctx, nil)

								if err == nil {
									blobTagsMap := common.BlobTags{}
									for _, blobTag := range tResp.BlobTagSet {
										blobTagsMap[url.QueryEscape(*blobTag.Key)] = url.QueryEscape(*blobTag.Value)
									}
									storedObject.blobTags = blobTagsMap
								}
							}

							enqueueOutput(storedObject, err)
						}
					}
				}
			}

			// process the blobs returned in this result segment
			for _, blobInfo := range lResp.Segment.BlobItems {
				// if the blob represents a hdi folder, then skip it
				if t.doesBlobRepresentAFolder(blobInfo.Metadata) {
					continue
				}

				storedObject := t.createStoredObjectForBlob(preprocessor, blobInfo, strings.TrimPrefix(*blobInfo.Name, searchPrefix), containerName)

				if t.s2sPreserveSourceTags && blobInfo.BlobTags != nil {
					blobTagsMap := common.BlobTags{}
					for _, blobTag := range blobInfo.BlobTags.BlobTagSet {
						blobTagsMap[url.QueryEscape(*blobTag.Key)] = url.QueryEscape(*blobTag.Value)
					}
					storedObject.blobTags = blobTagsMap
				}

				enqueueOutput(storedObject, nil)
			}

			// if debug mode is on, note down the result, this is not going to be fast
			if azcopyScanningLogger != nil && azcopyScanningLogger.ShouldLog(pipeline.LogDebug) {
				tokenValue := "NONE"
				if marker != nil {
					tokenValue = *marker
				}

				var vdirListBuilder strings.Builder
				for _, virtualDir := range lResp.Segment.BlobPrefixes {
					fmt.Fprintf(&vdirListBuilder, " %s,", *virtualDir.Name)
				}
				var fileListBuilder strings.Builder
				for _, blobInfo := range lResp.Segment.BlobItems {
					fmt.Fprintf(&fileListBuilder, " %s,", *blobInfo.Name)
				}
				msg := fmt.Sprintf("Enumerating %s with token %s. Sub-dirs:%s Files:%s", currentDirPath,
					tokenValue, vdirListBuilder.String(), fileListBuilder.String())
				azcopyScanningLogger.Log(pipeline.LogDebug, msg)
			}
			marker = lResp.NextMarker
		}
		return nil
	}

	// initiate parallel scanning, starting at the root path
	workerContext, cancelWorkers := context.WithCancel(t.ctx)
	defer cancelWorkers()
	cCrawled := parallel.Crawl(workerContext, searchPrefix+extraSearchPrefix, enumerateOneDir, EnumerationParallelism)

	for x := range cCrawled {
		item, workerError := x.Item()
		if workerError != nil {
			return workerError
		}

		if t.incrementEnumerationCounter != nil {
			t.incrementEnumerationCounter(common.EEntityType.File())
		}

		object := item.(StoredObject)
		processErr := processIfPassedFilters(filters, object, processor)
		_, processErr = getProcessingError(processErr)
		if processErr != nil {
			return processErr
		}
	}

	return nil
}
func getEntityType(blobInfo map[string]*string) common.EntityType {
	// Note: We are just checking keys here, not their corresponding values. Is that safe?
	if _, isfolder := blobInfo["hdi_isfolder"]; isfolder {
		return common.EEntityType.Folder()
	} else if _, isSymlink := blobInfo["is_symlink"]; isSymlink {
		return common.EEntityType.Symlink()
	}

	return common.EEntityType.File()
}

func (t *blobTraverser) createStoredObjectForBlob(preprocessor objectMorpher, blobInfo *container.BlobItem, relativePath string, containerName string) StoredObject {
	adapter := blobPropertiesAdapter{blobInfo.Properties}

	if azcopyScanningLogger != nil {
		azcopyScanningLogger.Log(pipeline.LogDebug, fmt.Sprintf("Blob %s entity type: %s", relativePath, getEntityType(blobInfo.Metadata)))
	}

	object := newStoredObject(
		preprocessor,
		getObjectNameOnly(*blobInfo.Name),
		relativePath,
		getEntityType(blobInfo.Metadata),
		*blobInfo.Properties.LastModified,
		*blobInfo.Properties.ContentLength,
		adapter,
		adapter, // adapter satisfies both interfaces
		blobInfo.Metadata,
		containerName,
	)

	object.blobDeleted = common.IffNotNil(blobInfo.Deleted, false)
	if t.includeDeleted && t.includeSnapshot {
		object.blobSnapshotID = common.IffNotNil(blobInfo.Snapshot, "")
	} else if t.includeDeleted && t.includeVersion && blobInfo.VersionID != nil {
		object.blobVersionID = common.IffNotNil(blobInfo.VersionID, "")
	}
	return object
}

func (t *blobTraverser) doesBlobRepresentAFolder(metadata map[string]*string) bool {
	util := copyHandlerUtil{}
	return util.doesBlobRepresentAFolder(metadata) && !(t.includeDirectoryStubs && t.recursive)
}

func (t *blobTraverser) serialList(containerClient *container.Client, containerName string, searchPrefix string,
	extraSearchPrefix string, preprocessor objectMorpher, processor objectProcessor, filters []ObjectFilter) error {

	// see the TO DO in GetEnumerationPreFilter if/when we make this more directory-aware
	// TODO optimize for the case where recursive is off
	prefix := searchPrefix + extraSearchPrefix
	pager := containerClient.NewListBlobsFlatPager(&container.ListBlobsFlatOptions{
		Prefix:  &prefix,
		Include: container.ListBlobsInclude{Metadata: true, Tags: t.s2sPreserveSourceTags, Deleted: t.includeDeleted, Snapshots: t.includeSnapshot, Versions: t.includeVersion},
	})
	for pager.More() {
		resp, err := pager.NextPage(t.ctx)
		if err != nil {
			return fmt.Errorf("cannot list blobs. Failed with error %s", err.Error())
		}
		// process the blobs returned in this result segment
		for _, blobInfo := range resp.Segment.BlobItems {
			// if the blob represents a hdi folder, then skip it
			if t.doesBlobRepresentAFolder(blobInfo.Metadata) {
				continue
			}

			relativePath := strings.TrimPrefix(*blobInfo.Name, searchPrefix)
			// if recursive
			if !t.recursive && strings.Contains(relativePath, common.AZCOPY_PATH_SEPARATOR_STRING) {
				continue
			}

			storedObject := t.createStoredObjectForBlob(preprocessor, blobInfo, relativePath, containerName)

			// Setting blob tags
			if t.s2sPreserveSourceTags && blobInfo.BlobTags != nil {
				blobTagsMap := common.BlobTags{}
				for _, blobTag := range blobInfo.BlobTags.BlobTagSet {
					blobTagsMap[url.QueryEscape(*blobTag.Key)] = url.QueryEscape(*blobTag.Value)
				}
				storedObject.blobTags = blobTagsMap
			}

			if t.incrementEnumerationCounter != nil {
				t.incrementEnumerationCounter(common.EEntityType.File())
			}

			processErr := processIfPassedFilters(filters, storedObject, processor)
			_, processErr = getProcessingError(processErr)
			if processErr != nil {
				return processErr
			}
		}
	}

	return nil
}

func newBlobTraverser(rawURL string, serviceClient *service.Client, ctx context.Context, recursive, includeDirectoryStubs bool, incrementEnumerationCounter enumerationCounterFunc, s2sPreserveSourceTags bool, cpkOptions common.CpkOptions, includeDeleted, includeSnapshot, includeVersion bool, preservePermissions common.PreservePermissionsOption) (t *blobTraverser) {
	t = &blobTraverser{
		rawURL:                      rawURL,
		serviceClient:               serviceClient,
		ctx:                         ctx,
		recursive:                   recursive,
		includeDirectoryStubs:       includeDirectoryStubs,
		incrementEnumerationCounter: incrementEnumerationCounter,
		parallelListing:             true,
		s2sPreserveSourceTags:       s2sPreserveSourceTags,
		cpkOptions:                  cpkOptions,
		includeDeleted:              includeDeleted,
		includeSnapshot:             includeSnapshot,
		includeVersion:              includeVersion,
		preservePermissions:         preservePermissions,
	}

	disableHierarchicalScanning := strings.ToLower(glcm.GetEnvironmentVariable(common.EEnvironmentVariable.DisableHierarchicalScanning()))

	// disableHierarchicalScanning should be true for permanent delete
	if (disableHierarchicalScanning == "false" || disableHierarchicalScanning == "") && includeDeleted && (includeSnapshot || includeVersion) {
		t.parallelListing = false
		fmt.Println("AZCOPY_DISABLE_HIERARCHICAL_SCAN has been set to true to permanently delete soft-deleted snapshots/versions.")
	}

	if disableHierarchicalScanning == "true" {
		// TODO log to frontend log that parallel listing was disabled, once the frontend log PR is merged
		t.parallelListing = false
	}
	return
}

func createBlobClientFromServiceClient(blobURLParts blob.URLParts, client *service.Client) (*blob.Client, error) {
	containerClient := client.NewContainerClient(blobURLParts.ContainerName)
	blobClient := containerClient.NewBlobClient(blobURLParts.BlobName)
	if blobURLParts.Snapshot != "" {
		return blobClient.WithSnapshot(blobURLParts.Snapshot)
	}
	if blobURLParts.VersionID != "" {
		return blobClient.WithVersionID(blobURLParts.VersionID)
	}
	return blobClient, nil
}<|MERGE_RESOLUTION|>--- conflicted
+++ resolved
@@ -137,13 +137,7 @@
 	if err != nil {
 		return nil, false, false, err
 	}
-<<<<<<< HEAD
 	props, err := blobClient.GetProperties(t.ctx, &blob.GetPropertiesOptions{CPKInfo: t.cpkOptions.GetCPKInfo()})
-=======
-	cpk := t.cpkOptions.GetCPKInfo()
-
-	props, err := blobClient.GetProperties(t.ctx, &blob.GetPropertiesOptions{CPKInfo: &cpk})
->>>>>>> eafc7040
 
 	// if there was no problem getting the properties, it means that we are looking at a single blob
 	if err == nil {
