--- conflicted
+++ resolved
@@ -216,7 +216,7 @@
 
 		if azcopyScanningLogger != nil {
 			azcopyScanningLogger.Log(pipeline.LogDebug, "Detected the root as a blob.")
-			azcopyScanningLogger.Log(pipeline.LogDebug, fmt.Sprintf("Root entity type: %s", getEntityType(blobProperties.NewMetadata())))
+			azcopyScanningLogger.Log(pipeline.LogDebug, fmt.Sprintf("Root entity type: %s", getEntityType(blobProperties.Metadata)))
 		}
 
 		storedObject := newStoredObject(
@@ -252,7 +252,7 @@
 		if !t.includeDeleted && (isBlob || err != nil) {
 			return err
 		}
-	} else if blobUrlParts.BlobName == "" && t.preservePermissions.IsTruthy() {
+	} else if blobURLParts.BlobName == "" && t.preservePermissions.IsTruthy() {
 		// if the root is a container and we're copying "folders", we should persist the ACLs there too.
 		if azcopyScanningLogger != nil {
 			azcopyScanningLogger.Log(pipeline.LogDebug, "Detected the root as a container.")
@@ -268,7 +268,7 @@
 			noContentProps,
 			noBlobProps,
 			common.Metadata{},
-			blobUrlParts.ContainerName,
+			blobURLParts.ContainerName,
 		)
 
 		if t.incrementEnumerationCounter != nil {
@@ -537,11 +537,7 @@
 	return nil
 }
 
-<<<<<<< HEAD
-func newBlobTraverser(rawURL string, serviceClient *service.Client, ctx context.Context, recursive, includeDirectoryStubs bool, incrementEnumerationCounter enumerationCounterFunc, s2sPreserveSourceTags bool, cpkOptions common.CpkOptions, includeDeleted, includeSnapshot, includeVersion bool) (t *blobTraverser) {
-=======
-func newBlobTraverser(rawURL *url.URL, p pipeline.Pipeline, ctx context.Context, recursive, includeDirectoryStubs bool, incrementEnumerationCounter enumerationCounterFunc, s2sPreserveSourceTags bool, cpkOptions common.CpkOptions, includeDeleted, includeSnapshot, includeVersion bool, preservePermissions common.PreservePermissionsOption) (t *blobTraverser) {
->>>>>>> fbc8e44e
+func newBlobTraverser(rawURL string, serviceClient *service.Client, ctx context.Context, recursive, includeDirectoryStubs bool, incrementEnumerationCounter enumerationCounterFunc, s2sPreserveSourceTags bool, cpkOptions common.CpkOptions, includeDeleted, includeSnapshot, includeVersion bool, preservePermissions common.PreservePermissionsOption) (t *blobTraverser) {
 	t = &blobTraverser{
 		rawURL:                      rawURL,
 		serviceClient:               serviceClient,
@@ -555,7 +551,7 @@
 		includeDeleted:              includeDeleted,
 		includeSnapshot:             includeSnapshot,
 		includeVersion:              includeVersion,
-		preservePermissions: 		 preservePermissions,
+		preservePermissions:         preservePermissions,
 	}
 
 	disableHierarchicalScanning := strings.ToLower(glcm.GetEnvironmentVariable(common.EEnvironmentVariable.DisableHierarchicalScanning()))
