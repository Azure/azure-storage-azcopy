// Copyright © 2017 Microsoft <wastore@microsoft.com>
//
// Permission is hereby granted, free of charge, to any person obtaining a copy
// of this software and associated documentation files (the "Software"), to deal
// in the Software without restriction, including without limitation the rights
// to use, copy, modify, merge, publish, distribute, sublicense, and/or sell
// copies of the Software, and to permit persons to whom the Software is
// furnished to do so, subject to the following conditions:
//
// The above copyright notice and this permission notice shall be included in
// all copies or substantial portions of the Software.
//
// THE SOFTWARE IS PROVIDED "AS IS", WITHOUT WARRANTY OF ANY KIND, EXPRESS OR
// IMPLIED, INCLUDING BUT NOT LIMITED TO THE WARRANTIES OF MERCHANTABILITY,
// FITNESS FOR A PARTICULAR PURPOSE AND NONINFRINGEMENT. IN NO EVENT SHALL THE
// AUTHORS OR COPYRIGHT HOLDERS BE LIABLE FOR ANY CLAIM, DAMAGES OR OTHER
// LIABILITY, WHETHER IN AN ACTION OF CONTRACT, TORT OR OTHERWISE, ARISING FROM,
// OUT OF OR IN CONNECTION WITH THE SOFTWARE OR THE USE OR OTHER DEALINGS IN
// THE SOFTWARE.

package cmd

import (
	"context"
	"fmt"
	"github.com/Azure/azure-sdk-for-go/sdk/azcore"
	"github.com/Azure/azure-sdk-for-go/sdk/storage/azblob/blob"
	"github.com/Azure/azure-sdk-for-go/sdk/storage/azblob/bloberror"
	"github.com/Azure/azure-sdk-for-go/sdk/storage/azblob/container"
	"github.com/Azure/azure-sdk-for-go/sdk/storage/azblob/service"
	"net/url"
	"strings"
	"time"

	"github.com/Azure/azure-storage-azcopy/v10/common/parallel"

	"github.com/Azure/azure-pipeline-go/pipeline"
	"github.com/pkg/errors"

	"github.com/Azure/azure-storage-azcopy/v10/common"
)

// allow us to iterate through a path pointing to the blob endpoint
type blobTraverser struct {
	rawURL        string
	serviceClient *service.Client
	ctx           context.Context
	recursive     bool

	// parallel listing employs the hierarchical listing API which is more expensive
	// cx should have the option to disable this optimization in the name of saving costs
	parallelListing bool

	// whether to include blobs that have metadata 'hdi_isfolder = true'
	includeDirectoryStubs bool

	// a generic function to notify that a new stored object has been enumerated
	incrementEnumerationCounter enumerationCounterFunc

	s2sPreserveSourceTags bool

	cpkOptions common.CpkOptions

	preservePermissions common.PreservePermissionsOption

	includeDeleted bool

	includeSnapshot bool

	includeVersion bool
}

func (t *blobTraverser) IsDirectory(isSource bool) (bool, error) {
	isDirDirect := copyHandlerUtil{}.urlIsContainerOrVirtualDirectory(t.rawURL)

	// Skip the single blob check if we're checking a destination.
	// This is an individual exception for blob because blob supports virtual directories and blobs sharing the same name.
	if isDirDirect || !isSource {
		return isDirDirect, nil
	}

	_, _, isDirStub, blobErr := t.getPropertiesIfSingleBlob()

	// We know for sure this is a single blob still, let it walk on through to the traverser.
	if bloberror.HasCode(blobErr, bloberror.BlobUsesCustomerSpecifiedEncryption) {
		return false, nil
	}

	if blobErr == nil {
		return isDirStub, nil
	}

	blobURLParts, err := blob.ParseURL(t.rawURL)
	if err != nil {
		return false, err
	}
	containerClient := t.serviceClient.NewContainerClient(blobURLParts.ContainerName)
	searchPrefix := strings.TrimSuffix(blobURLParts.BlobName, common.AZCOPY_PATH_SEPARATOR_STRING) + common.AZCOPY_PATH_SEPARATOR_STRING
	maxResults := int32(1)
	pager := containerClient.NewListBlobsFlatPager(&container.ListBlobsFlatOptions{Prefix: &searchPrefix, MaxResults: &maxResults})
	resp, err := pager.NextPage(t.ctx)
	if err != nil {
		if azcopyScanningLogger != nil {
			msg := fmt.Sprintf("Failed to check if the destination is a folder or a file (Azure Files). Assuming the destination is a file: %s", err)
			azcopyScanningLogger.Log(pipeline.LogError, msg)
		}
		return false, nil
	}

	if len(resp.Segment.BlobItems) == 0 {
		// Not a directory
		// If the blob is not found return the error to throw
		if bloberror.HasCode(blobErr, bloberror.BlobNotFound) {
			return false, errors.New(common.FILE_NOT_FOUND)
		}
		return false, blobErr
	}

	return true, nil
}

func (t *blobTraverser) getPropertiesIfSingleBlob() (response *blob.GetPropertiesResponse, isBlob bool, isDirStub bool, err error) {
	// trim away the trailing slash before we check whether it's a single blob
	// so that we can detect the directory stub in case there is one
	blobURLParts, err := blob.ParseURL(t.rawURL)
	if err != nil {
		return nil, false, false, err
	}
	blobURLParts.BlobName = strings.TrimSuffix(blobURLParts.BlobName, common.AZCOPY_PATH_SEPARATOR_STRING)

	if blobURLParts.BlobName == "" {
		// This is a container, which needs to be given a proper listing.
		return nil, false, false, nil
	}

<<<<<<< HEAD
	blobClient, err := common.CreateBlobClientFromServiceClient(blobURLParts, t.serviceClient)
	if err != nil {
		return nil, false, false, err
	}
	cpk := t.cpkOptions.GetCPKInfo()
=======
	blobClient, err := createBlobClientFromServiceClient(blobURLParts, t.serviceClient)
	if err != nil {
		return nil, false, false, err
	}
	cpk := blob.CPKInfo{}
	if t.cpkOptions.IsSourceEncrypted {
		cpk = common.GetCpkInfo(t.cpkOptions.CpkInfo)
	}
>>>>>>> b758e742
	props, err := blobClient.GetProperties(t.ctx, &blob.GetPropertiesOptions{CPKInfo: &cpk})

	// if there was no problem getting the properties, it means that we are looking at a single blob
	if err == nil {
		if gCopyUtil.doesBlobRepresentAFolder(props.Metadata) {
			return &props, false, true, nil
		}

		return &props, true, false, err
	}

	return nil, false, false, err
}

func (t *blobTraverser) getBlobTags() (common.BlobTags, error) {
	blobURLParts, err := blob.ParseURL(t.rawURL)
	if err != nil {
		return nil, err
	}
	blobURLParts.BlobName = strings.TrimSuffix(blobURLParts.BlobName, common.AZCOPY_PATH_SEPARATOR_STRING)

	// perform the check
<<<<<<< HEAD
	blobClient, err := common.CreateBlobClientFromServiceClient(blobURLParts, t.serviceClient)
=======
	blobClient, err := createBlobClientFromServiceClient(blobURLParts, t.serviceClient)
>>>>>>> b758e742
	if err != nil {
		return nil, err
	}
	blobTagsMap := make(common.BlobTags)
	blobGetTagsResp, err := blobClient.GetTags(t.ctx, nil)
	if err != nil {
		return blobTagsMap, err
	}

	for _, blobTag := range blobGetTagsResp.BlobTagSet {
		blobTagsMap[url.QueryEscape(*blobTag.Key)] = url.QueryEscape(*blobTag.Value)
	}
	return blobTagsMap, nil
}

func (t *blobTraverser) Traverse(preprocessor objectMorpher, processor objectProcessor, filters []ObjectFilter) (err error) {
	blobURLParts, err := blob.ParseURL(t.rawURL)
	if err != nil {
		return err
	}

	// check if the url points to a single blob
	blobProperties, isBlob, isDirStub, err := t.getPropertiesIfSingleBlob()

	var respErr *azcore.ResponseError
	if errors.As(err, &respErr) {
		// Don't error out unless it's a CPK error just yet
		// If it's a CPK error, we know it's a single blob and that we can't get the properties on it anyway.
		if respErr.ErrorCode == string(bloberror.BlobUsesCustomerSpecifiedEncryption) {
			return errors.New("this blob uses customer provided encryption keys (CPK). At the moment, AzCopy does not support CPK-encrypted blobs. " +
				"If you wish to make use of this blob, we recommend using one of the Azure Storage SDKs")
		}
		if respErr.RawResponse == nil {
			return fmt.Errorf("cannot list files due to reason %s", respErr)
		} else if respErr.StatusCode == 403 { // Some nature of auth error-- Whatever the user is pointing at, they don't have access to, regardless of whether it's a file or a dir stub.
			return fmt.Errorf("cannot list files due to reason %s", respErr)
		}
	}

	// schedule the blob in two cases:
	// 	1. either we are targeting a single blob and the URL wasn't explicitly pointed to a virtual dir
	//	2. either we are scanning recursively with includeDirectoryStubs set to true,
	//	   then we add the stub blob that represents the directory
	if (isBlob && !strings.HasSuffix(blobURLParts.BlobName, common.AZCOPY_PATH_SEPARATOR_STRING)) ||
		(t.includeDirectoryStubs && isDirStub && t.recursive) {
		// sanity checking so highlighting doesn't highlight things we're not worried about.
		if blobProperties == nil {
			panic("isBlob should never be set if getting properties is an error")
		}

		if azcopyScanningLogger != nil {
			azcopyScanningLogger.Log(pipeline.LogDebug, "Detected the root as a blob.")
			azcopyScanningLogger.Log(pipeline.LogDebug, fmt.Sprintf("Root entity type: %s", getEntityType(blobProperties.Metadata)))
		}

		storedObject := newStoredObject(
			preprocessor,
			getObjectNameOnly(strings.TrimSuffix(blobURLParts.BlobName, common.AZCOPY_PATH_SEPARATOR_STRING)),
			"",
			getEntityType(blobProperties.Metadata),
			*blobProperties.LastModified,
			*blobProperties.ContentLength,
<<<<<<< HEAD
			blobPropertiesResponseAdapter{blobProperties},
			blobPropertiesResponseAdapter{blobProperties},
=======
			blobPropertiesResponseAdapter{blobProperties},
			blobPropertiesResponseAdapter{blobProperties},
>>>>>>> b758e742
			blobProperties.Metadata,
			blobURLParts.ContainerName,
		)

		if t.s2sPreserveSourceTags {
			blobTagsMap, err := t.getBlobTags()
			if err != nil {
				panic("Couldn't fetch blob tags due to error: " + err.Error())
			}
			if len(blobTagsMap) > 0 {
				storedObject.blobTags = blobTagsMap
			}
		}
		if t.incrementEnumerationCounter != nil {
			t.incrementEnumerationCounter(storedObject.entityType)
		}

		err := processIfPassedFilters(filters, storedObject, processor)
		_, err = getProcessingError(err)

		// short-circuit if we don't have anything else to scan and permanent delete is not on
		if !t.includeDeleted && (isBlob || err != nil) {
			return err
		}
	} else if blobURLParts.BlobName == "" && t.preservePermissions.IsTruthy() {
		// if the root is a container and we're copying "folders", we should persist the ACLs there too.
		if azcopyScanningLogger != nil {
			azcopyScanningLogger.Log(pipeline.LogDebug, "Detected the root as a container.")
		}

		storedObject := newStoredObject(
			preprocessor,
			"",
			"",
			common.EEntityType.Folder(),
			time.Now(),
			0,
			noContentProps,
			noBlobProps,
			common.Metadata{},
			blobURLParts.ContainerName,
		)

		if t.incrementEnumerationCounter != nil {
			t.incrementEnumerationCounter(common.EEntityType.Folder())
		}

		err := processIfPassedFilters(filters, storedObject, processor)
		_, err = getProcessingError(err)
		if err != nil {
			return err
		}
	}

	// get the container URL so that we can list the blobs
	containerClient := t.serviceClient.NewContainerClient(blobURLParts.ContainerName)

	// get the search prefix to aid in the listing
	// example: for a url like https://test.blob.core.windows.net/test/foo/bar/bla
	// the search prefix would be foo/bar/bla
	searchPrefix := blobURLParts.BlobName

	// append a slash if it is not already present
	// example: foo/bar/bla becomes foo/bar/bla/ so that we only list children of the virtual directory
	if searchPrefix != "" && !strings.HasSuffix(searchPrefix, common.AZCOPY_PATH_SEPARATOR_STRING) && !t.includeSnapshot && !t.includeDeleted {
		searchPrefix += common.AZCOPY_PATH_SEPARATOR_STRING
	}

	// as a performance optimization, get an extra prefix to do pre-filtering. It's typically the start portion of a blob name.
	extraSearchPrefix := FilterSet(filters).GetEnumerationPreFilter(t.recursive)

	if t.parallelListing {
		return t.parallelList(containerClient, blobURLParts.ContainerName, searchPrefix, extraSearchPrefix, preprocessor, processor, filters)
	}

	return t.serialList(containerClient, blobURLParts.ContainerName, searchPrefix, extraSearchPrefix, preprocessor, processor, filters)
}

func (t *blobTraverser) parallelList(containerClient *container.Client, containerName string, searchPrefix string,
	extraSearchPrefix string, preprocessor objectMorpher, processor objectProcessor, filters []ObjectFilter) error {
	// Define how to enumerate its contents
	// This func must be thread safe/goroutine safe
	enumerateOneDir := func(dir parallel.Directory, enqueueDir func(parallel.Directory), enqueueOutput func(parallel.DirectoryEntry, error)) error {
		currentDirPath := dir.(string)

		pager := containerClient.NewListBlobsHierarchyPager("/", &container.ListBlobsHierarchyOptions{
			Prefix:  &currentDirPath,
			Include: container.ListBlobsInclude{Metadata: true, Tags: t.s2sPreserveSourceTags, Deleted: t.includeDeleted, Snapshots: t.includeSnapshot, Versions: t.includeVersion},
		})
		var marker *string
		for pager.More() {
			lResp, err := pager.NextPage(t.ctx)
			if err != nil {
				return fmt.Errorf("cannot list files due to reason %s", err)
			}
			// queue up the sub virtual directories if recursive is true
			if t.recursive {
				for _, virtualDir := range lResp.Segment.BlobPrefixes {
					enqueueDir(*virtualDir.Name)
					if azcopyScanningLogger != nil {
						azcopyScanningLogger.Log(pipeline.LogDebug, fmt.Sprintf("Enqueuing sub-directory %s for enumeration.", *virtualDir.Name))
					}

					if t.includeDirectoryStubs {
						// try to get properties on the directory itself, since it's not listed in BlobItems
						blobClient := containerClient.NewBlobClient(strings.TrimSuffix(*virtualDir.Name, common.AZCOPY_PATH_SEPARATOR_STRING))
						pResp, err := blobClient.GetProperties(t.ctx, nil)
						folderRelativePath := strings.TrimSuffix(*virtualDir.Name, common.AZCOPY_PATH_SEPARATOR_STRING)
						folderRelativePath = strings.TrimPrefix(folderRelativePath, searchPrefix)
						if err == nil {
							storedObject := newStoredObject(
								preprocessor,
								getObjectNameOnly(strings.TrimSuffix(*virtualDir.Name, common.AZCOPY_PATH_SEPARATOR_STRING)),
								folderRelativePath,
								common.EEntityType.Folder(),
								*pResp.LastModified,
								*pResp.ContentLength,
								blobPropertiesResponseAdapter{&pResp},
								blobPropertiesResponseAdapter{&pResp},
								pResp.Metadata,
								containerName,
							)

							if t.s2sPreserveSourceTags {
								tResp, err := blobClient.GetTags(t.ctx, nil)

								if err == nil {
									blobTagsMap := common.BlobTags{}
									for _, blobTag := range tResp.BlobTagSet {
										blobTagsMap[url.QueryEscape(*blobTag.Key)] = url.QueryEscape(*blobTag.Value)
									}
									storedObject.blobTags = blobTagsMap
								}
							}

							enqueueOutput(storedObject, err)
						}
					}
				}
			}

			// process the blobs returned in this result segment
			for _, blobInfo := range lResp.Segment.BlobItems {
				// if the blob represents a hdi folder, then skip it
				if t.doesBlobRepresentAFolder(blobInfo.Metadata) {
					continue
				}

				storedObject := t.createStoredObjectForBlob(preprocessor, blobInfo, strings.TrimPrefix(*blobInfo.Name, searchPrefix), containerName)

				if t.s2sPreserveSourceTags && blobInfo.BlobTags != nil {
					blobTagsMap := common.BlobTags{}
					for _, blobTag := range blobInfo.BlobTags.BlobTagSet {
						blobTagsMap[url.QueryEscape(*blobTag.Key)] = url.QueryEscape(*blobTag.Value)
					}
					storedObject.blobTags = blobTagsMap
				}

				enqueueOutput(storedObject, nil)
			}

			// if debug mode is on, note down the result, this is not going to be fast
			if azcopyScanningLogger != nil && azcopyScanningLogger.ShouldLog(pipeline.LogDebug) {
				tokenValue := "NONE"
				if marker != nil {
					tokenValue = *marker
				}

				var vdirListBuilder strings.Builder
				for _, virtualDir := range lResp.Segment.BlobPrefixes {
					fmt.Fprintf(&vdirListBuilder, " %s,", *virtualDir.Name)
				}
				var fileListBuilder strings.Builder
				for _, blobInfo := range lResp.Segment.BlobItems {
					fmt.Fprintf(&fileListBuilder, " %s,", *blobInfo.Name)
				}
				msg := fmt.Sprintf("Enumerating %s with token %s. Sub-dirs:%s Files:%s", currentDirPath,
					tokenValue, vdirListBuilder.String(), fileListBuilder.String())
				azcopyScanningLogger.Log(pipeline.LogDebug, msg)
			}
			marker = lResp.NextMarker
		}
		return nil
	}

	// initiate parallel scanning, starting at the root path
	workerContext, cancelWorkers := context.WithCancel(t.ctx)
	defer cancelWorkers()
	cCrawled := parallel.Crawl(workerContext, searchPrefix+extraSearchPrefix, enumerateOneDir, EnumerationParallelism)

	for x := range cCrawled {
		item, workerError := x.Item()
		if workerError != nil {
			return workerError
		}

		if t.incrementEnumerationCounter != nil {
			t.incrementEnumerationCounter(common.EEntityType.File())
		}

		object := item.(StoredObject)
		processErr := processIfPassedFilters(filters, object, processor)
		_, processErr = getProcessingError(processErr)
		if processErr != nil {
			return processErr
		}
	}

	return nil
}
func getEntityType(blobInfo map[string]*string) common.EntityType {
	// Note: We are just checking keys here, not their corresponding values. Is that safe?
	if _, isfolder := blobInfo["hdi_isfolder"]; isfolder {
		return common.EEntityType.Folder()
	} else if _, isSymlink := blobInfo["is_symlink"]; isSymlink {
		return common.EEntityType.Symlink()
	}

	return common.EEntityType.File()
}

func (t *blobTraverser) createStoredObjectForBlob(preprocessor objectMorpher, blobInfo *container.BlobItem, relativePath string, containerName string) StoredObject {
	adapter := blobPropertiesAdapter{blobInfo.Properties}

	if azcopyScanningLogger != nil {
		azcopyScanningLogger.Log(pipeline.LogDebug, fmt.Sprintf("Blob %s entity type: %s", relativePath, getEntityType(blobInfo.Metadata)))
	}

	object := newStoredObject(
		preprocessor,
		getObjectNameOnly(*blobInfo.Name),
		relativePath,
		getEntityType(blobInfo.Metadata),
		*blobInfo.Properties.LastModified,
		*blobInfo.Properties.ContentLength,
		adapter,
		adapter, // adapter satisfies both interfaces
		blobInfo.Metadata,
		containerName,
	)

	object.blobDeleted = common.IffBoolNotNil(blobInfo.Deleted, false)
	if t.includeDeleted && t.includeSnapshot {
		object.blobSnapshotID = common.IffStringNotNil(blobInfo.Snapshot, "")
	} else if t.includeDeleted && t.includeVersion && blobInfo.VersionID != nil {
		object.blobVersionID = common.IffStringNotNil(blobInfo.VersionID, "")
	}
	return object
}

func (t *blobTraverser) doesBlobRepresentAFolder(metadata map[string]*string) bool {
	util := copyHandlerUtil{}
	return util.doesBlobRepresentAFolder(metadata) && !(t.includeDirectoryStubs && t.recursive)
}

func (t *blobTraverser) serialList(containerClient *container.Client, containerName string, searchPrefix string,
	extraSearchPrefix string, preprocessor objectMorpher, processor objectProcessor, filters []ObjectFilter) error {

	// see the TO DO in GetEnumerationPreFilter if/when we make this more directory-aware
	// TODO optimize for the case where recursive is off
	prefix := searchPrefix + extraSearchPrefix
	pager := containerClient.NewListBlobsFlatPager(&container.ListBlobsFlatOptions{
		Prefix:  &prefix,
		Include: container.ListBlobsInclude{Metadata: true, Tags: t.s2sPreserveSourceTags, Deleted: t.includeDeleted, Snapshots: t.includeSnapshot, Versions: t.includeVersion},
	})
	for pager.More() {
		resp, err := pager.NextPage(t.ctx)
		if err != nil {
			return fmt.Errorf("cannot list blobs. Failed with error %s", err.Error())
		}
		// process the blobs returned in this result segment
		for _, blobInfo := range resp.Segment.BlobItems {
			// if the blob represents a hdi folder, then skip it
			if t.doesBlobRepresentAFolder(blobInfo.Metadata) {
				continue
			}

			relativePath := strings.TrimPrefix(*blobInfo.Name, searchPrefix)
			// if recursive
			if !t.recursive && strings.Contains(relativePath, common.AZCOPY_PATH_SEPARATOR_STRING) {
				continue
			}

			storedObject := t.createStoredObjectForBlob(preprocessor, blobInfo, relativePath, containerName)

			// Setting blob tags
			if t.s2sPreserveSourceTags && blobInfo.BlobTags != nil {
				blobTagsMap := common.BlobTags{}
				for _, blobTag := range blobInfo.BlobTags.BlobTagSet {
					blobTagsMap[url.QueryEscape(*blobTag.Key)] = url.QueryEscape(*blobTag.Value)
				}
				storedObject.blobTags = blobTagsMap
			}

			if t.incrementEnumerationCounter != nil {
				t.incrementEnumerationCounter(common.EEntityType.File())
			}

			processErr := processIfPassedFilters(filters, storedObject, processor)
			_, processErr = getProcessingError(processErr)
			if processErr != nil {
				return processErr
			}
		}
	}

	return nil
}

func newBlobTraverser(rawURL string, serviceClient *service.Client, ctx context.Context, recursive, includeDirectoryStubs bool, incrementEnumerationCounter enumerationCounterFunc, s2sPreserveSourceTags bool, cpkOptions common.CpkOptions, includeDeleted, includeSnapshot, includeVersion bool, preservePermissions common.PreservePermissionsOption) (t *blobTraverser) {
	t = &blobTraverser{
		rawURL:                      rawURL,
		serviceClient:               serviceClient,
		ctx:                         ctx,
		recursive:                   recursive,
		includeDirectoryStubs:       includeDirectoryStubs,
		incrementEnumerationCounter: incrementEnumerationCounter,
		parallelListing:             true,
		s2sPreserveSourceTags:       s2sPreserveSourceTags,
		cpkOptions:                  cpkOptions,
		includeDeleted:              includeDeleted,
		includeSnapshot:             includeSnapshot,
		includeVersion:              includeVersion,
		preservePermissions:         preservePermissions,
	}

	disableHierarchicalScanning := strings.ToLower(glcm.GetEnvironmentVariable(common.EEnvironmentVariable.DisableHierarchicalScanning()))

	// disableHierarchicalScanning should be true for permanent delete
	if (disableHierarchicalScanning == "false" || disableHierarchicalScanning == "") && includeDeleted && (includeSnapshot || includeVersion) {
		t.parallelListing = false
		fmt.Println("AZCOPY_DISABLE_HIERARCHICAL_SCAN has been set to true to permanently delete soft-deleted snapshots/versions.")
	}

	if disableHierarchicalScanning == "true" {
		// TODO log to frontend log that parallel listing was disabled, once the frontend log PR is merged
		t.parallelListing = false
	}
	return
}

func createBlobClientFromServiceClient(blobURLParts blob.URLParts, client *service.Client) (*blob.Client, error) {
	containerClient := client.NewContainerClient(blobURLParts.ContainerName)
	blobClient := containerClient.NewBlobClient(blobURLParts.BlobName)
	if blobURLParts.Snapshot != "" {
		return blobClient.WithSnapshot(blobURLParts.Snapshot)
	}
	if blobURLParts.VersionID != "" {
		return blobClient.WithVersionID(blobURLParts.VersionID)
	}
	return blobClient, nil
}<|MERGE_RESOLUTION|>--- conflicted
+++ resolved
@@ -133,22 +133,12 @@
 		return nil, false, false, nil
 	}
 
-<<<<<<< HEAD
-	blobClient, err := common.CreateBlobClientFromServiceClient(blobURLParts, t.serviceClient)
+	blobClient, err := createBlobClientFromServiceClient(blobURLParts, t.serviceClient)
 	if err != nil {
 		return nil, false, false, err
 	}
 	cpk := t.cpkOptions.GetCPKInfo()
-=======
-	blobClient, err := createBlobClientFromServiceClient(blobURLParts, t.serviceClient)
-	if err != nil {
-		return nil, false, false, err
-	}
-	cpk := blob.CPKInfo{}
-	if t.cpkOptions.IsSourceEncrypted {
-		cpk = common.GetCpkInfo(t.cpkOptions.CpkInfo)
-	}
->>>>>>> b758e742
+
 	props, err := blobClient.GetProperties(t.ctx, &blob.GetPropertiesOptions{CPKInfo: &cpk})
 
 	// if there was no problem getting the properties, it means that we are looking at a single blob
@@ -171,11 +161,7 @@
 	blobURLParts.BlobName = strings.TrimSuffix(blobURLParts.BlobName, common.AZCOPY_PATH_SEPARATOR_STRING)
 
 	// perform the check
-<<<<<<< HEAD
-	blobClient, err := common.CreateBlobClientFromServiceClient(blobURLParts, t.serviceClient)
-=======
 	blobClient, err := createBlobClientFromServiceClient(blobURLParts, t.serviceClient)
->>>>>>> b758e742
 	if err != nil {
 		return nil, err
 	}
@@ -238,13 +224,8 @@
 			getEntityType(blobProperties.Metadata),
 			*blobProperties.LastModified,
 			*blobProperties.ContentLength,
-<<<<<<< HEAD
 			blobPropertiesResponseAdapter{blobProperties},
 			blobPropertiesResponseAdapter{blobProperties},
-=======
-			blobPropertiesResponseAdapter{blobProperties},
-			blobPropertiesResponseAdapter{blobProperties},
->>>>>>> b758e742
 			blobProperties.Metadata,
 			blobURLParts.ContainerName,
 		)
