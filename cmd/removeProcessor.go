--- conflicted
+++ resolved
@@ -36,14 +36,8 @@
 		ForceIfReadOnly: cca.ForceIfReadOnly,
 
 		// flags
-<<<<<<< HEAD
-		LogLevel: cca.logVerbosity,
-		BlobAttributes: common.BlobTransferAttributes{DeleteSnapshotsOption: cca.deleteSnapshotsOption,
-			PermanentDeleteOption: cca.permanentDeleteOption},
-=======
 		LogLevel:       cca.LogVerbosity,
 		BlobAttributes: common.BlobTransferAttributes{DeleteSnapshotsOption: cca.deleteSnapshotsOption},
->>>>>>> 1d1988e9
 	}
 
 	reportFirstPart := func(jobStarted bool) {
