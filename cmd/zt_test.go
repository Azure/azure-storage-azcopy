--- conflicted
+++ resolved
@@ -297,15 +297,9 @@
 	return client
 }
 
-<<<<<<< HEAD
-// get blob account service client
-func getSecondaryBlobServiceClient() *blobservice.Client {
-	accountName, accountKey := getAccountAndKey()
-=======
 // get secondary blob account service client
 func getSecondaryBlobServiceClient() *blobservice.Client {
 	accountName, accountKey := getSecondaryAccountAndKey()
->>>>>>> 6169af15
 	u := fmt.Sprintf("https://%s.blob.core.windows.net/", accountName)
 
 	credential, err := blob.NewSharedKeyCredential(accountName, accountKey)
