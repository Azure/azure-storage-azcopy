// Copyright © 2017 Microsoft <wastore@microsoft.com>
//
// Permission is hereby granted, free of charge, to any person obtaining a copy
// of this software and associated documentation files (the "Software"), to deal
// in the Software without restriction, including without limitation the rights
// to use, copy, modify, merge, publish, distribute, sublicense, and/or sell
// copies of the Software, and to permit persons to whom the Software is
// furnished to do so, subject to the following conditions:
//
// The above copyright notice and this permission notice shall be included in
// all copies or substantial portions of the Software.
//
// THE SOFTWARE IS PROVIDED "AS IS", WITHOUT WARRANTY OF ANY KIND, EXPRESS OR
// IMPLIED, INCLUDING BUT NOT LIMITED TO THE WARRANTIES OF MERCHANTABILITY,
// FITNESS FOR A PARTICULAR PURPOSE AND NONINFRINGEMENT. IN NO EVENT SHALL THE
// AUTHORS OR COPYRIGHT HOLDERS BE LIABLE FOR ANY CLAIM, DAMAGES OR OTHER
// LIABILITY, WHETHER IN AN ACTION OF CONTRACT, TORT OR OTHERWISE, ARISING FROM,
// OUT OF OR IN CONNECTION WITH THE SOFTWARE OR THE USE OR OTHER DEALINGS IN
// THE SOFTWARE.

package cmd

import (
	"fmt"
	"net/url"
	"reflect"
	"regexp"
	"strings"

	"github.com/JeffreyRichter/enum/enum"

	"github.com/Azure/azure-storage-azcopy/v10/common"
)

func ValidateFromTo(src, dst string, userSpecifiedFromTo string) (common.FromTo, error) {
	if userSpecifiedFromTo == "" {
		inferredFromTo := inferFromTo(src, dst)

		// If user didn't explicitly specify FromTo, use what was inferred (if possible)
		if inferredFromTo == common.EFromTo.Unknown() {
			return common.EFromTo.Unknown(), fmt.Errorf("the inferred source/destination combination could not be identified, or is currently not supported")
		}
		return inferredFromTo, nil
	}

	// User explicitly specified FromTo, therefore, we should respect what they specified.
	var userFromTo common.FromTo
	err := userFromTo.Parse(userSpecifiedFromTo)
	if err != nil {
		return common.EFromTo.Unknown(), fmt.Errorf("invalid --from-to value specified: %q. "+fromToHelpText, userSpecifiedFromTo)

	}

	return userFromTo, nil
}

const fromToHelpFormat = "Specified to nudge AzCopy when resource detection may not work (e.g. piping/emulator/azure stack); Valid FromTo are pairs of Source-Destination words (e.g. BlobLocal, BlobBlob) that specify the source and destination resource types. All valid FromTos are: %s"

var fromToHelp = func() string {
	validFromTos := ""

	isSafeToOutput := func(loc common.Location) bool {
		switch loc {
		case common.ELocation.Benchmark(),
			common.ELocation.None(),
			common.ELocation.Unknown():
			return false
		default:
			return true
		}
	}

	enum.GetSymbols(reflect.TypeOf(common.EFromTo), func(enumSymbolName string, enumSymbolValue interface{}) (stop bool) {
		fromTo := enumSymbolValue.(common.FromTo)

		if isSafeToOutput(fromTo.From()) && isSafeToOutput(fromTo.To()) {
			validFromTos += fromTo.String() + ", "
		}

		return false
	})

	return fmt.Sprintf(fromToHelpFormat, strings.TrimSuffix(validFromTos, ", "))
}()

var fromToHelpText = fromToHelp

const locationHelpFormat = "Specified to nudge AzCopy when resource detection may not work (e.g. emulator/azure stack); Valid Location are Source words (e.g. Blob, File) that specify the source resource type. All valid Locations are: %s"

var locationHelp = func() string {
	validLocations := ""

	isSafeToOutput := func(loc common.Location) bool {
		switch loc {
		case common.ELocation.Benchmark(),
			common.ELocation.None(),
			common.ELocation.Unknown():
			return false
		default:
			return true
		}
	}

	enum.GetSymbols(reflect.TypeOf(common.ELocation), func(enumSymbolName string, enumSymbolValue interface{}) (stop bool) {
		location := enumSymbolValue.(common.Location)

		if isSafeToOutput(location) {
			validLocations += location.String() + ", "
		}

		return false
	})

	return fmt.Sprintf(locationHelpFormat, strings.TrimSuffix(validLocations, ", "))
}()

var locationHelpText = locationHelp

func inferFromTo(src, dst string) common.FromTo {
	// Try to infer the 1st argument
	srcLocation := InferArgumentLocation(src)
	if srcLocation == srcLocation.Unknown() {
		glcm.Info("Cannot infer source location of " +
			common.URLStringExtension(src).RedactSecretQueryParamForLogging() +
			". Please specify the --from-to switch. " + fromToHelpText)
		return common.EFromTo.Unknown()
	}

	dstLocation := InferArgumentLocation(dst)
	if dstLocation == dstLocation.Unknown() {
		glcm.Info("Cannot infer destination location of " +
			common.URLStringExtension(dst).RedactSecretQueryParamForLogging() +
			". Please specify the --from-to switch. " + fromToHelpText)
		return common.EFromTo.Unknown()
	}

	out := common.EFromTo.Unknown() // Check that the intended FromTo is in the list of valid FromTos; if it's not, return Unknown as usual and warn the user.
	intent := (common.FromTo(srcLocation) << 8) | common.FromTo(dstLocation)
	enum.GetSymbols(reflect.TypeOf(common.EFromTo), func(enumSymbolName string, enumSymbolValue interface{}) (stop bool) { // find if our fromto is a valid option
		fromTo := enumSymbolValue.(common.FromTo)
		// none/unknown will never appear as valid outputs of the above functions
		// If it's our intended fromto, we're good.
		if fromTo == intent {
			out = intent
			return true
		}

		return false
	})

	if out != common.EFromTo.Unknown() {
		return out
	}

	glcm.Info("The parameters you supplied were " +
		"Source: '" + common.URLStringExtension(src).RedactSecretQueryParamForLogging() + "' of type " + srcLocation.String() +
		", and Destination: '" + common.URLStringExtension(dst).RedactSecretQueryParamForLogging() + "' of type " + dstLocation.String())
	glcm.Info("Based on the parameters supplied, a valid source-destination combination could not " +
		"automatically be found. Please check the parameters you supplied.  If they are correct, please " +
		"specify an exact source and destination type using the --from-to switch. " + fromToHelpText)

	return out
}

var IPv4Regex = regexp.MustCompile(`\d+\.\d+\.\d+\.\d+`) // simple regex

func ValidateArgumentLocation(src string, userSpecifiedLocation string) (common.Location, error) {
	if userSpecifiedLocation == "" {
		inferredLocation := InferArgumentLocation(src)

		// If user didn't explicitly specify Location, use what was inferred (if possible)
		if inferredLocation == common.ELocation.Unknown() {
			return common.ELocation.Unknown(), fmt.Errorf("the inferred location could not be identified, or is currently not supported")
		}
		return inferredLocation, nil
	}

	// User explicitly specified Location, therefore, we should respect what they specified.
	var userLocation common.Location
	err := userLocation.Parse(userSpecifiedLocation)
	if err != nil {
		return common.ELocation.Unknown(), fmt.Errorf("invalid --location value specified: %q. "+locationHelpText, userSpecifiedLocation)

	}

	return userLocation, nil
}

func InferArgumentLocation(arg string) common.Location {
	if arg == pipeLocation {
		return common.ELocation.Pipe()
	}
	if startsWith(arg, "http") {
		// Let's try to parse the argument as a URL
		u, err := url.Parse(arg)
		// NOTE: sometimes, a local path can also be parsed as a url. To avoid thinking it's a URL, check Scheme, Host, and Path
		if err == nil && u.Scheme != "" && u.Host != "" {
			// Is the argument a URL to blob storage?
			switch host := strings.ToLower(u.Host); true {
			// Azure Stack does not have the core.windows.net
			case strings.Contains(host, ".blob"):
				return common.ELocation.Blob()
			case strings.Contains(host, ".file"):
				return common.ELocation.File()
			case strings.Contains(host, ".dfs"):
				return common.ELocation.BlobFS()
			case strings.Contains(host, benchmarkSourceHost):
				return common.ELocation.Benchmark()
				// enable targeting an emulator/stack
			case IPv4Regex.MatchString(host):
				return common.ELocation.Unknown()
			}

			if common.IsS3URL(*u) {
				return common.ELocation.S3()
			}

			if common.IsGCPURL(*u) {
				return common.ELocation.GCP()
			}
<<<<<<< HEAD

			// If none of the above conditions match, return Unknown
=======
>>>>>>> a980355e
			return common.ELocation.Unknown()
		}
	}

	return common.ELocation.Local()
}<|MERGE_RESOLUTION|>--- conflicted
+++ resolved
@@ -218,11 +218,8 @@
 			if common.IsGCPURL(*u) {
 				return common.ELocation.GCP()
 			}
-<<<<<<< HEAD
-
-			// If none of the above conditions match, return Unknown
-=======
->>>>>>> a980355e
+      
+			// If none of the above conditions match, return Unknown 
 			return common.ELocation.Unknown()
 		}
 	}
