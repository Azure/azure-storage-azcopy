--- conflicted
+++ resolved
@@ -24,13 +24,6 @@
 	"context"
 	"errors"
 	"fmt"
-<<<<<<< HEAD
-=======
-	"github.com/Azure/azure-sdk-for-go/sdk/azcore/to"
-	"github.com/Azure/azure-sdk-for-go/sdk/storage/azblob/bloberror"
-	"github.com/Azure/azure-sdk-for-go/sdk/storage/azdatalake/datalakeerror"
-	"github.com/Azure/azure-sdk-for-go/sdk/storage/azfile/fileerror"
->>>>>>> 6100b952
 	"net/url"
 	"os"
 	"path/filepath"
@@ -39,6 +32,7 @@
 	"sync"
 	"time"
 
+	"github.com/Azure/azure-sdk-for-go/sdk/azcore/to"
 	"github.com/Azure/azure-sdk-for-go/sdk/storage/azblob/bloberror"
 	"github.com/Azure/azure-sdk-for-go/sdk/storage/azdatalake/datalakeerror"
 	"github.com/Azure/azure-sdk-for-go/sdk/storage/azfile/fileerror"
@@ -346,36 +340,6 @@
 
 type enumerationCounterFunc func(entityType common.EntityType)
 
-<<<<<<< HEAD
-// source, location, recursive, and incrementEnumerationCounter are always required.
-// ctx, pipeline are only required for remote resources.
-// symlinkHandling is only required for local resources (defaults to false)
-// errorOnDirWOutRecursive is used by copy.
-// If errorChannel is non-nil, all errors encountered during enumeration will be conveyed through this channel.
-// To avoid slowdowns, use a buffered channel of enough capacity.
-func InitResourceTraverser(resource common.ResourceString, location common.Location, ctx *context.Context, credential *common.CredentialInfo, symlinkHandling common.SymlinkHandlingType, listOfFilesChannel chan string, recursive, getProperties, includeDirectoryStubs bool, permanentDeleteOption common.PermanentDeleteOption, incrementEnumerationCounter enumerationCounterFunc, listOfVersionIds chan string, s2sPreserveBlobTags bool, syncHashType common.SyncHashType, preservePermissions common.PreservePermissionsOption, logLevel common.LogLevel, cpkOptions common.CpkOptions, errorChannel chan ErrorFileInfo, stripTopDir bool, trailingDot common.TrailingDotOption, destination *common.Location, excludeContainerNames []string, includeVersionsList bool, hardlinkHandling common.PreserveHardlinksOption) (ResourceTraverser, error) {
-	var output ResourceTraverser
-
-	var includeDeleted bool
-	var includeSnapshot bool
-	var includeVersion bool
-	switch permanentDeleteOption {
-	case common.EPermanentDeleteOption.Snapshots():
-		includeDeleted = true
-		includeSnapshot = true
-	case common.EPermanentDeleteOption.Versions():
-		includeDeleted = true
-		includeVersion = true
-	case common.EPermanentDeleteOption.SnapshotsAndVersions():
-		includeDeleted = true
-		includeSnapshot = true
-		includeVersion = true
-	}
-
-	// print out version id when using azcopy list
-	if includeVersionsList {
-		includeVersion = true
-=======
 var enumerationCounterFuncNoop enumerationCounterFunc = func(entityType common.EntityType) {}
 
 type InitResourceTraverserOptions struct {
@@ -404,12 +368,12 @@
 
 	ExcludeContainers []string // Blob account
 	ListVersions      bool     // Blob
+	HardlinkHandling  common.PreserveHardlinksOption
 }
 
 func (o *InitResourceTraverserOptions) PerformChecks() error {
 	if o.IncrementEnumeration == nil {
 		o.IncrementEnumeration = enumerationCounterFuncNoop
->>>>>>> 6100b952
 	}
 
 	return nil
@@ -446,12 +410,7 @@
 			}
 		}
 
-<<<<<<< HEAD
-		output = newListTraverser(resource, location, credential, ctx, recursive, symlinkHandling, getProperties,
-			listOfFilesChannel, includeDirectoryStubs, incrementEnumerationCounter, s2sPreserveBlobTags, logLevel, cpkOptions, syncHashType, preservePermissions, trailingDot, destination, hardlinkHandling)
-=======
 		output = newListTraverser(resource, resourceLocation, ctx, opts)
->>>>>>> 6100b952
 		return output, nil
 	}
 
@@ -490,20 +449,9 @@
 			opts.ListOfFiles = globChan
 
 			baseResource := resource.CloneWithValue(cleanLocalPath(basePath))
-<<<<<<< HEAD
-			output = newListTraverser(baseResource, location, nil, nil, recursive, symlinkHandling, getProperties,
-				globChan, includeDirectoryStubs, incrementEnumerationCounter, s2sPreserveBlobTags, logLevel, cpkOptions, syncHashType, preservePermissions, trailingDot, destination, hardlinkHandling)
-		} else {
-			if ctx != nil {
-				output, _ = newLocalTraverser(*ctx, resource.ValueLocal(), recursive, stripTopDir, symlinkHandling, syncHashType, incrementEnumerationCounter, errorChannel, hardlinkHandling)
-			} else {
-				output, _ = newLocalTraverser(context.TODO(), resource.ValueLocal(), recursive, stripTopDir, symlinkHandling, syncHashType, incrementEnumerationCounter, errorChannel, hardlinkHandling)
-			}
-=======
 			output = newListTraverser(baseResource, resourceLocation, ctx, opts)
 		} else {
 			output, _ = newLocalTraverser(resource.ValueLocal(), ctx, opts)
->>>>>>> 6100b952
 		}
 	case common.ELocation.Benchmark():
 		ben, err := newBenchmarkTraverser(resource.Value, opts.IncrementEnumeration)
@@ -600,15 +548,9 @@
 			if !opts.Recursive {
 				return nil, errors.New(accountTraversalInherentlyRecursiveError)
 			}
-<<<<<<< HEAD
-			output = newFileAccountTraverser(fsc, shareName, *ctx, getProperties, incrementEnumerationCounter, trailingDot, destination, hardlinkHandling)
-		} else {
-			output = newFileTraverser(r, fsc, *ctx, recursive, getProperties, incrementEnumerationCounter, trailingDot, destination, hardlinkHandling)
-=======
 			output = newFileAccountTraverser(fsc, shareName, ctx, opts)
 		} else {
 			output = newFileTraverser(r, fsc, ctx, opts)
->>>>>>> 6100b952
 		}
 	case common.ELocation.BlobFS():
 		resourceURL, err := resource.FullURL()
