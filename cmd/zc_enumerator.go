// Copyright © 2017 Microsoft <wastore@microsoft.com>
//
// Permission is hereby granted, free of charge, to any person obtaining a copy
// of this software and associated documentation files (the "Software"), to deal
// in the Software without restriction, including without limitation the rights
// to use, copy, modify, merge, publish, distribute, sublicense, and/or sell
// copies of the Software, and to permit persons to whom the Software is
// furnished to do so, subject to the following conditions:
//
// The above copyright notice and this permission notice shall be included in
// all copies or substantial portions of the Software.
//
// THE SOFTWARE IS PROVIDED "AS IS", WITHOUT WARRANTY OF ANY KIND, EXPRESS OR
// IMPLIED, INCLUDING BUT NOT LIMITED TO THE WARRANTIES OF MERCHANTABILITY,
// FITNESS FOR A PARTICULAR PURPOSE AND NONINFRINGEMENT. IN NO EVENT SHALL THE
// AUTHORS OR COPYRIGHT HOLDERS BE LIABLE FOR ANY CLAIM, DAMAGES OR OTHER
// LIABILITY, WHETHER IN AN ACTION OF CONTRACT, TORT OR OTHERWISE, ARISING FROM,
// OUT OF OR IN CONNECTION WITH THE SOFTWARE OR THE USE OR OTHER DEALINGS IN
// THE SOFTWARE.

package cmd

import (
	"context"
	"errors"
	"fmt"
	"net/url"
	"path/filepath"
	"runtime"
	"strings"
	"sync"
	"time"

	"github.com/Azure/azure-pipeline-go/pipeline"
	"github.com/Azure/azure-storage-blob-go/azblob"
	"github.com/Azure/azure-storage-file-go/azfile"

	"github.com/Azure/azure-storage-azcopy/v10/azbfs"
	"github.com/Azure/azure-storage-azcopy/v10/common"
)

// -------------------------------------- Component Definitions -------------------------------------- \\
// the following interfaces and structs allow the sync enumerator
// to be generic and has as little duplicated code as possible

// represent a local or remote resource object (ex: local file, blob, etc.)
// we can add more properties if needed, as this is easily extensible
// ** DO NOT instantiate directly, always use newStoredObject ** (to make sure its fully populated and any preprocessor method runs)
type StoredObject struct {
	name                string
	entityType          common.EntityType
	lastModifiedTime    time.Time
	smbLastModifiedTime time.Time
	size                int64
	md5                 []byte
	blobType            azblob.BlobType // will be "None" when unknown or not applicable

	// all of these will be empty when unknown or not applicable.
	contentDisposition string
	cacheControl       string
	contentLanguage    string
	contentEncoding    string
	contentType        string

	// partial path relative to its root directory
	// example: rootDir=/var/a/b/c fullPath=/var/a/b/c/d/e/f.pdf => relativePath=d/e/f.pdf name=f.pdf
	// Note 1: sometimes the rootDir given by the user turns out to be a single file
	// example: rootDir=/var/a/b/c/d/e/f.pdf fullPath=/var/a/b/c/d/e/f.pdf => relativePath=""
	// in this case, since rootDir already points to the file, relatively speaking the path is nothing.
	// In this case isSingleSourceFile returns true.
	// Note 2: The other unusual case is the StoredObject representing the folder properties of the root dir
	// (if the source is folder-aware). In this case relativePath is also empty.
	// In this case isSourceRootFolder returns true.
	relativePath string
	// container source, only included by account traversers.
	ContainerName string
	// destination container name. Included in the processor after resolving container names.
	DstContainerName string
	// access tier, only included by blob traverser.
	blobAccessTier azblob.AccessTierType
	archiveStatus  azblob.ArchiveStatusType
	// metadata, included in S2S transfers
	Metadata       common.Metadata
	blobVersionID  string
	blobTags       common.BlobTags
	blobSnapshotID string
	blobDeleted    bool

	// Lease information
	leaseState    azblob.LeaseStateType
	leaseStatus   azblob.LeaseStatusType
	leaseDuration azblob.LeaseDurationType
}

func (s *StoredObject) isMoreRecentThan(storedObject2 StoredObject, preferSMBTime bool) bool {
	lmtA := s.lastModifiedTime
	if preferSMBTime && !s.smbLastModifiedTime.IsZero() {
		lmtA = s.smbLastModifiedTime
	}
	lmtB := storedObject2.lastModifiedTime
	if preferSMBTime && !storedObject2.smbLastModifiedTime.IsZero() {
		lmtB = storedObject2.smbLastModifiedTime
	}

	return lmtA.After(lmtB)
}

func (s *StoredObject) isSingleSourceFile() bool {
	return s.relativePath == "" && s.entityType == common.EEntityType.File()
}

func (s *StoredObject) isSourceRootFolder() bool {
	return s.relativePath == "" && s.entityType == common.EEntityType.Folder()
}

// isCompatibleWithEntitySettings serves as our universal filter for filtering out folders in the cases where we should not
// process them. (If we didn't have a filter like this, we'd have to put the filtering into
// every enumerator, which would complicated them.)
// We can't just implement this filtering in ToNewCopyTransfer, because delete transfers (from sync)
// do not pass through that routine.  So we need to make the filtering available in a separate function
// so that the sync deletion code path(s) can access it.
func (s *StoredObject) isCompatibleWithEntitySettings(fpo common.FolderPropertyOption, sht common.SymlinkHandlingType) bool {
	if s.entityType == common.EEntityType.File() {
		return true
	} else if s.entityType == common.EEntityType.Folder() {
		switch fpo {
		case common.EFolderPropertiesOption.NoFolders():
			return false
		case common.EFolderPropertiesOption.AllFoldersExceptRoot():
			return !s.isSourceRootFolder()
		case common.EFolderPropertiesOption.AllFolders():
			return true
		default:
			panic("undefined folder properties option")
		}
	} else if s.entityType == common.EEntityType.Symlink() {
		return sht == common.ESymlinkHandlingType.Preserve()
	} else {
		panic("undefined entity type")
	}
}


// ErrorNoHashPresent , ErrorHashNoLongerValid, and ErrorHashNotCompatible indicate a hash is not present, not obtainable, and/or not usable.
// For the sake of best-effort, when these errors are emitted, depending on the sync hash policy
var ErrorNoHashPresent = errors.New("no hash present on file")
var ErrorHashNoLongerValid = errors.New("attached hash no longer valid")
var ErrorHashNotCompatible = errors.New("hash types do not match")

// ErrorHashAsyncCalculation is not a strict "the hash is unobtainable", but a "the hash is not currently present".
// In effect, when it is returned, it indicates we have placed the target onto a queue to be handled later.
// It can be treated like a promise, and the item can cease processing in the immediate term.
// This option is only used locally on sync-downloads when the user has specified that azcopy should create a new hash.
var ErrorHashAsyncCalculation = errors.New("hash is calculating asynchronously")

// Returns a func that only calls inner if StoredObject isCompatibleWithFpo
// We use this, so that we can easily test for compatibility in the sync deletion code (which expects an objectProcessor)
func newFpoAwareProcessor(fpo common.FolderPropertyOption, inner objectProcessor) objectProcessor {
	return func(s StoredObject) error {
		if s.isCompatibleWithEntitySettings(fpo, common.ESymlinkHandlingType.Skip()) {
			return inner(s)
		} else {
			return nil // nothing went wrong, because we didn't do anything
		}
	}
}

func (s *StoredObject) ToNewCopyTransfer(steWillAutoDecompress bool, Source string, Destination string, preserveBlobTier bool, folderPropertiesOption common.FolderPropertyOption, symlinkHandlingType common.SymlinkHandlingType) (transfer common.CopyTransfer, shouldSendToSte bool) {

	if !s.isCompatibleWithEntitySettings(folderPropertiesOption, symlinkHandlingType) {
		return common.CopyTransfer{}, false
	}

	if steWillAutoDecompress {
		Destination = stripCompressionExtension(Destination, s.contentEncoding)
	}

	t := common.CopyTransfer{
		Source:             Source,
		Destination:        Destination,
		EntityType:         s.entityType,
		LastModifiedTime:   s.lastModifiedTime,
		SourceSize:         s.size,
		ContentType:        s.contentType,
		ContentEncoding:    s.contentEncoding,
		ContentDisposition: s.contentDisposition,
		ContentLanguage:    s.contentLanguage,
		CacheControl:       s.cacheControl,
		ContentMD5:         s.md5,
		Metadata:           s.Metadata,
		BlobType:           s.blobType,
		BlobVersionID:      s.blobVersionID,
		BlobTags:           s.blobTags,
		BlobSnapshotID:     s.blobSnapshotID,
	}

	if preserveBlobTier {
		t.BlobTier = s.blobAccessTier
	}

	return t, true
}

// stripCompressionExtension strips any file extension that corresponds to the
// compression indicated by the encoding type.
// Why remove this extension here, at enumeration time, instead of just doing it
// in the STE when we are about to save the file?
// Because by doing it here we get the accurate name in things that
// directly read the Plan files, like the jobs show command
func stripCompressionExtension(dest string, contentEncoding string) string {
	// Ignore error getting compression type. We can't easily report it now, and we don't need to know about the error
	// cases here when deciding renaming.  STE will log error on the error cases
	ct, _ := common.GetCompressionType(contentEncoding)
	ext := strings.ToLower(filepath.Ext(dest))
	stripGzip := ct == common.ECompressionType.GZip() && (ext == ".gz" || ext == ".gzip")
	stripZlib := ct == common.ECompressionType.ZLib() && ext == ".zz" // "standard" extension for zlib-wrapped files, according to pigz doc and Stack Overflow
	if stripGzip || stripZlib {
		return strings.TrimSuffix(dest, filepath.Ext(dest))
	}
	return dest
}

// interfaces for standard properties of StoredObjects
type contentPropsProvider interface {
	CacheControl() string
	ContentDisposition() string
	ContentEncoding() string
	ContentLanguage() string
	ContentType() string
	ContentMD5() []byte
}
type blobPropsProvider interface {
	BlobType() azblob.BlobType
	AccessTier() azblob.AccessTierType
	LeaseStatus() azblob.LeaseStatusType
	LeaseDuration() azblob.LeaseDurationType
	LeaseState() azblob.LeaseStateType
	ArchiveStatus() azblob.ArchiveStatusType
}

// a constructor is used so that in case the StoredObject has to change, the callers would get a compilation error
// and it forces all necessary properties to be always supplied and not forgotten
func newStoredObject(morpher objectMorpher, name string, relativePath string, entityType common.EntityType, lmt time.Time, size int64, props contentPropsProvider, blobProps blobPropsProvider, meta common.Metadata, containerName string) StoredObject {
	obj := StoredObject{
		name:               name,
		relativePath:       relativePath,
		entityType:         entityType,
		lastModifiedTime:   lmt,
		size:               size,
		cacheControl:       props.CacheControl(),
		contentDisposition: props.ContentDisposition(),
		contentEncoding:    props.ContentEncoding(),
		contentLanguage:    props.ContentLanguage(),
		contentType:        props.ContentType(),
		md5:                props.ContentMD5(),
		blobType:           blobProps.BlobType(),
		blobAccessTier:     blobProps.AccessTier(),
		archiveStatus:      blobProps.ArchiveStatus(),
		Metadata:           meta,
		ContainerName:      containerName,
		// Additional lease properties. To be used in listing
		leaseStatus:   blobProps.LeaseStatus(),
		leaseState:    blobProps.LeaseState(),
		leaseDuration: blobProps.LeaseDuration(),
	}

	// Folders don't have size, and root ones shouldn't have names in the StoredObject. Ensure those rules are consistently followed
	if entityType == common.EEntityType.Folder() {
		obj.size = 0
		if obj.isSourceRootFolder() {
			obj.name = "" // make these consistent, even from enumerators that pass in an actual name for these (it doesn't really make sense to pass an actual name)
		}
	}

	// in some cases we may be supplied with a func that will perform some modification on the basic object
	if morpher != nil {
		morpher(&obj)
	}

	return obj
}

// capable of traversing a structured resource like container or local directory
// pass each StoredObject to the given objectProcessor if it passes all the filters
type ResourceTraverser interface {
	Traverse(preprocessor objectMorpher, processor objectProcessor, filters []ObjectFilter) error
	IsDirectory(isSource bool) (bool, error)
	// isDirectory has an isSource flag for a single exception to blob.
	// Blob should ONLY check remote if it's a source.
	// On destinations, because blobs and virtual directories can share names, we should support placing in both ways.
	// Thus, we only check the directory syntax on blob destinations. On sources, we check both syntax and remote, if syntax isn't a directory.
}

type AccountTraverser interface {
	ResourceTraverser
	listContainers() ([]string, error)
}

// basically rename a function and change the order of inputs just to make what's happening clearer
func containerNameMatchesPattern(containerName, pattern string) (bool, error) {
	return filepath.Match(pattern, containerName)
}

// newContainerDecorator constructs an objectMorpher that adds the given container name to StoredObjects
func newContainerDecorator(containerName string) objectMorpher {
	return func(object *StoredObject) {
		object.ContainerName = containerName
	}
}

const accountTraversalInherentlyRecursiveError = "account copies are an inherently recursive operation, and thus --recursive is required"
const httpsRecommendedNotice = "NOTE: HTTP is in use for one or more location(s). The use of HTTP is not recommended due to security concerns."

var httpsRecommendationOnce sync.Once

func recommendHttpsIfNecessary(url url.URL) {
	if strings.EqualFold(url.Scheme, "http") {
		httpsRecommendationOnce.Do(func() {
			glcm.Info(httpsRecommendedNotice)
		})
	}
}

type enumerationCounterFunc func(entityType common.EntityType)

// source, location, recursive, and incrementEnumerationCounter are always required.
// ctx, pipeline are only required for remote resources.
// symlinkHandling is only required for local resources (defaults to false)
// errorOnDirWOutRecursive is used by copy.
// If errorChannel is non-nil, all errors encountered during enumeration will be conveyed through this channel.
// To avoid slowdowns, use a buffered channel of enough capacity.
func InitResourceTraverser(resource common.ResourceString, location common.Location, ctx *context.Context,
	credential *common.CredentialInfo, symlinkHandling common.SymlinkHandlingType, listOfFilesChannel chan string, recursive, getProperties,
	includeDirectoryStubs bool, permanentDeleteOption common.PermanentDeleteOption, incrementEnumerationCounter enumerationCounterFunc, listOfVersionIds chan string,
	s2sPreserveBlobTags bool, syncHashType common.SyncHashType, logLevel pipeline.LogLevel, cpkOptions common.CpkOptions, errorChannel chan ErrorFileInfo, stripTopDir bool) (ResourceTraverser, error) {
	var output ResourceTraverser
	var p *pipeline.Pipeline

	var includeDeleted bool
	var includeSnapshot bool
	var includeVersion bool
	switch permanentDeleteOption {
	case common.EPermanentDeleteOption.Snapshots():
		includeDeleted = true
		includeSnapshot = true
	case common.EPermanentDeleteOption.Versions():
		includeDeleted = true
		includeVersion = true
	case common.EPermanentDeleteOption.SnapshotsAndVersions():
		includeDeleted = true
		includeSnapshot = true
		includeVersion = true
	}

	// Clean up the resource if it's a local path
	if location == common.ELocation.Local() {
		resource = common.ResourceString{Value: cleanLocalPath(resource.ValueLocal())}
	}

	// Initialize the pipeline if creds and ctx is provided
	if ctx != nil && credential != nil {
		tmppipe, err := InitPipeline(*ctx, location, *credential, logLevel)
		if err != nil {
			return nil, err
		}

		p = &tmppipe
	}

	// Feed list of files channel into new list traverser
	if listOfFilesChannel != nil {
		if location.IsLocal() {
			// First, ignore all escaped stars. Stars can be valid characters on many platforms (out of the 3 we support though, Windows is the only that cannot support it).
			// In the future, should we end up supporting another OS that does not treat * as a valid character, we should turn these checks into a map-check against runtime.GOOS.
			tmpResource := common.IffString(runtime.GOOS == "windows", resource.ValueLocal(), strings.ReplaceAll(resource.ValueLocal(), `\*`, ``))
			// check for remaining stars. We can't combine list traversers, and wildcarded list traversal occurs below.
			if strings.Contains(tmpResource, "*") {
				return nil, errors.New("cannot combine local wildcards with include-path or list-of-files")
			}
		}

		output = newListTraverser(resource, location, credential, ctx, recursive, symlinkHandling, getProperties,
			listOfFilesChannel, includeDirectoryStubs, incrementEnumerationCounter, s2sPreserveBlobTags, logLevel, cpkOptions)
		return output, nil
	}

	switch location {
	case common.ELocation.Local():
		_, err := common.OSStat(resource.ValueLocal())

		// If wildcard is present and this isn't an existing file/folder, glob and feed the globbed list into a list enum.
<<<<<<< HEAD
		if strings.Contains(resource.ValueLocal(), "*") && (stripTopDir || err != nil) {
=======
		if strings.Contains(resource.ValueLocal(), "*") && err != nil {
>>>>>>> e71b6f43
			basePath := getPathBeforeFirstWildcard(resource.ValueLocal())
			matches, err := filepath.Glob(resource.ValueLocal())

			if err != nil {
				return nil, fmt.Errorf("failed to glob: %s", err)
			}

			globChan := make(chan string)

			go func() {
				defer close(globChan)
				for _, v := range matches {
					globChan <- strings.TrimPrefix(v, basePath)
				}
			}()

			baseResource := resource.CloneWithValue(cleanLocalPath(basePath))
			output = newListTraverser(baseResource, location, nil, nil, recursive, symlinkHandling, getProperties,
				globChan, includeDirectoryStubs, incrementEnumerationCounter, s2sPreserveBlobTags, logLevel, cpkOptions)
		} else {
			if ctx != nil {
<<<<<<< HEAD
				output = newLocalTraverser(*ctx, resource.ValueLocal(), recursive, stripTopDir, toFollow, syncHashType, incrementEnumerationCounter, errorChannel)
			} else {
				output = newLocalTraverser(context.TODO(), resource.ValueLocal(), recursive, stripTopDir, toFollow, syncHashType, incrementEnumerationCounter, errorChannel)
=======
				output = newLocalTraverser(*ctx, resource.ValueLocal(), recursive, symlinkHandling, syncHashType, incrementEnumerationCounter, errorChannel)
			} else {
				output = newLocalTraverser(context.TODO(), resource.ValueLocal(), recursive, symlinkHandling, syncHashType, incrementEnumerationCounter, errorChannel)
>>>>>>> e71b6f43
			}
		}
	case common.ELocation.Benchmark():
		ben, err := newBenchmarkTraverser(resource.Value, incrementEnumerationCounter)
		if err != nil {
			return nil, err
		}
		output = ben

	case common.ELocation.Blob():
		resourceURL, err := resource.FullURL()
		if err != nil {
			return nil, err
		}

		recommendHttpsIfNecessary(*resourceURL)

		if ctx == nil || p == nil {
			return nil, errors.New("a valid credential and context must be supplied to create a blob traverser")
		}

		burl := azblob.NewBlobURLParts(*resourceURL)

		if burl.ContainerName == "" || strings.Contains(burl.ContainerName, "*") {

			if !recursive {
				return nil, errors.New(accountTraversalInherentlyRecursiveError)
			}

			output = newBlobAccountTraverser(resourceURL, *p, *ctx, includeDirectoryStubs, incrementEnumerationCounter, s2sPreserveBlobTags, cpkOptions)
		} else if listOfVersionIds != nil {
			output = newBlobVersionsTraverser(resourceURL, *p, *ctx, recursive, includeDirectoryStubs, incrementEnumerationCounter, listOfVersionIds, cpkOptions)
		} else {
			output = newBlobTraverser(resourceURL, *p, *ctx, recursive, includeDirectoryStubs, incrementEnumerationCounter, s2sPreserveBlobTags, cpkOptions, includeDeleted, includeSnapshot, includeVersion)
		}
	case common.ELocation.File():
		resourceURL, err := resource.FullURL()
		if err != nil {
			return nil, err
		}

		recommendHttpsIfNecessary(*resourceURL)

		if ctx == nil || p == nil {
			return nil, errors.New("a valid credential and context must be supplied to create a file traverser")
		}

		furl := azfile.NewFileURLParts(*resourceURL)

		if furl.ShareName == "" || strings.Contains(furl.ShareName, "*") {
			if !recursive {
				return nil, errors.New(accountTraversalInherentlyRecursiveError)
			}

			output = newFileAccountTraverser(resourceURL, *p, *ctx, getProperties, incrementEnumerationCounter)
		} else {
			output = newFileTraverser(resourceURL, *p, *ctx, recursive, getProperties, incrementEnumerationCounter)
		}
	case common.ELocation.BlobFS():
		resourceURL, err := resource.FullURL()
		if err != nil {
			return nil, err
		}

		// check if credential is also nil here (would never trigger) to tame syntax highlighting.
		// As a precondition to pipeline p, credential must not be nil anyway.
		if ctx == nil || p == nil || credential == nil {
			return nil, errors.New("a valid credential and context must be supplied to create a blobFS traverser")
		}

		recommendHttpsIfNecessary(*resourceURL)

		bfsURL := azbfs.NewBfsURLParts(*resourceURL)

		if bfsURL.FileSystemName == "" || strings.Contains(bfsURL.FileSystemName, "*") {
			// TODO service traverser

			if !recursive {
				return nil, errors.New(accountTraversalInherentlyRecursiveError)
			}

			output = newBlobFSAccountTraverser(resourceURL, *p, *ctx, incrementEnumerationCounter)
		} else {
			output = newBlobFSTraverser(resourceURL, *p, *ctx, recursive, incrementEnumerationCounter)
		}
	case common.ELocation.S3():
		resourceURL, err := resource.FullURL()
		if err != nil {
			return nil, err
		}

		recommendHttpsIfNecessary(*resourceURL)

		s3URLParts, err := common.NewS3URLParts(*resourceURL)
		if err != nil {
			return nil, err
		}

		if ctx == nil {
			return nil, errors.New("a valid context must be supplied to create a S3 traverser")
		}

		if s3URLParts.BucketName == "" || strings.Contains(s3URLParts.BucketName, "*") {
			// TODO convert to path style URL

			if !recursive {
				return nil, errors.New(accountTraversalInherentlyRecursiveError)
			}

			output, err = newS3ServiceTraverser(resourceURL, *ctx, getProperties, incrementEnumerationCounter)

			if err != nil {
				return nil, err
			}
		} else {
			output, err = newS3Traverser(credential.CredentialType, resourceURL, *ctx, recursive, getProperties, incrementEnumerationCounter)

			if err != nil {
				return nil, err
			}
		}
	case common.ELocation.GCP():
		resourceURL, err := resource.FullURL()
		if err != nil {
			return nil, err
		}

		recommendHttpsIfNecessary(*resourceURL)

		gcpURLParts, err := common.NewGCPURLParts(*resourceURL)
		if err != nil {
			return nil, err
		}

		if ctx == nil {
			return nil, errors.New("a valid context must be supplied to create a GCP traverser")
		}

		if gcpURLParts.BucketName == "" || strings.Contains(gcpURLParts.BucketName, "*") {
			if !recursive {
				return nil, errors.New(accountTraversalInherentlyRecursiveError)
			}

			output, err = newGCPServiceTraverser(resourceURL, *ctx, getProperties, incrementEnumerationCounter)
			if err != nil {
				return nil, err
			}
		} else {
			output, err = newGCPTraverser(resourceURL, *ctx, recursive, getProperties, incrementEnumerationCounter)
			if err != nil {
				return nil, err
			}
		}

	default:
		return nil, errors.New("could not choose a traverser from currently available traversers")
	}

	if output == nil {
		panic("sanity check: somehow didn't spawn a traverser")
	}

	return output, nil
}

// given a StoredObject, process it accordingly. Used for the "real work" of, say, creating a copyTransfer from the object
type objectProcessor func(storedObject StoredObject) error

// TODO: consider making objectMorpher an interface, not a func, and having newStoredObject take an array of them, instead of just one
//
//	Might be easier to debug
//
// modifies a StoredObject, but does NOT process it.  Used for modifications, such as pre-pending a parent path
type objectMorpher func(storedObject *StoredObject)

// FollowedBy returns a new objectMorpher, which performs the action of existing followed by the action of additional.
// Use this so that we always chain pre-processors, never replace them (this is so we avoid making any assumptions about
// whether an old processor actually does anything)
func (existing objectMorpher) FollowedBy(additional objectMorpher) objectMorpher {
	switch {
	case existing == nil:
		return additional
	case additional == nil:
		return existing
	default:
		return func(obj *StoredObject) {
			existing(obj)
			additional(obj)
		}
	}
}

// noPreProcessor is used at the top level, when we start traversal because at that point we have no morphing to apply
// Morphing only becomes necessary as we drill down through a tree of nested traversers, at which point the children
// add their morphers with FollowedBy()
var noPreProccessor objectMorpher = nil

// given a StoredObject, verify if it satisfies the defined conditions
// if yes, return true
type ObjectFilter interface {
	DoesSupportThisOS() (msg string, supported bool)
	DoesPass(storedObject StoredObject) bool
	AppliesOnlyToFiles() bool
}

type preFilterProvider interface {
	getEnumerationPreFilter() string
}

// -------------------------------------- Generic Enumerators -------------------------------------- \\
// the following enumerators must be instantiated with configurations
// they define the work flow in the most generic terms

type syncEnumerator struct {
	// these allow us to go through the source and destination
	// there is flexibility in which side we scan first, it could be either the source or the destination
	primaryTraverser   ResourceTraverser
	secondaryTraverser ResourceTraverser

	// the results from the primary traverser would be stored here
	objectIndexer *objectIndexer

	// general filters apply to both the primary and secondary traverser
	filters []ObjectFilter

	// the processor that apply only to the secondary traverser
	// it processes objects as scanning happens
	// based on the data from the primary traverser stored in the objectIndexer
	objectComparator objectProcessor

	// a finalizer that is always called if the enumeration finishes properly
	finalize func() error
}

func newSyncEnumerator(primaryTraverser, secondaryTraverser ResourceTraverser, indexer *objectIndexer,
	filters []ObjectFilter, comparator objectProcessor, finalize func() error) *syncEnumerator {
	return &syncEnumerator{
		primaryTraverser:   primaryTraverser,
		secondaryTraverser: secondaryTraverser,
		objectIndexer:      indexer,
		filters:            filters,
		objectComparator:   comparator,
		finalize:           finalize,
	}
}

func (e *syncEnumerator) enumerate() (err error) {
	// enumerate the primary resource and build lookup map
	err = e.primaryTraverser.Traverse(noPreProccessor, e.objectIndexer.store, e.filters)
	if err != nil {
		return
	}

	// enumerate the secondary resource and as the objects pass the filters
	// they will be passed to the object comparator
	// which can process given objects based on what's already indexed
	// note: transferring can start while scanning is ongoing
	err = e.secondaryTraverser.Traverse(noPreProccessor, e.objectComparator, e.filters)
	if err != nil {
		return
	}

	// execute the finalize func which may perform useful clean up steps
	err = e.finalize()
	if err != nil {
		return
	}

	return
}

type CopyEnumerator struct {
	Traverser ResourceTraverser

	// general filters apply to the objects returned by the traverser
	Filters []ObjectFilter

	// receive objects from the traverser and dispatch them for transferring
	ObjectDispatcher objectProcessor

	// a finalizer that is always called if the enumeration finishes properly
	Finalize func() error
}

func NewCopyEnumerator(traverser ResourceTraverser, filters []ObjectFilter, objectDispatcher objectProcessor, finalizer func() error) *CopyEnumerator {
	return &CopyEnumerator{
		Traverser:        traverser,
		Filters:          filters,
		ObjectDispatcher: objectDispatcher,
		Finalize:         finalizer,
	}
}

func WarnStdoutAndScanningLog(toLog string) {
	glcm.Info(toLog)
	if azcopyScanningLogger != nil {
		// ste.JobsAdmin.LogToJobLog(toLog, pipeline.LogWarning)
		azcopyScanningLogger.Log(pipeline.LogWarning, toLog)
	}
}

func (e *CopyEnumerator) enumerate() (err error) {
	err = e.Traverser.Traverse(noPreProccessor, e.ObjectDispatcher, e.Filters)
	if err != nil {
		return
	}

	// execute the finalize func which may perform useful clean up steps
	return e.Finalize()
}

// -------------------------------------- Helper Funcs -------------------------------------- \\

func passedFilters(filters []ObjectFilter, storedObject StoredObject) bool {
	if len(filters) > 0 {
		// loop through the filters, if any of them fail, then return false
		for _, filter := range filters {
			msg, supported := filter.DoesSupportThisOS()
			if !supported {
				glcm.Error(msg)
			}

			if filter.AppliesOnlyToFiles() && storedObject.entityType != common.EEntityType.File() {
				// don't pass folders to filters that only know how to deal with files
				// As at Feb 2020, we have separate logic to weed out folder properties (and not even send them)
				// if any filter applies only to files... but that logic runs after this point, so we need this
				// protection here, just to make sure we don't pass the filter logic an object that it can't handle.
				continue
			}

			if !filter.DoesPass(storedObject) {
				return false
			}
		}
	}

	return true
}

// This error should be treated as a flag, that we didn't fail processing, but instead, we just didn't process it.
// Currently, this is only really used for symlink processing, but it _is_ an error, so it must be handled in all new traversers.
// Basically, anywhere processIfPassedFilters is called, additionally call getProcessingError.
var ignoredError = errors.New("FileIgnored")

func getProcessingError(errin error) (ignored bool, err error) {
	if errin == ignoredError {
		return true, nil
	}

	return false, errin
}

func processIfPassedFilters(filters []ObjectFilter, storedObject StoredObject, processor objectProcessor) (err error) {
	if passedFilters(filters, storedObject) {
		err = processor(storedObject)
	} else {
		err = ignoredError
	}

	return
}

// StoredObject names are useful for filters
func getObjectNameOnly(fullPath string) (nameOnly string) {
	lastPathSeparator := strings.LastIndex(fullPath, common.AZCOPY_PATH_SEPARATOR_STRING)

	// if there is a path separator and it is not the last character
	if lastPathSeparator > 0 && lastPathSeparator != len(fullPath)-1 {
		// then we separate out the name of the StoredObject
		nameOnly = fullPath[lastPathSeparator+1:]
	} else {
		nameOnly = fullPath
	}

	return
}<|MERGE_RESOLUTION|>--- conflicted
+++ resolved
@@ -389,11 +389,7 @@
 		_, err := common.OSStat(resource.ValueLocal())
 
 		// If wildcard is present and this isn't an existing file/folder, glob and feed the globbed list into a list enum.
-<<<<<<< HEAD
 		if strings.Contains(resource.ValueLocal(), "*") && (stripTopDir || err != nil) {
-=======
-		if strings.Contains(resource.ValueLocal(), "*") && err != nil {
->>>>>>> e71b6f43
 			basePath := getPathBeforeFirstWildcard(resource.ValueLocal())
 			matches, err := filepath.Glob(resource.ValueLocal())
 
@@ -415,15 +411,9 @@
 				globChan, includeDirectoryStubs, incrementEnumerationCounter, s2sPreserveBlobTags, logLevel, cpkOptions)
 		} else {
 			if ctx != nil {
-<<<<<<< HEAD
-				output = newLocalTraverser(*ctx, resource.ValueLocal(), recursive, stripTopDir, toFollow, syncHashType, incrementEnumerationCounter, errorChannel)
+				output = newLocalTraverser(*ctx, resource.ValueLocal(), recursive, stripTopDir, symlinkHandling, syncHashType, incrementEnumerationCounter, errorChannel)
 			} else {
-				output = newLocalTraverser(context.TODO(), resource.ValueLocal(), recursive, stripTopDir, toFollow, syncHashType, incrementEnumerationCounter, errorChannel)
-=======
-				output = newLocalTraverser(*ctx, resource.ValueLocal(), recursive, symlinkHandling, syncHashType, incrementEnumerationCounter, errorChannel)
-			} else {
-				output = newLocalTraverser(context.TODO(), resource.ValueLocal(), recursive, symlinkHandling, syncHashType, incrementEnumerationCounter, errorChannel)
->>>>>>> e71b6f43
+				output = newLocalTraverser(context.TODO(), resource.ValueLocal(), recursive, stripTopDir, symlinkHandling, syncHashType, incrementEnumerationCounter, errorChannel)
 			}
 		}
 	case common.ELocation.Benchmark():
