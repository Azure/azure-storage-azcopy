// Copyright © 2017 Microsoft <wastore@microsoft.com>
//
// Permission is hereby granted, free of charge, to any person obtaining a copy
// of this software and associated documentation files (the "Software"), to deal
// in the Software without restriction, including without limitation the rights
// to use, copy, modify, merge, publish, distribute, sublicense, and/or sell
// copies of the Software, and to permit persons to whom the Software is
// furnished to do so, subject to the following conditions:
//
// The above copyright notice and this permission notice shall be included in
// all copies or substantial portions of the Software.
//
// THE SOFTWARE IS PROVIDED "AS IS", WITHOUT WARRANTY OF ANY KIND, EXPRESS OR
// IMPLIED, INCLUDING BUT NOT LIMITED TO THE WARRANTIES OF MERCHANTABILITY,
// FITNESS FOR A PARTICULAR PURPOSE AND NONINFRINGEMENT. IN NO EVENT SHALL THE
// AUTHORS OR COPYRIGHT HOLDERS BE LIABLE FOR ANY CLAIM, DAMAGES OR OTHER
// LIABILITY, WHETHER IN AN ACTION OF CONTRACT, TORT OR OTHERWISE, ARISING FROM,
// OUT OF OR IN CONNECTION WITH THE SOFTWARE OR THE USE OR OTHER DEALINGS IN
// THE SOFTWARE.

package cmd

import (
	"context"
	"errors"
	"fmt"
	"net/url"
	"os"
	"path/filepath"
	"strings"
	"sync"
	"time"

	"github.com/Azure/azure-pipeline-go/pipeline"
	"github.com/Azure/azure-storage-blob-go/azblob"
	"github.com/Azure/azure-storage-file-go/azfile"

	"github.com/Azure/azure-storage-azcopy/azbfs"
	"github.com/Azure/azure-storage-azcopy/common"
	"github.com/Azure/azure-storage-azcopy/ste"
)

// -------------------------------------- Component Definitions -------------------------------------- \\
// the following interfaces and structs allow the sync enumerator
// to be generic and has as little duplicated code as possible

// represent a local or remote resource object (ex: local file, blob, etc.)
// we can add more properties if needed, as this is easily extensible
type storedObject struct {
	name             string
	lastModifiedTime time.Time
	size             int64
	md5              []byte
	blobType         azblob.BlobType // will be "None" when unknown or not applicable

	// all of these will be empty when unknown or not applicable.
	contentDisposition string
	cacheControl       string
	contentLanguage    string
	contentEncoding    string
	contentType        string

	// partial path relative to its root directory
	// example: rootDir=/var/a/b/c fullPath=/var/a/b/c/d/e/f.pdf => relativePath=d/e/f.pdf name=f.pdf
	// note that sometimes the rootDir given by the user turns out to be a single file
	// example: rootDir=/var/a/b/c/d/e/f.pdf fullPath=/var/a/b/c/d/e/f.pdf => relativePath=""
	// in this case, since rootDir already points to the file, relatively speaking the path is nothing.
	relativePath string
	// container source, only included by account traversers.
	containerName string
	// destination container name. Included in the processor after resolving container names.
	dstContainerName string
	// access tier, only included by blob traverser.
	blobAccessTier azblob.AccessTierType
	// metadata, included in S2S transfers
	Metadata common.Metadata
}

const (
	blobTypeNA = azblob.BlobNone // some things, e.g. local files, aren't blobs so they don't have their own blob type so we use this "not applicable" constant
)

func (storedObject *storedObject) isMoreRecentThan(storedObject2 storedObject) bool {
	return storedObject.lastModifiedTime.After(storedObject2.lastModifiedTime)
}

// a constructor is used so that in case the storedObject has to change, the callers would get a compilation error
func newStoredObject(name string, relativePath string, lmt time.Time, size int64, md5 []byte, blobType azblob.BlobType, containerName string) storedObject {
	return storedObject{
		name:             name,
		relativePath:     relativePath,
		lastModifiedTime: lmt,
		size:             size,
		md5:              md5,
		blobType:         blobType,
		containerName:    containerName,
	}
}

// capable of traversing a structured resource like container or local directory
// pass each storedObject to the given objectProcessor if it passes all the filters
type resourceTraverser interface {
	traverse(processor objectProcessor, filters []objectFilter) error
	isDirectory(isSource bool) bool
	// isDirectory has an isSource flag for a single exception to blob.
	// Blob should ONLY check remote if it's a source.
	// On destinations, because blobs and virtual directories can share names, we should support placing in both ways.
	// Thus, we only check the directory syntax on blob destinations. On sources, we check both syntax and remote, if syntax isn't a directory.
}

type accountTraverser interface {
	resourceTraverser
	listContainers() ([]string, error)
}

// basically rename a function and change the order of inputs just to make what's happening clearer
func containerNameMatchesPattern(containerName, pattern string) (bool, error) {
	return filepath.Match(pattern, containerName)
}

func initContainerDecorator(containerName string, processor objectProcessor) objectProcessor {
	return func(object storedObject) error {
		object.containerName = containerName
		return processor(object)
	}
}

const accountTraversalInherentlyRecursiveError = "account copies are an inherently recursive operation, and thus --recursive is required"
const httpsRecommendedNotice = "NOTE: HTTP is in use for one or more location(s). The use of HTTP is not recommended due to security concerns."

var httpsRecommendationOnce sync.Once

func recommendHttpsIfNecessary(url url.URL) {
	if strings.EqualFold(url.Scheme, "http") {
		httpsRecommendationOnce.Do(func() {
			glcm.Info(httpsRecommendedNotice)
		})
	}
}

// source, location, recursive, and incrementEnumerationCounter are always required.
// ctx, pipeline are only required for remote resources.
// followSymlinks is only required for local resources (defaults to false)
// errorOnDirWOutRecursive is used by copy.
func initResourceTraverser(resource string, location common.Location, ctx *context.Context, credential *common.CredentialInfo, followSymlinks *bool, listofFilesChannel chan string, recursive, getProperties bool, incrementEnumerationCounter func()) (resourceTraverser, error) {
	var output resourceTraverser
	var p *pipeline.Pipeline

	// Clean up the resource if it's a local path
	if location == common.ELocation.Local() {
		resource = cleanLocalPath(resource)
	}

	// Initialize the pipeline if creds and ctx is provided
	if ctx != nil && credential != nil {
		tmppipe, err := initPipeline(*ctx, location, *credential)

		if err != nil {
			return nil, err
		}

		p = &tmppipe
	}

	toFollow := false
	if followSymlinks != nil {
		toFollow = *followSymlinks
	}

	// Feed list of files channel into new list traverser, separate SAS.
	if listofFilesChannel != nil {
		sas := ""
		if location.IsRemote() {
			// note to future self: this will cause a merge conflict.
			// rename source to resource and delete this comment.
			var err error
			resource, sas, err = SplitAuthTokenFromResource(resource, location)

			if err != nil {
				return nil, err
			}
		}

<<<<<<< HEAD
		output = newListTraverser(resource, sas, location, credential, ctx, recursive, toFollow, listofFilesChannel, incrementEnumerationCounter)
=======
		output = newListTraverser(splitsrc[0], sas, location, credential, ctx, recursive, toFollow, getProperties, listofFilesChannel, incrementEnumerationCounter)
>>>>>>> 18a17c5d
		return output, nil
	}

	switch location {
	case common.ELocation.Local():
		_, err := os.Stat(resource)

		// If wildcard is present and this isn't an existing file/folder, glob and feed the globbed list into a list enum.
		if strings.Index(resource, "*") != -1 && err != nil {
			basePath := getPathBeforeFirstWildcard(resource)
			matches, err := filepath.Glob(resource)

			if err != nil {
				return nil, fmt.Errorf("failed to glob: %s", err)
			}

			globChan := make(chan string)

			go func() {
				defer close(globChan)
				for _, v := range matches {
					globChan <- strings.TrimPrefix(v, basePath)
				}
			}()

			output = newListTraverser(cleanLocalPath(basePath), "", location, nil, nil, recursive, toFollow, getProperties, globChan, incrementEnumerationCounter)
		} else {
			output = newLocalTraverser(resource, recursive, toFollow, incrementEnumerationCounter)
		}
	case common.ELocation.Benchmark():
		ben, err := newBenchmarkTraverser(resource, incrementEnumerationCounter)
		if err != nil {
			return nil, err
		}
		output = ben

	case common.ELocation.Blob():
		resourceURL, err := url.Parse(resource)
		if err != nil {
			return nil, err
		}

		recommendHttpsIfNecessary(*resourceURL)

		if ctx == nil || p == nil {
			return nil, errors.New("a valid credential and context must be supplied to create a blob traverser")
		}

		burl := azblob.NewBlobURLParts(*resourceURL)

		if burl.ContainerName == "" || strings.Contains(burl.ContainerName, "*") {

			if !recursive {
				return nil, errors.New(accountTraversalInherentlyRecursiveError)
			}

			output = newBlobAccountTraverser(resourceURL, *p, *ctx, incrementEnumerationCounter)
		} else {
			output = newBlobTraverser(resourceURL, *p, *ctx, recursive, incrementEnumerationCounter)
		}
	case common.ELocation.File():
		resourceURL, err := url.Parse(resource)
		if err != nil {
			return nil, err
		}

		recommendHttpsIfNecessary(*resourceURL)

		if ctx == nil || p == nil {
			return nil, errors.New("a valid credential and context must be supplied to create a file traverser")
		}

		furl := azfile.NewFileURLParts(*resourceURL)

		if furl.ShareName == "" || strings.Contains(furl.ShareName, "*") {
			if !recursive {
				return nil, errors.New(accountTraversalInherentlyRecursiveError)
			}
      
			output = newFileAccountTraverser(resourceURL, *p, *ctx, getProperties, incrementEnumerationCounter)
		} else {
			output = newFileTraverser(resourceURL, *p, *ctx, recursive, getProperties, incrementEnumerationCounter)
		}
	case common.ELocation.BlobFS():
		resourceURL, err := url.Parse(resource)
		if err != nil {
			return nil, err
		}

		// check if credential is also nil here (would never trigger) to tame syntax highlighting.
		// As a precondition to pipeline p, credential must not be nil anyway.
		if ctx == nil || p == nil || credential == nil {
			return nil, errors.New("a valid credential and context must be supplied to create a blobFS traverser")
		}

		recommendHttpsIfNecessary(*resourceURL)

		bfsURL := azbfs.NewBfsURLParts(*resourceURL)

		if bfsURL.FileSystemName == "" || strings.Contains(bfsURL.FileSystemName, "*") {
			// TODO service traverser

			if !recursive {
				return nil, errors.New(accountTraversalInherentlyRecursiveError)
			}

			output = newBlobFSAccountTraverser(resourceURL, *p, *ctx, incrementEnumerationCounter)
		} else {
			output = newBlobFSTraverser(resourceURL, *p, *ctx, recursive, incrementEnumerationCounter)
		}
	case common.ELocation.S3():
		resourceURL, err := url.Parse(resource)
		if err != nil {
			return nil, err
		}

		recommendHttpsIfNecessary(*resourceURL)

		s3URLParts, err := common.NewS3URLParts(*resourceURL)
		if err != nil {
			return nil, err
		}

		if ctx == nil {
			return nil, errors.New("a valid context must be supplied to create a S3 traverser")
		}

		if s3URLParts.BucketName == "" || strings.Contains(s3URLParts.BucketName, "*") {
			// TODO convert to path style URL

			if !recursive {
				return nil, errors.New(accountTraversalInherentlyRecursiveError)
			}

			output, err = newS3ServiceTraverser(resourceURL, *ctx, getProperties, incrementEnumerationCounter)

			if err != nil {
				return nil, err
			}
		} else {
			output, err = newS3Traverser(resourceURL, *ctx, recursive, getProperties, incrementEnumerationCounter)

			if err != nil {
				return nil, err
			}
		}
	default:
		return nil, errors.New("could not choose a traverser from currently available traversers")
	}

	if output == nil {
		panic("sanity check: somehow didn't spawn a traverser")
	}

	return output, nil
}

func appendSASIfNecessary(rawURL string, sasToken string) (string, error) {
	if sasToken != "" {
		parsedURL, err := url.Parse(rawURL)

		if err != nil {
			return rawURL, err
		}

		parsedURL = copyHandlerUtil{}.appendQueryParamToUrl(parsedURL, sasToken)
		return parsedURL.String(), nil
	}

	return rawURL, nil
}

// given a storedObject, process it accordingly
type objectProcessor func(storedObject storedObject) error

// given a storedObject, verify if it satisfies the defined conditions
// if yes, return true
type objectFilter interface {
	doesSupportThisOS() (msg string, supported bool)
	doesPass(storedObject storedObject) bool
}

// -------------------------------------- Generic Enumerators -------------------------------------- \\
// the following enumerators must be instantiated with configurations
// they define the work flow in the most generic terms

type syncEnumerator struct {
	// these allow us to go through the source and destination
	// there is flexibility in which side we scan first, it could be either the source or the destination
	primaryTraverser   resourceTraverser
	secondaryTraverser resourceTraverser

	// the results from the primary traverser would be stored here
	objectIndexer *objectIndexer

	// general filters apply to both the primary and secondary traverser
	filters []objectFilter

	// the processor that apply only to the secondary traverser
	// it processes objects as scanning happens
	// based on the data from the primary traverser stored in the objectIndexer
	objectComparator objectProcessor

	// a finalizer that is always called if the enumeration finishes properly
	finalize func() error
}

func newSyncEnumerator(primaryTraverser, secondaryTraverser resourceTraverser, indexer *objectIndexer,
	filters []objectFilter, comparator objectProcessor, finalize func() error) *syncEnumerator {
	return &syncEnumerator{
		primaryTraverser:   primaryTraverser,
		secondaryTraverser: secondaryTraverser,
		objectIndexer:      indexer,
		filters:            filters,
		objectComparator:   comparator,
		finalize:           finalize,
	}
}

func (e *syncEnumerator) enumerate() (err error) {
	// enumerate the primary resource and build lookup map
	err = e.primaryTraverser.traverse(e.objectIndexer.store, e.filters)
	if err != nil {
		return
	}

	// enumerate the secondary resource and as the objects pass the filters
	// they will be passed to the object comparator
	// which can process given objects based on what's already indexed
	// note: transferring can start while scanning is ongoing
	err = e.secondaryTraverser.traverse(e.objectComparator, e.filters)
	if err != nil {
		return
	}

	// execute the finalize func which may perform useful clean up steps
	err = e.finalize()
	if err != nil {
		return
	}

	return
}

type copyEnumerator struct {
	traverser resourceTraverser

	// general filters apply to the objects returned by the traverser
	filters []objectFilter

	// receive objects from the traverser and dispatch them for transferring
	objectDispatcher objectProcessor

	// a finalizer that is always called if the enumeration finishes properly
	finalize func() error
}

func newCopyEnumerator(traverser resourceTraverser, filters []objectFilter, objectDispatcher objectProcessor, finalizer func() error) *copyEnumerator {
	return &copyEnumerator{
		traverser:        traverser,
		filters:          filters,
		objectDispatcher: objectDispatcher,
		finalize:         finalizer,
	}
}

func LogStdoutAndJobLog(toLog string) {
	glcm.Info(toLog)
	if ste.JobsAdmin != nil {
		ste.JobsAdmin.LogToJobLog(toLog)
	}
}

func (e *copyEnumerator) enumerate() (err error) {
	err = e.traverser.traverse(e.objectDispatcher, e.filters)
	if err != nil {
		return
	}

	// execute the finalize func which may perform useful clean up steps
	return e.finalize()
}

// -------------------------------------- Helper Funcs -------------------------------------- \\

func passedFilters(filters []objectFilter, storedObject storedObject) bool {
	if filters != nil && len(filters) > 0 {
		// loop through the filters, if any of them fail, then return false
		for _, filter := range filters {
			msg, supported := filter.doesSupportThisOS()
			if !supported {
				glcm.Error(msg)
			}
			if !filter.doesPass(storedObject) {
				return false
			}
		}
	}

	return true
}

func processIfPassedFilters(filters []objectFilter, storedObject storedObject, processor objectProcessor) (err error) {
	if passedFilters(filters, storedObject) {
		err = processor(storedObject)
	}

	return
}

// storedObject names are useful for filters
func getObjectNameOnly(fullPath string) (nameOnly string) {
	lastPathSeparator := strings.LastIndex(fullPath, common.AZCOPY_PATH_SEPARATOR_STRING)

	// if there is a path separator and it is not the last character
	if lastPathSeparator > 0 && lastPathSeparator != len(fullPath)-1 {
		// then we separate out the name of the storedObject
		nameOnly = fullPath[lastPathSeparator+1:]
	} else {
		nameOnly = fullPath
	}

	return
}<|MERGE_RESOLUTION|>--- conflicted
+++ resolved
@@ -181,11 +181,7 @@
 			}
 		}
 
-<<<<<<< HEAD
-		output = newListTraverser(resource, sas, location, credential, ctx, recursive, toFollow, listofFilesChannel, incrementEnumerationCounter)
-=======
-		output = newListTraverser(splitsrc[0], sas, location, credential, ctx, recursive, toFollow, getProperties, listofFilesChannel, incrementEnumerationCounter)
->>>>>>> 18a17c5d
+		output = newListTraverser(resource, sas, location, credential, ctx, recursive, toFollow, getProperties, listofFilesChannel, incrementEnumerationCounter)
 		return output, nil
 	}
 
