--- conflicted
+++ resolved
@@ -441,16 +441,12 @@
 			return nil, err
 		}
 		containerName := burl.ContainerName
-<<<<<<< HEAD
-		bsc, err := common.CreateBlobServiceClient(r, credential, createClientOptions(logLevel), nil)
-=======
 		// Strip any non-service related things away
 		burl.ContainerName = ""
 		burl.BlobName = ""
 		burl.Snapshot = ""
 		burl.VersionID = ""
 		bsc, err := common.CreateBlobServiceClient(burl.String(), *credential, common.CredentialOpOptions{LogError: glcm.Info}, createClientOptions(logLevel))
->>>>>>> 2efe83ed
 		if err != nil {
 			return nil, err
 		}
