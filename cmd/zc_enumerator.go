// Copyright © 2017 Microsoft <wastore@microsoft.com>
//
// Permission is hereby granted, free of charge, to any person obtaining a copy
// of this software and associated documentation files (the "Software"), to deal
// in the Software without restriction, including without limitation the rights
// to use, copy, modify, merge, publish, distribute, sublicense, and/or sell
// copies of the Software, and to permit persons to whom the Software is
// furnished to do so, subject to the following conditions:
//
// The above copyright notice and this permission notice shall be included in
// all copies or substantial portions of the Software.
//
// THE SOFTWARE IS PROVIDED "AS IS", WITHOUT WARRANTY OF ANY KIND, EXPRESS OR
// IMPLIED, INCLUDING BUT NOT LIMITED TO THE WARRANTIES OF MERCHANTABILITY,
// FITNESS FOR A PARTICULAR PURPOSE AND NONINFRINGEMENT. IN NO EVENT SHALL THE
// AUTHORS OR COPYRIGHT HOLDERS BE LIABLE FOR ANY CLAIM, DAMAGES OR OTHER
// LIABILITY, WHETHER IN AN ACTION OF CONTRACT, TORT OR OTHERWISE, ARISING FROM,
// OUT OF OR IN CONNECTION WITH THE SOFTWARE OR THE USE OR OTHER DEALINGS IN
// THE SOFTWARE.

package cmd

import (
	"context"
	"errors"
	"fmt"
	"github.com/Azure/azure-sdk-for-go/sdk/storage/azblob/blob"
	"github.com/Azure/azure-sdk-for-go/sdk/storage/azblob/lease"
	"net/url"
	"path/filepath"
	"runtime"
	"strings"
	"sync"
	"time"

	"github.com/Azure/azure-pipeline-go/pipeline"
	"github.com/Azure/azure-storage-file-go/azfile"

	"github.com/Azure/azure-storage-azcopy/v10/azbfs"
	"github.com/Azure/azure-storage-azcopy/v10/common"
)

// -------------------------------------- Component Definitions -------------------------------------- \\
// the following interfaces and structs allow the sync enumerator
// to be generic and has as little duplicated code as possible

// represent a local or remote resource object (ex: local file, blob, etc.)
// we can add more properties if needed, as this is easily extensible
// ** DO NOT instantiate directly, always use newStoredObject ** (to make sure its fully populated and any preprocessor method runs)
type StoredObject struct {
	name                string
	entityType          common.EntityType
	lastModifiedTime    time.Time
	smbLastModifiedTime time.Time
	size                int64
	md5                 []byte
	blobType            blob.BlobType // will be "None" when unknown or not applicable

	// all of these will be empty when unknown or not applicable.
	contentDisposition string
	cacheControl       string
	contentLanguage    string
	contentEncoding    string
	contentType        string

	// partial path relative to its root directory
	// example: rootDir=/var/a/b/c fullPath=/var/a/b/c/d/e/f.pdf => relativePath=d/e/f.pdf name=f.pdf
	// Note 1: sometimes the rootDir given by the user turns out to be a single file
	// example: rootDir=/var/a/b/c/d/e/f.pdf fullPath=/var/a/b/c/d/e/f.pdf => relativePath=""
	// in this case, since rootDir already points to the file, relatively speaking the path is nothing.
	// In this case isSingleSourceFile returns true.
	// Note 2: The other unusual case is the StoredObject representing the folder properties of the root dir
	// (if the source is folder-aware). In this case relativePath is also empty.
	// In this case isSourceRootFolder returns true.
	relativePath string
	// container source, only included by account traversers.
	ContainerName string
	// destination container name. Included in the processor after resolving container names.
	DstContainerName string
	// access tier, only included by blob traverser.
	blobAccessTier blob.AccessTier
	archiveStatus  blob.ArchiveStatus
	// metadata, included in S2S transfers
	Metadata       common.Metadata
	blobVersionID  string
	blobTags       common.BlobTags
	blobSnapshotID string
	blobDeleted    bool

	// Lease information
	leaseState    lease.StateType
	leaseStatus   lease.StatusType
	leaseDuration lease.DurationType
}

func (s *StoredObject) isMoreRecentThan(storedObject2 StoredObject, preferSMBTime bool) bool {
	lmtA := s.lastModifiedTime
	if preferSMBTime && !s.smbLastModifiedTime.IsZero() {
		lmtA = s.smbLastModifiedTime
	}
	lmtB := storedObject2.lastModifiedTime
	if preferSMBTime && !storedObject2.smbLastModifiedTime.IsZero() {
		lmtB = storedObject2.smbLastModifiedTime
	}

	return lmtA.After(lmtB)
}

func (s *StoredObject) isSingleSourceFile() bool {
	return s.relativePath == "" && s.entityType == common.EEntityType.File()
}

func (s *StoredObject) isSourceRootFolder() bool {
	return s.relativePath == "" && s.entityType == common.EEntityType.Folder()
}

// isCompatibleWithEntitySettings serves as our universal filter for filtering out folders in the cases where we should not
// process them. (If we didn't have a filter like this, we'd have to put the filtering into
// every enumerator, which would complicated them.)
// We can't just implement this filtering in ToNewCopyTransfer, because delete transfers (from sync)
// do not pass through that routine.  So we need to make the filtering available in a separate function
// so that the sync deletion code path(s) can access it.
func (s *StoredObject) isCompatibleWithEntitySettings(fpo common.FolderPropertyOption, sht common.SymlinkHandlingType) bool {
	if s.entityType == common.EEntityType.File() {
		return true
	} else if s.entityType == common.EEntityType.Folder() {
		switch fpo {
		case common.EFolderPropertiesOption.NoFolders():
			return false
		case common.EFolderPropertiesOption.AllFoldersExceptRoot():
			return !s.isSourceRootFolder()
		case common.EFolderPropertiesOption.AllFolders():
			return true
		default:
			panic("undefined folder properties option")
		}
	} else if s.entityType == common.EEntityType.Symlink() {
		return sht == common.ESymlinkHandlingType.Preserve()
	} else {
		panic("undefined entity type")
	}
}

// ErrorNoHashPresent , ErrorHashNoLongerValid, and ErrorHashNotCompatible indicate a hash is not present, not obtainable, and/or not usable.
// For the sake of best-effort, when these errors are emitted, depending on the sync hash policy
var ErrorNoHashPresent = errors.New("no hash present on file")
var ErrorHashNoLongerValid = errors.New("attached hash no longer valid")
var ErrorHashNotCompatible = errors.New("hash types do not match")

// ErrorHashAsyncCalculation is not a strict "the hash is unobtainable", but a "the hash is not currently present".
// In effect, when it is returned, it indicates we have placed the target onto a queue to be handled later.
// It can be treated like a promise, and the item can cease processing in the immediate term.
// This option is only used locally on sync-downloads when the user has specified that azcopy should create a new hash.
var ErrorHashAsyncCalculation = errors.New("hash is calculating asynchronously")

// Returns a func that only calls inner if StoredObject isCompatibleWithFpo
// We use this, so that we can easily test for compatibility in the sync deletion code (which expects an objectProcessor)
func newFpoAwareProcessor(fpo common.FolderPropertyOption, inner objectProcessor) objectProcessor {
	return func(s StoredObject) error {
		if s.isCompatibleWithEntitySettings(fpo, common.ESymlinkHandlingType.Skip()) {
			return inner(s)
		} else {
			return nil // nothing went wrong, because we didn't do anything
		}
	}
}

func (s *StoredObject) ToNewCopyTransfer(steWillAutoDecompress bool, Source string, Destination string, preserveBlobTier bool, folderPropertiesOption common.FolderPropertyOption, symlinkHandlingType common.SymlinkHandlingType) (transfer common.CopyTransfer, shouldSendToSte bool) {

	if !s.isCompatibleWithEntitySettings(folderPropertiesOption, symlinkHandlingType) {
		return common.CopyTransfer{}, false
	}

	if steWillAutoDecompress {
		Destination = stripCompressionExtension(Destination, s.contentEncoding)
	}

	t := common.CopyTransfer{
		Source:             Source,
		Destination:        Destination,
		EntityType:         s.entityType,
		LastModifiedTime:   s.lastModifiedTime,
		SourceSize:         s.size,
		ContentType:        s.contentType,
		ContentEncoding:    s.contentEncoding,
		ContentDisposition: s.contentDisposition,
		ContentLanguage:    s.contentLanguage,
		CacheControl:       s.cacheControl,
		ContentMD5:         s.md5,
		Metadata:           s.Metadata,
		BlobType:           s.blobType,
		BlobVersionID:      s.blobVersionID,
		BlobTags:           s.blobTags,
		BlobSnapshotID:     s.blobSnapshotID,
	}

	if preserveBlobTier {
		t.BlobTier = s.blobAccessTier
	}

	return t, true
}

// stripCompressionExtension strips any file extension that corresponds to the
// compression indicated by the encoding type.
// Why remove this extension here, at enumeration time, instead of just doing it
// in the STE when we are about to save the file?
// Because by doing it here we get the accurate name in things that
// directly read the Plan files, like the jobs show command
func stripCompressionExtension(dest string, contentEncoding string) string {
	// Ignore error getting compression type. We can't easily report it now, and we don't need to know about the error
	// cases here when deciding renaming.  STE will log error on the error cases
	ct, _ := common.GetCompressionType(contentEncoding)
	ext := strings.ToLower(filepath.Ext(dest))
	stripGzip := ct == common.ECompressionType.GZip() && (ext == ".gz" || ext == ".gzip")
	stripZlib := ct == common.ECompressionType.ZLib() && ext == ".zz" // "standard" extension for zlib-wrapped files, according to pigz doc and Stack Overflow
	if stripGzip || stripZlib {
		return strings.TrimSuffix(dest, filepath.Ext(dest))
	}
	return dest
}

// interfaces for standard properties of StoredObjects
type contentPropsProvider interface {
	CacheControl() string
	ContentDisposition() string
	ContentEncoding() string
	ContentLanguage() string
	ContentType() string
	ContentMD5() []byte
}
type blobPropsProvider interface {
	BlobType() blob.BlobType
	AccessTier() blob.AccessTier
	LeaseStatus() lease.StatusType
	LeaseDuration() lease.DurationType
	LeaseState() lease.StateType
	ArchiveStatus() blob.ArchiveStatus
}

// a constructor is used so that in case the StoredObject has to change, the callers would get a compilation error
// and it forces all necessary properties to be always supplied and not forgotten
func newStoredObject(morpher objectMorpher, name string, relativePath string, entityType common.EntityType, lmt time.Time, size int64, props contentPropsProvider, blobProps blobPropsProvider, meta common.Metadata, containerName string) StoredObject {
	obj := StoredObject{
		name:               name,
		relativePath:       relativePath,
		entityType:         entityType,
		lastModifiedTime:   lmt,
		size:               size,
		cacheControl:       props.CacheControl(),
		contentDisposition: props.ContentDisposition(),
		contentEncoding:    props.ContentEncoding(),
		contentLanguage:    props.ContentLanguage(),
		contentType:        props.ContentType(),
		md5:                props.ContentMD5(),
		blobType:           blobProps.BlobType(),
		blobAccessTier:     blobProps.AccessTier(),
		archiveStatus:      blobProps.ArchiveStatus(),
		Metadata:           meta,
		ContainerName:      containerName,
		// Additional lease properties. To be used in listing
		leaseStatus:   blobProps.LeaseStatus(),
		leaseState:    blobProps.LeaseState(),
		leaseDuration: blobProps.LeaseDuration(),
	}

	// Folders don't have size, and root ones shouldn't have names in the StoredObject. Ensure those rules are consistently followed
	if entityType == common.EEntityType.Folder() {
		obj.size = 0
		if obj.isSourceRootFolder() {
			obj.name = "" // make these consistent, even from enumerators that pass in an actual name for these (it doesn't really make sense to pass an actual name)
		}
	}

	// in some cases we may be supplied with a func that will perform some modification on the basic object
	if morpher != nil {
		morpher(&obj)
	}

	return obj
}

// capable of traversing a structured resource like container or local directory
// pass each StoredObject to the given objectProcessor if it passes all the filters
type ResourceTraverser interface {
	Traverse(preprocessor objectMorpher, processor objectProcessor, filters []ObjectFilter) error
	IsDirectory(isSource bool) (bool, error)
	// isDirectory has an isSource flag for a single exception to blob.
	// Blob should ONLY check remote if it's a source.
	// On destinations, because blobs and virtual directories can share names, we should support placing in both ways.
	// Thus, we only check the directory syntax on blob destinations. On sources, we check both syntax and remote, if syntax isn't a directory.
}

type AccountTraverser interface {
	ResourceTraverser
	listContainers() ([]string, error)
}

// basically rename a function and change the order of inputs just to make what's happening clearer
func containerNameMatchesPattern(containerName, pattern string) (bool, error) {
	return filepath.Match(pattern, containerName)
}

// newContainerDecorator constructs an objectMorpher that adds the given container name to StoredObjects
func newContainerDecorator(containerName string) objectMorpher {
	return func(object *StoredObject) {
		object.ContainerName = containerName
	}
}

const accountTraversalInherentlyRecursiveError = "account copies are an inherently recursive operation, and thus --recursive is required"
const httpsRecommendedNotice = "NOTE: HTTP is in use for one or more location(s). The use of HTTP is not recommended due to security concerns."

var httpsRecommendationOnce sync.Once

func recommendHttpsIfNecessary(url url.URL) {
	if strings.EqualFold(url.Scheme, "http") {
		httpsRecommendationOnce.Do(func() {
			glcm.Info(httpsRecommendedNotice)
		})
	}
}

type enumerationCounterFunc func(entityType common.EntityType)

// source, location, recursive, and incrementEnumerationCounter are always required.
// ctx, pipeline are only required for remote resources.
// symlinkHandling is only required for local resources (defaults to false)
// errorOnDirWOutRecursive is used by copy.
// If errorChannel is non-nil, all errors encountered during enumeration will be conveyed through this channel.
// To avoid slowdowns, use a buffered channel of enough capacity.
func InitResourceTraverser(resource common.ResourceString, location common.Location, ctx *context.Context,
	credential *common.CredentialInfo, symlinkHandling common.SymlinkHandlingType, listOfFilesChannel chan string, recursive, getProperties,
	includeDirectoryStubs bool, permanentDeleteOption common.PermanentDeleteOption, incrementEnumerationCounter enumerationCounterFunc, listOfVersionIds chan string,
	s2sPreserveBlobTags bool, syncHashType common.SyncHashType, preservePermissions common.PreservePermissionsOption, logLevel pipeline.LogLevel, cpkOptions common.CpkOptions, errorChannel chan ErrorFileInfo, stripTopDir bool) (ResourceTraverser, error) {
	var output ResourceTraverser
	var p *pipeline.Pipeline

	var includeDeleted bool
	var includeSnapshot bool
	var includeVersion bool
	switch permanentDeleteOption {
	case common.EPermanentDeleteOption.Snapshots():
		includeDeleted = true
		includeSnapshot = true
	case common.EPermanentDeleteOption.Versions():
		includeDeleted = true
		includeVersion = true
	case common.EPermanentDeleteOption.SnapshotsAndVersions():
		includeDeleted = true
		includeSnapshot = true
		includeVersion = true
	}

	// Clean up the resource if it's a local path
	if location == common.ELocation.Local() {
		resource = common.ResourceString{Value: cleanLocalPath(resource.ValueLocal())}
	}

	// Initialize the pipeline if creds and ctx is provided
	if ctx != nil && credential != nil {
		tmppipe, err := InitPipeline(*ctx, location, *credential, logLevel)
		if err != nil {
			return nil, err
		}

		p = &tmppipe
	}

	// Feed list of files channel into new list traverser
	if listOfFilesChannel != nil {
		if location.IsLocal() {
			// First, ignore all escaped stars. Stars can be valid characters on many platforms (out of the 3 we support though, Windows is the only that cannot support it).
			// In the future, should we end up supporting another OS that does not treat * as a valid character, we should turn these checks into a map-check against runtime.GOOS.
			tmpResource := common.IffString(runtime.GOOS == "windows", resource.ValueLocal(), strings.ReplaceAll(resource.ValueLocal(), `\*`, ``))
			// check for remaining stars. We can't combine list traversers, and wildcarded list traversal occurs below.
			if strings.Contains(tmpResource, "*") {
				return nil, errors.New("cannot combine local wildcards with include-path or list-of-files")
			}
		}

		output = newListTraverser(resource, location, credential, ctx, recursive, symlinkHandling, getProperties,
			listOfFilesChannel, includeDirectoryStubs, incrementEnumerationCounter, s2sPreserveBlobTags, logLevel, cpkOptions, syncHashType, preservePermissions)
		return output, nil
	}

	switch location {
	case common.ELocation.Local():
		_, err := common.OSStat(resource.ValueLocal())

		// If wildcard is present and this isn't an existing file/folder, glob and feed the globbed list into a list enum.
		if strings.Contains(resource.ValueLocal(), "*") && (stripTopDir || err != nil) {
			basePath := getPathBeforeFirstWildcard(resource.ValueLocal())
			matches, err := filepath.Glob(resource.ValueLocal())

			if err != nil {
				return nil, fmt.Errorf("failed to glob: %s", err)
			}

			globChan := make(chan string)

			go func() {
				defer close(globChan)
				for _, v := range matches {
					globChan <- strings.TrimPrefix(v, basePath)
				}
			}()

			baseResource := resource.CloneWithValue(cleanLocalPath(basePath))
			output = newListTraverser(baseResource, location, nil, nil, recursive, symlinkHandling, getProperties,
				globChan, includeDirectoryStubs, incrementEnumerationCounter, s2sPreserveBlobTags, logLevel, cpkOptions, syncHashType, preservePermissions)
		} else {
			if ctx != nil {
				output = newLocalTraverser(*ctx, resource.ValueLocal(), recursive, stripTopDir, symlinkHandling, syncHashType, incrementEnumerationCounter, errorChannel)
			} else {
				output = newLocalTraverser(context.TODO(), resource.ValueLocal(), recursive, stripTopDir, symlinkHandling, syncHashType, incrementEnumerationCounter, errorChannel)
			}
		}
	case common.ELocation.Benchmark():
		ben, err := newBenchmarkTraverser(resource.Value, incrementEnumerationCounter)
		if err != nil {
			return nil, err
		}
		output = ben

	case common.ELocation.Blob():
		// TODO (last service migration) : Remove dependency on URLs.
		resourceURL, err := resource.FullURL()
		if err != nil {
			return nil, err
		}

		recommendHttpsIfNecessary(*resourceURL)

		if ctx == nil || p == nil {
			return nil, errors.New("a valid credential and context must be supplied to create a blob traverser")
		}
		r := resourceURL.String()

		blobURLParts, err := blob.ParseURL(r)
		if err != nil {
			return nil, err
		}
		containerName := blobURLParts.ContainerName
		// Strip any non-service related things away
<<<<<<< HEAD
		burl.ContainerName = ""
		burl.BlobName = ""
		burl.Snapshot = ""
		burl.VersionID = ""
		bsc, err := common.CreateBlobServiceClient(burl.String(), *credential, nil, createClientOptions(logLevel))
=======
		blobURLParts.ContainerName = ""
		blobURLParts.BlobName = ""
		blobURLParts.Snapshot = ""
		blobURLParts.VersionID = ""
		bsc, err := common.CreateBlobServiceClient(blobURLParts.String(), *credential, common.CredentialOpOptions{LogError: glcm.Info}, createClientOptions(logLevel))
>>>>>>> 2bb9eced
		if err != nil {
			return nil, err
		}

		if containerName == "" || strings.Contains(containerName, "*") {
			if !recursive {
				return nil, errors.New(accountTraversalInherentlyRecursiveError)
			}
			output = newBlobAccountTraverser(bsc, containerName, *ctx, includeDirectoryStubs, incrementEnumerationCounter, s2sPreserveBlobTags, cpkOptions, preservePermissions)
		} else if listOfVersionIds != nil {
			output = newBlobVersionsTraverser(r, bsc, *ctx, includeDirectoryStubs, incrementEnumerationCounter, listOfVersionIds, cpkOptions)
		} else {
			output = newBlobTraverser(r, bsc, *ctx, recursive, includeDirectoryStubs, incrementEnumerationCounter, s2sPreserveBlobTags, cpkOptions, includeDeleted, includeSnapshot, includeVersion, preservePermissions)
		}
	case common.ELocation.File():
		resourceURL, err := resource.FullURL()
		if err != nil {
			return nil, err
		}

		recommendHttpsIfNecessary(*resourceURL)

		if ctx == nil || p == nil {
			return nil, errors.New("a valid credential and context must be supplied to create a file traverser")
		}

		furl := azfile.NewFileURLParts(*resourceURL)

		if furl.ShareName == "" || strings.Contains(furl.ShareName, "*") {
			if !recursive {
				return nil, errors.New(accountTraversalInherentlyRecursiveError)
			}

			output = newFileAccountTraverser(resourceURL, *p, *ctx, getProperties, incrementEnumerationCounter)
		} else {
			output = newFileTraverser(resourceURL, *p, *ctx, recursive, getProperties, incrementEnumerationCounter)
		}
	case common.ELocation.BlobFS():
		resourceURL, err := resource.FullURL()
		if err != nil {
			return nil, err
		}

		// check if credential is also nil here (would never trigger) to tame syntax highlighting.
		// As a precondition to pipeline p, credential must not be nil anyway.
		if ctx == nil || p == nil || credential == nil {
			return nil, errors.New("a valid credential and context must be supplied to create a blobFS traverser")
		}

		recommendHttpsIfNecessary(*resourceURL)

		bfsURL := azbfs.NewBfsURLParts(*resourceURL)

		if bfsURL.FileSystemName == "" || strings.Contains(bfsURL.FileSystemName, "*") {
			// TODO service traverser

			if !recursive {
				return nil, errors.New(accountTraversalInherentlyRecursiveError)
			}

			output = newBlobFSAccountTraverser(resourceURL, *p, *ctx, incrementEnumerationCounter)
		} else {
			output = newBlobFSTraverser(resourceURL, *p, *ctx, recursive, incrementEnumerationCounter)
		}
	case common.ELocation.S3():
		resourceURL, err := resource.FullURL()
		if err != nil {
			return nil, err
		}

		recommendHttpsIfNecessary(*resourceURL)

		s3URLParts, err := common.NewS3URLParts(*resourceURL)
		if err != nil {
			return nil, err
		}

		if ctx == nil {
			return nil, errors.New("a valid context must be supplied to create a S3 traverser")
		}

		if s3URLParts.BucketName == "" || strings.Contains(s3URLParts.BucketName, "*") {
			// TODO convert to path style URL

			if !recursive {
				return nil, errors.New(accountTraversalInherentlyRecursiveError)
			}

			output, err = newS3ServiceTraverser(resourceURL, *ctx, getProperties, incrementEnumerationCounter)

			if err != nil {
				return nil, err
			}
		} else {
			output, err = newS3Traverser(credential.CredentialType, resourceURL, *ctx, recursive, getProperties, incrementEnumerationCounter)

			if err != nil {
				return nil, err
			}
		}
	case common.ELocation.GCP():
		resourceURL, err := resource.FullURL()
		if err != nil {
			return nil, err
		}

		recommendHttpsIfNecessary(*resourceURL)

		gcpURLParts, err := common.NewGCPURLParts(*resourceURL)
		if err != nil {
			return nil, err
		}

		if ctx == nil {
			return nil, errors.New("a valid context must be supplied to create a GCP traverser")
		}

		if gcpURLParts.BucketName == "" || strings.Contains(gcpURLParts.BucketName, "*") {
			if !recursive {
				return nil, errors.New(accountTraversalInherentlyRecursiveError)
			}

			output, err = newGCPServiceTraverser(resourceURL, *ctx, getProperties, incrementEnumerationCounter)
			if err != nil {
				return nil, err
			}
		} else {
			output, err = newGCPTraverser(resourceURL, *ctx, recursive, getProperties, incrementEnumerationCounter)
			if err != nil {
				return nil, err
			}
		}

	default:
		return nil, errors.New("could not choose a traverser from currently available traversers")
	}

	if output == nil {
		panic("sanity check: somehow didn't spawn a traverser")
	}

	return output, nil
}

// given a StoredObject, process it accordingly. Used for the "real work" of, say, creating a copyTransfer from the object
type objectProcessor func(storedObject StoredObject) error

// TODO: consider making objectMorpher an interface, not a func, and having newStoredObject take an array of them, instead of just one
//
//	Might be easier to debug
//
// modifies a StoredObject, but does NOT process it.  Used for modifications, such as pre-pending a parent path
type objectMorpher func(storedObject *StoredObject)

// FollowedBy returns a new objectMorpher, which performs the action of existing followed by the action of additional.
// Use this so that we always chain pre-processors, never replace them (this is so we avoid making any assumptions about
// whether an old processor actually does anything)
func (existing objectMorpher) FollowedBy(additional objectMorpher) objectMorpher {
	switch {
	case existing == nil:
		return additional
	case additional == nil:
		return existing
	default:
		return func(obj *StoredObject) {
			existing(obj)
			additional(obj)
		}
	}
}

// noPreProcessor is used at the top level, when we start traversal because at that point we have no morphing to apply
// Morphing only becomes necessary as we drill down through a tree of nested traversers, at which point the children
// add their morphers with FollowedBy()
var noPreProccessor objectMorpher = nil

// given a StoredObject, verify if it satisfies the defined conditions
// if yes, return true
type ObjectFilter interface {
	DoesSupportThisOS() (msg string, supported bool)
	DoesPass(storedObject StoredObject) bool
	AppliesOnlyToFiles() bool
}

type preFilterProvider interface {
	getEnumerationPreFilter() string
}

// -------------------------------------- Generic Enumerators -------------------------------------- \\
// the following enumerators must be instantiated with configurations
// they define the work flow in the most generic terms

type syncEnumerator struct {
	// these allow us to go through the source and destination
	// there is flexibility in which side we scan first, it could be either the source or the destination
	primaryTraverser   ResourceTraverser
	secondaryTraverser ResourceTraverser

	// the results from the primary traverser would be stored here
	objectIndexer *objectIndexer

	// general filters apply to both the primary and secondary traverser
	filters []ObjectFilter

	// the processor that apply only to the secondary traverser
	// it processes objects as scanning happens
	// based on the data from the primary traverser stored in the objectIndexer
	objectComparator objectProcessor

	// a finalizer that is always called if the enumeration finishes properly
	finalize func() error
}

func newSyncEnumerator(primaryTraverser, secondaryTraverser ResourceTraverser, indexer *objectIndexer,
	filters []ObjectFilter, comparator objectProcessor, finalize func() error) *syncEnumerator {
	return &syncEnumerator{
		primaryTraverser:   primaryTraverser,
		secondaryTraverser: secondaryTraverser,
		objectIndexer:      indexer,
		filters:            filters,
		objectComparator:   comparator,
		finalize:           finalize,
	}
}

func (e *syncEnumerator) enumerate() (err error) {
	// enumerate the primary resource and build lookup map
	err = e.primaryTraverser.Traverse(noPreProccessor, e.objectIndexer.store, e.filters)
	if err != nil {
		return
	}

	// enumerate the secondary resource and as the objects pass the filters
	// they will be passed to the object comparator
	// which can process given objects based on what's already indexed
	// note: transferring can start while scanning is ongoing
	err = e.secondaryTraverser.Traverse(noPreProccessor, e.objectComparator, e.filters)
	if err != nil {
		return
	}

	// execute the finalize func which may perform useful clean up steps
	err = e.finalize()
	if err != nil {
		return
	}

	return
}

type CopyEnumerator struct {
	Traverser ResourceTraverser

	// general filters apply to the objects returned by the traverser
	Filters []ObjectFilter

	// receive objects from the traverser and dispatch them for transferring
	ObjectDispatcher objectProcessor

	// a finalizer that is always called if the enumeration finishes properly
	Finalize func() error
}

func NewCopyEnumerator(traverser ResourceTraverser, filters []ObjectFilter, objectDispatcher objectProcessor, finalizer func() error) *CopyEnumerator {
	return &CopyEnumerator{
		Traverser:        traverser,
		Filters:          filters,
		ObjectDispatcher: objectDispatcher,
		Finalize:         finalizer,
	}
}

func WarnStdoutAndScanningLog(toLog string) {
	glcm.Info(toLog)
	if azcopyScanningLogger != nil {
		// ste.JobsAdmin.LogToJobLog(toLog, pipeline.LogWarning)
		azcopyScanningLogger.Log(pipeline.LogWarning, toLog)
	}
}

func (e *CopyEnumerator) enumerate() (err error) {
	err = e.Traverser.Traverse(noPreProccessor, e.ObjectDispatcher, e.Filters)
	if err != nil {
		return
	}

	// execute the finalize func which may perform useful clean up steps
	return e.Finalize()
}

// -------------------------------------- Helper Funcs -------------------------------------- \\

func passedFilters(filters []ObjectFilter, storedObject StoredObject) bool {
	if len(filters) > 0 {
		// loop through the filters, if any of them fail, then return false
		for _, filter := range filters {
			msg, supported := filter.DoesSupportThisOS()
			if !supported {
				glcm.Error(msg)
			}

			if filter.AppliesOnlyToFiles() && storedObject.entityType != common.EEntityType.File() {
				// don't pass folders to filters that only know how to deal with files
				// As at Feb 2020, we have separate logic to weed out folder properties (and not even send them)
				// if any filter applies only to files... but that logic runs after this point, so we need this
				// protection here, just to make sure we don't pass the filter logic an object that it can't handle.
				continue
			}

			if !filter.DoesPass(storedObject) {
				return false
			}
		}
	}

	return true
}

// This error should be treated as a flag, that we didn't fail processing, but instead, we just didn't process it.
// Currently, this is only really used for symlink processing, but it _is_ an error, so it must be handled in all new traversers.
// Basically, anywhere processIfPassedFilters is called, additionally call getProcessingError.
var ignoredError = errors.New("FileIgnored")

func getProcessingError(errin error) (ignored bool, err error) {
	if errin == ignoredError {
		return true, nil
	}

	return false, errin
}

func processIfPassedFilters(filters []ObjectFilter, storedObject StoredObject, processor objectProcessor) (err error) {
	if passedFilters(filters, storedObject) {
		err = processor(storedObject)
	} else {
		err = ignoredError
	}

	return
}

// StoredObject names are useful for filters
func getObjectNameOnly(fullPath string) (nameOnly string) {
	lastPathSeparator := strings.LastIndex(fullPath, common.AZCOPY_PATH_SEPARATOR_STRING)

	// if there is a path separator and it is not the last character
	if lastPathSeparator > 0 && lastPathSeparator != len(fullPath)-1 {
		// then we separate out the name of the StoredObject
		nameOnly = fullPath[lastPathSeparator+1:]
	} else {
		nameOnly = fullPath
	}

	return
}<|MERGE_RESOLUTION|>--- conflicted
+++ resolved
@@ -443,19 +443,11 @@
 		}
 		containerName := blobURLParts.ContainerName
 		// Strip any non-service related things away
-<<<<<<< HEAD
-		burl.ContainerName = ""
-		burl.BlobName = ""
-		burl.Snapshot = ""
-		burl.VersionID = ""
-		bsc, err := common.CreateBlobServiceClient(burl.String(), *credential, nil, createClientOptions(logLevel))
-=======
 		blobURLParts.ContainerName = ""
 		blobURLParts.BlobName = ""
 		blobURLParts.Snapshot = ""
 		blobURLParts.VersionID = ""
 		bsc, err := common.CreateBlobServiceClient(blobURLParts.String(), *credential, common.CredentialOpOptions{LogError: glcm.Info}, createClientOptions(logLevel))
->>>>>>> 2bb9eced
 		if err != nil {
 			return nil, err
 		}
