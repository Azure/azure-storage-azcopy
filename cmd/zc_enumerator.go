// Copyright © 2017 Microsoft <wastore@microsoft.com>
//
// Permission is hereby granted, free of charge, to any person obtaining a copy
// of this software and associated documentation files (the "Software"), to deal
// in the Software without restriction, including without limitation the rights
// to use, copy, modify, merge, publish, distribute, sublicense, and/or sell
// copies of the Software, and to permit persons to whom the Software is
// furnished to do so, subject to the following conditions:
//
// The above copyright notice and this permission notice shall be included in
// all copies or substantial portions of the Software.
//
// THE SOFTWARE IS PROVIDED "AS IS", WITHOUT WARRANTY OF ANY KIND, EXPRESS OR
// IMPLIED, INCLUDING BUT NOT LIMITED TO THE WARRANTIES OF MERCHANTABILITY,
// FITNESS FOR A PARTICULAR PURPOSE AND NONINFRINGEMENT. IN NO EVENT SHALL THE
// AUTHORS OR COPYRIGHT HOLDERS BE LIABLE FOR ANY CLAIM, DAMAGES OR OTHER
// LIABILITY, WHETHER IN AN ACTION OF CONTRACT, TORT OR OTHERWISE, ARISING FROM,
// OUT OF OR IN CONNECTION WITH THE SOFTWARE OR THE USE OR OTHER DEALINGS IN
// THE SOFTWARE.

package cmd

import (
	"context"
	"errors"
	"fmt"
	"github.com/Azure/azure-sdk-for-go/sdk/storage/azblob/blob"
	"github.com/Azure/azure-sdk-for-go/sdk/storage/azblob/lease"
	"net/url"
	"path/filepath"
	"runtime"
	"strings"
	"sync"
	"time"

	"github.com/Azure/azure-pipeline-go/pipeline"
	"github.com/Azure/azure-storage-file-go/azfile"

	"github.com/Azure/azure-storage-azcopy/v10/azbfs"
	"github.com/Azure/azure-storage-azcopy/v10/common"
)

// -------------------------------------- Component Definitions -------------------------------------- \\
// the following interfaces and structs allow the sync enumerator
// to be generic and has as little duplicated code as possible

// represent a local or remote resource object (ex: local file, blob, etc.)
// we can add more properties if needed, as this is easily extensible
// ** DO NOT instantiate directly, always use newStoredObject ** (to make sure its fully populated and any preprocessor method runs)
type StoredObject struct {
	name                string
	entityType          common.EntityType
	lastModifiedTime    time.Time
	smbLastModifiedTime time.Time
	size                int64
	md5                 []byte
	blobType            blob.BlobType // will be "None" when unknown or not applicable

	// all of these will be empty when unknown or not applicable.
	contentDisposition string
	cacheControl       string
	contentLanguage    string
	contentEncoding    string
	contentType        string

	// partial path relative to its root directory
	// example: rootDir=/var/a/b/c fullPath=/var/a/b/c/d/e/f.pdf => relativePath=d/e/f.pdf name=f.pdf
	// Note 1: sometimes the rootDir given by the user turns out to be a single file
	// example: rootDir=/var/a/b/c/d/e/f.pdf fullPath=/var/a/b/c/d/e/f.pdf => relativePath=""
	// in this case, since rootDir already points to the file, relatively speaking the path is nothing.
	// In this case isSingleSourceFile returns true.
	// Note 2: The other unusual case is the StoredObject representing the folder properties of the root dir
	// (if the source is folder-aware). In this case relativePath is also empty.
	// In this case isSourceRootFolder returns true.
	relativePath string
	// container source, only included by account traversers.
	ContainerName string
	// destination container name. Included in the processor after resolving container names.
	DstContainerName string
	// access tier, only included by blob traverser.
	blobAccessTier blob.AccessTier
	archiveStatus  blob.ArchiveStatus
	// metadata, included in S2S transfers
	Metadata       common.Metadata
	blobVersionID  string
	blobTags       common.BlobTags
	blobSnapshotID string
	blobDeleted    bool

	// Lease information
	leaseState    lease.StateType
	leaseStatus   lease.StatusType
	leaseDuration lease.DurationType
}

func (s *StoredObject) isMoreRecentThan(storedObject2 StoredObject, preferSMBTime bool) bool {
	lmtA := s.lastModifiedTime
	if preferSMBTime && !s.smbLastModifiedTime.IsZero() {
		lmtA = s.smbLastModifiedTime
	}
	lmtB := storedObject2.lastModifiedTime
	if preferSMBTime && !storedObject2.smbLastModifiedTime.IsZero() {
		lmtB = storedObject2.smbLastModifiedTime
	}

	return lmtA.After(lmtB)
}

func (s *StoredObject) isSingleSourceFile() bool {
	return s.relativePath == "" && s.entityType == common.EEntityType.File()
}

func (s *StoredObject) isSourceRootFolder() bool {
	return s.relativePath == "" && s.entityType == common.EEntityType.Folder()
}

// isCompatibleWithEntitySettings serves as our universal filter for filtering out folders in the cases where we should not
// process them. (If we didn't have a filter like this, we'd have to put the filtering into
// every enumerator, which would complicated them.)
// We can't just implement this filtering in ToNewCopyTransfer, because delete transfers (from sync)
// do not pass through that routine.  So we need to make the filtering available in a separate function
// so that the sync deletion code path(s) can access it.
func (s *StoredObject) isCompatibleWithEntitySettings(fpo common.FolderPropertyOption, sht common.SymlinkHandlingType) bool {
	if s.entityType == common.EEntityType.File() {
		return true
	} else if s.entityType == common.EEntityType.Folder() {
		switch fpo {
		case common.EFolderPropertiesOption.NoFolders():
			return false
		case common.EFolderPropertiesOption.AllFoldersExceptRoot():
			return !s.isSourceRootFolder()
		case common.EFolderPropertiesOption.AllFolders():
			return true
		default:
			panic("undefined folder properties option")
		}
	} else if s.entityType == common.EEntityType.Symlink() {
		return sht == common.ESymlinkHandlingType.Preserve()
	} else {
		panic("undefined entity type")
	}
}

<<<<<<< HEAD
=======

>>>>>>> 053a0497
// ErrorNoHashPresent , ErrorHashNoLongerValid, and ErrorHashNotCompatible indicate a hash is not present, not obtainable, and/or not usable.
// For the sake of best-effort, when these errors are emitted, depending on the sync hash policy
var ErrorNoHashPresent = errors.New("no hash present on file")
var ErrorHashNoLongerValid = errors.New("attached hash no longer valid")
var ErrorHashNotCompatible = errors.New("hash types do not match")

// ErrorHashAsyncCalculation is not a strict "the hash is unobtainable", but a "the hash is not currently present".
// In effect, when it is returned, it indicates we have placed the target onto a queue to be handled later.
// It can be treated like a promise, and the item can cease processing in the immediate term.
// This option is only used locally on sync-downloads when the user has specified that azcopy should create a new hash.
var ErrorHashAsyncCalculation = errors.New("hash is calculating asynchronously")

// Returns a func that only calls inner if StoredObject isCompatibleWithFpo
// We use this, so that we can easily test for compatibility in the sync deletion code (which expects an objectProcessor)
func newFpoAwareProcessor(fpo common.FolderPropertyOption, inner objectProcessor) objectProcessor {
	return func(s StoredObject) error {
		if s.isCompatibleWithEntitySettings(fpo, common.ESymlinkHandlingType.Skip()) {
			return inner(s)
		} else {
			return nil // nothing went wrong, because we didn't do anything
		}
	}
}

func (s *StoredObject) ToNewCopyTransfer(steWillAutoDecompress bool, Source string, Destination string, preserveBlobTier bool, folderPropertiesOption common.FolderPropertyOption, symlinkHandlingType common.SymlinkHandlingType) (transfer common.CopyTransfer, shouldSendToSte bool) {

	if !s.isCompatibleWithEntitySettings(folderPropertiesOption, symlinkHandlingType) {
		return common.CopyTransfer{}, false
	}

	if steWillAutoDecompress {
		Destination = stripCompressionExtension(Destination, s.contentEncoding)
	}

	t := common.CopyTransfer{
		Source:             Source,
		Destination:        Destination,
		EntityType:         s.entityType,
		LastModifiedTime:   s.lastModifiedTime,
		SourceSize:         s.size,
		ContentType:        s.contentType,
		ContentEncoding:    s.contentEncoding,
		ContentDisposition: s.contentDisposition,
		ContentLanguage:    s.contentLanguage,
		CacheControl:       s.cacheControl,
		ContentMD5:         s.md5,
		Metadata:           s.Metadata,
		BlobType:           s.blobType,
		BlobVersionID:      s.blobVersionID,
		BlobTags:           s.blobTags,
		BlobSnapshotID:     s.blobSnapshotID,
	}

	if preserveBlobTier {
		t.BlobTier = s.blobAccessTier
	}

	return t, true
}

// stripCompressionExtension strips any file extension that corresponds to the
// compression indicated by the encoding type.
// Why remove this extension here, at enumeration time, instead of just doing it
// in the STE when we are about to save the file?
// Because by doing it here we get the accurate name in things that
// directly read the Plan files, like the jobs show command
func stripCompressionExtension(dest string, contentEncoding string) string {
	// Ignore error getting compression type. We can't easily report it now, and we don't need to know about the error
	// cases here when deciding renaming.  STE will log error on the error cases
	ct, _ := common.GetCompressionType(contentEncoding)
	ext := strings.ToLower(filepath.Ext(dest))
	stripGzip := ct == common.ECompressionType.GZip() && (ext == ".gz" || ext == ".gzip")
	stripZlib := ct == common.ECompressionType.ZLib() && ext == ".zz" // "standard" extension for zlib-wrapped files, according to pigz doc and Stack Overflow
	if stripGzip || stripZlib {
		return strings.TrimSuffix(dest, filepath.Ext(dest))
	}
	return dest
}

// interfaces for standard properties of StoredObjects
type contentPropsProvider interface {
	CacheControl() string
	ContentDisposition() string
	ContentEncoding() string
	ContentLanguage() string
	ContentType() string
	ContentMD5() []byte
}
type blobPropsProvider interface {
	BlobType() blob.BlobType
	AccessTier() blob.AccessTier
	LeaseStatus() lease.StatusType
	LeaseDuration() lease.DurationType
	LeaseState() lease.StateType
	ArchiveStatus() blob.ArchiveStatus
}

// a constructor is used so that in case the StoredObject has to change, the callers would get a compilation error
// and it forces all necessary properties to be always supplied and not forgotten
func newStoredObject(morpher objectMorpher, name string, relativePath string, entityType common.EntityType, lmt time.Time, size int64, props contentPropsProvider, blobProps blobPropsProvider, meta common.Metadata, containerName string) StoredObject {
	obj := StoredObject{
		name:               name,
		relativePath:       relativePath,
		entityType:         entityType,
		lastModifiedTime:   lmt,
		size:               size,
		cacheControl:       props.CacheControl(),
		contentDisposition: props.ContentDisposition(),
		contentEncoding:    props.ContentEncoding(),
		contentLanguage:    props.ContentLanguage(),
		contentType:        props.ContentType(),
		md5:                props.ContentMD5(),
		blobType:           blobProps.BlobType(),
		blobAccessTier:     blobProps.AccessTier(),
		archiveStatus:      blobProps.ArchiveStatus(),
		Metadata:           meta,
		ContainerName:      containerName,
		// Additional lease properties. To be used in listing
		leaseStatus:   blobProps.LeaseStatus(),
		leaseState:    blobProps.LeaseState(),
		leaseDuration: blobProps.LeaseDuration(),
	}

	// Folders don't have size, and root ones shouldn't have names in the StoredObject. Ensure those rules are consistently followed
	if entityType == common.EEntityType.Folder() {
		obj.size = 0
		if obj.isSourceRootFolder() {
			obj.name = "" // make these consistent, even from enumerators that pass in an actual name for these (it doesn't really make sense to pass an actual name)
		}
	}

	// in some cases we may be supplied with a func that will perform some modification on the basic object
	if morpher != nil {
		morpher(&obj)
	}

	return obj
}

// capable of traversing a structured resource like container or local directory
// pass each StoredObject to the given objectProcessor if it passes all the filters
type ResourceTraverser interface {
	Traverse(preprocessor objectMorpher, processor objectProcessor, filters []ObjectFilter) error
	IsDirectory(isSource bool) (bool, error)
	// isDirectory has an isSource flag for a single exception to blob.
	// Blob should ONLY check remote if it's a source.
	// On destinations, because blobs and virtual directories can share names, we should support placing in both ways.
	// Thus, we only check the directory syntax on blob destinations. On sources, we check both syntax and remote, if syntax isn't a directory.
}

type AccountTraverser interface {
	ResourceTraverser
	listContainers() ([]string, error)
}

// basically rename a function and change the order of inputs just to make what's happening clearer
func containerNameMatchesPattern(containerName, pattern string) (bool, error) {
	return filepath.Match(pattern, containerName)
}

// newContainerDecorator constructs an objectMorpher that adds the given container name to StoredObjects
func newContainerDecorator(containerName string) objectMorpher {
	return func(object *StoredObject) {
		object.ContainerName = containerName
	}
}

const accountTraversalInherentlyRecursiveError = "account copies are an inherently recursive operation, and thus --recursive is required"
const httpsRecommendedNotice = "NOTE: HTTP is in use for one or more location(s). The use of HTTP is not recommended due to security concerns."

var httpsRecommendationOnce sync.Once

func recommendHttpsIfNecessary(url url.URL) {
	if strings.EqualFold(url.Scheme, "http") {
		httpsRecommendationOnce.Do(func() {
			glcm.Info(httpsRecommendedNotice)
		})
	}
}

type enumerationCounterFunc func(entityType common.EntityType)

// source, location, recursive, and incrementEnumerationCounter are always required.
// ctx, pipeline are only required for remote resources.
// symlinkHandling is only required for local resources (defaults to false)
// errorOnDirWOutRecursive is used by copy.
// If errorChannel is non-nil, all errors encountered during enumeration will be conveyed through this channel.
// To avoid slowdowns, use a buffered channel of enough capacity.
func InitResourceTraverser(resource common.ResourceString, location common.Location, ctx *context.Context,
	credential *common.CredentialInfo, symlinkHandling common.SymlinkHandlingType, listOfFilesChannel chan string, recursive, getProperties,
	includeDirectoryStubs bool, permanentDeleteOption common.PermanentDeleteOption, incrementEnumerationCounter enumerationCounterFunc, listOfVersionIds chan string,
	s2sPreserveBlobTags bool, syncHashType common.SyncHashType, preservePermissions common.PreservePermissionsOption, logLevel pipeline.LogLevel, cpkOptions common.CpkOptions, errorChannel chan ErrorFileInfo, stripTopDir bool) (ResourceTraverser, error) {
	var output ResourceTraverser
	var p *pipeline.Pipeline

	var includeDeleted bool
	var includeSnapshot bool
	var includeVersion bool
	switch permanentDeleteOption {
	case common.EPermanentDeleteOption.Snapshots():
		includeDeleted = true
		includeSnapshot = true
	case common.EPermanentDeleteOption.Versions():
		includeDeleted = true
		includeVersion = true
	case common.EPermanentDeleteOption.SnapshotsAndVersions():
		includeDeleted = true
		includeSnapshot = true
		includeVersion = true
	}

	// Clean up the resource if it's a local path
	if location == common.ELocation.Local() {
		resource = common.ResourceString{Value: cleanLocalPath(resource.ValueLocal())}
	}

	// Initialize the pipeline if creds and ctx is provided
	if ctx != nil && credential != nil {
		tmppipe, err := InitPipeline(*ctx, location, *credential, logLevel)
		if err != nil {
			return nil, err
		}

		p = &tmppipe
	}

	// Feed list of files channel into new list traverser
	if listOfFilesChannel != nil {
		if location.IsLocal() {
			// First, ignore all escaped stars. Stars can be valid characters on many platforms (out of the 3 we support though, Windows is the only that cannot support it).
			// In the future, should we end up supporting another OS that does not treat * as a valid character, we should turn these checks into a map-check against runtime.GOOS.
			tmpResource := common.IffString(runtime.GOOS == "windows", resource.ValueLocal(), strings.ReplaceAll(resource.ValueLocal(), `\*`, ``))
			// check for remaining stars. We can't combine list traversers, and wildcarded list traversal occurs below.
			if strings.Contains(tmpResource, "*") {
				return nil, errors.New("cannot combine local wildcards with include-path or list-of-files")
			}
		}

		output = newListTraverser(resource, location, credential, ctx, recursive, symlinkHandling, getProperties,
			listOfFilesChannel, includeDirectoryStubs, incrementEnumerationCounter, s2sPreserveBlobTags, logLevel, cpkOptions, syncHashType, preservePermissions)
		return output, nil
	}

	switch location {
	case common.ELocation.Local():
		_, err := common.OSStat(resource.ValueLocal())

		// If wildcard is present and this isn't an existing file/folder, glob and feed the globbed list into a list enum.
		if strings.Contains(resource.ValueLocal(), "*") && (stripTopDir || err != nil) {
			basePath := getPathBeforeFirstWildcard(resource.ValueLocal())
			matches, err := filepath.Glob(resource.ValueLocal())

			if err != nil {
				return nil, fmt.Errorf("failed to glob: %s", err)
			}

			globChan := make(chan string)

			go func() {
				defer close(globChan)
				for _, v := range matches {
					globChan <- strings.TrimPrefix(v, basePath)
				}
			}()

			baseResource := resource.CloneWithValue(cleanLocalPath(basePath))
			output = newListTraverser(baseResource, location, nil, nil, recursive, symlinkHandling, getProperties,
				globChan, includeDirectoryStubs, incrementEnumerationCounter, s2sPreserveBlobTags, logLevel, cpkOptions, syncHashType, preservePermissions)
		} else {
			if ctx != nil {
				output = newLocalTraverser(*ctx, resource.ValueLocal(), recursive, stripTopDir, symlinkHandling, syncHashType, incrementEnumerationCounter, errorChannel)
			} else {
				output = newLocalTraverser(context.TODO(), resource.ValueLocal(), recursive, stripTopDir, symlinkHandling, syncHashType, incrementEnumerationCounter, errorChannel)
			}
		}
	case common.ELocation.Benchmark():
		ben, err := newBenchmarkTraverser(resource.Value, incrementEnumerationCounter)
		if err != nil {
			return nil, err
		}
		output = ben

	case common.ELocation.Blob():
		// TODO (last service migration) : Remove dependency on URLs.
		resourceURL, err := resource.FullURL()
		if err != nil {
			return nil, err
		}

		recommendHttpsIfNecessary(*resourceURL)

		if ctx == nil || p == nil {
			return nil, errors.New("a valid credential and context must be supplied to create a blob traverser")
		}
		r := resourceURL.String()

		blobURLParts, err := blob.ParseURL(r)
		if err != nil {
			return nil, err
		}
		containerName := blobURLParts.ContainerName
		// Strip any non-service related things away
		blobURLParts.ContainerName = ""
		blobURLParts.BlobName = ""
		blobURLParts.Snapshot = ""
		blobURLParts.VersionID = ""
		bsc, err := common.CreateBlobServiceClient(blobURLParts.String(), *credential, &common.CredentialOpOptions{LogError: glcm.Info}, createClientOptions(logLevel))
		if err != nil {
			return nil, err
		}

		if containerName == "" || strings.Contains(containerName, "*") {
			if !recursive {
				return nil, errors.New(accountTraversalInherentlyRecursiveError)
			}
<<<<<<< HEAD
			output = newBlobAccountTraverser(bsc, containerName, *ctx, includeDirectoryStubs, incrementEnumerationCounter, s2sPreserveBlobTags, cpkOptions, preservePermissions)
=======

			output = newBlobAccountTraverser(resourceURL, *p, *ctx, includeDirectoryStubs, incrementEnumerationCounter, s2sPreserveBlobTags, cpkOptions, preservePermissions)
>>>>>>> 053a0497
		} else if listOfVersionIds != nil {
			output = newBlobVersionsTraverser(r, bsc, *ctx, includeDirectoryStubs, incrementEnumerationCounter, listOfVersionIds, cpkOptions)
		} else {
<<<<<<< HEAD
			output = newBlobTraverser(r, bsc, *ctx, recursive, includeDirectoryStubs, incrementEnumerationCounter, s2sPreserveBlobTags, cpkOptions, includeDeleted, includeSnapshot, includeVersion, preservePermissions)
=======
			output = newBlobTraverser(resourceURL, *p, *ctx, recursive, includeDirectoryStubs, incrementEnumerationCounter, s2sPreserveBlobTags, cpkOptions, includeDeleted, includeSnapshot, includeVersion, preservePermissions)
>>>>>>> 053a0497
		}
	case common.ELocation.File():
		resourceURL, err := resource.FullURL()
		if err != nil {
			return nil, err
		}

		recommendHttpsIfNecessary(*resourceURL)

		if ctx == nil || p == nil {
			return nil, errors.New("a valid credential and context must be supplied to create a file traverser")
		}

		furl := azfile.NewFileURLParts(*resourceURL)

		if furl.ShareName == "" || strings.Contains(furl.ShareName, "*") {
			if !recursive {
				return nil, errors.New(accountTraversalInherentlyRecursiveError)
			}

			output = newFileAccountTraverser(resourceURL, *p, *ctx, getProperties, incrementEnumerationCounter)
		} else {
			output = newFileTraverser(resourceURL, *p, *ctx, recursive, getProperties, incrementEnumerationCounter)
		}
	case common.ELocation.BlobFS():
		resourceURL, err := resource.FullURL()
		if err != nil {
			return nil, err
		}

		// check if credential is also nil here (would never trigger) to tame syntax highlighting.
		// As a precondition to pipeline p, credential must not be nil anyway.
		if ctx == nil || p == nil || credential == nil {
			return nil, errors.New("a valid credential and context must be supplied to create a blobFS traverser")
		}

		recommendHttpsIfNecessary(*resourceURL)

		bfsURL := azbfs.NewBfsURLParts(*resourceURL)

		if bfsURL.FileSystemName == "" || strings.Contains(bfsURL.FileSystemName, "*") {
			// TODO service traverser

			if !recursive {
				return nil, errors.New(accountTraversalInherentlyRecursiveError)
			}

			output = newBlobFSAccountTraverser(resourceURL, *p, *ctx, incrementEnumerationCounter)
		} else {
			output = newBlobFSTraverser(resourceURL, *p, *ctx, recursive, incrementEnumerationCounter)
		}
	case common.ELocation.S3():
		resourceURL, err := resource.FullURL()
		if err != nil {
			return nil, err
		}

		recommendHttpsIfNecessary(*resourceURL)

		s3URLParts, err := common.NewS3URLParts(*resourceURL)
		if err != nil {
			return nil, err
		}

		if ctx == nil {
			return nil, errors.New("a valid context must be supplied to create a S3 traverser")
		}

		if s3URLParts.BucketName == "" || strings.Contains(s3URLParts.BucketName, "*") {
			// TODO convert to path style URL

			if !recursive {
				return nil, errors.New(accountTraversalInherentlyRecursiveError)
			}

			output, err = newS3ServiceTraverser(resourceURL, *ctx, getProperties, incrementEnumerationCounter)

			if err != nil {
				return nil, err
			}
		} else {
			output, err = newS3Traverser(credential.CredentialType, resourceURL, *ctx, recursive, getProperties, incrementEnumerationCounter)

			if err != nil {
				return nil, err
			}
		}
	case common.ELocation.GCP():
		resourceURL, err := resource.FullURL()
		if err != nil {
			return nil, err
		}

		recommendHttpsIfNecessary(*resourceURL)

		gcpURLParts, err := common.NewGCPURLParts(*resourceURL)
		if err != nil {
			return nil, err
		}

		if ctx == nil {
			return nil, errors.New("a valid context must be supplied to create a GCP traverser")
		}

		if gcpURLParts.BucketName == "" || strings.Contains(gcpURLParts.BucketName, "*") {
			if !recursive {
				return nil, errors.New(accountTraversalInherentlyRecursiveError)
			}

			output, err = newGCPServiceTraverser(resourceURL, *ctx, getProperties, incrementEnumerationCounter)
			if err != nil {
				return nil, err
			}
		} else {
			output, err = newGCPTraverser(resourceURL, *ctx, recursive, getProperties, incrementEnumerationCounter)
			if err != nil {
				return nil, err
			}
		}

	default:
		return nil, errors.New("could not choose a traverser from currently available traversers")
	}

	if output == nil {
		panic("sanity check: somehow didn't spawn a traverser")
	}

	return output, nil
}

// given a StoredObject, process it accordingly. Used for the "real work" of, say, creating a copyTransfer from the object
type objectProcessor func(storedObject StoredObject) error

// TODO: consider making objectMorpher an interface, not a func, and having newStoredObject take an array of them, instead of just one
//
//	Might be easier to debug
//
// modifies a StoredObject, but does NOT process it.  Used for modifications, such as pre-pending a parent path
type objectMorpher func(storedObject *StoredObject)

// FollowedBy returns a new objectMorpher, which performs the action of existing followed by the action of additional.
// Use this so that we always chain pre-processors, never replace them (this is so we avoid making any assumptions about
// whether an old processor actually does anything)
func (existing objectMorpher) FollowedBy(additional objectMorpher) objectMorpher {
	switch {
	case existing == nil:
		return additional
	case additional == nil:
		return existing
	default:
		return func(obj *StoredObject) {
			existing(obj)
			additional(obj)
		}
	}
}

// noPreProcessor is used at the top level, when we start traversal because at that point we have no morphing to apply
// Morphing only becomes necessary as we drill down through a tree of nested traversers, at which point the children
// add their morphers with FollowedBy()
var noPreProccessor objectMorpher = nil

// given a StoredObject, verify if it satisfies the defined conditions
// if yes, return true
type ObjectFilter interface {
	DoesSupportThisOS() (msg string, supported bool)
	DoesPass(storedObject StoredObject) bool
	AppliesOnlyToFiles() bool
}

type preFilterProvider interface {
	getEnumerationPreFilter() string
}

// -------------------------------------- Generic Enumerators -------------------------------------- \\
// the following enumerators must be instantiated with configurations
// they define the work flow in the most generic terms

type syncEnumerator struct {
	// these allow us to go through the source and destination
	// there is flexibility in which side we scan first, it could be either the source or the destination
	primaryTraverser   ResourceTraverser
	secondaryTraverser ResourceTraverser

	// the results from the primary traverser would be stored here
	objectIndexer *objectIndexer

	// general filters apply to both the primary and secondary traverser
	filters []ObjectFilter

	// the processor that apply only to the secondary traverser
	// it processes objects as scanning happens
	// based on the data from the primary traverser stored in the objectIndexer
	objectComparator objectProcessor

	// a finalizer that is always called if the enumeration finishes properly
	finalize func() error
}

func newSyncEnumerator(primaryTraverser, secondaryTraverser ResourceTraverser, indexer *objectIndexer,
	filters []ObjectFilter, comparator objectProcessor, finalize func() error) *syncEnumerator {
	return &syncEnumerator{
		primaryTraverser:   primaryTraverser,
		secondaryTraverser: secondaryTraverser,
		objectIndexer:      indexer,
		filters:            filters,
		objectComparator:   comparator,
		finalize:           finalize,
	}
}

func (e *syncEnumerator) enumerate() (err error) {
	// enumerate the primary resource and build lookup map
	err = e.primaryTraverser.Traverse(noPreProccessor, e.objectIndexer.store, e.filters)
	if err != nil {
		return
	}

	// enumerate the secondary resource and as the objects pass the filters
	// they will be passed to the object comparator
	// which can process given objects based on what's already indexed
	// note: transferring can start while scanning is ongoing
	err = e.secondaryTraverser.Traverse(noPreProccessor, e.objectComparator, e.filters)
	if err != nil {
		return
	}

	// execute the finalize func which may perform useful clean up steps
	err = e.finalize()
	if err != nil {
		return
	}

	return
}

type CopyEnumerator struct {
	Traverser ResourceTraverser

	// general filters apply to the objects returned by the traverser
	Filters []ObjectFilter

	// receive objects from the traverser and dispatch them for transferring
	ObjectDispatcher objectProcessor

	// a finalizer that is always called if the enumeration finishes properly
	Finalize func() error
}

func NewCopyEnumerator(traverser ResourceTraverser, filters []ObjectFilter, objectDispatcher objectProcessor, finalizer func() error) *CopyEnumerator {
	return &CopyEnumerator{
		Traverser:        traverser,
		Filters:          filters,
		ObjectDispatcher: objectDispatcher,
		Finalize:         finalizer,
	}
}

func WarnStdoutAndScanningLog(toLog string) {
	glcm.Info(toLog)
	if azcopyScanningLogger != nil {
		// ste.JobsAdmin.LogToJobLog(toLog, pipeline.LogWarning)
		azcopyScanningLogger.Log(pipeline.LogWarning, toLog)
	}
}

func (e *CopyEnumerator) enumerate() (err error) {
	err = e.Traverser.Traverse(noPreProccessor, e.ObjectDispatcher, e.Filters)
	if err != nil {
		return
	}

	// execute the finalize func which may perform useful clean up steps
	return e.Finalize()
}

// -------------------------------------- Helper Funcs -------------------------------------- \\

func passedFilters(filters []ObjectFilter, storedObject StoredObject) bool {
	if len(filters) > 0 {
		// loop through the filters, if any of them fail, then return false
		for _, filter := range filters {
			msg, supported := filter.DoesSupportThisOS()
			if !supported {
				glcm.Error(msg)
			}

			if filter.AppliesOnlyToFiles() && storedObject.entityType != common.EEntityType.File() {
				// don't pass folders to filters that only know how to deal with files
				// As at Feb 2020, we have separate logic to weed out folder properties (and not even send them)
				// if any filter applies only to files... but that logic runs after this point, so we need this
				// protection here, just to make sure we don't pass the filter logic an object that it can't handle.
				continue
			}

			if !filter.DoesPass(storedObject) {
				return false
			}
		}
	}

	return true
}

// This error should be treated as a flag, that we didn't fail processing, but instead, we just didn't process it.
// Currently, this is only really used for symlink processing, but it _is_ an error, so it must be handled in all new traversers.
// Basically, anywhere processIfPassedFilters is called, additionally call getProcessingError.
var ignoredError = errors.New("FileIgnored")

func getProcessingError(errin error) (ignored bool, err error) {
	if errin == ignoredError {
		return true, nil
	}

	return false, errin
}

func processIfPassedFilters(filters []ObjectFilter, storedObject StoredObject, processor objectProcessor) (err error) {
	if passedFilters(filters, storedObject) {
		err = processor(storedObject)
	} else {
		err = ignoredError
	}

	return
}

// StoredObject names are useful for filters
func getObjectNameOnly(fullPath string) (nameOnly string) {
	lastPathSeparator := strings.LastIndex(fullPath, common.AZCOPY_PATH_SEPARATOR_STRING)

	// if there is a path separator and it is not the last character
	if lastPathSeparator > 0 && lastPathSeparator != len(fullPath)-1 {
		// then we separate out the name of the StoredObject
		nameOnly = fullPath[lastPathSeparator+1:]
	} else {
		nameOnly = fullPath
	}

	return
}<|MERGE_RESOLUTION|>--- conflicted
+++ resolved
@@ -141,10 +141,6 @@
 	}
 }
 
-<<<<<<< HEAD
-=======
-
->>>>>>> 053a0497
 // ErrorNoHashPresent , ErrorHashNoLongerValid, and ErrorHashNotCompatible indicate a hash is not present, not obtainable, and/or not usable.
 // For the sake of best-effort, when these errors are emitted, depending on the sync hash policy
 var ErrorNoHashPresent = errors.New("no hash present on file")
@@ -460,20 +456,12 @@
 			if !recursive {
 				return nil, errors.New(accountTraversalInherentlyRecursiveError)
 			}
-<<<<<<< HEAD
 			output = newBlobAccountTraverser(bsc, containerName, *ctx, includeDirectoryStubs, incrementEnumerationCounter, s2sPreserveBlobTags, cpkOptions, preservePermissions)
-=======
-
-			output = newBlobAccountTraverser(resourceURL, *p, *ctx, includeDirectoryStubs, incrementEnumerationCounter, s2sPreserveBlobTags, cpkOptions, preservePermissions)
->>>>>>> 053a0497
+
 		} else if listOfVersionIds != nil {
 			output = newBlobVersionsTraverser(r, bsc, *ctx, includeDirectoryStubs, incrementEnumerationCounter, listOfVersionIds, cpkOptions)
 		} else {
-<<<<<<< HEAD
 			output = newBlobTraverser(r, bsc, *ctx, recursive, includeDirectoryStubs, incrementEnumerationCounter, s2sPreserveBlobTags, cpkOptions, includeDeleted, includeSnapshot, includeVersion, preservePermissions)
-=======
-			output = newBlobTraverser(resourceURL, *p, *ctx, recursive, includeDirectoryStubs, incrementEnumerationCounter, s2sPreserveBlobTags, cpkOptions, includeDeleted, includeSnapshot, includeVersion, preservePermissions)
->>>>>>> 053a0497
 		}
 	case common.ELocation.File():
 		resourceURL, err := resource.FullURL()
