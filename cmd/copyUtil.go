--- conflicted
+++ resolved
@@ -24,6 +24,7 @@
 	"context"
 	"encoding/base64"
 	"encoding/binary"
+	"encoding/json"
 	"fmt"
 	"net"
 	"net/url"
@@ -636,64 +637,6 @@
 	return bInfo.Metadata["hdi_isfolder"] == "true"
 }
 
-<<<<<<< HEAD
-// PrintFinalJobProgressSummary prints the final progress summary of the Job after job is either completed or cancelled.
-func (util copyHandlerUtil) PrintFinalJobProgressSummary(summary common.ListJobSummaryResponse, duration time.Duration) {
-	// added an empty line to provide gap between the last Job progress status and final job summary
-	fmt.Println("")
-	fmt.Println(fmt.Sprintf("Job %s summary ", summary.JobID.String()))
-	fmt.Println("Elapsed Time (Minutes)", ste.ToFixed(duration.Minutes(), 4))
-	fmt.Println("Total Number Of Transfers ", summary.TotalTransfers)
-	fmt.Println("Number of Transfers Completed ", summary.TransfersCompleted)
-	fmt.Println("Number of Transfers Failed ", summary.TransfersFailed)
-	fmt.Println("Final Job Status ", summary.JobStatus)
-}
-
-func (copyHandlerUtil) fetchJobStatus(jobID common.JobID, startTime *time.Time, bytesTransferredInLastInterval *uint64, outputJson bool) common.ListJobSummaryResponse {
-	var scanningString = ""
-	//lsCommand := common.ListRequest{JobID: jobID}
-	var summary common.ListJobSummaryResponse
-	Rpc(common.ERpcCmd.ListJobSummary(), &jobID, &summary)
-	if !summary.CompleteJobOrdered {
-		scanningString = "(scanning ...)"
-	} else {
-		scanningString = ""
-	}
-	if outputJson {
-		jsonOutput, err := json.MarshalIndent(summary, "", "  ")
-		if err != nil {
-			panic(err)
-		}
-		fmt.Println(string(jsonOutput))
-	} else {
-		bytesInMb := float64(float64(summary.BytesOverWire-*bytesTransferredInLastInterval) / float64(1024*1024))
-		timeElapsed := time.Since(*startTime).Seconds()
-		*startTime = time.Now()
-		*bytesTransferredInLastInterval = summary.BytesOverWire
-		throughPut := common.Ifffloat64(timeElapsed != 0, bytesInMb/timeElapsed, 0)
-
-		if throughPut == 0 {
-			fmt.Printf("%v Done, %v Failed, %v Pending, %v Total%s\n",
-				summary.TransfersCompleted,
-				summary.TransfersFailed,
-				summary.TotalTransfers-(summary.TransfersCompleted+summary.TransfersFailed),
-				summary.TotalTransfers,
-				scanningString)
-		} else {
-			fmt.Printf("%v Done, %v Failed, %v Pending, %v Total%s, 2-sec Throughput (MB/s): %v\n",
-				summary.TransfersCompleted,
-				summary.TransfersFailed,
-				summary.TotalTransfers-(summary.TransfersCompleted+summary.TransfersFailed),
-				summary.TotalTransfers,
-				scanningString,
-				ste.ToFixed(throughPut, 4))
-		}
-	}
-	return summary
-}
-
-=======
->>>>>>> a679fe21
 func startsWith(s string, t string) bool {
 	return len(s) >= len(t) && strings.EqualFold(s[0:len(t)], t)
 }
