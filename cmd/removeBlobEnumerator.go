--- conflicted
+++ resolved
@@ -68,15 +68,9 @@
 	// searchPrefix is the used in listing blob inside a container
 	// all the blob listed should have the searchPrefix as the prefix
 	// blobNamePattern represents the regular expression which the blobName should Match
-<<<<<<< HEAD
-	// For Example: src = https://<container-name>/user-1?<sig> searchPrefix = user-1/
-	// For Example: src = https://<container-name>/user-1/file*?<sig> searchPrefix = user-1/file
-	searchPrefix, blobNamePattern := util.searchPrefixFromBlobURL(blobUrlParts)
-=======
 	// For Example: cca.src = https://<container-name>/user-1?<sig> searchPrefix = user-1/
 	// For Example: cca.src = https://<container-name>/user-1/file*?<sig> searchPrefix = user-1/file
-	searchPrefix, blobNamePattern := util.searchPrefixFromUrl(blobUrlParts)
->>>>>>> a679fe21
+	searchPrefix, blobNamePattern := util.searchPrefixFromBlobURL(blobUrlParts)
 
 	// If blobNamePattern is "*", means that all the contents inside the given source url needs to be downloaded
 	// It means that source url provided is either a container or a virtual directory
