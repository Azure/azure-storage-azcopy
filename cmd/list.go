--- conflicted
+++ resolved
@@ -217,8 +217,8 @@
 	listContainerCmd.PersistentFlags().BoolVar(&raw.RunningTally, "running-tally", false, "Counts the total number of files and their sizes.")
 	listContainerCmd.PersistentFlags().BoolVar(&raw.MegaUnits, "mega-units", false, "Displays units in orders of 1000, not 1024.")
 	listContainerCmd.PersistentFlags().StringVar(&raw.Properties, "properties", "", "delimiter (;) separated values of properties required in list output.")
-	listContainerCmd.PersistentFlags().StringVar(&raw.trailingDot, "trailing-dot", "", "'Enable' by default to treat file share related operations in a safe manner. Available options: Enable, Disable. " +
-		"Choose 'Disable' to go back to legacy (potentially unsafe) treatment of trailing dot files where the file service will trim any trailing dots in paths. This can result in potential data corruption if the transfer contains two paths that differ only by a trailing dot (ex: mypath and mypath.). If this flag is set to 'Disable' and AzCopy encounters a trailing dot file, it will warn customers in the scanning log but will not attempt to abort the operation." +
+	listContainerCmd.PersistentFlags().StringVar(&raw.trailingDot, "trailing-dot", "", "'Enable' by default to treat file share related operations in a safe manner. Available options: Enable, Disable. "+
+		"Choose 'Disable' to go back to legacy (potentially unsafe) treatment of trailing dot files where the file service will trim any trailing dots in paths. This can result in potential data corruption if the transfer contains two paths that differ only by a trailing dot (ex: mypath and mypath.). If this flag is set to 'Disable' and AzCopy encounters a trailing dot file, it will warn customers in the scanning log but will not attempt to abort the operation."+
 		"If the destination does not support trailing dot files (Windows or Blob Storage), AzCopy will fail if the trailing dot file is the root of the transfer and skip any trailing dot paths encountered during enumeration.")
 
 	rootCmd.AddCommand(listContainerCmd)
@@ -292,11 +292,7 @@
 		}
 	}
 
-<<<<<<< HEAD
-	traverser, err := InitResourceTraverser(source, cooked.location, &ctx, &credentialInfo, common.ESymlinkHandlingType.Skip(), nil, recursive, false, false, common.EPermanentDeleteOption.None(), func(common.EntityType) {}, nil, false, common.ESyncHashType.None(), common.EPreservePermissionsOption.None(), pipeline.LogNone, common.CpkOptions{}, nil, stripTopDir, cooked.trailingDot, nil)
-=======
-	traverser, err := InitResourceTraverser(source, cooked.location, &ctx, &credentialInfo, common.ESymlinkHandlingType.Skip(), nil, true, false, false, common.EPermanentDeleteOption.None(), func(common.EntityType) {}, nil, false, common.ESyncHashType.None(), common.EPreservePermissionsOption.None(), pipeline.LogNone, common.CpkOptions{}, nil, false, cooked.trailingDot, nil, nil)
->>>>>>> 23ff0ec9
+	traverser, err := InitResourceTraverser(source, cooked.location, &ctx, &credentialInfo, common.ESymlinkHandlingType.Skip(), nil, recursive, false, false, common.EPermanentDeleteOption.None(), func(common.EntityType) {}, nil, false, common.ESyncHashType.None(), common.EPreservePermissionsOption.None(), pipeline.LogNone, common.CpkOptions{}, nil, stripTopDir, cooked.trailingDot, nil, nil)
 
 	if err != nil {
 		return fmt.Errorf("failed to initialize traverser: %s", err.Error())
