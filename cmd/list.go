// Copyright © 2017 Microsoft <wastore@microsoft.com>
//
// Permission is hereby granted, free of charge, to any person obtaining a copy
// of this software and associated documentation files (the "Software"), to deal
// in the Software without restriction, including without limitation the rights
// to use, copy, modify, merge, publish, distribute, sublicense, and/or sell
// copies of the Software, and to permit persons to whom the Software is
// furnished to do so, subject to the following conditions:
//
// The above copyright notice and this permission notice shall be included in
// all copies or substantial portions of the Software.
//
// THE SOFTWARE IS PROVIDED "AS IS", WITHOUT WARRANTY OF ANY KIND, EXPRESS OR
// IMPLIED, INCLUDING BUT NOT LIMITED TO THE WARRANTIES OF MERCHANTABILITY,
// FITNESS FOR A PARTICULAR PURPOSE AND NONINFRINGEMENT. IN NO EVENT SHALL THE
// AUTHORS OR COPYRIGHT HOLDERS BE LIABLE FOR ANY CLAIM, DAMAGES OR OTHER
// LIABILITY, WHETHER IN AN ACTION OF CONTRACT, TORT OR OTHERWISE, ARISING FROM,
// OUT OF OR IN CONNECTION WITH THE SOFTWARE OR THE USE OR OTHER DEALINGS IN
// THE SOFTWARE.

package cmd

import (
	"context"
	"encoding/base64"
	"encoding/json"
	"errors"
	"fmt"
	"github.com/Azure/azure-sdk-for-go/sdk/azcore/to"
	"github.com/Azure/azure-sdk-for-go/sdk/storage/azblob/blob"
	"github.com/Azure/azure-sdk-for-go/sdk/storage/azblob/lease"
	"strconv"
	"strings"
	"time"

	"github.com/spf13/cobra"

	"github.com/Azure/azure-storage-azcopy/v10/common"
	"github.com/Azure/azure-storage-azcopy/v10/ste"
)

type rawListCmdArgs struct {
	// obtained from argument
	src      string
	location string

	Properties      string
	MachineReadable bool
	RunningTally    bool
	MegaUnits       bool
	trailingDot     string
}

type validProperty string

const (
	lastModifiedTime validProperty = "LastModifiedTime"
	versionId        validProperty = "VersionId"
	blobType         validProperty = "BlobType"
	blobAccessTier   validProperty = "BlobAccessTier"
	contentType      validProperty = "ContentType"
	contentEncoding  validProperty = "ContentEncoding"
	contentMD5       validProperty = "ContentMD5"
	leaseState       validProperty = "LeaseState"
	leaseDuration    validProperty = "LeaseDuration"
	leaseStatus      validProperty = "LeaseStatus"
	archiveStatus    validProperty = "ArchiveStatus"

	versionIdTimeFormat = "2006-01-02T15:04:05.9999999Z"
)

// containsProperty checks if the property array contains a valid property
func containsProperty(properties []validProperty, prop validProperty) bool {
	for _, item := range properties {
		if item == prop {
			return true
		}
	}
	return false
}

// validProperties returns an array of possible values for the validProperty const type.
func validProperties() []validProperty {
	return []validProperty{lastModifiedTime, versionId, blobType, blobAccessTier,
		contentType, contentEncoding, contentMD5, leaseState, leaseDuration, leaseStatus, archiveStatus}
}

// validPropertiesString returns an array of valid properties in string array.
func validPropertiesString() []string {
	var propertiesArray []string
	for _, prop := range validProperties() {
		propertiesArray = append(propertiesArray, string(prop))
	}
	return propertiesArray
}

func (raw rawListCmdArgs) parseProperties() []validProperty {
	parsedProperties := make([]validProperty, 0)
	if raw.Properties != "" {
		listProperties := strings.Split(raw.Properties, ";")
		for _, p := range listProperties {
			for _, vp := range validProperties() {
				// check for empty string and also ignore the case
				if len(p) != 0 && strings.EqualFold(string(vp), p) {
					parsedProperties = append(parsedProperties, vp)
					break
				}
			}
		}
	}
	return parsedProperties
}

func (raw rawListCmdArgs) cook() (cookedListCmdArgs, error) {
	cooked = cookedListCmdArgs{}
	// the expected argument in input is the container sas / or path of virtual directory in the container.
	// verifying the location type
	var err error
	cooked.location, err = ValidateArgumentLocation(raw.src, raw.location)
	if err != nil {
		return cooked, err
	}
	// Only support listing for Azure locations
	switch cooked.location {
	case common.ELocation.Blob():
	case common.ELocation.File():
	case common.ELocation.BlobFS():
		break
	default:
		return cooked, fmt.Errorf("azcopy only supports Azure resources for listing i.e. Blob, File, BlobFS")
	}
	cooked.sourcePath = raw.src
	cooked.MachineReadable = raw.MachineReadable
	cooked.RunningTally = raw.RunningTally
	cooked.MegaUnits = raw.MegaUnits
	err = cooked.trailingDot.Parse(raw.trailingDot)
	if err != nil {
		return cooked, err
	}
	cooked.properties = raw.parseProperties()

	return cooked, nil
}

type cookedListCmdArgs struct {
	sourcePath string
	location   common.Location

	properties      []validProperty
	MachineReadable bool
	RunningTally    bool
	MegaUnits       bool
	trailingDot     common.TrailingDotOption
}

var raw rawListCmdArgs
var cooked cookedListCmdArgs

func init() {
	raw = rawListCmdArgs{}
	// listContainerCmd represents the list container command
	// listContainer list the blobs inside the container or virtual directory inside the container
	listContainerCmd := &cobra.Command{
		Use:     "list [containerURL]",
		Aliases: []string{"ls"},
		Short:   listCmdShortDescription,
		Long:    listCmdLongDescription,
		Example: listCmdExample,
		Args: func(cmd *cobra.Command, args []string) error {
			// the listContainer command requires necessarily to have an argument

			// If no argument is passed then it is not valid
			// lsc expects the container path / virtual directory
			if len(args) != 1 {
				return errors.New("this command only requires container destination")
			}
			raw.src = args[0]
			return nil
		},
		Run: func(cmd *cobra.Command, args []string) {
			cooked, err := raw.cook()
			if err != nil {
				glcm.Error("failed to parse user input due to error: " + err.Error())
				return
			}
			err = cooked.handleListContainerCommand()
			if err == nil {
				glcm.Exit(nil, common.EExitCode.Success())
			} else {
				glcm.Error(err.Error())
			}
		},
	}

<<<<<<< HEAD
	listContainerCmd.PersistentFlags().BoolVar(&raw.MachineReadable, "machine-readable", false, "False by default. Lists file sizes in bytes.")
	listContainerCmd.PersistentFlags().BoolVar(&raw.RunningTally, "running-tally", false, "False by default. Counts the total number of files and their sizes.")
	listContainerCmd.PersistentFlags().BoolVar(&raw.MegaUnits, "mega-units", false, "False by default. Displays units in orders of 1000, not 1024.")
	listContainerCmd.PersistentFlags().StringVar(&raw.Properties, "properties", "", "Properties to be displayed in list output. "+
		"Possible properties include: "+strings.Join(validPropertiesString(), ", ")+". "+
		"Delimiter (;) should be used to separate multiple values of properties (i.e. 'LastModifiedTime;VersionId;BlobType').")
	listContainerCmd.PersistentFlags().StringVar(&raw.trailingDot, "trailing-dot", "", "'Enable' by default to treat file share related operations in a safe manner. Available options: "+strings.Join(common.ValidTrailingDotOptions(), ", ")+". "+
=======
	listContainerCmd.PersistentFlags().StringVar(&raw.location, "location", "", "Optionally specifies the location. For Example: Blob, File, BlobFS")
	listContainerCmd.PersistentFlags().BoolVar(&raw.MachineReadable, "machine-readable", false, "Lists file sizes in bytes.")
	listContainerCmd.PersistentFlags().BoolVar(&raw.RunningTally, "running-tally", false, "Counts the total number of files and their sizes.")
	listContainerCmd.PersistentFlags().BoolVar(&raw.MegaUnits, "mega-units", false, "Displays units in orders of 1000, not 1024.")
	listContainerCmd.PersistentFlags().StringVar(&raw.Properties, "properties", "", "delimiter (;) separated values of properties required in list output.")
	listContainerCmd.PersistentFlags().StringVar(&raw.trailingDot, "trailing-dot", "", "'Enable' by default to treat file share related operations in a safe manner. Available options: Enable, Disable. "+
>>>>>>> a980355e
		"Choose 'Disable' to go back to legacy (potentially unsafe) treatment of trailing dot files where the file service will trim any trailing dots in paths. This can result in potential data corruption if the transfer contains two paths that differ only by a trailing dot (ex: mypath and mypath.). If this flag is set to 'Disable' and AzCopy encounters a trailing dot file, it will warn customers in the scanning log but will not attempt to abort the operation."+
		"If the destination does not support trailing dot files (Windows or Blob Storage), AzCopy will fail if the trailing dot file is the root of the transfer and skip any trailing dot paths encountered during enumeration.")

	rootCmd.AddCommand(listContainerCmd)
}

// handleListContainerCommand handles the list container command
func (cooked cookedListCmdArgs) handleListContainerCommand() (err error) {
	ctx := context.WithValue(context.TODO(), ste.ServiceAPIVersionOverride, ste.DefaultServiceApiVersion)

	var credentialInfo common.CredentialInfo

	source, err := SplitResourceString(cooked.sourcePath, cooked.location)
	if err != nil {
		return err
	}

	if err := common.VerifyIsURLResolvable(raw.src); cooked.location.IsRemote() && err != nil {
		return fmt.Errorf("failed to resolve target: %w", err)
	}

	level, err := DetermineLocationLevel(source.Value, cooked.location, true)
	if err != nil {
		return err
	}

	// isSource is rather misnomer for canBePublic. We can list public containers, and hence isSource=true
	if credentialInfo, _, err = GetCredentialInfoForLocation(ctx, cooked.location, source, true, common.CpkOptions{}); err != nil {
		return fmt.Errorf("failed to obtain credential info: %s", err.Error())
	} else if cooked.location == cooked.location.File() && source.SAS == "" {
		return errors.New("azure files requires a SAS token for authentication")
	} else if credentialInfo.CredentialType.IsAzureOAuth() {
		uotm := GetUserOAuthTokenManagerInstance()
		if tokenInfo, err := uotm.GetTokenInfo(ctx); err != nil {
			return err
		} else {
			credentialInfo.OAuthTokenInfo = *tokenInfo
		}
	}

	// check if user wants to get version id
	getVersionId := containsProperty(cooked.properties, versionId)

	traverser, err := InitResourceTraverser(source, cooked.location, &ctx, &credentialInfo, common.ESymlinkHandlingType.Skip(), nil, true, true, false, common.EPermanentDeleteOption.None(), func(common.EntityType) {}, nil, false, common.ESyncHashType.None(), common.EPreservePermissionsOption.None(), common.LogNone, common.CpkOptions{}, nil, false, cooked.trailingDot, nil, nil, getVersionId)
	if err != nil {
		return fmt.Errorf("failed to initialize traverser: %s", err.Error())
	}

	var fileCount int64 = 0
	var sizeCount int64 = 0

	type versionIdObject struct {
		versionId string
		fileSize  int64
	}
	objectVer := make(map[string]versionIdObject)

	processor := func(object StoredObject) error {
		lo := cooked.newListObject(object, level)
		glcm.Output(func(format common.OutputFormat) string {
			if format == common.EOutputFormat.Json() {
				jsonOutput, err := json.Marshal(lo)
				common.PanicIfErr(err)
				return string(jsonOutput)
			} else {
				return lo.String()
			}
		}, common.EOutputMessageType.ListObject())

		// ensure that versioned objects don't get counted multiple times in the tally
		// 1. only include the size of the latest version of the object in the sizeCount
		// 2. only include the object once in the fileCount
		if cooked.RunningTally {
			if getVersionId {
				// get new version id object
				updatedVersionId := versionIdObject{
					versionId: object.blobVersionID,
					fileSize:  object.size,
				}

				// there exists a current version id of the object
				if currentVersionId, ok := objectVer[object.relativePath]; ok {
					// get current version id time
					currentVid, _ := time.Parse(versionIdTimeFormat, currentVersionId.versionId)

					// get new version id time
					newVid, _ := time.Parse(versionIdTimeFormat, object.blobVersionID)

					// if new vid came after the current vid, then it is the latest version
					// update the objectVer with the latest version
					// we will also remove sizeCount and fileCount of current object, allowing
					// the updated sizeCount and fileCount to be added at line 320
					if newVid.After(currentVid) {
						sizeCount -= currentVersionId.fileSize // remove size of current object
						fileCount--                            // remove current object file count
						objectVer[object.relativePath] = updatedVersionId
					}
				} else {
					objectVer[object.relativePath] = updatedVersionId
				}
			}
			fileCount++
			sizeCount += object.size
		}
		return nil
	}

	err = traverser.Traverse(nil, processor, nil)

	if err != nil {
		return fmt.Errorf("failed to traverse container: %s", err.Error())
	}

	if cooked.RunningTally {
		ls := cooked.newListSummary(fileCount, sizeCount)
		glcm.Output(func(format common.OutputFormat) string {
			if format == common.EOutputFormat.Json() {
				jsonOutput, err := json.Marshal(ls)
				common.PanicIfErr(err)
				return string(jsonOutput)
			} else {
				return ls.String()
			}
		}, common.EOutputMessageType.ListSummary())
	}

	return nil
}

type AzCopyListObject struct {
	Path string `json:"Path"`

	LastModifiedTime *time.Time         `json:"LastModifiedTime,omitempty"`
	VersionId        string             `json:"VersionId,omitempty"`
	BlobType         blob.BlobType      `json:"BlobType,omitempty"`
	BlobAccessTier   blob.AccessTier    `json:"BlobAccessTier,omitempty"`
	ContentType      string             `json:"ContentType,omitempty"`
	ContentEncoding  string             `json:"ContentEncoding,omitempty"`
	ContentMD5       []byte             `json:"ContentMD5,omitempty"`
	LeaseState       lease.StateType    `json:"LeaseState,omitempty"`
	LeaseStatus      lease.StatusType   `json:"LeaseStatus,omitempty"`
	LeaseDuration    lease.DurationType `json:"LeaseDuration,omitempty"`
	ArchiveStatus    blob.ArchiveStatus `json:"ArchiveStatus,omitempty"`

	ContentLength string `json:"ContentLength"` // This is a string to support machine-readable

	StringEncoding string `json:"-"` // this is stored as part of the list object to avoid looping over the properties array twice
}

func (l AzCopyListObject) String() string {
	return l.StringEncoding
}

func (cooked cookedListCmdArgs) newListObject(object StoredObject, level LocationLevel) AzCopyListObject {
	path := getPath(object.ContainerName, object.relativePath, level, object.entityType)
	contentLength := sizeToString(object.size, cooked.MachineReadable)

	lo := AzCopyListObject{
		Path:          path,
		ContentLength: contentLength,
	}

	builder := strings.Builder{}
	builder.WriteString(lo.Path + "; ")

	for _, property := range cooked.properties {
		propertyStr := string(property)
		switch property {
		case lastModifiedTime:
			lo.LastModifiedTime = to.Ptr(object.lastModifiedTime)
			builder.WriteString(propertyStr + ": " + lo.LastModifiedTime.String() + "; ")
		case versionId:
			lo.VersionId = object.blobVersionID
			builder.WriteString(propertyStr + ": " + lo.VersionId + "; ")
		case blobType:
			lo.BlobType = object.blobType
			builder.WriteString(propertyStr + ": " + string(lo.BlobType) + "; ")
		case blobAccessTier:
			lo.BlobAccessTier = object.blobAccessTier
			builder.WriteString(propertyStr + ": " + string(lo.BlobAccessTier) + "; ")
		case contentType:
			lo.ContentType = object.contentType
			builder.WriteString(propertyStr + ": " + lo.ContentType + "; ")
		case contentEncoding:
			lo.ContentEncoding = object.contentEncoding
			builder.WriteString(propertyStr + ": " + lo.ContentEncoding + "; ")
		case contentMD5:
			lo.ContentMD5 = object.md5
			builder.WriteString(propertyStr + ": " + base64.StdEncoding.EncodeToString(lo.ContentMD5) + "; ")
		case leaseState:
			lo.LeaseState = object.leaseState
			builder.WriteString(propertyStr + ": " + string(lo.LeaseState) + "; ")
		case leaseStatus:
			lo.LeaseStatus = object.leaseStatus
			builder.WriteString(propertyStr + ": " + string(lo.LeaseStatus) + "; ")
		case leaseDuration:
			lo.LeaseDuration = object.leaseDuration
			builder.WriteString(propertyStr + ": " + string(lo.LeaseDuration) + "; ")
		case archiveStatus:
			lo.ArchiveStatus = object.archiveStatus
			builder.WriteString(propertyStr + ": " + string(lo.ArchiveStatus) + "; ")
		}
	}
	builder.WriteString("Content Length: " + lo.ContentLength)
	lo.StringEncoding = builder.String()

	return lo
}

type AzCopyListSummary struct {
	FileCount     string `json:"FileCount"`
	TotalFileSize string `json:"TotalFileSize"`

	StringEncoding string `json:"-"`
}

func (l AzCopyListSummary) String() string {
	return l.StringEncoding
}

func (cooked cookedListCmdArgs) newListSummary(fileCount, totalFileSize int64) AzCopyListSummary {
	fc := strconv.Itoa(int(fileCount))
	tfs := sizeToString(totalFileSize, cooked.MachineReadable)

	output := "\nFile count: " + fc + "\nTotal file size: " + tfs
	return AzCopyListSummary{
		FileCount:      fc,
		TotalFileSize:  tfs,
		StringEncoding: output,
	}
}

var megaSize = []string{
	"B",
	"KB",
	"MB",
	"GB",
	"TB",
	"PB",
	"EB",
}

func byteSizeToString(size int64) string {
	units := []string{
		"B",
		"KiB",
		"MiB",
		"GiB",
		"TiB",
		"PiB",
		"EiB", // Let's face it, a file, account, or container probably won't be more than 1000 exabytes in YEARS.
		// (and int64 literally isn't large enough to handle too many exbibytes. 128 bit processors when)
	}
	unit := 0
	floatSize := float64(size)
	gigSize := 1024

	if cooked.MegaUnits {
		gigSize = 1000
		units = megaSize
	}

	for floatSize/float64(gigSize) >= 1 {
		unit++
		floatSize /= float64(gigSize)
	}

	return strconv.FormatFloat(floatSize, 'f', 2, 64) + " " + units[unit]
}

func getPath(containerName, relativePath string, level LocationLevel, entityType common.EntityType) string {
	builder := strings.Builder{}
	if level == level.Service() {
		builder.WriteString(containerName + "/")
	}
	builder.WriteString(relativePath)
	if entityType == common.EEntityType.Folder() {
		builder.WriteString("/")
	}
	return builder.String()
}

func sizeToString(size int64, machineReadable bool) string {
	return common.Iff(machineReadable, strconv.Itoa(int(size)), byteSizeToString(size))
}<|MERGE_RESOLUTION|>--- conflicted
+++ resolved
@@ -192,7 +192,7 @@
 		},
 	}
 
-<<<<<<< HEAD
+  listContainerCmd.PersistentFlags().StringVar(&raw.location, "location", "", "Optionally specifies the location. For Example: Blob, File, BlobFS")
 	listContainerCmd.PersistentFlags().BoolVar(&raw.MachineReadable, "machine-readable", false, "False by default. Lists file sizes in bytes.")
 	listContainerCmd.PersistentFlags().BoolVar(&raw.RunningTally, "running-tally", false, "False by default. Counts the total number of files and their sizes.")
 	listContainerCmd.PersistentFlags().BoolVar(&raw.MegaUnits, "mega-units", false, "False by default. Displays units in orders of 1000, not 1024.")
@@ -200,14 +200,6 @@
 		"Possible properties include: "+strings.Join(validPropertiesString(), ", ")+". "+
 		"Delimiter (;) should be used to separate multiple values of properties (i.e. 'LastModifiedTime;VersionId;BlobType').")
 	listContainerCmd.PersistentFlags().StringVar(&raw.trailingDot, "trailing-dot", "", "'Enable' by default to treat file share related operations in a safe manner. Available options: "+strings.Join(common.ValidTrailingDotOptions(), ", ")+". "+
-=======
-	listContainerCmd.PersistentFlags().StringVar(&raw.location, "location", "", "Optionally specifies the location. For Example: Blob, File, BlobFS")
-	listContainerCmd.PersistentFlags().BoolVar(&raw.MachineReadable, "machine-readable", false, "Lists file sizes in bytes.")
-	listContainerCmd.PersistentFlags().BoolVar(&raw.RunningTally, "running-tally", false, "Counts the total number of files and their sizes.")
-	listContainerCmd.PersistentFlags().BoolVar(&raw.MegaUnits, "mega-units", false, "Displays units in orders of 1000, not 1024.")
-	listContainerCmd.PersistentFlags().StringVar(&raw.Properties, "properties", "", "delimiter (;) separated values of properties required in list output.")
-	listContainerCmd.PersistentFlags().StringVar(&raw.trailingDot, "trailing-dot", "", "'Enable' by default to treat file share related operations in a safe manner. Available options: Enable, Disable. "+
->>>>>>> a980355e
 		"Choose 'Disable' to go back to legacy (potentially unsafe) treatment of trailing dot files where the file service will trim any trailing dots in paths. This can result in potential data corruption if the transfer contains two paths that differ only by a trailing dot (ex: mypath and mypath.). If this flag is set to 'Disable' and AzCopy encounters a trailing dot file, it will warn customers in the scanning log but will not attempt to abort the operation."+
 		"If the destination does not support trailing dot files (Windows or Blob Storage), AzCopy will fail if the trailing dot file is the root of the transfer and skip any trailing dot paths encountered during enumeration.")
 
