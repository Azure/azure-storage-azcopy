--- conflicted
+++ resolved
@@ -84,7 +84,6 @@
 		contentType, contentEncoding, contentMD5, leaseState, leaseDuration, leaseStatus, archiveStatus}
 }
 
-<<<<<<< HEAD
 // validPropertiesString returns an array of valid properties in string array.
 func validPropertiesString() []string {
 	var propertiesArray []string
@@ -95,9 +94,6 @@
 }
 
 func (raw *rawListCmdArgs) parseProperties(rawProperties string) []validProperty {
-=======
-func (raw rawListCmdArgs) parseProperties() []validProperty {
->>>>>>> db173749
 	parsedProperties := make([]validProperty, 0)
 	if raw.Properties != "" {
 		listProperties := strings.Split(raw.Properties, ";")
