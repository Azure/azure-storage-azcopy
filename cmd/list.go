// Copyright © 2017 Microsoft <wastore@microsoft.com>
//
// Permission is hereby granted, free of charge, to any person obtaining a copy
// of this software and associated documentation files (the "Software"), to deal
// in the Software without restriction, including without limitation the rights
// to use, copy, modify, merge, publish, distribute, sublicense, and/or sell
// copies of the Software, and to permit persons to whom the Software is
// furnished to do so, subject to the following conditions:
//
// The above copyright notice and this permission notice shall be included in
// all copies or substantial portions of the Software.
//
// THE SOFTWARE IS PROVIDED "AS IS", WITHOUT WARRANTY OF ANY KIND, EXPRESS OR
// IMPLIED, INCLUDING BUT NOT LIMITED TO THE WARRANTIES OF MERCHANTABILITY,
// FITNESS FOR A PARTICULAR PURPOSE AND NONINFRINGEMENT. IN NO EVENT SHALL THE
// AUTHORS OR COPYRIGHT HOLDERS BE LIABLE FOR ANY CLAIM, DAMAGES OR OTHER
// LIABILITY, WHETHER IN AN ACTION OF CONTRACT, TORT OR OTHERWISE, ARISING FROM,
// OUT OF OR IN CONNECTION WITH THE SOFTWARE OR THE USE OR OTHER DEALINGS IN
// THE SOFTWARE.

package cmd

import (
	"context"
	"errors"
	"fmt"
	pipeline2 "github.com/Azure/azure-pipeline-go/pipeline"
	"strconv"
	"strings"

	"github.com/spf13/cobra"

	"github.com/Azure/azure-storage-azcopy/common"
	"github.com/Azure/azure-storage-azcopy/ste"
)

type rawListCmdArgs struct {
	// obtained from argument
	sourcePath string

	Properties      string
	MachineReadable bool
	RunningTally    bool
	MegaUnits       bool
}

type validProperty string

const (
	lastModifiedTime validProperty = "LastModifiedTime"
	versionId        validProperty = "VersionId"
	blobType         validProperty = "BlobType"
	blobAccessTier   validProperty = "BlobAccessTier"
	contentType      validProperty = "ContentType"
	contentEncoding  validProperty = "ContentEncoding"
	leaseState       validProperty = "LeaseState"
	leaseDuration    validProperty = "LeaseDuration"
	leaseStatus      validProperty = "LeaseStatus"
)

// validProperties returns an array of possible values for the validProperty const type.
func validProperties() []validProperty {
	return []validProperty{lastModifiedTime, versionId, blobType, blobAccessTier,
		contentType, contentEncoding, leaseState, leaseDuration, leaseStatus}
}

func (raw *rawListCmdArgs) parseProperties(rawProperties string) []validProperty {
	parsedProperties := make([]validProperty, 0)
	listProperties := strings.Split(rawProperties, ";")
	for _, p := range listProperties {
		for _, vp := range validProperties() {
			// check for empty string and also ignore the case
			if len(p) != 0 && strings.EqualFold(string(vp), p) {
				parsedProperties = append(parsedProperties, vp)
				break
			}
		}
	}
	return parsedProperties
}

func (raw rawListCmdArgs) cook() (cookedListCmdArgs, error) {
	cooked = cookedListCmdArgs{}
	// the expected argument in input is the container sas / or path of virtual directory in the container.
	// verifying the location type
	location := inferArgumentLocation(raw.sourcePath)
	// Only support listing for Azure locations
	if location != location.Blob() && location != location.File() && location != location.BlobFS() {
		return cooked, errors.New("invalid path passed for listing. given source is of type " + location.String() + " while expect is container / container path ")
	}
	cooked.sourcePath = raw.sourcePath
	cooked.MachineReadable = raw.MachineReadable
	cooked.RunningTally = raw.RunningTally
	cooked.MegaUnits = raw.MegaUnits
	cooked.location = location

	if raw.Properties != "" {
		cooked.properties = raw.parseProperties(raw.Properties)
	}

	return cooked, nil
}

type cookedListCmdArgs struct {
	sourcePath string
	location   common.Location

	properties      []validProperty
	MachineReadable bool
	RunningTally    bool
	MegaUnits       bool
}

var raw rawListCmdArgs
var cooked cookedListCmdArgs

func init() {
	raw = rawListCmdArgs{}
	// listContainerCmd represents the list container command
	// listContainer list the blobs inside the container or virtual directory inside the container
	listContainerCmd := &cobra.Command{
		Use:     "list [containerURL]",
		Aliases: []string{"ls"},
		Short:   listCmdShortDescription,
		Long:    listCmdLongDescription,
		Example: listCmdExample,
		Args: func(cmd *cobra.Command, args []string) error {
			// the listContainer command requires necessarily to have an argument

			// If no argument is passed then it is not valid
			// lsc expects the container path / virtual directory
			if len(args) == 0 || len(args) > 2 {
				return errors.New("this command only requires container destination")
			}
			raw.sourcePath = args[0]
			return nil
		},
		Run: func(cmd *cobra.Command, args []string) {
			cooked, err := raw.cook()
			if err != nil {
				glcm.Error("failed to parse user input due to error: " + err.Error())
				return
			}
			err = cooked.HandleListContainerCommand()
			if err == nil {
				glcm.Exit(nil, common.EExitCode.Success())
			} else {
				glcm.Error(err.Error())
			}
		},
	}

	listContainerCmd.PersistentFlags().BoolVar(&raw.MachineReadable, "machine-readable", false, "Lists file sizes in bytes.")
	listContainerCmd.PersistentFlags().BoolVar(&raw.RunningTally, "running-tally", false, "Counts the total number of files and their sizes.")
	listContainerCmd.PersistentFlags().BoolVar(&raw.MegaUnits, "mega-units", false, "Displays units in orders of 1000, not 1024.")
	listContainerCmd.PersistentFlags().StringVar(&raw.Properties, "properties", "", "delimiter (;) separated values of properties required in list output.")

	rootCmd.AddCommand(listContainerCmd)
}

func (cooked cookedListCmdArgs) processProperties(object storedObject) string {
	builder := strings.Builder{}
	for _, property := range cooked.properties {
		propertyStr := string(property)
		switch property {
		case lastModifiedTime:
			builder.WriteString(propertyStr + ": " + object.lastModifiedTime.String() + "; ")
		case versionId:
			builder.WriteString(propertyStr + ": " + object.blobVersionID + "; ")
		case blobType:
			builder.WriteString(propertyStr + ": " + string(object.blobType) + "; ")
		case blobAccessTier:
			builder.WriteString(propertyStr + ": " + string(object.blobAccessTier) + "; ")
		case contentType:
			builder.WriteString(propertyStr + ": " + object.contentType + "; ")
		case contentEncoding:
			builder.WriteString(propertyStr + ": " + object.contentEncoding + "; ")
		case leaseState:
			builder.WriteString(propertyStr + ": " + string(object.leaseState) + "; ")
		case leaseStatus:
			builder.WriteString(propertyStr + ": " + string(object.leaseStatus) + "; ")
		case leaseDuration:
			builder.WriteString(propertyStr + ": " + string(object.leaseDuration) + "; ")
		}
	}
	return builder.String()
}

// HandleListContainerCommand handles the list container command
func (cooked cookedListCmdArgs) HandleListContainerCommand() (err error) {
	// TODO: Temporarily use context.TODO(), this should be replaced with a root context from main.
	ctx := context.WithValue(context.TODO(), ste.ServiceAPIVersionOverride, ste.DefaultServiceApiVersion)

	credentialInfo := common.CredentialInfo{}

	source, err := SplitResourceString(cooked.sourcePath, cooked.location)
	if err != nil {
		return err
	}

	level, err := determineLocationLevel(source.Value, cooked.location, true)

	if err != nil {
		return err
	}

	// Treat our check as a destination because the isSource flag was designed for S2S transfers.
<<<<<<< HEAD
	if credentialInfo, _, err = getCredentialInfoForLocation(ctx, location, source.Value, source.SAS, false, common.CpkOptions{}); err != nil {
=======
	if credentialInfo, _, err = getCredentialInfoForLocation(ctx, cooked.location, source.Value, source.SAS, false); err != nil {
>>>>>>> 24649b12
		return fmt.Errorf("failed to obtain credential info: %s", err.Error())
	} else if cooked.location == cooked.location.File() && source.SAS == "" {
		return errors.New("azure files requires a SAS token for authentication")
	} else if credentialInfo.CredentialType == common.ECredentialType.OAuthToken() {
		uotm := GetUserOAuthTokenManagerInstance()
		if tokenInfo, err := uotm.GetTokenInfo(ctx); err != nil {
			return err
		} else {
			credentialInfo.OAuthTokenInfo = *tokenInfo
		}
	}

<<<<<<< HEAD
	traverser, err := initResourceTraverser(source, location, &ctx, &credentialInfo, nil, nil,
		true, false, false, func(common.EntityType) {},
		nil, false, pipeline2.LogNone, common.CpkOptions{})
=======
	traverser, err := initResourceTraverser(source, cooked.location, &ctx, &credentialInfo, nil, nil, true, false,
		false, func(common.EntityType) {}, nil, false, pipeline2.LogNone)
>>>>>>> 24649b12

	if err != nil {
		return fmt.Errorf("failed to initialize traverser: %s", err.Error())
	}

	var fileCount int64 = 0
	var sizeCount int64 = 0

	processor := func(object storedObject) error {
		path := object.relativePath
		if object.entityType == common.EEntityType.Folder() {
			path += "/" // TODO: reviewer: same questions as for jobs status: OK to hard code direction of slash? OK to use trailing slash to distinguish dirs from files?
		}

		properties := "; " + cooked.processProperties(object)
		objectSummary := path + properties + " Content Length: "

		if level == level.Service() {
			objectSummary = object.containerName + "/" + objectSummary
		}

		if cooked.MachineReadable {
			objectSummary += strconv.Itoa(int(object.size))
		} else {
			objectSummary += byteSizeToString(object.size)
		}

		if cooked.RunningTally {
			fileCount++
			sizeCount += object.size
		}

		glcm.Info(objectSummary)

		// No need to strip away from the name as the traverser has already done so.
		return nil
	}

	err = traverser.traverse(nil, processor, nil)

	if err != nil {
		return fmt.Errorf("failed to traverse container: %s", err.Error())
	}

	if cooked.RunningTally {
		glcm.Info("")
		glcm.Info("File count: " + strconv.Itoa(int(fileCount)))

		if cooked.MachineReadable {
			glcm.Info("Total file size: " + strconv.Itoa(int(sizeCount)))
		} else {
			glcm.Info("Total file size: " + byteSizeToString(sizeCount))
		}
	}

	return nil
}

var megaSize = []string{
	"B",
	"KB",
	"MB",
	"GB",
	"TB",
	"PB",
	"EB",
}

func byteSizeToString(size int64) string {
	units := []string{
		"B",
		"KiB",
		"MiB",
		"GiB",
		"TiB",
		"PiB",
		"EiB", // Let's face it, a file, account, or container probably won't be more than 1000 exabytes in YEARS.
		// (and int64 literally isn't large enough to handle too many exbibytes. 128 bit processors when)
	}
	unit := 0
	floatSize := float64(size)
	gigSize := 1024

	if cooked.MegaUnits {
		gigSize = 1000
		units = megaSize
	}

	for floatSize/float64(gigSize) >= 1 {
		unit++
		floatSize /= float64(gigSize)
	}

	return strconv.FormatFloat(floatSize, 'f', 2, 64) + " " + units[unit]
}<|MERGE_RESOLUTION|>--- conflicted
+++ resolved
@@ -205,11 +205,7 @@
 	}
 
 	// Treat our check as a destination because the isSource flag was designed for S2S transfers.
-<<<<<<< HEAD
-	if credentialInfo, _, err = getCredentialInfoForLocation(ctx, location, source.Value, source.SAS, false, common.CpkOptions{}); err != nil {
-=======
-	if credentialInfo, _, err = getCredentialInfoForLocation(ctx, cooked.location, source.Value, source.SAS, false); err != nil {
->>>>>>> 24649b12
+	if credentialInfo, _, err = getCredentialInfoForLocation(ctx, cooked.location, source.Value, source.SAS, false, common.CpkOptions{}); err != nil {
 		return fmt.Errorf("failed to obtain credential info: %s", err.Error())
 	} else if cooked.location == cooked.location.File() && source.SAS == "" {
 		return errors.New("azure files requires a SAS token for authentication")
@@ -222,14 +218,9 @@
 		}
 	}
 
-<<<<<<< HEAD
-	traverser, err := initResourceTraverser(source, location, &ctx, &credentialInfo, nil, nil,
+	traverser, err := initResourceTraverser(source, cooked.location, &ctx, &credentialInfo, nil, nil,
 		true, false, false, func(common.EntityType) {},
 		nil, false, pipeline2.LogNone, common.CpkOptions{})
-=======
-	traverser, err := initResourceTraverser(source, cooked.location, &ctx, &credentialInfo, nil, nil, true, false,
-		false, func(common.EntityType) {}, nil, false, pipeline2.LogNone)
->>>>>>> 24649b12
 
 	if err != nil {
 		return fmt.Errorf("failed to initialize traverser: %s", err.Error())
