--- conflicted
+++ resolved
@@ -99,16 +99,12 @@
 
 	// only append the transfer after we've checked and dispatched a part
 	// so that there is at least one transfer for the final part
-<<<<<<< HEAD
 	s.copyJobTemplate.Transfers = append(s.copyJobTemplate.Transfers, storedObject.ToNewCopyTransfer(
 		false, // sync has no --decompress option
 		srcRelativePath,
 		dstRelativePath,
 		s.preserveAccessTier,
 	))
-=======
-	s.copyJobTemplate.Transfers = append(s.copyJobTemplate.Transfers, copyTransfer)
->>>>>>> e391933f
 
 	return nil
 }
