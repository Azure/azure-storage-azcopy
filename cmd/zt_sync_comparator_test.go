// Copyright © 2017 Microsoft <wastore@microsoft.com>
//
// Permission is hereby granted, free of charge, to any person obtaining a copy
// of this software and associated documentation files (the "Software"), to deal
// in the Software without restriction, including without limitation the rights
// to use, copy, modify, merge, publish, distribute, sublicense, and/or sell
// copies of the Software, and to permit persons to whom the Software is
// furnished to do so, subject to the following conditions:
//
// The above copyright notice and this permission notice shall be included in
// all copies or substantial portions of the Software.
//
// THE SOFTWARE IS PROVIDED "AS IS", WITHOUT WARRANTY OF ANY KIND, EXPRESS OR
// IMPLIED, INCLUDING BUT NOT LIMITED TO THE WARRANTIES OF MERCHANTABILITY,
// FITNESS FOR A PARTICULAR PURPOSE AND NONINFRINGEMENT. IN NO EVENT SHALL THE
// AUTHORS OR COPYRIGHT HOLDERS BE LIABLE FOR ANY CLAIM, DAMAGES OR OTHER
// LIABILITY, WHETHER IN AN ACTION OF CONTRACT, TORT OR OTHERWISE, ARISING FROM,
// OUT OF OR IN CONNECTION WITH THE SOFTWARE OR THE USE OR OTHER DEALINGS IN
// THE SOFTWARE.

package cmd

import (
	"github.com/Azure/azure-storage-azcopy/v10/common"
	chk "gopkg.in/check.v1"
	"time"
)

type syncComparatorSuite struct{}

var _ = chk.Suite(&syncComparatorSuite{})

func (s *syncComparatorSuite) TestSyncSourceComparator(c *chk.C) {
	dummyCopyScheduler := dummyProcessor{}
	srcMD5 := []byte{'s'}
	destMD5 := []byte{'d'}

	// set up the indexer as well as the source comparator
	indexer := newObjectIndexer()
<<<<<<< HEAD
	sourceComparator := newSyncSourceComparator(indexer, dummyCopyScheduler.process, common.ESyncHashType.None(), false)
=======
	sourceComparator := newSyncSourceComparator(indexer, dummyCopyScheduler.process, false, false)
>>>>>>> b023fc59

	// create a sample destination object
	sampleDestinationObject := StoredObject{name: "test", relativePath: "/usr/test", lastModifiedTime: time.Now(), md5: destMD5}

	// test the comparator in case a given source object is not present at the destination
	// meaning no entry in the index, so the comparator should pass the given object to schedule a transfer
	compareErr := sourceComparator.processIfNecessary(StoredObject{name: "only_at_source", relativePath: "only_at_source", lastModifiedTime: time.Now(), md5: srcMD5})
	c.Assert(compareErr, chk.Equals, nil)

	// check the source object was indeed scheduled
	c.Assert(len(dummyCopyScheduler.record), chk.Equals, 1)
	c.Assert(dummyCopyScheduler.record[0].md5, chk.DeepEquals, srcMD5)

	// reset the processor so that it's empty
	dummyCopyScheduler = dummyProcessor{}

	// test the comparator in case a given source object is present at the destination
	// and it has a later modified time, so the comparator should pass the give object to schedule a transfer
	err := indexer.store(sampleDestinationObject)
	c.Assert(err, chk.IsNil)
	compareErr = sourceComparator.processIfNecessary(StoredObject{name: "test", relativePath: "/usr/test", lastModifiedTime: time.Now().Add(time.Hour), md5: srcMD5})
	c.Assert(compareErr, chk.Equals, nil)

	// check the source object was indeed scheduled
	c.Assert(len(dummyCopyScheduler.record), chk.Equals, 1)
	c.Assert(dummyCopyScheduler.record[0].md5, chk.DeepEquals, srcMD5)
	c.Assert(len(indexer.indexMap), chk.Equals, 0)

	// reset the processor so that it's empty
	dummyCopyScheduler = dummyProcessor{}

	// test the comparator in case a given source object is present at the destination
	// but is has an earlier modified time compared to the one at the destination
	// meaning that the source object is considered stale, so no transfer should be scheduled
	err = indexer.store(sampleDestinationObject)
	c.Assert(err, chk.IsNil)
	compareErr = sourceComparator.processIfNecessary(StoredObject{name: "test", relativePath: "/usr/test", lastModifiedTime: time.Now().Add(-time.Hour), md5: srcMD5})
	c.Assert(compareErr, chk.Equals, nil)

	// check no source object was scheduled
	c.Assert(len(dummyCopyScheduler.record), chk.Equals, 0)
	c.Assert(len(indexer.indexMap), chk.Equals, 0)
}

func (s *syncComparatorSuite) TestSyncSrcCompDisableComparator(c *chk.C) {
	dummyCopyScheduler := dummyProcessor{}
	srcMD5 := []byte{'s'}
	destMD5 := []byte{'d'}

	// set up the indexer as well as the source comparator
	indexer := newObjectIndexer()
<<<<<<< HEAD
	sourceComparator := newSyncSourceComparator(indexer, dummyCopyScheduler.process, common.ESyncHashType.None(), true)
=======
	sourceComparator := newSyncSourceComparator(indexer, dummyCopyScheduler.process, false, true)
>>>>>>> b023fc59

	// test the comparator in case a given source object is not present at the destination
	// meaning no entry in the index, so the comparator should pass the given object to schedule a transfer
	compareErr := sourceComparator.processIfNecessary(StoredObject{name: "only_at_source", relativePath: "only_at_source", lastModifiedTime: time.Now(), md5: srcMD5})
	c.Assert(compareErr, chk.Equals, nil)

	// check the source object was indeed scheduled
	c.Assert(len(dummyCopyScheduler.record), chk.Equals, 1)
	c.Assert(dummyCopyScheduler.record[0].md5, chk.DeepEquals, srcMD5)

	// reset the processor so that it's empty
	dummyCopyScheduler = dummyProcessor{}

	// create a sample source object
	currTime := time.Now()
	destinationStoredObjects := []StoredObject{
		// file whose last modified time is greater than that of source
		{name: "test1", relativePath: "/usr/test1", lastModifiedTime: currTime, md5: destMD5},
		// file whose last modified time is less than that of source
		{name: "test2", relativePath: "/usr/test2", lastModifiedTime: currTime, md5: destMD5},
	}

	sourceStoredObjects := []StoredObject{
		{name: "test1", relativePath: "/usr/test1", lastModifiedTime: currTime.Add(time.Hour), md5: srcMD5},
		{name: "test2", relativePath: "/usr/test2", lastModifiedTime: currTime.Add(-time.Hour), md5: srcMD5},
	}

	// test the comparator in case a given source object is present at the destination
	// but is has an earlier modified time compared to the one at the destination
	// meaning that the source object is considered stale, so no transfer should be scheduled
	for key, dstStoredObject := range destinationStoredObjects {
		err := indexer.store(dstStoredObject)
		c.Assert(err, chk.IsNil)
		compareErr = sourceComparator.processIfNecessary(sourceStoredObjects[key])
		c.Assert(compareErr, chk.Equals, nil)
		c.Assert(len(dummyCopyScheduler.record), chk.Equals, key+1)
		c.Assert(len(indexer.indexMap), chk.Equals, 0)
	}
}

func (s *syncComparatorSuite) TestSyncDestinationComparator(c *chk.C) {
	dummyCopyScheduler := dummyProcessor{}
	dummyCleaner := dummyProcessor{}
	srcMD5 := []byte{'s'}
	destMD5 := []byte{'d'}

	// set up the indexer as well as the destination comparator
	indexer := newObjectIndexer()
<<<<<<< HEAD
	destinationComparator := newSyncDestinationComparator(indexer, dummyCopyScheduler.process, dummyCleaner.process, common.ESyncHashType.None(), false)
=======
	destinationComparator := newSyncDestinationComparator(indexer, dummyCopyScheduler.process, dummyCleaner.process, false, false)
>>>>>>> b023fc59

	// create a sample source object
	sampleSourceObject := StoredObject{name: "test", relativePath: "/usr/test", lastModifiedTime: time.Now(), md5: srcMD5}

	// test the comparator in case a given destination object is not present at the source
	// meaning it is an extra file that needs to be deleted, so the comparator should pass the given object to the destinationCleaner
	compareErr := destinationComparator.processIfNecessary(StoredObject{name: "only_at_dst", relativePath: "only_at_dst", lastModifiedTime: time.Now(), md5: destMD5})
	c.Assert(compareErr, chk.Equals, nil)

	// verify that destination object is being deleted
	c.Assert(len(dummyCopyScheduler.record), chk.Equals, 0)
	c.Assert(len(dummyCleaner.record), chk.Equals, 1)
	c.Assert(dummyCleaner.record[0].md5, chk.DeepEquals, destMD5)

	// reset dummy processors
	dummyCopyScheduler = dummyProcessor{}
	dummyCleaner = dummyProcessor{}

	// test the comparator in case a given destination object is present at the source
	// and it has a later modified time, since the source data is stale,
	// no transfer happens
	err := indexer.store(sampleSourceObject)
	c.Assert(err, chk.IsNil)
	compareErr = destinationComparator.processIfNecessary(StoredObject{name: "test", relativePath: "/usr/test", lastModifiedTime: time.Now().Add(time.Hour), md5: destMD5})
	c.Assert(compareErr, chk.Equals, nil)

	// verify that the source object is scheduled for transfer
	c.Assert(len(dummyCopyScheduler.record), chk.Equals, 0)
	c.Assert(len(dummyCleaner.record), chk.Equals, 0)

	// reset dummy processors
	dummyCopyScheduler = dummyProcessor{}
	dummyCleaner = dummyProcessor{}

	// test the comparator in case a given destination object is present at the source
	// but is has an earlier modified time compared to the one at the source
	// meaning that the source object should be transferred since the destination object is stale
	err = indexer.store(sampleSourceObject)
	c.Assert(err, chk.IsNil)
	compareErr = destinationComparator.processIfNecessary(StoredObject{name: "test", relativePath: "/usr/test", lastModifiedTime: time.Now().Add(-time.Hour), md5: destMD5})
	c.Assert(compareErr, chk.Equals, nil)

	// verify that there's no transfer & no deletes
	c.Assert(len(dummyCopyScheduler.record), chk.Equals, 1)
	c.Assert(dummyCopyScheduler.record[0].md5, chk.DeepEquals, srcMD5)
	c.Assert(len(dummyCleaner.record), chk.Equals, 0)
}

func (s *syncComparatorSuite) TestSyncDestCompDisableComparison(c *chk.C) {
	dummyCopyScheduler := dummyProcessor{}
	dummyCleaner := dummyProcessor{}
	srcMD5 := []byte{'s'}
	destMD5 := []byte{'d'}

	// set up the indexer as well as the destination comparator
	indexer := newObjectIndexer()
<<<<<<< HEAD
	destinationComparator := newSyncDestinationComparator(indexer, dummyCopyScheduler.process, dummyCleaner.process, common.ESyncHashType.None(), true)
=======
	destinationComparator := newSyncDestinationComparator(indexer, dummyCopyScheduler.process, dummyCleaner.process, false, true)
>>>>>>> b023fc59

	// create a sample source object
	currTime := time.Now()
	sourceStoredObjects := []StoredObject{
		{name: "test1", relativePath: "/usr/test1", lastModifiedTime: currTime, md5: srcMD5},
		{name: "test2", relativePath: "/usr/test2", lastModifiedTime: currTime, md5: srcMD5},
	}

	// onlyAtSrc := StoredObject{name: "only_at_src", relativePath: "/usr/only_at_src", lastModifiedTime: currTime, md5: destMD5}

	destinationStoredObjects := []StoredObject{
		// file whose last modified time is greater than that of source
		{name: "test1", relativePath: "/usr/test1", lastModifiedTime: time.Now().Add(time.Hour), md5: destMD5},
		// file whose last modified time is less than that of source
		{name: "test2", relativePath: "/usr/test2", lastModifiedTime: time.Now().Add(-time.Hour), md5: destMD5},
	}

	// test the comparator in case a given destination object is not present at the source
	// meaning it is an extra file that needs to be deleted, so the comparator should pass the given object to the destinationCleaner
	compareErr := destinationComparator.processIfNecessary(StoredObject{name: "only_at_dst", relativePath: "only_at_dst", lastModifiedTime: currTime, md5: destMD5})
	c.Assert(compareErr, chk.Equals, nil)

	// verify that destination object is being deleted
	c.Assert(len(dummyCopyScheduler.record), chk.Equals, 0)
	c.Assert(len(dummyCleaner.record), chk.Equals, 1)
	c.Assert(dummyCleaner.record[0].md5, chk.DeepEquals, destMD5)

	// reset dummy processors
	dummyCopyScheduler = dummyProcessor{}
	dummyCleaner = dummyProcessor{}

	// test the comparator in case a given destination object is present at the source
	// and it has a later modified time, since the source data is stale,
	// no transfer happens
	for key, srcStoredObject := range sourceStoredObjects {
		err := indexer.store(srcStoredObject)
		c.Assert(err, chk.IsNil)
		compareErr = destinationComparator.processIfNecessary(destinationStoredObjects[key])
		c.Assert(compareErr, chk.Equals, nil)
		c.Assert(len(dummyCopyScheduler.record), chk.Equals, key+1)
	}
}<|MERGE_RESOLUTION|>--- conflicted
+++ resolved
@@ -37,11 +37,7 @@
 
 	// set up the indexer as well as the source comparator
 	indexer := newObjectIndexer()
-<<<<<<< HEAD
-	sourceComparator := newSyncSourceComparator(indexer, dummyCopyScheduler.process, common.ESyncHashType.None(), false)
-=======
-	sourceComparator := newSyncSourceComparator(indexer, dummyCopyScheduler.process, false, false)
->>>>>>> b023fc59
+	sourceComparator := newSyncSourceComparator(indexer, dummyCopyScheduler.process, common.ESyncHashType.None(), false, false)
 
 	// create a sample destination object
 	sampleDestinationObject := StoredObject{name: "test", relativePath: "/usr/test", lastModifiedTime: time.Now(), md5: destMD5}
@@ -93,11 +89,7 @@
 
 	// set up the indexer as well as the source comparator
 	indexer := newObjectIndexer()
-<<<<<<< HEAD
-	sourceComparator := newSyncSourceComparator(indexer, dummyCopyScheduler.process, common.ESyncHashType.None(), true)
-=======
-	sourceComparator := newSyncSourceComparator(indexer, dummyCopyScheduler.process, false, true)
->>>>>>> b023fc59
+	sourceComparator := newSyncSourceComparator(indexer, dummyCopyScheduler.process, common.ESyncHashType.None(), false, true)
 
 	// test the comparator in case a given source object is not present at the destination
 	// meaning no entry in the index, so the comparator should pass the given object to schedule a transfer
@@ -146,11 +138,7 @@
 
 	// set up the indexer as well as the destination comparator
 	indexer := newObjectIndexer()
-<<<<<<< HEAD
-	destinationComparator := newSyncDestinationComparator(indexer, dummyCopyScheduler.process, dummyCleaner.process, common.ESyncHashType.None(), false)
-=======
-	destinationComparator := newSyncDestinationComparator(indexer, dummyCopyScheduler.process, dummyCleaner.process, false, false)
->>>>>>> b023fc59
+	destinationComparator := newSyncDestinationComparator(indexer, dummyCopyScheduler.process, dummyCleaner.process, common.ESyncHashType.None(), false, false)
 
 	// create a sample source object
 	sampleSourceObject := StoredObject{name: "test", relativePath: "/usr/test", lastModifiedTime: time.Now(), md5: srcMD5}
@@ -207,11 +195,7 @@
 
 	// set up the indexer as well as the destination comparator
 	indexer := newObjectIndexer()
-<<<<<<< HEAD
-	destinationComparator := newSyncDestinationComparator(indexer, dummyCopyScheduler.process, dummyCleaner.process, common.ESyncHashType.None(), true)
-=======
-	destinationComparator := newSyncDestinationComparator(indexer, dummyCopyScheduler.process, dummyCleaner.process, false, true)
->>>>>>> b023fc59
+	destinationComparator := newSyncDestinationComparator(indexer, dummyCopyScheduler.process, dummyCleaner.process, common.ESyncHashType.None(), false, true)
 
 	// create a sample source object
 	currTime := time.Now()
