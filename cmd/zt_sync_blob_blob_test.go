// Copyright © Microsoft <wastore@microsoft.com>
//
// Permission is hereby granted, free of charge, to any person obtaining a copy
// of this software and associated documentation files (the "Software"), to deal
// in the Software without restriction, including without limitation the rights
// to use, copy, modify, merge, publish, distribute, sublicense, and/or sell
// copies of the Software, and to permit persons to whom the Software is
// furnished to do so, subject to the following conditions:
//
// The above copyright notice and this permission notice shall be included in
// all copies or substantial portions of the Software.
//
// THE SOFTWARE IS PROVIDED "AS IS", WITHOUT WARRANTY OF ANY KIND, EXPRESS OR
// IMPLIED, INCLUDING BUT NOT LIMITED TO THE WARRANTIES OF MERCHANTABILITY,
// FITNESS FOR A PARTICULAR PURPOSE AND NONINFRINGEMENT. IN NO EVENT SHALL THE
// AUTHORS OR COPYRIGHT HOLDERS BE LIABLE FOR ANY CLAIM, DAMAGES OR OTHER
// LIABILITY, WHETHER IN AN ACTION OF CONTRACT, TORT OR OTHERWISE, ARISING FROM,
// OUT OF OR IN CONNECTION WITH THE SOFTWARE OR THE USE OR OTHER DEALINGS IN
// THE SOFTWARE.

package cmd

import (
	"bytes"
	"context"
	"encoding/json"
<<<<<<< HEAD
	"github.com/Azure/azure-sdk-for-go/sdk/azcore/streaming"
	"github.com/Azure/azure-sdk-for-go/sdk/azcore/to"
	"github.com/Azure/azure-sdk-for-go/sdk/storage/azblob/blockblob"
=======
	"github.com/stretchr/testify/assert"
>>>>>>> 096d32ee
	"sort"
	"strings"
	"testing"

	"github.com/Azure/azure-storage-azcopy/v10/common"
<<<<<<< HEAD
	chk "gopkg.in/check.v1"
)

// regular blob->file sync
func (s *cmdIntegrationSuite) TestSyncS2SWithSingleBlob(c *chk.C) {
	bsc := getBlobServiceClient()
	srcContainerClient, srcContainerName := createNewContainer(c, bsc)
	dstContainerClient, dstContainerName := createNewContainer(c, bsc)
	defer deleteContainer(c, srcContainerClient)
	defer deleteContainer(c, dstContainerClient)
=======
	"github.com/Azure/azure-storage-blob-go/azblob"
)

// regular blob->file sync
func TestSyncS2SWithSingleBlob(t *testing.T) {
	a := assert.New(t)
	bsu := getBSU()
	srcContainerURL, srcContainerName := createNewContainer(a, bsu)
	dstContainerURL, dstContainerName := createNewContainer(a, bsu)
	defer deleteContainer(a, srcContainerURL)
	defer deleteContainer(a, dstContainerURL)
>>>>>>> 096d32ee

	for _, blobName := range []string{"singleblobisbest", "打麻将.txt", "%4509%4254$85140&"} {
		// set up the source container with a single blob
		blobList := []string{blobName}
<<<<<<< HEAD
		scenarioHelper{}.generateBlobsFromList(c, srcContainerClient, blobList, blockBlobDefaultData)

		// set up the destination container with the same single blob
		scenarioHelper{}.generateBlobsFromList(c, dstContainerClient, blobList, blockBlobDefaultData)
=======
		scenarioHelper{}.generateBlobsFromList(a, srcContainerURL, blobList, blockBlobDefaultData)

		// set up the destination container with the same single blob
		scenarioHelper{}.generateBlobsFromList(a, dstContainerURL, blobList, blockBlobDefaultData)
>>>>>>> 096d32ee

		// set up interceptor
		mockedRPC := interceptor{}
		Rpc = mockedRPC.intercept
		mockedRPC.init()

		// construct the raw input to simulate user input
		srcBlobURLWithSAS := scenarioHelper{}.getRawBlobURLWithSAS(a, srcContainerName, blobList[0])
		dstBlobURLWithSAS := scenarioHelper{}.getRawBlobURLWithSAS(a, dstContainerName, blobList[0])
		raw := getDefaultSyncRawInput(srcBlobURLWithSAS.String(), dstBlobURLWithSAS.String())

		// the destination was created after the source, so no sync should happen
		runSyncAndVerify(a, raw, func(err error) {
			a.Nil(err)

			// validate that the right number of transfers were scheduled
			a.Zero(len(mockedRPC.transfers))
		})

		// recreate the source blob to have a later last modified time
<<<<<<< HEAD
		scenarioHelper{}.generateBlobsFromList(c, srcContainerClient, blobList, blockBlobDefaultData)
=======
		scenarioHelper{}.generateBlobsFromList(a, srcContainerURL, blobList, blockBlobDefaultData)
>>>>>>> 096d32ee
		mockedRPC.reset()

		runSyncAndVerify(a, raw, func(err error) {
			a.Nil(err)
			validateS2SSyncTransfersAreScheduled(a, "", "", []string{""}, mockedRPC)
		})
	}
}

// regular container->container sync but destination is empty, so everything has to be transferred
<<<<<<< HEAD
func (s *cmdIntegrationSuite) TestSyncS2SWithEmptyDestination(c *chk.C) {
	bsc := getBlobServiceClient()
	srcContainerClient, srcContainerName := createNewContainer(c, bsc)
	dstContainerClient, dstContainerName := createNewContainer(c, bsc)
	defer deleteContainer(c, srcContainerClient)
	defer deleteContainer(c, dstContainerClient)

	// set up the source container with numerous blobs
	blobList := scenarioHelper{}.generateCommonRemoteScenarioForBlob(c, srcContainerClient, "")
	c.Assert(len(blobList), chk.Not(chk.Equals), 0)
=======
func TestSyncS2SWithEmptyDestination(t *testing.T) {
	a := assert.New(t)
	bsu := getBSU()
	srcContainerURL, srcContainerName := createNewContainer(a, bsu)
	dstContainerURL, dstContainerName := createNewContainer(a, bsu)
	defer deleteContainer(a, srcContainerURL)
	defer deleteContainer(a, dstContainerURL)

	// set up the source container with numerous blobs
	blobList := scenarioHelper{}.generateCommonRemoteScenarioForBlob(a, srcContainerURL, "")
	a.NotZero(len(blobList))
>>>>>>> 096d32ee

	// set up interceptor
	mockedRPC := interceptor{}
	Rpc = mockedRPC.intercept
	mockedRPC.init()

	// construct the raw input to simulate user input
	srcContainerURLWithSAS := scenarioHelper{}.getRawContainerURLWithSAS(a, srcContainerName)
	dstContainerURLWithSAS := scenarioHelper{}.getRawContainerURLWithSAS(a, dstContainerName)
	raw := getDefaultSyncRawInput(srcContainerURLWithSAS.String(), dstContainerURLWithSAS.String())

	// all blobs at source should be synced to destination
	runSyncAndVerify(a, raw, func(err error) {
		a.Nil(err)

		// validate that the right number of transfers were scheduled
		a.Equal(len(blobList), len(mockedRPC.transfers))

		// validate that the right transfers were sent
		validateS2SSyncTransfersAreScheduled(a, "", "", blobList, mockedRPC)
	})

	// turn off recursive, this time only top blobs should be transferred
	raw.recursive = false
	mockedRPC.reset()
	runSyncAndVerify(a, raw, func(err error) {
		a.Nil(err)
		a.NotEqual(len(blobList), len(mockedRPC.transfers))

		for _, transfer := range mockedRPC.transfers {
			a.False(strings.Contains(transfer.Source, common.AZCOPY_PATH_SEPARATOR_STRING))
		}
	})
}

// regular container->container sync but destination is identical to the source, transfers are scheduled based on lmt
<<<<<<< HEAD
func (s *cmdIntegrationSuite) TestSyncS2SWithIdenticalDestination(c *chk.C) {
	bsc := getBlobServiceClient()
	srcContainerClient, srcContainerName := createNewContainer(c, bsc)
	dstContainerClient, dstContainerName := createNewContainer(c, bsc)
	defer deleteContainer(c, srcContainerClient)
	defer deleteContainer(c, dstContainerClient)

	// set up the source container with numerous blobs
	blobList := scenarioHelper{}.generateCommonRemoteScenarioForBlob(c, srcContainerClient, "")
	c.Assert(len(blobList), chk.Not(chk.Equals), 0)

	// set up the destination with the exact same files
	scenarioHelper{}.generateBlobsFromList(c, dstContainerClient, blobList, blockBlobDefaultData)
=======
func TestSyncS2SWithIdenticalDestination(t *testing.T) {
	a := assert.New(t)
	bsu := getBSU()
	srcContainerURL, srcContainerName := createNewContainer(a, bsu)
	dstContainerURL, dstContainerName := createNewContainer(a, bsu)
	defer deleteContainer(a, srcContainerURL)
	defer deleteContainer(a, dstContainerURL)

	// set up the source container with numerous blobs
	blobList := scenarioHelper{}.generateCommonRemoteScenarioForBlob(a, srcContainerURL, "")
	a.NotZero(len(blobList))

	// set up the destination with the exact same files
	scenarioHelper{}.generateBlobsFromList(a, dstContainerURL, blobList, blockBlobDefaultData)
>>>>>>> 096d32ee

	// set up interceptor
	mockedRPC := interceptor{}
	Rpc = mockedRPC.intercept
	mockedRPC.init()

	// construct the raw input to simulate user input
	srcContainerURLWithSAS := scenarioHelper{}.getRawContainerURLWithSAS(a, srcContainerName)
	dstContainerURLWithSAS := scenarioHelper{}.getRawContainerURLWithSAS(a, dstContainerName)
	raw := getDefaultSyncRawInput(srcContainerURLWithSAS.String(), dstContainerURLWithSAS.String())

	// nothing should be sync since the source is older
	runSyncAndVerify(a, raw, func(err error) {
		a.Nil(err)

		// validate that the right number of transfers were scheduled
		a.Zero(len(mockedRPC.transfers))
	})

	// refresh the source blobs' last modified time so that they get synced
<<<<<<< HEAD
	scenarioHelper{}.generateBlobsFromList(c, srcContainerClient, blobList, blockBlobDefaultData)
=======
	scenarioHelper{}.generateBlobsFromList(a, srcContainerURL, blobList, blockBlobDefaultData)
>>>>>>> 096d32ee
	mockedRPC.reset()
	runSyncAndVerify(a, raw, func(err error) {
		a.Nil(err)
		validateS2SSyncTransfersAreScheduled(a, "", "", blobList, mockedRPC)
	})
}

// regular container->container sync where destination is missing some files from source, and also has some extra files
<<<<<<< HEAD
func (s *cmdIntegrationSuite) TestSyncS2SWithMismatchedDestination(c *chk.C) {
	c.Skip("Enable after setting Account to non-HNS")
	bsc := getBlobServiceClient()
	srcContainerClient, srcContainerName := createNewContainer(c, bsc)
	dstContainerClient, dstContainerName := createNewContainer(c, bsc)
	defer deleteContainer(c, srcContainerClient)
	defer deleteContainer(c, dstContainerClient)

	// set up the container with numerous blobs
	blobList := scenarioHelper{}.generateCommonRemoteScenarioForBlob(c, srcContainerClient, "")
	c.Assert(len(blobList), chk.Not(chk.Equals), 0)

	// set up the destination with half of the blobs from source
	scenarioHelper{}.generateBlobsFromList(c, dstContainerClient, blobList[0:len(blobList)/2], blockBlobDefaultData)
	expectedOutput := blobList[len(blobList)/2:] // the missing half of source blobs should be transferred

	// add some extra blobs that shouldn't be included
	scenarioHelper{}.generateCommonRemoteScenarioForBlob(c, dstContainerClient, "extra")
=======
func TestSyncS2SWithMismatchedDestination(t *testing.T) {
	a := assert.New(t)
	t.Skip("Enable after setting Account to non-HNS")
	bsu := getBSU()
	srcContainerURL, srcContainerName := createNewContainer(a, bsu)
	dstContainerURL, dstContainerName := createNewContainer(a, bsu)
	defer deleteContainer(a, srcContainerURL)
	defer deleteContainer(a, dstContainerURL)

	// set up the container with numerous blobs
	blobList := scenarioHelper{}.generateCommonRemoteScenarioForBlob(a, srcContainerURL, "")
	a.NotZero(len(blobList))

	// set up the destination with half of the blobs from source
	scenarioHelper{}.generateBlobsFromList(a, dstContainerURL, blobList[0:len(blobList)/2], blockBlobDefaultData)
	expectedOutput := blobList[len(blobList)/2:] // the missing half of source blobs should be transferred

	// add some extra blobs that shouldn't be included
	scenarioHelper{}.generateCommonRemoteScenarioForBlob(a, dstContainerURL, "extra")
>>>>>>> 096d32ee

	// set up interceptor
	mockedRPC := interceptor{}
	Rpc = mockedRPC.intercept
	mockedRPC.init()

	// construct the raw input to simulate user input
	srcContainerURLWithSAS := scenarioHelper{}.getRawContainerURLWithSAS(a, srcContainerName)
	dstContainerURLWithSAS := scenarioHelper{}.getRawContainerURLWithSAS(a, dstContainerName)
	raw := getDefaultSyncRawInput(srcContainerURLWithSAS.String(), dstContainerURLWithSAS.String())

	runSyncAndVerify(a, raw, func(err error) {
		a.Nil(err)
		validateS2SSyncTransfersAreScheduled(a, "", "", expectedOutput, mockedRPC)

		// make sure the extra blobs were deleted
		extraFilesFound := false
<<<<<<< HEAD
		pager := dstContainerClient.NewListBlobsFlatPager(nil)
		for pager.More() {
			listResponse, err := pager.NextPage(ctx)
			c.Assert(err, chk.IsNil)
=======
		for marker := (azblob.Marker{}); marker.NotDone(); {
			listResponse, err := dstContainerURL.ListBlobsFlatSegment(ctx, marker, azblob.ListBlobsSegmentOptions{})
			a.Nil(err)
			marker = listResponse.NextMarker
>>>>>>> 096d32ee

			// if ever the extra blobs are found, note it down
			for _, blob := range listResponse.Segment.BlobItems {
				if strings.Contains(*blob.Name, "extra") {
					extraFilesFound = true
				}
			}
		}

		a.False(extraFilesFound)
	})
}

// include flag limits the scope of source/destination comparison
<<<<<<< HEAD
func (s *cmdIntegrationSuite) TestSyncS2SWithIncludePatternFlag(c *chk.C) {
	bsc := getBlobServiceClient()
	srcContainerClient, srcContainerName := createNewContainer(c, bsc)
	dstContainerClient, dstContainerName := createNewContainer(c, bsc)
	defer deleteContainer(c, srcContainerClient)
	defer deleteContainer(c, dstContainerClient)

	// set up the source container with numerous blobs
	blobList := scenarioHelper{}.generateCommonRemoteScenarioForBlob(c, srcContainerClient, "")
	c.Assert(len(blobList), chk.Not(chk.Equals), 0)

	// add special blobs that we wish to include
	blobsToInclude := []string{"important.pdf", "includeSub/amazing.jpeg", "exactName"}
	scenarioHelper{}.generateBlobsFromList(c, srcContainerClient, blobsToInclude, blockBlobDefaultData)
=======
func TestSyncS2SWithIncludePatternFlag(t *testing.T) {
	a := assert.New(t)
	bsu := getBSU()
	srcContainerURL, srcContainerName := createNewContainer(a, bsu)
	dstContainerURL, dstContainerName := createNewContainer(a, bsu)
	defer deleteContainer(a, srcContainerURL)
	defer deleteContainer(a, dstContainerURL)

	// set up the source container with numerous blobs
	blobList := scenarioHelper{}.generateCommonRemoteScenarioForBlob(a, srcContainerURL, "")
	a.NotZero(len(blobList))

	// add special blobs that we wish to include
	blobsToInclude := []string{"important.pdf", "includeSub/amazing.jpeg", "exactName"}
	scenarioHelper{}.generateBlobsFromList(a, srcContainerURL, blobsToInclude, blockBlobDefaultData)
>>>>>>> 096d32ee
	includeString := "*.pdf;*.jpeg;exactName"

	// set up interceptor
	mockedRPC := interceptor{}
	Rpc = mockedRPC.intercept
	mockedRPC.init()

	// construct the raw input to simulate user input
	srcContainerURLWithSAS := scenarioHelper{}.getRawContainerURLWithSAS(a, srcContainerName)
	dstContainerURLWithSAS := scenarioHelper{}.getRawContainerURLWithSAS(a, dstContainerName)
	raw := getDefaultSyncRawInput(srcContainerURLWithSAS.String(), dstContainerURLWithSAS.String())
	raw.include = includeString

	// verify that only the blobs specified by the include flag are synced
	runSyncAndVerify(a, raw, func(err error) {
		a.Nil(err)
		validateS2SSyncTransfersAreScheduled(a, "", "", blobsToInclude, mockedRPC)
	})
}

// exclude flag limits the scope of source/destination comparison
<<<<<<< HEAD
func (s *cmdIntegrationSuite) TestSyncS2SWithExcludePatternFlag(c *chk.C) {
	bsc := getBlobServiceClient()
	srcContainerClient, srcContainerName := createNewContainer(c, bsc)
	dstContainerClient, dstContainerName := createNewContainer(c, bsc)
	defer deleteContainer(c, srcContainerClient)
	defer deleteContainer(c, dstContainerClient)

	// set up the source container with numerous blobs
	blobList := scenarioHelper{}.generateCommonRemoteScenarioForBlob(c, srcContainerClient, "")
	c.Assert(len(blobList), chk.Not(chk.Equals), 0)

	// add special blobs that we wish to exclude
	blobsToExclude := []string{"notGood.pdf", "excludeSub/lame.jpeg", "exactName"}
	scenarioHelper{}.generateBlobsFromList(c, srcContainerClient, blobsToExclude, blockBlobDefaultData)
=======
func TestSyncS2SWithExcludePatternFlag(t *testing.T) {
	a := assert.New(t)
	bsu := getBSU()
	srcContainerURL, srcContainerName := createNewContainer(a, bsu)
	dstContainerURL, dstContainerName := createNewContainer(a, bsu)
	defer deleteContainer(a, srcContainerURL)
	defer deleteContainer(a, dstContainerURL)

	// set up the source container with numerous blobs
	blobList := scenarioHelper{}.generateCommonRemoteScenarioForBlob(a, srcContainerURL, "")
	a.NotZero(len(blobList))

	// add special blobs that we wish to exclude
	blobsToExclude := []string{"notGood.pdf", "excludeSub/lame.jpeg", "exactName"}
	scenarioHelper{}.generateBlobsFromList(a, srcContainerURL, blobsToExclude, blockBlobDefaultData)
>>>>>>> 096d32ee
	excludeString := "*.pdf;*.jpeg;exactName"

	// set up interceptor
	mockedRPC := interceptor{}
	Rpc = mockedRPC.intercept
	mockedRPC.init()

	// construct the raw input to simulate user input
	srcContainerURLWithSAS := scenarioHelper{}.getRawContainerURLWithSAS(a, srcContainerName)
	dstContainerURLWithSAS := scenarioHelper{}.getRawContainerURLWithSAS(a, dstContainerName)
	raw := getDefaultSyncRawInput(srcContainerURLWithSAS.String(), dstContainerURLWithSAS.String())
	raw.exclude = excludeString

	// make sure the list doesn't include the blobs specified by the exclude flag
	runSyncAndVerify(a, raw, func(err error) {
		a.Nil(err)
		validateS2SSyncTransfersAreScheduled(a, "", "", blobList, mockedRPC)
	})
}

// include and exclude flag can work together to limit the scope of source/destination comparison
<<<<<<< HEAD
func (s *cmdIntegrationSuite) TestSyncS2SWithIncludeAndExcludePatternFlag(c *chk.C) {
	bsc := getBlobServiceClient()
	srcContainerClient, srcContainerName := createNewContainer(c, bsc)
	dstContainerClient, dstContainerName := createNewContainer(c, bsc)
	defer deleteContainer(c, srcContainerClient)
	defer deleteContainer(c, dstContainerClient)

	// set up the source container with numerous blobs
	blobList := scenarioHelper{}.generateCommonRemoteScenarioForBlob(c, srcContainerClient, "")
	c.Assert(len(blobList), chk.Not(chk.Equals), 0)

	// add special blobs that we wish to include
	blobsToInclude := []string{"important.pdf", "includeSub/amazing.jpeg"}
	scenarioHelper{}.generateBlobsFromList(c, srcContainerClient, blobsToInclude, blockBlobDefaultData)
=======
func TestSyncS2SWithIncludeAndExcludePatternFlag(t *testing.T) {
	a := assert.New(t)
	bsu := getBSU()
	srcContainerURL, srcContainerName := createNewContainer(a, bsu)
	dstContainerURL, dstContainerName := createNewContainer(a, bsu)
	defer deleteContainer(a, srcContainerURL)
	defer deleteContainer(a, dstContainerURL)

	// set up the source container with numerous blobs
	blobList := scenarioHelper{}.generateCommonRemoteScenarioForBlob(a, srcContainerURL, "")
	a.NotZero(len(blobList))

	// add special blobs that we wish to include
	blobsToInclude := []string{"important.pdf", "includeSub/amazing.jpeg"}
	scenarioHelper{}.generateBlobsFromList(a, srcContainerURL, blobsToInclude, blockBlobDefaultData)
>>>>>>> 096d32ee
	includeString := "*.pdf;*.jpeg;exactName"

	// add special blobs that we wish to exclude
	// note that the excluded files also match the include string
	blobsToExclude := []string{"sorry.pdf", "exclude/notGood.jpeg", "exactName", "sub/exactName"}
<<<<<<< HEAD
	scenarioHelper{}.generateBlobsFromList(c, srcContainerClient, blobsToExclude, blockBlobDefaultData)
=======
	scenarioHelper{}.generateBlobsFromList(a, srcContainerURL, blobsToExclude, blockBlobDefaultData)
>>>>>>> 096d32ee
	excludeString := "so*;not*;exactName"

	// set up interceptor
	mockedRPC := interceptor{}
	Rpc = mockedRPC.intercept
	mockedRPC.init()

	// construct the raw input to simulate user input
	srcContainerURLWithSAS := scenarioHelper{}.getRawContainerURLWithSAS(a, srcContainerName)
	dstContainerURLWithSAS := scenarioHelper{}.getRawContainerURLWithSAS(a, dstContainerName)
	raw := getDefaultSyncRawInput(srcContainerURLWithSAS.String(), dstContainerURLWithSAS.String())
	raw.include = includeString
	raw.exclude = excludeString

	// verify that only the blobs specified by the include flag are synced
	runSyncAndVerify(a, raw, func(err error) {
		a.Nil(err)
		validateS2SSyncTransfersAreScheduled(a, "", "", blobsToInclude, mockedRPC)
	})
}

// a specific path is avoided in the comparison
<<<<<<< HEAD
func (s *cmdIntegrationSuite) TestSyncS2SWithExcludePathFlag(c *chk.C) {
	bsc := getBlobServiceClient()
	srcContainerClient, srcContainerName := createNewContainer(c, bsc)
	dstContainerClient, dstContainerName := createNewContainer(c, bsc)
	defer deleteContainer(c, srcContainerClient)
	defer deleteContainer(c, dstContainerClient)

	// set up the source container with numerous blobs
	blobList := scenarioHelper{}.generateCommonRemoteScenarioForBlob(c, srcContainerClient, "")
	c.Assert(len(blobList), chk.Not(chk.Equals), 0)

	// add special blobs that we wish to exclude
	blobsToExclude := []string{"excludeSub/notGood.pdf", "excludeSub/lame.jpeg", "exactName"}
	scenarioHelper{}.generateBlobsFromList(c, srcContainerClient, blobsToExclude, blockBlobDefaultData)
=======
func TestSyncS2SWithExcludePathFlag(t *testing.T) {
	a := assert.New(t)
	bsu := getBSU()
	srcContainerURL, srcContainerName := createNewContainer(a, bsu)
	dstContainerURL, dstContainerName := createNewContainer(a, bsu)
	defer deleteContainer(a, srcContainerURL)
	defer deleteContainer(a, dstContainerURL)

	// set up the source container with numerous blobs
	blobList := scenarioHelper{}.generateCommonRemoteScenarioForBlob(a, srcContainerURL, "")
	a.NotZero(len(blobList))

	// add special blobs that we wish to exclude
	blobsToExclude := []string{"excludeSub/notGood.pdf", "excludeSub/lame.jpeg", "exactName"}
	scenarioHelper{}.generateBlobsFromList(a, srcContainerURL, blobsToExclude, blockBlobDefaultData)
>>>>>>> 096d32ee
	excludeString := "excludeSub;exactName"

	// set up interceptor
	mockedRPC := interceptor{}
	Rpc = mockedRPC.intercept
	mockedRPC.init()

	// construct the raw input to simulate user input
	srcContainerURLWithSAS := scenarioHelper{}.getRawContainerURLWithSAS(a, srcContainerName)
	dstContainerURLWithSAS := scenarioHelper{}.getRawContainerURLWithSAS(a, dstContainerName)
	raw := getDefaultSyncRawInput(srcContainerURLWithSAS.String(), dstContainerURLWithSAS.String())
	raw.excludePath = excludeString

	// make sure the list doesn't include the blobs specified by the exclude flag
	runSyncAndVerify(a, raw, func(err error) {
		a.Nil(err)
		validateS2SSyncTransfersAreScheduled(a, "", "", blobList, mockedRPC)
	})

	// now set up the destination with the blobs to be excluded, and make sure they are not touched
<<<<<<< HEAD
	scenarioHelper{}.generateBlobsFromList(c, dstContainerClient, blobsToExclude, blockBlobDefaultData)

	// re-create the ones at the source so that their lmts are newer
	scenarioHelper{}.generateBlobsFromList(c, srcContainerClient, blobsToExclude, blockBlobDefaultData)
=======
	scenarioHelper{}.generateBlobsFromList(a, dstContainerURL, blobsToExclude, blockBlobDefaultData)

	// re-create the ones at the source so that their lmts are newer
	scenarioHelper{}.generateBlobsFromList(a, srcContainerURL, blobsToExclude, blockBlobDefaultData)
>>>>>>> 096d32ee

	mockedRPC.reset()
	runSyncAndVerify(a, raw, func(err error) {
		a.Nil(err)
		validateS2SSyncTransfersAreScheduled(a, "", "", blobList, mockedRPC)

		// make sure the extra blobs were not touched
		for _, blobName := range blobsToExclude {
<<<<<<< HEAD
			exists := scenarioHelper{}.blobExists(dstContainerClient.NewBlobClient(blobName))
			c.Assert(exists, chk.Equals, true)
=======
			exists := scenarioHelper{}.blobExists(dstContainerURL.NewBlobURL(blobName))
			a.True(exists)
>>>>>>> 096d32ee
		}
	})
}

// validate the bug fix for this scenario
<<<<<<< HEAD
func (s *cmdIntegrationSuite) TestSyncS2SWithMissingDestination(c *chk.C) {
	bsc := getBlobServiceClient()
	srcContainerClient, srcContainerName := createNewContainer(c, bsc)
	dstContainerClient, dstContainerName := createNewContainer(c, bsc)
	defer deleteContainer(c, srcContainerClient)

	// delete the destination container to simulate non-existing destination, or recently removed destination
	deleteContainer(c, dstContainerClient)

	// set up the container with numerous blobs
	blobList := scenarioHelper{}.generateCommonRemoteScenarioForBlob(c, srcContainerClient, "")
	c.Assert(len(blobList), chk.Not(chk.Equals), 0)
=======
func TestSyncS2SWithMissingDestination(t *testing.T) {
	a := assert.New(t)
	bsu := getBSU()
	srcContainerURL, srcContainerName := createNewContainer(a, bsu)
	dstContainerURL, dstContainerName := createNewContainer(a, bsu)
	defer deleteContainer(a, srcContainerURL)

	// delete the destination container to simulate non-existing destination, or recently removed destination
	deleteContainer(a, dstContainerURL)

	// set up the container with numerous blobs
	blobList := scenarioHelper{}.generateCommonRemoteScenarioForBlob(a, srcContainerURL, "")
	a.NotZero(len(blobList))
>>>>>>> 096d32ee

	// set up interceptor
	mockedRPC := interceptor{}
	Rpc = mockedRPC.intercept
	mockedRPC.init()

	// construct the raw input to simulate user input
	srcContainerURLWithSAS := scenarioHelper{}.getRawContainerURLWithSAS(a, srcContainerName)
	dstContainerURLWithSAS := scenarioHelper{}.getRawContainerURLWithSAS(a, dstContainerName)
	raw := getDefaultSyncRawInput(srcContainerURLWithSAS.String(), dstContainerURLWithSAS.String())

	// verify error is thrown
	runSyncAndVerify(a, raw, func(err error) {
		// error should not be nil, but the app should not crash either
		a.NotNil(err)

		// validate that the right number of transfers were scheduled
		a.Zero(len(mockedRPC.transfers))
	})
}

// there is a type mismatch between the source and destination
<<<<<<< HEAD
func (s *cmdIntegrationSuite) TestSyncS2SMismatchContainerAndBlob(c *chk.C) {
	bsc := getBlobServiceClient()
	srcContainerClient, srcContainerName := createNewContainer(c, bsc)
	dstContainerClient, dstContainerName := createNewContainer(c, bsc)
	defer deleteContainer(c, srcContainerClient)
	defer deleteContainer(c, dstContainerClient)

	// set up the source container with numerous blobs
	blobList := scenarioHelper{}.generateCommonRemoteScenarioForBlob(c, srcContainerClient, "")
	c.Assert(len(blobList), chk.Not(chk.Equals), 0)

	// set up the destination container with a single blob
	singleBlobName := "single"
	scenarioHelper{}.generateBlobsFromList(c, dstContainerClient, []string{singleBlobName}, blockBlobDefaultData)
=======
func TestSyncS2SMismatchContainerAndBlob(t *testing.T) {
	a := assert.New(t)
	bsu := getBSU()
	srcContainerURL, srcContainerName := createNewContainer(a, bsu)
	dstContainerURL, dstContainerName := createNewContainer(a, bsu)
	defer deleteContainer(a, srcContainerURL)
	defer deleteContainer(a, dstContainerURL)

	// set up the source container with numerous blobs
	blobList := scenarioHelper{}.generateCommonRemoteScenarioForBlob(a, srcContainerURL, "")
	a.NotZero(len(blobList))

	// set up the destination container with a single blob
	singleBlobName := "single"
	scenarioHelper{}.generateBlobsFromList(a, dstContainerURL, []string{singleBlobName}, blockBlobDefaultData)
>>>>>>> 096d32ee

	// set up interceptor
	mockedRPC := interceptor{}
	Rpc = mockedRPC.intercept
	mockedRPC.init()

	// construct the raw input to simulate user input
	srcContainerURLWithSAS := scenarioHelper{}.getRawContainerURLWithSAS(a, srcContainerName)
	dstBlobURLWithSAS := scenarioHelper{}.getRawBlobURLWithSAS(a, dstContainerName, singleBlobName)
	raw := getDefaultSyncRawInput(srcContainerURLWithSAS.String(), dstBlobURLWithSAS.String())

	// type mismatch, we should get an error
	runSyncAndVerify(a, raw, func(err error) {
		a.NotNil(err)

		// validate that the right number of transfers were scheduled
		a.Zero(len(mockedRPC.transfers))
	})

	// reverse the source and destination
	raw = getDefaultSyncRawInput(dstBlobURLWithSAS.String(), srcContainerURLWithSAS.String())

	// type mismatch again, we should also get an error
	runSyncAndVerify(a, raw, func(err error) {
		a.NotNil(err)

		// validate that the right number of transfers were scheduled
		a.Zero(len(mockedRPC.transfers))
	})
}

// container <-> virtual dir sync
<<<<<<< HEAD
func (s *cmdIntegrationSuite) TestSyncS2SContainerAndEmptyVirtualDir(c *chk.C) {
	bsc := getBlobServiceClient()
	srcContainerClient, srcContainerName := createNewContainer(c, bsc)
	dstContainerClient, dstContainerName := createNewContainer(c, bsc)
	defer deleteContainer(c, srcContainerClient)
	defer deleteContainer(c, dstContainerClient)

	// set up the source container with numerous blobs
	blobList := scenarioHelper{}.generateCommonRemoteScenarioForBlob(c, srcContainerClient, "")
	c.Assert(len(blobList), chk.Not(chk.Equals), 0)
=======
func TestSyncS2SContainerAndEmptyVirtualDir(t *testing.T) {
	a := assert.New(t)
	bsu := getBSU()
	srcContainerURL, srcContainerName := createNewContainer(a, bsu)
	dstContainerURL, dstContainerName := createNewContainer(a, bsu)
	defer deleteContainer(a, srcContainerURL)
	defer deleteContainer(a, dstContainerURL)

	// set up the source container with numerous blobs
	blobList := scenarioHelper{}.generateCommonRemoteScenarioForBlob(a, srcContainerURL, "")
	a.NotZero(len(blobList))
>>>>>>> 096d32ee

	// set up interceptor
	mockedRPC := interceptor{}
	Rpc = mockedRPC.intercept
	mockedRPC.init()

	// construct the raw input to simulate user input
	srcContainerURLWithSAS := scenarioHelper{}.getRawContainerURLWithSAS(a, srcContainerName)
	dstVirtualDirURLWithSAS := scenarioHelper{}.getRawBlobURLWithSAS(a, dstContainerName, "emptydir/")
	raw := getDefaultSyncRawInput(srcContainerURLWithSAS.String(), dstVirtualDirURLWithSAS.String())

	// verify that targeting a virtual directory works fine
	runSyncAndVerify(a, raw, func(err error) {
		a.Nil(err)

		// validate that the right number of transfers were scheduled
		a.Equal(len(blobList), len(mockedRPC.transfers))

		// validate that the right transfers were sent
		validateS2SSyncTransfersAreScheduled(a, "", "", blobList, mockedRPC)
	})

	// turn off recursive, this time only top blobs should be transferred
	raw.recursive = false
	mockedRPC.reset()

	runSyncAndVerify(a, raw, func(err error) {
		a.Nil(err)
		a.NotEqual(len(blobList), len(mockedRPC.transfers))

		for _, transfer := range mockedRPC.transfers {
			a.False(strings.Contains(transfer.Source, common.AZCOPY_PATH_SEPARATOR_STRING))
		}
	})
}

// regular vdir -> vdir sync
<<<<<<< HEAD
func (s *cmdIntegrationSuite) TestSyncS2SBetweenVirtualDirs(c *chk.C) {
	bsc := getBlobServiceClient()
	srcContainerClient, srcContainerName := createNewContainer(c, bsc)
	dstContainerClient, dstContainerName := createNewContainer(c, bsc)
	defer deleteContainer(c, srcContainerClient)
	defer deleteContainer(c, dstContainerClient)

	// set up the source container with numerous blobs
	vdirName := "vdir"
	blobList := scenarioHelper{}.generateCommonRemoteScenarioForBlob(c, srcContainerClient, vdirName+common.AZCOPY_PATH_SEPARATOR_STRING)
	c.Assert(len(blobList), chk.Not(chk.Equals), 0)

	// set up the destination with the exact same files
	scenarioHelper{}.generateBlobsFromList(c, dstContainerClient, blobList, blockBlobDefaultData)
=======
func TestSyncS2SBetweenVirtualDirs(t *testing.T) {
	a := assert.New(t)
	bsu := getBSU()
	srcContainerURL, srcContainerName := createNewContainer(a, bsu)
	dstContainerURL, dstContainerName := createNewContainer(a, bsu)
	defer deleteContainer(a, srcContainerURL)
	defer deleteContainer(a, dstContainerURL)

	// set up the source container with numerous blobs
	vdirName := "vdir"
	blobList := scenarioHelper{}.generateCommonRemoteScenarioForBlob(a, srcContainerURL, vdirName+common.AZCOPY_PATH_SEPARATOR_STRING)
	a.NotZero(len(blobList))

	// set up the destination with the exact same files
	scenarioHelper{}.generateBlobsFromList(a, dstContainerURL, blobList, blockBlobDefaultData)
>>>>>>> 096d32ee

	// set up interceptor
	mockedRPC := interceptor{}
	Rpc = mockedRPC.intercept
	mockedRPC.init()

	// construct the raw input to simulate user input
	srcContainerURLWithSAS := scenarioHelper{}.getRawContainerURLWithSAS(a, srcContainerName)
	dstContainerURLWithSAS := scenarioHelper{}.getRawContainerURLWithSAS(a, dstContainerName)
	srcContainerURLWithSAS.Path += common.AZCOPY_PATH_SEPARATOR_STRING + vdirName
	dstContainerURLWithSAS.Path += common.AZCOPY_PATH_SEPARATOR_STRING + vdirName
	raw := getDefaultSyncRawInput(srcContainerURLWithSAS.String(), dstContainerURLWithSAS.String())

	// nothing should be synced since the source is older
	runSyncAndVerify(a, raw, func(err error) {
		a.Nil(err)

		// validate that the right number of transfers were scheduled
		a.Zero(len(mockedRPC.transfers))
	})

	// refresh the blobs' last modified time so that they are newer
<<<<<<< HEAD
	scenarioHelper{}.generateBlobsFromList(c, srcContainerClient, blobList, blockBlobDefaultData)
=======
	scenarioHelper{}.generateBlobsFromList(a, srcContainerURL, blobList, blockBlobDefaultData)
>>>>>>> 096d32ee
	mockedRPC.reset()
	expectedList := scenarioHelper{}.shaveOffPrefix(blobList, vdirName+common.AZCOPY_PATH_SEPARATOR_STRING)
	runSyncAndVerify(a, raw, func(err error) {
		a.Nil(err)
		validateS2SSyncTransfersAreScheduled(a, "", "", expectedList, mockedRPC)
	})
}

// examine situation where a blob has the same name as virtual dir
// trailing slash is used to disambiguate the path as a vdir
<<<<<<< HEAD
func (s *cmdIntegrationSuite) TestSyncS2SBetweenVirtualDirsWithConflictingBlob(c *chk.C) {
	c.Skip("Enable after setting Account to non-HNS")
	bsc := getBlobServiceClient()
	srcContainerClient, srcContainerName := createNewContainer(c, bsc)
	dstContainerClient, dstContainerName := createNewContainer(c, bsc)
	defer deleteContainer(c, srcContainerClient)
	defer deleteContainer(c, dstContainerClient)

	// set up the source container with numerous blobs
	vdirName := "vdir"
	blobList := scenarioHelper{}.generateCommonRemoteScenarioForBlob(c, srcContainerClient,
=======
func TestSyncS2SBetweenVirtualDirsWithConflictingBlob(t *testing.T) {
	a := assert.New(t)
	t.Skip("Enable after setting Account to non-HNS")
	bsu := getBSU()
	srcContainerURL, srcContainerName := createNewContainer(a, bsu)
	dstContainerURL, dstContainerName := createNewContainer(a, bsu)
	defer deleteContainer(a, srcContainerURL)
	defer deleteContainer(a, dstContainerURL)

	// set up the source container with numerous blobs
	vdirName := "vdir"
	blobList := scenarioHelper{}.generateCommonRemoteScenarioForBlob(a, srcContainerURL,
>>>>>>> 096d32ee
		vdirName+common.AZCOPY_PATH_SEPARATOR_STRING)
	a.NotZero(len(blobList))

	// set up the destination with the exact same files
<<<<<<< HEAD
	scenarioHelper{}.generateBlobsFromList(c, dstContainerClient, blobList, blockBlobDefaultData)

	// create a blob at the destination with the exact same name as the vdir
	scenarioHelper{}.generateBlobsFromList(c, dstContainerClient, []string{vdirName}, blockBlobDefaultData)
=======
	scenarioHelper{}.generateBlobsFromList(a, dstContainerURL, blobList, blockBlobDefaultData)

	// create a blob at the destination with the exact same name as the vdir
	scenarioHelper{}.generateBlobsFromList(a, dstContainerURL, []string{vdirName}, blockBlobDefaultData)
>>>>>>> 096d32ee

	// set up interceptor
	mockedRPC := interceptor{}
	Rpc = mockedRPC.intercept
	mockedRPC.init()

	// case 1: vdir -> blob sync: should fail
	srcContainerURLWithSAS := scenarioHelper{}.getRawContainerURLWithSAS(a, srcContainerName)
	dstContainerURLWithSAS := scenarioHelper{}.getRawContainerURLWithSAS(a, dstContainerName)
	srcContainerURLWithSAS.Path += common.AZCOPY_PATH_SEPARATOR_STRING + vdirName
	dstContainerURLWithSAS.Path += common.AZCOPY_PATH_SEPARATOR_STRING + vdirName
	// construct the raw input to simulate user input
	raw := getDefaultSyncRawInput(srcContainerURLWithSAS.String(), dstContainerURLWithSAS.String())
	runSyncAndVerify(a, raw, func(err error) {
		a.NotNil(err)

		// validate that the right number of transfers were scheduled
		a.Zero(len(mockedRPC.transfers))
	})

	// case 2: blob -> vdir sync: simply swap src and dst, should fail too
	raw = getDefaultSyncRawInput(dstContainerURLWithSAS.String(), srcContainerURLWithSAS.String())
	runSyncAndVerify(a, raw, func(err error) {
		a.NotNil(err)

		// validate that the right number of transfers were scheduled
		a.Zero(len(mockedRPC.transfers))
	})

	// case 3: blob -> blob: if source is also a blob, then single blob to blob sync happens
	// create a blob at the source with the exact same name as the vdir
<<<<<<< HEAD
	scenarioHelper{}.generateBlobsFromList(c, srcContainerClient, []string{vdirName}, blockBlobDefaultData)
=======
	scenarioHelper{}.generateBlobsFromList(a, srcContainerURL, []string{vdirName}, blockBlobDefaultData)
>>>>>>> 096d32ee
	raw = getDefaultSyncRawInput(srcContainerURLWithSAS.String(), dstContainerURLWithSAS.String())
	runSyncAndVerify(a, raw, func(err error) {
		a.Nil(err)
		validateS2SSyncTransfersAreScheduled(a, "", "", []string{""}, mockedRPC)
	})

	// refresh the dst blobs' last modified time so that they are newer
<<<<<<< HEAD
	scenarioHelper{}.generateBlobsFromList(c, srcContainerClient, blobList, blockBlobDefaultData)
=======
	scenarioHelper{}.generateBlobsFromList(a, srcContainerURL, blobList, blockBlobDefaultData)
>>>>>>> 096d32ee
	mockedRPC.reset()

	// case 4: vdir -> vdir: adding a trailing slash helps to clarify it should be treated as virtual dir
	srcContainerURLWithSAS.Path += common.AZCOPY_PATH_SEPARATOR_STRING
	dstContainerURLWithSAS.Path += common.AZCOPY_PATH_SEPARATOR_STRING
	raw = getDefaultSyncRawInput(srcContainerURLWithSAS.String(), dstContainerURLWithSAS.String())
	expectedList := scenarioHelper{}.shaveOffPrefix(blobList, vdirName+common.AZCOPY_PATH_SEPARATOR_STRING)
	runSyncAndVerify(a, raw, func(err error) {
		a.Nil(err)
		validateS2SSyncTransfersAreScheduled(a, "", "", expectedList, mockedRPC)
	})
}

// sync a vdir with a blob representing an ADLS directory
// we should recognize this and sync with the virtual directory instead
<<<<<<< HEAD
func (s *cmdIntegrationSuite) TestSyncS2SADLSDirectory(c *chk.C) {
	bsc := getBlobServiceClient()
	srcContainerClient, srcContainerName := createNewContainer(c, bsc)
	dstContainerClient, dstContainerName := createNewContainer(c, bsc)
	defer deleteContainer(c, srcContainerClient)
	defer deleteContainer(c, dstContainerClient)

	// set up the source container with numerous blobs
	vdirName := "vdir"
	blobList := scenarioHelper{}.generateCommonRemoteScenarioForBlob(c, srcContainerClient,
=======
func TestSyncS2SADLSDirectory(t *testing.T) {
	a := assert.New(t)
	bsu := getBSU()
	srcContainerURL, srcContainerName := createNewContainer(a, bsu)
	dstContainerURL, dstContainerName := createNewContainer(a, bsu)
	defer deleteContainer(a, srcContainerURL)
	defer deleteContainer(a, dstContainerURL)

	// set up the source container with numerous blobs
	vdirName := "vdir"
	blobList := scenarioHelper{}.generateCommonRemoteScenarioForBlob(a, srcContainerURL,
>>>>>>> 096d32ee
		vdirName+common.AZCOPY_PATH_SEPARATOR_STRING)
	a.NotZero(len(blobList))

	// set up the destination with the exact same files
<<<<<<< HEAD
	scenarioHelper{}.generateBlobsFromList(c, dstContainerClient, blobList, blockBlobDefaultData)

	// create an ADLS Gen2 directory at the source with the exact same name as the vdir
	_, err := srcContainerClient.NewBlockBlobClient(vdirName).Upload(context.Background(), streaming.NopCloser(bytes.NewReader(nil)),
		&blockblob.UploadOptions{
			Metadata: map[string]*string{"hdi_isfolder": to.Ptr("true")},
		})
	c.Assert(err, chk.IsNil)
=======
	scenarioHelper{}.generateBlobsFromList(a, dstContainerURL, blobList, blockBlobDefaultData)

	// create an ADLS Gen2 directory at the source with the exact same name as the vdir
	_, err := srcContainerURL.NewBlockBlobURL(vdirName).Upload(context.Background(), bytes.NewReader(nil),
		azblob.BlobHTTPHeaders{}, azblob.Metadata{"hdi_isfolder": "true"}, azblob.BlobAccessConditions{}, azblob.DefaultAccessTier, nil, azblob.ClientProvidedKeyOptions{}, azblob.ImmutabilityPolicyOptions{})
	a.Nil(err)
>>>>>>> 096d32ee

	// set up interceptor
	mockedRPC := interceptor{}
	Rpc = mockedRPC.intercept
	mockedRPC.init()

	// ADLS Gen2 directory -> vdir sync: should work
	// but since the src files are older, nothing should be synced
	srcContainerURLWithSAS := scenarioHelper{}.getRawContainerURLWithSAS(a, srcContainerName)
	dstContainerURLWithSAS := scenarioHelper{}.getRawContainerURLWithSAS(a, dstContainerName)
	srcContainerURLWithSAS.Path += common.AZCOPY_PATH_SEPARATOR_STRING + vdirName
	dstContainerURLWithSAS.Path += common.AZCOPY_PATH_SEPARATOR_STRING + vdirName
	// construct the raw input to simulate user input
	raw := getDefaultSyncRawInput(srcContainerURLWithSAS.String(), dstContainerURLWithSAS.String())
	runSyncAndVerify(a, raw, func(err error) {
		a.Nil(err)

		// validate that the right number of transfers were scheduled
		a.Zero(len(mockedRPC.transfers))
	})

	// refresh the sources blobs' last modified time so that they are newer
<<<<<<< HEAD
	scenarioHelper{}.generateBlobsFromList(c, srcContainerClient, blobList, blockBlobDefaultData)
=======
	scenarioHelper{}.generateBlobsFromList(a, srcContainerURL, blobList, blockBlobDefaultData)
>>>>>>> 096d32ee
	mockedRPC.reset()

	expectedTransfers := scenarioHelper{}.shaveOffPrefix(blobList, vdirName+common.AZCOPY_PATH_SEPARATOR_STRING)
	runSyncAndVerify(a, raw, func(err error) {
		a.Nil(err)
		validateS2SSyncTransfersAreScheduled(a, "", "", expectedTransfers, mockedRPC)
	})
}

// testing multiple include regular expression
<<<<<<< HEAD
func (s *cmdIntegrationSuite) TestSyncS2SWithIncludeRegexFlag(c *chk.C) {
	bsc := getBlobServiceClient()
	srcContainerClient, srcContainerName := createNewContainer(c, bsc)
	dstContainerClient, dstContainerName := createNewContainer(c, bsc)
	defer deleteContainer(c, srcContainerClient)
	defer deleteContainer(c, dstContainerClient)

	// set up the source container with numerous blobs
	blobList := scenarioHelper{}.generateCommonRemoteScenarioForBlob(c, srcContainerClient, "")
	c.Assert(len(blobList), chk.Not(chk.Equals), 0)

	// add special blobs that we wish to include
	blobsToInclude := []string{"tessssssssssssst.txt", "zxcfile.txt", "subOne/tetingessssss.jpeg", "subOne/subTwo/tessssst.pdf"}
	scenarioHelper{}.generateBlobsFromList(c, srcContainerClient, blobsToInclude, blockBlobDefaultData)
=======
func TestSyncS2SWithIncludeRegexFlag(t *testing.T) {
	a := assert.New(t)
	bsu := getBSU()
	srcContainerURL, srcContainerName := createNewContainer(a, bsu)
	dstContainerURL, dstContainerName := createNewContainer(a, bsu)
	defer deleteContainer(a, srcContainerURL)
	defer deleteContainer(a, dstContainerURL)

	// set up the source container with numerous blobs
	blobList := scenarioHelper{}.generateCommonRemoteScenarioForBlob(a, srcContainerURL, "")
	a.NotZero(len(blobList))

	// add special blobs that we wish to include
	blobsToInclude := []string{"tessssssssssssst.txt", "zxcfile.txt", "subOne/tetingessssss.jpeg", "subOne/subTwo/tessssst.pdf"}
	scenarioHelper{}.generateBlobsFromList(a, srcContainerURL, blobsToInclude, blockBlobDefaultData)
>>>>>>> 096d32ee
	includeString := "es{4,};^zxc"

	// set up interceptor
	mockedRPC := interceptor{}
	Rpc = mockedRPC.intercept
	mockedRPC.init()

	// construct the raw input to simulate user input
	srcContainerURLWithSAS := scenarioHelper{}.getRawContainerURLWithSAS(a, srcContainerName)
	dstContainerURLWithSAS := scenarioHelper{}.getRawContainerURLWithSAS(a, dstContainerName)
	raw := getDefaultSyncRawInput(srcContainerURLWithSAS.String(), dstContainerURLWithSAS.String())
	raw.includeRegex = includeString

	// verify that only the blobs specified by the include flag are synced
	runSyncAndVerify(a, raw, func(err error) {
		a.Nil(err)
		// validate that the right number of transfers were scheduled
		a.Equal(len(blobsToInclude), len(mockedRPC.transfers))
		// comparing is names of files, since not in order need to sort each string and the compare them
		actualTransfer := []string{}
		for i := 0; i < len(mockedRPC.transfers); i++ {
			actualTransfer = append(actualTransfer, strings.Trim(mockedRPC.transfers[i].Source, "/"))
		}
		sort.Strings(actualTransfer)
		sort.Strings(blobsToInclude)
		a.Equal(blobsToInclude, actualTransfer)

		validateS2SSyncTransfersAreScheduled(a, "", "", blobsToInclude, mockedRPC)
	})
}

// testing multiple exclude regular expressions
<<<<<<< HEAD
func (s *cmdIntegrationSuite) TestSyncS2SWithExcludeRegexFlag(c *chk.C) {
	bsc := getBlobServiceClient()
	srcContainerClient, srcContainerName := createNewContainer(c, bsc)
	dstContainerClient, dstContainerName := createNewContainer(c, bsc)
	defer deleteContainer(c, srcContainerClient)
	defer deleteContainer(c, dstContainerClient)

	// set up the source container with blobs
	blobList := scenarioHelper{}.generateCommonRemoteScenarioForBlob(c, srcContainerClient, "")
	c.Assert(len(blobList), chk.Not(chk.Equals), 0)

	// add special blobs that we wish to exclude
	blobsToExclude := []string{"tessssssssssssst.txt", "subOne/dogs.jpeg", "subOne/subTwo/tessssst.pdf"}
	scenarioHelper{}.generateBlobsFromList(c, srcContainerClient, blobsToExclude, blockBlobDefaultData)
=======
func TestSyncS2SWithExcludeRegexFlag(t *testing.T) {
	a := assert.New(t)
	bsu := getBSU()
	srcContainerURL, srcContainerName := createNewContainer(a, bsu)
	dstContainerURL, dstContainerName := createNewContainer(a, bsu)
	defer deleteContainer(a, srcContainerURL)
	defer deleteContainer(a, dstContainerURL)

	// set up the source container with blobs
	blobList := scenarioHelper{}.generateCommonRemoteScenarioForBlob(a, srcContainerURL, "")
	a.NotZero(len(blobList))

	// add special blobs that we wish to exclude
	blobsToExclude := []string{"tessssssssssssst.txt", "subOne/dogs.jpeg", "subOne/subTwo/tessssst.pdf"}
	scenarioHelper{}.generateBlobsFromList(a, srcContainerURL, blobsToExclude, blockBlobDefaultData)
>>>>>>> 096d32ee
	excludeString := "es{4,};o(g)"

	// set up interceptor
	mockedRPC := interceptor{}
	Rpc = mockedRPC.intercept
	mockedRPC.init()

	// construct the raw input to simulate user input
	srcContainerURLWithSAS := scenarioHelper{}.getRawContainerURLWithSAS(a, srcContainerName)
	dstContainerURLWithSAS := scenarioHelper{}.getRawContainerURLWithSAS(a, dstContainerName)
	raw := getDefaultSyncRawInput(srcContainerURLWithSAS.String(), dstContainerURLWithSAS.String())
	raw.excludeRegex = excludeString

	// make sure the list doesn't include the blobs specified by the exclude flag
	runSyncAndVerify(a, raw, func(err error) {
		a.Nil(err)
		// validate that the right number of transfers were scheduled
		a.Equal(len(blobList), len(mockedRPC.transfers))
		// all blobs from the blobList are transferred
		validateS2SSyncTransfersAreScheduled(a, "", "", blobList, mockedRPC)
	})
}

// testing with both include and exclude regular expression flags
<<<<<<< HEAD
func (s *cmdIntegrationSuite) TestSyncS2SWithIncludeAndExcludeRegexFlag(c *chk.C) {
	bsc := getBlobServiceClient()
	srcContainerClient, srcContainerName := createNewContainer(c, bsc)
	dstContainerClient, dstContainerName := createNewContainer(c, bsc)
	defer deleteContainer(c, srcContainerClient)
	defer deleteContainer(c, dstContainerClient)

	// set up the source container with numerous blobs
	blobList := scenarioHelper{}.generateCommonRemoteScenarioForBlob(c, srcContainerClient, "")
	c.Assert(len(blobList), chk.Not(chk.Equals), 0)

	// add special blobs that we wish to include
	blobsToInclude := []string{"tessssssssssssst.txt", "zxcfile.txt", "subOne/tetingessssss.jpeg"}
	scenarioHelper{}.generateBlobsFromList(c, srcContainerClient, blobsToInclude, blockBlobDefaultData)
=======
func TestSyncS2SWithIncludeAndExcludeRegexFlag(t *testing.T) {
	a := assert.New(t)
	bsu := getBSU()
	srcContainerURL, srcContainerName := createNewContainer(a, bsu)
	dstContainerURL, dstContainerName := createNewContainer(a, bsu)
	defer deleteContainer(a, srcContainerURL)
	defer deleteContainer(a, dstContainerURL)

	// set up the source container with numerous blobs
	blobList := scenarioHelper{}.generateCommonRemoteScenarioForBlob(a, srcContainerURL, "")
	a.NotZero(len(blobList))

	// add special blobs that we wish to include
	blobsToInclude := []string{"tessssssssssssst.txt", "zxcfile.txt", "subOne/tetingessssss.jpeg"}
	scenarioHelper{}.generateBlobsFromList(a, srcContainerURL, blobsToInclude, blockBlobDefaultData)
>>>>>>> 096d32ee
	includeString := "es{4,};^zxc"

	// add special blobs that we wish to exclude
	blobsToExclude := []string{"zxca.txt", "subOne/dogs.jpeg", "subOne/subTwo/zxcat.pdf"}
<<<<<<< HEAD
	scenarioHelper{}.generateBlobsFromList(c, srcContainerClient, blobsToExclude, blockBlobDefaultData)
=======
	scenarioHelper{}.generateBlobsFromList(a, srcContainerURL, blobsToExclude, blockBlobDefaultData)
>>>>>>> 096d32ee
	excludeString := "^zxca;o(g)"

	// set up interceptor
	mockedRPC := interceptor{}
	Rpc = mockedRPC.intercept
	mockedRPC.init()

	// construct the raw input to simulate user input
	srcContainerURLWithSAS := scenarioHelper{}.getRawContainerURLWithSAS(a, srcContainerName)
	dstContainerURLWithSAS := scenarioHelper{}.getRawContainerURLWithSAS(a, dstContainerName)
	raw := getDefaultSyncRawInput(srcContainerURLWithSAS.String(), dstContainerURLWithSAS.String())
	raw.includeRegex = includeString
	raw.excludeRegex = excludeString

	// verify that only the blobs specified by the include flag are synced
	runSyncAndVerify(a, raw, func(err error) {
		a.Nil(err)
		// validate that the right number of transfers were scheduled
		a.Equal(len(blobsToInclude), len(mockedRPC.transfers))
		// comparing is names of files, since not in order need to sort each string and the compare them
		actualTransfer := []string{}
		for i := 0; i < len(mockedRPC.transfers); i++ {
			actualTransfer = append(actualTransfer, strings.Trim(mockedRPC.transfers[i].Source, "/"))
		}
		sort.Strings(actualTransfer)
		sort.Strings(blobsToInclude)
		a.Equal(blobsToInclude, actualTransfer)

		validateS2SSyncTransfersAreScheduled(a, "", "", blobsToInclude, mockedRPC)
	})
}

<<<<<<< HEAD
func (s *cmdIntegrationSuite) TestDryrunSyncBlobtoBlob(c *chk.C) {
	bsc := getBlobServiceClient()

	// set up src container
	srcContainerClient, srcContainerName := createNewContainer(c, bsc)
	defer deleteContainer(c, srcContainerClient)
	blobsToInclude := []string{"AzURE2.jpeg", "sub1/aTestOne.txt", "sub1/sub2/testTwo.pdf"}
	scenarioHelper{}.generateBlobsFromList(c, srcContainerClient, blobsToInclude, blockBlobDefaultData)

	// set up dst container
	dstContainerClient, dstContainerName := createNewContainer(c, bsc)
	defer deleteContainer(c, dstContainerClient)
	blobsToDelete := []string{"testThree.jpeg"}
	scenarioHelper{}.generateBlobsFromList(c, dstContainerClient, blobsToDelete, blockBlobDefaultData)
=======
func TestDryrunSyncBlobtoBlob(t *testing.T) {
	a := assert.New(t)
	bsu := getBSU()

	// set up src container
	srcContainerURL, srcContainerName := createNewContainer(a, bsu)
	defer deleteContainer(a, srcContainerURL)
	blobsToInclude := []string{"AzURE2.jpeg", "sub1/aTestOne.txt", "sub1/sub2/testTwo.pdf"}
	scenarioHelper{}.generateBlobsFromList(a, srcContainerURL, blobsToInclude, blockBlobDefaultData)

	// set up dst container
	dstContainerURL, dstContainerName := createNewContainer(a, bsu)
	defer deleteContainer(a, dstContainerURL)
	blobsToDelete := []string{"testThree.jpeg"}
	scenarioHelper{}.generateBlobsFromList(a, dstContainerURL, blobsToDelete, blockBlobDefaultData)
>>>>>>> 096d32ee

	// set up interceptor
	mockedRPC := interceptor{}
	Rpc = mockedRPC.intercept
	mockedLcm := mockedLifecycleManager{dryrunLog: make(chan string, 50)}
	mockedLcm.SetOutputFormat(common.EOutputFormat.Text())
	glcm = &mockedLcm

	// construct the raw input to simulate user input
	srcContainerURLWithSAS := scenarioHelper{}.getRawContainerURLWithSAS(a, srcContainerName)
	dstContainerURLWithSAS := scenarioHelper{}.getRawContainerURLWithSAS(a, dstContainerName)
	raw := getDefaultSyncRawInput(srcContainerURLWithSAS.String(), dstContainerURLWithSAS.String())
	raw.dryrun = true
	raw.deleteDestination = "true"

	runSyncAndVerify(a, raw, func(err error) {
		a.Nil(err)
		validateS2SSyncTransfersAreScheduled(a, "", "", []string{}, mockedRPC)

		msg := mockedLcm.GatherAllLogs(mockedLcm.dryrunLog)
		sort.Strings(msg)
		for i := 0; i < len(msg); i++ {
			if strings.Contains(msg[i], "DRYRUN: remove") {
<<<<<<< HEAD
				c.Check(strings.Contains(msg[i], dstContainerClient.URL()), chk.Equals, true)
			} else {
				c.Check(strings.Contains(msg[i], "DRYRUN: copy"), chk.Equals, true)
				c.Check(strings.Contains(msg[i], srcContainerClient.URL()), chk.Equals, true)
				c.Check(strings.Contains(msg[i], dstContainerClient.URL()), chk.Equals, true)
=======
				a.True(strings.Contains(msg[i], dstContainerURL.String()))
			} else {
				a.True(strings.Contains(msg[i], "DRYRUN: copy"))
				a.True(strings.Contains(msg[i], srcContainerURL.String()))
				a.True(strings.Contains(msg[i], dstContainerURL.String()))
>>>>>>> 096d32ee
			}
		}

		a.True(testDryrunStatements(blobsToInclude, msg))
		a.True(testDryrunStatements(blobsToDelete, msg))
	})
}

<<<<<<< HEAD
func (s *cmdIntegrationSuite) TestDryrunSyncBlobtoBlobJson(c *chk.C) {
	bsc := getBlobServiceClient()

	// set up src container
	srcContainerClient, srcContainerName := createNewContainer(c, bsc)
	defer deleteContainer(c, srcContainerClient)

	// set up dst container
	dstContainerClient, dstContainerName := createNewContainer(c, bsc)
	defer deleteContainer(c, dstContainerClient)
	blobsToDelete := []string{"testThree.jpeg"}
	scenarioHelper{}.generateBlobsFromList(c, dstContainerClient, blobsToDelete, blockBlobDefaultData)
=======
func TestDryrunSyncBlobtoBlobJson(t *testing.T) {
	a := assert.New(t)
	bsu := getBSU()

	// set up src container
	srcContainerURL, srcContainerName := createNewContainer(a, bsu)
	defer deleteContainer(a, srcContainerURL)

	// set up dst container
	dstContainerURL, dstContainerName := createNewContainer(a, bsu)
	defer deleteContainer(a, dstContainerURL)
	blobsToDelete := []string{"testThree.jpeg"}
	scenarioHelper{}.generateBlobsFromList(a, dstContainerURL, blobsToDelete, blockBlobDefaultData)
>>>>>>> 096d32ee

	// set up interceptor
	mockedRPC := interceptor{}
	Rpc = mockedRPC.intercept
	mockedLcm := mockedLifecycleManager{dryrunLog: make(chan string, 50)}
	mockedLcm.SetOutputFormat(common.EOutputFormat.Json())
	glcm = &mockedLcm

	// construct the raw input to simulate user input
	srcContainerURLWithSAS := scenarioHelper{}.getRawContainerURLWithSAS(a, srcContainerName)
	dstContainerURLWithSAS := scenarioHelper{}.getRawContainerURLWithSAS(a, dstContainerName)
	raw := getDefaultSyncRawInput(srcContainerURLWithSAS.String(), dstContainerURLWithSAS.String())
	raw.dryrun = true
	raw.deleteDestination = "true"

	runSyncAndVerify(a, raw, func(err error) {
		a.Nil(err)
		validateS2SSyncTransfersAreScheduled(a, "", "", []string{}, mockedRPC)

		msg := <-mockedLcm.dryrunLog
		syncMessage := common.CopyTransfer{}
		errMarshal := json.Unmarshal([]byte(msg), &syncMessage)
		a.Nil(errMarshal)
		a.True(strings.Contains(syncMessage.Source, blobsToDelete[0]))
		a.Equal("File", syncMessage.EntityType.String())
		a.Equal("BlockBlob", string(syncMessage.BlobType))

	})
}<|MERGE_RESOLUTION|>--- conflicted
+++ resolved
@@ -24,57 +24,33 @@
 	"bytes"
 	"context"
 	"encoding/json"
-<<<<<<< HEAD
 	"github.com/Azure/azure-sdk-for-go/sdk/azcore/streaming"
 	"github.com/Azure/azure-sdk-for-go/sdk/azcore/to"
 	"github.com/Azure/azure-sdk-for-go/sdk/storage/azblob/blockblob"
-=======
 	"github.com/stretchr/testify/assert"
->>>>>>> 096d32ee
 	"sort"
 	"strings"
 	"testing"
 
 	"github.com/Azure/azure-storage-azcopy/v10/common"
-<<<<<<< HEAD
-	chk "gopkg.in/check.v1"
-)
-
-// regular blob->file sync
-func (s *cmdIntegrationSuite) TestSyncS2SWithSingleBlob(c *chk.C) {
-	bsc := getBlobServiceClient()
-	srcContainerClient, srcContainerName := createNewContainer(c, bsc)
-	dstContainerClient, dstContainerName := createNewContainer(c, bsc)
-	defer deleteContainer(c, srcContainerClient)
-	defer deleteContainer(c, dstContainerClient)
-=======
-	"github.com/Azure/azure-storage-blob-go/azblob"
 )
 
 // regular blob->file sync
 func TestSyncS2SWithSingleBlob(t *testing.T) {
 	a := assert.New(t)
-	bsu := getBSU()
-	srcContainerURL, srcContainerName := createNewContainer(a, bsu)
-	dstContainerURL, dstContainerName := createNewContainer(a, bsu)
-	defer deleteContainer(a, srcContainerURL)
-	defer deleteContainer(a, dstContainerURL)
->>>>>>> 096d32ee
+	bsc := getBlobServiceClient()
+	srcContainerClient, srcContainerName := createNewContainer(a, bsc)
+	dstContainerClient, dstContainerName := createNewContainer(a, bsc)
+	defer deleteContainer(a, srcContainerClient)
+	defer deleteContainer(a, dstContainerClient)
 
 	for _, blobName := range []string{"singleblobisbest", "打麻将.txt", "%4509%4254$85140&"} {
 		// set up the source container with a single blob
 		blobList := []string{blobName}
-<<<<<<< HEAD
-		scenarioHelper{}.generateBlobsFromList(c, srcContainerClient, blobList, blockBlobDefaultData)
+		scenarioHelper{}.generateBlobsFromList(a, srcContainerClient, blobList, blockBlobDefaultData)
 
 		// set up the destination container with the same single blob
-		scenarioHelper{}.generateBlobsFromList(c, dstContainerClient, blobList, blockBlobDefaultData)
-=======
-		scenarioHelper{}.generateBlobsFromList(a, srcContainerURL, blobList, blockBlobDefaultData)
-
-		// set up the destination container with the same single blob
-		scenarioHelper{}.generateBlobsFromList(a, dstContainerURL, blobList, blockBlobDefaultData)
->>>>>>> 096d32ee
+		scenarioHelper{}.generateBlobsFromList(a, dstContainerClient, blobList, blockBlobDefaultData)
 
 		// set up interceptor
 		mockedRPC := interceptor{}
@@ -95,11 +71,7 @@
 		})
 
 		// recreate the source blob to have a later last modified time
-<<<<<<< HEAD
-		scenarioHelper{}.generateBlobsFromList(c, srcContainerClient, blobList, blockBlobDefaultData)
-=======
-		scenarioHelper{}.generateBlobsFromList(a, srcContainerURL, blobList, blockBlobDefaultData)
->>>>>>> 096d32ee
+		scenarioHelper{}.generateBlobsFromList(a, srcContainerClient, blobList, blockBlobDefaultData)
 		mockedRPC.reset()
 
 		runSyncAndVerify(a, raw, func(err error) {
@@ -110,30 +82,17 @@
 }
 
 // regular container->container sync but destination is empty, so everything has to be transferred
-<<<<<<< HEAD
-func (s *cmdIntegrationSuite) TestSyncS2SWithEmptyDestination(c *chk.C) {
-	bsc := getBlobServiceClient()
-	srcContainerClient, srcContainerName := createNewContainer(c, bsc)
-	dstContainerClient, dstContainerName := createNewContainer(c, bsc)
-	defer deleteContainer(c, srcContainerClient)
-	defer deleteContainer(c, dstContainerClient)
-
-	// set up the source container with numerous blobs
-	blobList := scenarioHelper{}.generateCommonRemoteScenarioForBlob(c, srcContainerClient, "")
-	c.Assert(len(blobList), chk.Not(chk.Equals), 0)
-=======
 func TestSyncS2SWithEmptyDestination(t *testing.T) {
 	a := assert.New(t)
-	bsu := getBSU()
-	srcContainerURL, srcContainerName := createNewContainer(a, bsu)
-	dstContainerURL, dstContainerName := createNewContainer(a, bsu)
-	defer deleteContainer(a, srcContainerURL)
-	defer deleteContainer(a, dstContainerURL)
-
-	// set up the source container with numerous blobs
-	blobList := scenarioHelper{}.generateCommonRemoteScenarioForBlob(a, srcContainerURL, "")
-	a.NotZero(len(blobList))
->>>>>>> 096d32ee
+	bsc := getBlobServiceClient()
+	srcContainerClient, srcContainerName := createNewContainer(a, bsc)
+	dstContainerClient, dstContainerName := createNewContainer(a, bsc)
+	defer deleteContainer(a, srcContainerClient)
+	defer deleteContainer(a, dstContainerClient)
+
+	// set up the source container with numerous blobs
+	blobList := scenarioHelper{}.generateCommonRemoteScenarioForBlob(a, srcContainerClient, "")
+	a.NotZero(len(blobList))
 
 	// set up interceptor
 	mockedRPC := interceptor{}
@@ -170,36 +129,20 @@
 }
 
 // regular container->container sync but destination is identical to the source, transfers are scheduled based on lmt
-<<<<<<< HEAD
-func (s *cmdIntegrationSuite) TestSyncS2SWithIdenticalDestination(c *chk.C) {
-	bsc := getBlobServiceClient()
-	srcContainerClient, srcContainerName := createNewContainer(c, bsc)
-	dstContainerClient, dstContainerName := createNewContainer(c, bsc)
-	defer deleteContainer(c, srcContainerClient)
-	defer deleteContainer(c, dstContainerClient)
-
-	// set up the source container with numerous blobs
-	blobList := scenarioHelper{}.generateCommonRemoteScenarioForBlob(c, srcContainerClient, "")
-	c.Assert(len(blobList), chk.Not(chk.Equals), 0)
+func TestSyncS2SWithIdenticalDestination(t *testing.T) {
+	a := assert.New(t)
+	bsc := getBlobServiceClient()
+	srcContainerClient, srcContainerName := createNewContainer(a, bsc)
+	dstContainerClient, dstContainerName := createNewContainer(a, bsc)
+	defer deleteContainer(a, srcContainerClient)
+	defer deleteContainer(a, dstContainerClient)
+
+	// set up the source container with numerous blobs
+	blobList := scenarioHelper{}.generateCommonRemoteScenarioForBlob(a, srcContainerClient, "")
+	a.NotZero(len(blobList))
 
 	// set up the destination with the exact same files
-	scenarioHelper{}.generateBlobsFromList(c, dstContainerClient, blobList, blockBlobDefaultData)
-=======
-func TestSyncS2SWithIdenticalDestination(t *testing.T) {
-	a := assert.New(t)
-	bsu := getBSU()
-	srcContainerURL, srcContainerName := createNewContainer(a, bsu)
-	dstContainerURL, dstContainerName := createNewContainer(a, bsu)
-	defer deleteContainer(a, srcContainerURL)
-	defer deleteContainer(a, dstContainerURL)
-
-	// set up the source container with numerous blobs
-	blobList := scenarioHelper{}.generateCommonRemoteScenarioForBlob(a, srcContainerURL, "")
-	a.NotZero(len(blobList))
-
-	// set up the destination with the exact same files
-	scenarioHelper{}.generateBlobsFromList(a, dstContainerURL, blobList, blockBlobDefaultData)
->>>>>>> 096d32ee
+	scenarioHelper{}.generateBlobsFromList(a, dstContainerClient, blobList, blockBlobDefaultData)
 
 	// set up interceptor
 	mockedRPC := interceptor{}
@@ -220,11 +163,7 @@
 	})
 
 	// refresh the source blobs' last modified time so that they get synced
-<<<<<<< HEAD
-	scenarioHelper{}.generateBlobsFromList(c, srcContainerClient, blobList, blockBlobDefaultData)
-=======
-	scenarioHelper{}.generateBlobsFromList(a, srcContainerURL, blobList, blockBlobDefaultData)
->>>>>>> 096d32ee
+	scenarioHelper{}.generateBlobsFromList(a, srcContainerClient, blobList, blockBlobDefaultData)
 	mockedRPC.reset()
 	runSyncAndVerify(a, raw, func(err error) {
 		a.Nil(err)
@@ -233,46 +172,25 @@
 }
 
 // regular container->container sync where destination is missing some files from source, and also has some extra files
-<<<<<<< HEAD
-func (s *cmdIntegrationSuite) TestSyncS2SWithMismatchedDestination(c *chk.C) {
-	c.Skip("Enable after setting Account to non-HNS")
-	bsc := getBlobServiceClient()
-	srcContainerClient, srcContainerName := createNewContainer(c, bsc)
-	dstContainerClient, dstContainerName := createNewContainer(c, bsc)
-	defer deleteContainer(c, srcContainerClient)
-	defer deleteContainer(c, dstContainerClient)
+func TestSyncS2SWithMismatchedDestination(t *testing.T) {
+	a := assert.New(t)
+	t.Skip("Enable after setting Account to non-HNS")
+	bsc := getBlobServiceClient()
+	srcContainerClient, srcContainerName := createNewContainer(a, bsc)
+	dstContainerClient, dstContainerName := createNewContainer(a, bsc)
+	defer deleteContainer(a, srcContainerClient)
+	defer deleteContainer(a, dstContainerClient)
 
 	// set up the container with numerous blobs
-	blobList := scenarioHelper{}.generateCommonRemoteScenarioForBlob(c, srcContainerClient, "")
-	c.Assert(len(blobList), chk.Not(chk.Equals), 0)
+	blobList := scenarioHelper{}.generateCommonRemoteScenarioForBlob(a, srcContainerClient, "")
+	a.NotZero(len(blobList))
 
 	// set up the destination with half of the blobs from source
-	scenarioHelper{}.generateBlobsFromList(c, dstContainerClient, blobList[0:len(blobList)/2], blockBlobDefaultData)
+	scenarioHelper{}.generateBlobsFromList(a, dstContainerClient, blobList[0:len(blobList)/2], blockBlobDefaultData)
 	expectedOutput := blobList[len(blobList)/2:] // the missing half of source blobs should be transferred
 
 	// add some extra blobs that shouldn't be included
-	scenarioHelper{}.generateCommonRemoteScenarioForBlob(c, dstContainerClient, "extra")
-=======
-func TestSyncS2SWithMismatchedDestination(t *testing.T) {
-	a := assert.New(t)
-	t.Skip("Enable after setting Account to non-HNS")
-	bsu := getBSU()
-	srcContainerURL, srcContainerName := createNewContainer(a, bsu)
-	dstContainerURL, dstContainerName := createNewContainer(a, bsu)
-	defer deleteContainer(a, srcContainerURL)
-	defer deleteContainer(a, dstContainerURL)
-
-	// set up the container with numerous blobs
-	blobList := scenarioHelper{}.generateCommonRemoteScenarioForBlob(a, srcContainerURL, "")
-	a.NotZero(len(blobList))
-
-	// set up the destination with half of the blobs from source
-	scenarioHelper{}.generateBlobsFromList(a, dstContainerURL, blobList[0:len(blobList)/2], blockBlobDefaultData)
-	expectedOutput := blobList[len(blobList)/2:] // the missing half of source blobs should be transferred
-
-	// add some extra blobs that shouldn't be included
-	scenarioHelper{}.generateCommonRemoteScenarioForBlob(a, dstContainerURL, "extra")
->>>>>>> 096d32ee
+	scenarioHelper{}.generateCommonRemoteScenarioForBlob(a, dstContainerClient, "extra")
 
 	// set up interceptor
 	mockedRPC := interceptor{}
@@ -290,17 +208,10 @@
 
 		// make sure the extra blobs were deleted
 		extraFilesFound := false
-<<<<<<< HEAD
 		pager := dstContainerClient.NewListBlobsFlatPager(nil)
 		for pager.More() {
 			listResponse, err := pager.NextPage(ctx)
-			c.Assert(err, chk.IsNil)
-=======
-		for marker := (azblob.Marker{}); marker.NotDone(); {
-			listResponse, err := dstContainerURL.ListBlobsFlatSegment(ctx, marker, azblob.ListBlobsSegmentOptions{})
 			a.Nil(err)
-			marker = listResponse.NextMarker
->>>>>>> 096d32ee
 
 			// if ever the extra blobs are found, note it down
 			for _, blob := range listResponse.Segment.BlobItems {
@@ -315,38 +226,21 @@
 }
 
 // include flag limits the scope of source/destination comparison
-<<<<<<< HEAD
-func (s *cmdIntegrationSuite) TestSyncS2SWithIncludePatternFlag(c *chk.C) {
-	bsc := getBlobServiceClient()
-	srcContainerClient, srcContainerName := createNewContainer(c, bsc)
-	dstContainerClient, dstContainerName := createNewContainer(c, bsc)
-	defer deleteContainer(c, srcContainerClient)
-	defer deleteContainer(c, dstContainerClient)
-
-	// set up the source container with numerous blobs
-	blobList := scenarioHelper{}.generateCommonRemoteScenarioForBlob(c, srcContainerClient, "")
-	c.Assert(len(blobList), chk.Not(chk.Equals), 0)
+func TestSyncS2SWithIncludePatternFlag(t *testing.T) {
+	a := assert.New(t)
+	bsc := getBlobServiceClient()
+	srcContainerClient, srcContainerName := createNewContainer(a, bsc)
+	dstContainerClient, dstContainerName := createNewContainer(a, bsc)
+	defer deleteContainer(a, srcContainerClient)
+	defer deleteContainer(a, dstContainerClient)
+
+	// set up the source container with numerous blobs
+	blobList := scenarioHelper{}.generateCommonRemoteScenarioForBlob(a, srcContainerClient, "")
+	a.NotZero(len(blobList))
 
 	// add special blobs that we wish to include
 	blobsToInclude := []string{"important.pdf", "includeSub/amazing.jpeg", "exactName"}
-	scenarioHelper{}.generateBlobsFromList(c, srcContainerClient, blobsToInclude, blockBlobDefaultData)
-=======
-func TestSyncS2SWithIncludePatternFlag(t *testing.T) {
-	a := assert.New(t)
-	bsu := getBSU()
-	srcContainerURL, srcContainerName := createNewContainer(a, bsu)
-	dstContainerURL, dstContainerName := createNewContainer(a, bsu)
-	defer deleteContainer(a, srcContainerURL)
-	defer deleteContainer(a, dstContainerURL)
-
-	// set up the source container with numerous blobs
-	blobList := scenarioHelper{}.generateCommonRemoteScenarioForBlob(a, srcContainerURL, "")
-	a.NotZero(len(blobList))
-
-	// add special blobs that we wish to include
-	blobsToInclude := []string{"important.pdf", "includeSub/amazing.jpeg", "exactName"}
-	scenarioHelper{}.generateBlobsFromList(a, srcContainerURL, blobsToInclude, blockBlobDefaultData)
->>>>>>> 096d32ee
+	scenarioHelper{}.generateBlobsFromList(a, srcContainerClient, blobsToInclude, blockBlobDefaultData)
 	includeString := "*.pdf;*.jpeg;exactName"
 
 	// set up interceptor
@@ -368,38 +262,21 @@
 }
 
 // exclude flag limits the scope of source/destination comparison
-<<<<<<< HEAD
-func (s *cmdIntegrationSuite) TestSyncS2SWithExcludePatternFlag(c *chk.C) {
-	bsc := getBlobServiceClient()
-	srcContainerClient, srcContainerName := createNewContainer(c, bsc)
-	dstContainerClient, dstContainerName := createNewContainer(c, bsc)
-	defer deleteContainer(c, srcContainerClient)
-	defer deleteContainer(c, dstContainerClient)
-
-	// set up the source container with numerous blobs
-	blobList := scenarioHelper{}.generateCommonRemoteScenarioForBlob(c, srcContainerClient, "")
-	c.Assert(len(blobList), chk.Not(chk.Equals), 0)
+func TestSyncS2SWithExcludePatternFlag(t *testing.T) {
+	a := assert.New(t)
+	bsc := getBlobServiceClient()
+	srcContainerClient, srcContainerName := createNewContainer(a, bsc)
+	dstContainerClient, dstContainerName := createNewContainer(a, bsc)
+	defer deleteContainer(a, srcContainerClient)
+	defer deleteContainer(a, dstContainerClient)
+
+	// set up the source container with numerous blobs
+	blobList := scenarioHelper{}.generateCommonRemoteScenarioForBlob(a, srcContainerClient, "")
+	a.NotZero(len(blobList))
 
 	// add special blobs that we wish to exclude
 	blobsToExclude := []string{"notGood.pdf", "excludeSub/lame.jpeg", "exactName"}
-	scenarioHelper{}.generateBlobsFromList(c, srcContainerClient, blobsToExclude, blockBlobDefaultData)
-=======
-func TestSyncS2SWithExcludePatternFlag(t *testing.T) {
-	a := assert.New(t)
-	bsu := getBSU()
-	srcContainerURL, srcContainerName := createNewContainer(a, bsu)
-	dstContainerURL, dstContainerName := createNewContainer(a, bsu)
-	defer deleteContainer(a, srcContainerURL)
-	defer deleteContainer(a, dstContainerURL)
-
-	// set up the source container with numerous blobs
-	blobList := scenarioHelper{}.generateCommonRemoteScenarioForBlob(a, srcContainerURL, "")
-	a.NotZero(len(blobList))
-
-	// add special blobs that we wish to exclude
-	blobsToExclude := []string{"notGood.pdf", "excludeSub/lame.jpeg", "exactName"}
-	scenarioHelper{}.generateBlobsFromList(a, srcContainerURL, blobsToExclude, blockBlobDefaultData)
->>>>>>> 096d32ee
+	scenarioHelper{}.generateBlobsFromList(a, srcContainerClient, blobsToExclude, blockBlobDefaultData)
 	excludeString := "*.pdf;*.jpeg;exactName"
 
 	// set up interceptor
@@ -421,48 +298,27 @@
 }
 
 // include and exclude flag can work together to limit the scope of source/destination comparison
-<<<<<<< HEAD
-func (s *cmdIntegrationSuite) TestSyncS2SWithIncludeAndExcludePatternFlag(c *chk.C) {
-	bsc := getBlobServiceClient()
-	srcContainerClient, srcContainerName := createNewContainer(c, bsc)
-	dstContainerClient, dstContainerName := createNewContainer(c, bsc)
-	defer deleteContainer(c, srcContainerClient)
-	defer deleteContainer(c, dstContainerClient)
-
-	// set up the source container with numerous blobs
-	blobList := scenarioHelper{}.generateCommonRemoteScenarioForBlob(c, srcContainerClient, "")
-	c.Assert(len(blobList), chk.Not(chk.Equals), 0)
+func TestSyncS2SWithIncludeAndExcludePatternFlag(t *testing.T) {
+	a := assert.New(t)
+	bsc := getBlobServiceClient()
+	srcContainerClient, srcContainerName := createNewContainer(a, bsc)
+	dstContainerClient, dstContainerName := createNewContainer(a, bsc)
+	defer deleteContainer(a, srcContainerClient)
+	defer deleteContainer(a, dstContainerClient)
+
+	// set up the source container with numerous blobs
+	blobList := scenarioHelper{}.generateCommonRemoteScenarioForBlob(a, srcContainerClient, "")
+	a.NotZero(len(blobList))
 
 	// add special blobs that we wish to include
 	blobsToInclude := []string{"important.pdf", "includeSub/amazing.jpeg"}
-	scenarioHelper{}.generateBlobsFromList(c, srcContainerClient, blobsToInclude, blockBlobDefaultData)
-=======
-func TestSyncS2SWithIncludeAndExcludePatternFlag(t *testing.T) {
-	a := assert.New(t)
-	bsu := getBSU()
-	srcContainerURL, srcContainerName := createNewContainer(a, bsu)
-	dstContainerURL, dstContainerName := createNewContainer(a, bsu)
-	defer deleteContainer(a, srcContainerURL)
-	defer deleteContainer(a, dstContainerURL)
-
-	// set up the source container with numerous blobs
-	blobList := scenarioHelper{}.generateCommonRemoteScenarioForBlob(a, srcContainerURL, "")
-	a.NotZero(len(blobList))
-
-	// add special blobs that we wish to include
-	blobsToInclude := []string{"important.pdf", "includeSub/amazing.jpeg"}
-	scenarioHelper{}.generateBlobsFromList(a, srcContainerURL, blobsToInclude, blockBlobDefaultData)
->>>>>>> 096d32ee
+	scenarioHelper{}.generateBlobsFromList(a, srcContainerClient, blobsToInclude, blockBlobDefaultData)
 	includeString := "*.pdf;*.jpeg;exactName"
 
 	// add special blobs that we wish to exclude
 	// note that the excluded files also match the include string
 	blobsToExclude := []string{"sorry.pdf", "exclude/notGood.jpeg", "exactName", "sub/exactName"}
-<<<<<<< HEAD
-	scenarioHelper{}.generateBlobsFromList(c, srcContainerClient, blobsToExclude, blockBlobDefaultData)
-=======
-	scenarioHelper{}.generateBlobsFromList(a, srcContainerURL, blobsToExclude, blockBlobDefaultData)
->>>>>>> 096d32ee
+	scenarioHelper{}.generateBlobsFromList(a, srcContainerClient, blobsToExclude, blockBlobDefaultData)
 	excludeString := "so*;not*;exactName"
 
 	// set up interceptor
@@ -485,38 +341,21 @@
 }
 
 // a specific path is avoided in the comparison
-<<<<<<< HEAD
-func (s *cmdIntegrationSuite) TestSyncS2SWithExcludePathFlag(c *chk.C) {
-	bsc := getBlobServiceClient()
-	srcContainerClient, srcContainerName := createNewContainer(c, bsc)
-	dstContainerClient, dstContainerName := createNewContainer(c, bsc)
-	defer deleteContainer(c, srcContainerClient)
-	defer deleteContainer(c, dstContainerClient)
-
-	// set up the source container with numerous blobs
-	blobList := scenarioHelper{}.generateCommonRemoteScenarioForBlob(c, srcContainerClient, "")
-	c.Assert(len(blobList), chk.Not(chk.Equals), 0)
+func TestSyncS2SWithExcludePathFlag(t *testing.T) {
+	a := assert.New(t)
+	bsc := getBlobServiceClient()
+	srcContainerClient, srcContainerName := createNewContainer(a, bsc)
+	dstContainerClient, dstContainerName := createNewContainer(a, bsc)
+	defer deleteContainer(a, srcContainerClient)
+	defer deleteContainer(a, dstContainerClient)
+
+	// set up the source container with numerous blobs
+	blobList := scenarioHelper{}.generateCommonRemoteScenarioForBlob(a, srcContainerClient, "")
+	a.NotZero(len(blobList))
 
 	// add special blobs that we wish to exclude
 	blobsToExclude := []string{"excludeSub/notGood.pdf", "excludeSub/lame.jpeg", "exactName"}
-	scenarioHelper{}.generateBlobsFromList(c, srcContainerClient, blobsToExclude, blockBlobDefaultData)
-=======
-func TestSyncS2SWithExcludePathFlag(t *testing.T) {
-	a := assert.New(t)
-	bsu := getBSU()
-	srcContainerURL, srcContainerName := createNewContainer(a, bsu)
-	dstContainerURL, dstContainerName := createNewContainer(a, bsu)
-	defer deleteContainer(a, srcContainerURL)
-	defer deleteContainer(a, dstContainerURL)
-
-	// set up the source container with numerous blobs
-	blobList := scenarioHelper{}.generateCommonRemoteScenarioForBlob(a, srcContainerURL, "")
-	a.NotZero(len(blobList))
-
-	// add special blobs that we wish to exclude
-	blobsToExclude := []string{"excludeSub/notGood.pdf", "excludeSub/lame.jpeg", "exactName"}
-	scenarioHelper{}.generateBlobsFromList(a, srcContainerURL, blobsToExclude, blockBlobDefaultData)
->>>>>>> 096d32ee
+	scenarioHelper{}.generateBlobsFromList(a, srcContainerClient, blobsToExclude, blockBlobDefaultData)
 	excludeString := "excludeSub;exactName"
 
 	// set up interceptor
@@ -537,17 +376,10 @@
 	})
 
 	// now set up the destination with the blobs to be excluded, and make sure they are not touched
-<<<<<<< HEAD
-	scenarioHelper{}.generateBlobsFromList(c, dstContainerClient, blobsToExclude, blockBlobDefaultData)
+	scenarioHelper{}.generateBlobsFromList(a, dstContainerClient, blobsToExclude, blockBlobDefaultData)
 
 	// re-create the ones at the source so that their lmts are newer
-	scenarioHelper{}.generateBlobsFromList(c, srcContainerClient, blobsToExclude, blockBlobDefaultData)
-=======
-	scenarioHelper{}.generateBlobsFromList(a, dstContainerURL, blobsToExclude, blockBlobDefaultData)
-
-	// re-create the ones at the source so that their lmts are newer
-	scenarioHelper{}.generateBlobsFromList(a, srcContainerURL, blobsToExclude, blockBlobDefaultData)
->>>>>>> 096d32ee
+	scenarioHelper{}.generateBlobsFromList(a, srcContainerClient, blobsToExclude, blockBlobDefaultData)
 
 	mockedRPC.reset()
 	runSyncAndVerify(a, raw, func(err error) {
@@ -556,46 +388,26 @@
 
 		// make sure the extra blobs were not touched
 		for _, blobName := range blobsToExclude {
-<<<<<<< HEAD
 			exists := scenarioHelper{}.blobExists(dstContainerClient.NewBlobClient(blobName))
-			c.Assert(exists, chk.Equals, true)
-=======
-			exists := scenarioHelper{}.blobExists(dstContainerURL.NewBlobURL(blobName))
 			a.True(exists)
->>>>>>> 096d32ee
 		}
 	})
 }
 
 // validate the bug fix for this scenario
-<<<<<<< HEAD
-func (s *cmdIntegrationSuite) TestSyncS2SWithMissingDestination(c *chk.C) {
-	bsc := getBlobServiceClient()
-	srcContainerClient, srcContainerName := createNewContainer(c, bsc)
-	dstContainerClient, dstContainerName := createNewContainer(c, bsc)
-	defer deleteContainer(c, srcContainerClient)
+func TestSyncS2SWithMissingDestination(t *testing.T) {
+	a := assert.New(t)
+	bsc := getBlobServiceClient()
+	srcContainerClient, srcContainerName := createNewContainer(a, bsc)
+	dstContainerClient, dstContainerName := createNewContainer(a, bsc)
+	defer deleteContainer(a, srcContainerClient)
 
 	// delete the destination container to simulate non-existing destination, or recently removed destination
-	deleteContainer(c, dstContainerClient)
+	deleteContainer(a, dstContainerClient)
 
 	// set up the container with numerous blobs
-	blobList := scenarioHelper{}.generateCommonRemoteScenarioForBlob(c, srcContainerClient, "")
-	c.Assert(len(blobList), chk.Not(chk.Equals), 0)
-=======
-func TestSyncS2SWithMissingDestination(t *testing.T) {
-	a := assert.New(t)
-	bsu := getBSU()
-	srcContainerURL, srcContainerName := createNewContainer(a, bsu)
-	dstContainerURL, dstContainerName := createNewContainer(a, bsu)
-	defer deleteContainer(a, srcContainerURL)
-
-	// delete the destination container to simulate non-existing destination, or recently removed destination
-	deleteContainer(a, dstContainerURL)
-
-	// set up the container with numerous blobs
-	blobList := scenarioHelper{}.generateCommonRemoteScenarioForBlob(a, srcContainerURL, "")
-	a.NotZero(len(blobList))
->>>>>>> 096d32ee
+	blobList := scenarioHelper{}.generateCommonRemoteScenarioForBlob(a, srcContainerClient, "")
+	a.NotZero(len(blobList))
 
 	// set up interceptor
 	mockedRPC := interceptor{}
@@ -618,38 +430,21 @@
 }
 
 // there is a type mismatch between the source and destination
-<<<<<<< HEAD
-func (s *cmdIntegrationSuite) TestSyncS2SMismatchContainerAndBlob(c *chk.C) {
-	bsc := getBlobServiceClient()
-	srcContainerClient, srcContainerName := createNewContainer(c, bsc)
-	dstContainerClient, dstContainerName := createNewContainer(c, bsc)
-	defer deleteContainer(c, srcContainerClient)
-	defer deleteContainer(c, dstContainerClient)
-
-	// set up the source container with numerous blobs
-	blobList := scenarioHelper{}.generateCommonRemoteScenarioForBlob(c, srcContainerClient, "")
-	c.Assert(len(blobList), chk.Not(chk.Equals), 0)
+func TestSyncS2SMismatchContainerAndBlob(t *testing.T) {
+	a := assert.New(t)
+	bsc := getBlobServiceClient()
+	srcContainerClient, srcContainerName := createNewContainer(a, bsc)
+	dstContainerClient, dstContainerName := createNewContainer(a, bsc)
+	defer deleteContainer(a, srcContainerClient)
+	defer deleteContainer(a, dstContainerClient)
+
+	// set up the source container with numerous blobs
+	blobList := scenarioHelper{}.generateCommonRemoteScenarioForBlob(a, srcContainerClient, "")
+	a.NotZero(len(blobList))
 
 	// set up the destination container with a single blob
 	singleBlobName := "single"
-	scenarioHelper{}.generateBlobsFromList(c, dstContainerClient, []string{singleBlobName}, blockBlobDefaultData)
-=======
-func TestSyncS2SMismatchContainerAndBlob(t *testing.T) {
-	a := assert.New(t)
-	bsu := getBSU()
-	srcContainerURL, srcContainerName := createNewContainer(a, bsu)
-	dstContainerURL, dstContainerName := createNewContainer(a, bsu)
-	defer deleteContainer(a, srcContainerURL)
-	defer deleteContainer(a, dstContainerURL)
-
-	// set up the source container with numerous blobs
-	blobList := scenarioHelper{}.generateCommonRemoteScenarioForBlob(a, srcContainerURL, "")
-	a.NotZero(len(blobList))
-
-	// set up the destination container with a single blob
-	singleBlobName := "single"
-	scenarioHelper{}.generateBlobsFromList(a, dstContainerURL, []string{singleBlobName}, blockBlobDefaultData)
->>>>>>> 096d32ee
+	scenarioHelper{}.generateBlobsFromList(a, dstContainerClient, []string{singleBlobName}, blockBlobDefaultData)
 
 	// set up interceptor
 	mockedRPC := interceptor{}
@@ -682,30 +477,17 @@
 }
 
 // container <-> virtual dir sync
-<<<<<<< HEAD
-func (s *cmdIntegrationSuite) TestSyncS2SContainerAndEmptyVirtualDir(c *chk.C) {
-	bsc := getBlobServiceClient()
-	srcContainerClient, srcContainerName := createNewContainer(c, bsc)
-	dstContainerClient, dstContainerName := createNewContainer(c, bsc)
-	defer deleteContainer(c, srcContainerClient)
-	defer deleteContainer(c, dstContainerClient)
-
-	// set up the source container with numerous blobs
-	blobList := scenarioHelper{}.generateCommonRemoteScenarioForBlob(c, srcContainerClient, "")
-	c.Assert(len(blobList), chk.Not(chk.Equals), 0)
-=======
 func TestSyncS2SContainerAndEmptyVirtualDir(t *testing.T) {
 	a := assert.New(t)
-	bsu := getBSU()
-	srcContainerURL, srcContainerName := createNewContainer(a, bsu)
-	dstContainerURL, dstContainerName := createNewContainer(a, bsu)
-	defer deleteContainer(a, srcContainerURL)
-	defer deleteContainer(a, dstContainerURL)
-
-	// set up the source container with numerous blobs
-	blobList := scenarioHelper{}.generateCommonRemoteScenarioForBlob(a, srcContainerURL, "")
-	a.NotZero(len(blobList))
->>>>>>> 096d32ee
+	bsc := getBlobServiceClient()
+	srcContainerClient, srcContainerName := createNewContainer(a, bsc)
+	dstContainerClient, dstContainerName := createNewContainer(a, bsc)
+	defer deleteContainer(a, srcContainerClient)
+	defer deleteContainer(a, dstContainerClient)
+
+	// set up the source container with numerous blobs
+	blobList := scenarioHelper{}.generateCommonRemoteScenarioForBlob(a, srcContainerClient, "")
+	a.NotZero(len(blobList))
 
 	// set up interceptor
 	mockedRPC := interceptor{}
@@ -743,38 +525,21 @@
 }
 
 // regular vdir -> vdir sync
-<<<<<<< HEAD
-func (s *cmdIntegrationSuite) TestSyncS2SBetweenVirtualDirs(c *chk.C) {
-	bsc := getBlobServiceClient()
-	srcContainerClient, srcContainerName := createNewContainer(c, bsc)
-	dstContainerClient, dstContainerName := createNewContainer(c, bsc)
-	defer deleteContainer(c, srcContainerClient)
-	defer deleteContainer(c, dstContainerClient)
+func TestSyncS2SBetweenVirtualDirs(t *testing.T) {
+	a := assert.New(t)
+	bsc := getBlobServiceClient()
+	srcContainerClient, srcContainerName := createNewContainer(a, bsc)
+	dstContainerClient, dstContainerName := createNewContainer(a, bsc)
+	defer deleteContainer(a, srcContainerClient)
+	defer deleteContainer(a, dstContainerClient)
 
 	// set up the source container with numerous blobs
 	vdirName := "vdir"
-	blobList := scenarioHelper{}.generateCommonRemoteScenarioForBlob(c, srcContainerClient, vdirName+common.AZCOPY_PATH_SEPARATOR_STRING)
-	c.Assert(len(blobList), chk.Not(chk.Equals), 0)
+	blobList := scenarioHelper{}.generateCommonRemoteScenarioForBlob(a, srcContainerClient, vdirName+common.AZCOPY_PATH_SEPARATOR_STRING)
+	a.NotZero(len(blobList))
 
 	// set up the destination with the exact same files
-	scenarioHelper{}.generateBlobsFromList(c, dstContainerClient, blobList, blockBlobDefaultData)
-=======
-func TestSyncS2SBetweenVirtualDirs(t *testing.T) {
-	a := assert.New(t)
-	bsu := getBSU()
-	srcContainerURL, srcContainerName := createNewContainer(a, bsu)
-	dstContainerURL, dstContainerName := createNewContainer(a, bsu)
-	defer deleteContainer(a, srcContainerURL)
-	defer deleteContainer(a, dstContainerURL)
-
-	// set up the source container with numerous blobs
-	vdirName := "vdir"
-	blobList := scenarioHelper{}.generateCommonRemoteScenarioForBlob(a, srcContainerURL, vdirName+common.AZCOPY_PATH_SEPARATOR_STRING)
-	a.NotZero(len(blobList))
-
-	// set up the destination with the exact same files
-	scenarioHelper{}.generateBlobsFromList(a, dstContainerURL, blobList, blockBlobDefaultData)
->>>>>>> 096d32ee
+	scenarioHelper{}.generateBlobsFromList(a, dstContainerClient, blobList, blockBlobDefaultData)
 
 	// set up interceptor
 	mockedRPC := interceptor{}
@@ -797,11 +562,7 @@
 	})
 
 	// refresh the blobs' last modified time so that they are newer
-<<<<<<< HEAD
-	scenarioHelper{}.generateBlobsFromList(c, srcContainerClient, blobList, blockBlobDefaultData)
-=======
-	scenarioHelper{}.generateBlobsFromList(a, srcContainerURL, blobList, blockBlobDefaultData)
->>>>>>> 096d32ee
+	scenarioHelper{}.generateBlobsFromList(a, srcContainerClient, blobList, blockBlobDefaultData)
 	mockedRPC.reset()
 	expectedList := scenarioHelper{}.shaveOffPrefix(blobList, vdirName+common.AZCOPY_PATH_SEPARATOR_STRING)
 	runSyncAndVerify(a, raw, func(err error) {
@@ -812,47 +573,25 @@
 
 // examine situation where a blob has the same name as virtual dir
 // trailing slash is used to disambiguate the path as a vdir
-<<<<<<< HEAD
-func (s *cmdIntegrationSuite) TestSyncS2SBetweenVirtualDirsWithConflictingBlob(c *chk.C) {
-	c.Skip("Enable after setting Account to non-HNS")
-	bsc := getBlobServiceClient()
-	srcContainerClient, srcContainerName := createNewContainer(c, bsc)
-	dstContainerClient, dstContainerName := createNewContainer(c, bsc)
-	defer deleteContainer(c, srcContainerClient)
-	defer deleteContainer(c, dstContainerClient)
+func TestSyncS2SBetweenVirtualDirsWithConflictingBlob(t *testing.T) {
+	a := assert.New(t)
+	t.Skip("Enable after setting Account to non-HNS")
+	bsc := getBlobServiceClient()
+	srcContainerClient, srcContainerName := createNewContainer(a, bsc)
+	dstContainerClient, dstContainerName := createNewContainer(a, bsc)
+	defer deleteContainer(a, srcContainerClient)
+	defer deleteContainer(a, dstContainerClient)
 
 	// set up the source container with numerous blobs
 	vdirName := "vdir"
-	blobList := scenarioHelper{}.generateCommonRemoteScenarioForBlob(c, srcContainerClient,
-=======
-func TestSyncS2SBetweenVirtualDirsWithConflictingBlob(t *testing.T) {
-	a := assert.New(t)
-	t.Skip("Enable after setting Account to non-HNS")
-	bsu := getBSU()
-	srcContainerURL, srcContainerName := createNewContainer(a, bsu)
-	dstContainerURL, dstContainerName := createNewContainer(a, bsu)
-	defer deleteContainer(a, srcContainerURL)
-	defer deleteContainer(a, dstContainerURL)
-
-	// set up the source container with numerous blobs
-	vdirName := "vdir"
-	blobList := scenarioHelper{}.generateCommonRemoteScenarioForBlob(a, srcContainerURL,
->>>>>>> 096d32ee
-		vdirName+common.AZCOPY_PATH_SEPARATOR_STRING)
+	blobList := scenarioHelper{}.generateCommonRemoteScenarioForBlob(a, srcContainerClient, vdirName+common.AZCOPY_PATH_SEPARATOR_STRING)
 	a.NotZero(len(blobList))
 
 	// set up the destination with the exact same files
-<<<<<<< HEAD
-	scenarioHelper{}.generateBlobsFromList(c, dstContainerClient, blobList, blockBlobDefaultData)
+	scenarioHelper{}.generateBlobsFromList(a, dstContainerClient, blobList, blockBlobDefaultData)
 
 	// create a blob at the destination with the exact same name as the vdir
-	scenarioHelper{}.generateBlobsFromList(c, dstContainerClient, []string{vdirName}, blockBlobDefaultData)
-=======
-	scenarioHelper{}.generateBlobsFromList(a, dstContainerURL, blobList, blockBlobDefaultData)
-
-	// create a blob at the destination with the exact same name as the vdir
-	scenarioHelper{}.generateBlobsFromList(a, dstContainerURL, []string{vdirName}, blockBlobDefaultData)
->>>>>>> 096d32ee
+	scenarioHelper{}.generateBlobsFromList(a, dstContainerClient, []string{vdirName}, blockBlobDefaultData)
 
 	// set up interceptor
 	mockedRPC := interceptor{}
@@ -884,11 +623,7 @@
 
 	// case 3: blob -> blob: if source is also a blob, then single blob to blob sync happens
 	// create a blob at the source with the exact same name as the vdir
-<<<<<<< HEAD
-	scenarioHelper{}.generateBlobsFromList(c, srcContainerClient, []string{vdirName}, blockBlobDefaultData)
-=======
-	scenarioHelper{}.generateBlobsFromList(a, srcContainerURL, []string{vdirName}, blockBlobDefaultData)
->>>>>>> 096d32ee
+	scenarioHelper{}.generateBlobsFromList(a, srcContainerClient, []string{vdirName}, blockBlobDefaultData)
 	raw = getDefaultSyncRawInput(srcContainerURLWithSAS.String(), dstContainerURLWithSAS.String())
 	runSyncAndVerify(a, raw, func(err error) {
 		a.Nil(err)
@@ -896,11 +631,7 @@
 	})
 
 	// refresh the dst blobs' last modified time so that they are newer
-<<<<<<< HEAD
-	scenarioHelper{}.generateBlobsFromList(c, srcContainerClient, blobList, blockBlobDefaultData)
-=======
-	scenarioHelper{}.generateBlobsFromList(a, srcContainerURL, blobList, blockBlobDefaultData)
->>>>>>> 096d32ee
+	scenarioHelper{}.generateBlobsFromList(a, srcContainerClient, blobList, blockBlobDefaultData)
 	mockedRPC.reset()
 
 	// case 4: vdir -> vdir: adding a trailing slash helps to clarify it should be treated as virtual dir
@@ -916,51 +647,28 @@
 
 // sync a vdir with a blob representing an ADLS directory
 // we should recognize this and sync with the virtual directory instead
-<<<<<<< HEAD
-func (s *cmdIntegrationSuite) TestSyncS2SADLSDirectory(c *chk.C) {
-	bsc := getBlobServiceClient()
-	srcContainerClient, srcContainerName := createNewContainer(c, bsc)
-	dstContainerClient, dstContainerName := createNewContainer(c, bsc)
-	defer deleteContainer(c, srcContainerClient)
-	defer deleteContainer(c, dstContainerClient)
+func TestSyncS2SADLSDirectory(t *testing.T) {
+	a := assert.New(t)
+	bsc := getBlobServiceClient()
+	srcContainerClient, srcContainerName := createNewContainer(a, bsc)
+	dstContainerClient, dstContainerName := createNewContainer(a, bsc)
+	defer deleteContainer(a, srcContainerClient)
+	defer deleteContainer(a, dstContainerClient)
 
 	// set up the source container with numerous blobs
 	vdirName := "vdir"
-	blobList := scenarioHelper{}.generateCommonRemoteScenarioForBlob(c, srcContainerClient,
-=======
-func TestSyncS2SADLSDirectory(t *testing.T) {
-	a := assert.New(t)
-	bsu := getBSU()
-	srcContainerURL, srcContainerName := createNewContainer(a, bsu)
-	dstContainerURL, dstContainerName := createNewContainer(a, bsu)
-	defer deleteContainer(a, srcContainerURL)
-	defer deleteContainer(a, dstContainerURL)
-
-	// set up the source container with numerous blobs
-	vdirName := "vdir"
-	blobList := scenarioHelper{}.generateCommonRemoteScenarioForBlob(a, srcContainerURL,
->>>>>>> 096d32ee
-		vdirName+common.AZCOPY_PATH_SEPARATOR_STRING)
+	blobList := scenarioHelper{}.generateCommonRemoteScenarioForBlob(a, srcContainerClient, vdirName+common.AZCOPY_PATH_SEPARATOR_STRING)
 	a.NotZero(len(blobList))
 
 	// set up the destination with the exact same files
-<<<<<<< HEAD
-	scenarioHelper{}.generateBlobsFromList(c, dstContainerClient, blobList, blockBlobDefaultData)
+	scenarioHelper{}.generateBlobsFromList(a, dstContainerClient, blobList, blockBlobDefaultData)
 
 	// create an ADLS Gen2 directory at the source with the exact same name as the vdir
 	_, err := srcContainerClient.NewBlockBlobClient(vdirName).Upload(context.Background(), streaming.NopCloser(bytes.NewReader(nil)),
 		&blockblob.UploadOptions{
 			Metadata: map[string]*string{"hdi_isfolder": to.Ptr("true")},
 		})
-	c.Assert(err, chk.IsNil)
-=======
-	scenarioHelper{}.generateBlobsFromList(a, dstContainerURL, blobList, blockBlobDefaultData)
-
-	// create an ADLS Gen2 directory at the source with the exact same name as the vdir
-	_, err := srcContainerURL.NewBlockBlobURL(vdirName).Upload(context.Background(), bytes.NewReader(nil),
-		azblob.BlobHTTPHeaders{}, azblob.Metadata{"hdi_isfolder": "true"}, azblob.BlobAccessConditions{}, azblob.DefaultAccessTier, nil, azblob.ClientProvidedKeyOptions{}, azblob.ImmutabilityPolicyOptions{})
 	a.Nil(err)
->>>>>>> 096d32ee
 
 	// set up interceptor
 	mockedRPC := interceptor{}
@@ -983,11 +691,7 @@
 	})
 
 	// refresh the sources blobs' last modified time so that they are newer
-<<<<<<< HEAD
-	scenarioHelper{}.generateBlobsFromList(c, srcContainerClient, blobList, blockBlobDefaultData)
-=======
-	scenarioHelper{}.generateBlobsFromList(a, srcContainerURL, blobList, blockBlobDefaultData)
->>>>>>> 096d32ee
+	scenarioHelper{}.generateBlobsFromList(a, srcContainerClient, blobList, blockBlobDefaultData)
 	mockedRPC.reset()
 
 	expectedTransfers := scenarioHelper{}.shaveOffPrefix(blobList, vdirName+common.AZCOPY_PATH_SEPARATOR_STRING)
@@ -998,38 +702,21 @@
 }
 
 // testing multiple include regular expression
-<<<<<<< HEAD
-func (s *cmdIntegrationSuite) TestSyncS2SWithIncludeRegexFlag(c *chk.C) {
-	bsc := getBlobServiceClient()
-	srcContainerClient, srcContainerName := createNewContainer(c, bsc)
-	dstContainerClient, dstContainerName := createNewContainer(c, bsc)
-	defer deleteContainer(c, srcContainerClient)
-	defer deleteContainer(c, dstContainerClient)
-
-	// set up the source container with numerous blobs
-	blobList := scenarioHelper{}.generateCommonRemoteScenarioForBlob(c, srcContainerClient, "")
-	c.Assert(len(blobList), chk.Not(chk.Equals), 0)
+func TestSyncS2SWithIncludeRegexFlag(t *testing.T) {
+	a := assert.New(t)
+	bsc := getBlobServiceClient()
+	srcContainerClient, srcContainerName := createNewContainer(a, bsc)
+	dstContainerClient, dstContainerName := createNewContainer(a, bsc)
+	defer deleteContainer(a, srcContainerClient)
+	defer deleteContainer(a, dstContainerClient)
+
+	// set up the source container with numerous blobs
+	blobList := scenarioHelper{}.generateCommonRemoteScenarioForBlob(a, srcContainerClient, "")
+	a.NotZero(len(blobList))
 
 	// add special blobs that we wish to include
 	blobsToInclude := []string{"tessssssssssssst.txt", "zxcfile.txt", "subOne/tetingessssss.jpeg", "subOne/subTwo/tessssst.pdf"}
-	scenarioHelper{}.generateBlobsFromList(c, srcContainerClient, blobsToInclude, blockBlobDefaultData)
-=======
-func TestSyncS2SWithIncludeRegexFlag(t *testing.T) {
-	a := assert.New(t)
-	bsu := getBSU()
-	srcContainerURL, srcContainerName := createNewContainer(a, bsu)
-	dstContainerURL, dstContainerName := createNewContainer(a, bsu)
-	defer deleteContainer(a, srcContainerURL)
-	defer deleteContainer(a, dstContainerURL)
-
-	// set up the source container with numerous blobs
-	blobList := scenarioHelper{}.generateCommonRemoteScenarioForBlob(a, srcContainerURL, "")
-	a.NotZero(len(blobList))
-
-	// add special blobs that we wish to include
-	blobsToInclude := []string{"tessssssssssssst.txt", "zxcfile.txt", "subOne/tetingessssss.jpeg", "subOne/subTwo/tessssst.pdf"}
-	scenarioHelper{}.generateBlobsFromList(a, srcContainerURL, blobsToInclude, blockBlobDefaultData)
->>>>>>> 096d32ee
+	scenarioHelper{}.generateBlobsFromList(a, srcContainerClient, blobsToInclude, blockBlobDefaultData)
 	includeString := "es{4,};^zxc"
 
 	// set up interceptor
@@ -1062,38 +749,21 @@
 }
 
 // testing multiple exclude regular expressions
-<<<<<<< HEAD
-func (s *cmdIntegrationSuite) TestSyncS2SWithExcludeRegexFlag(c *chk.C) {
-	bsc := getBlobServiceClient()
-	srcContainerClient, srcContainerName := createNewContainer(c, bsc)
-	dstContainerClient, dstContainerName := createNewContainer(c, bsc)
-	defer deleteContainer(c, srcContainerClient)
-	defer deleteContainer(c, dstContainerClient)
+func TestSyncS2SWithExcludeRegexFlag(t *testing.T) {
+	a := assert.New(t)
+	bsc := getBlobServiceClient()
+	srcContainerClient, srcContainerName := createNewContainer(a, bsc)
+	dstContainerClient, dstContainerName := createNewContainer(a, bsc)
+	defer deleteContainer(a, srcContainerClient)
+	defer deleteContainer(a, dstContainerClient)
 
 	// set up the source container with blobs
-	blobList := scenarioHelper{}.generateCommonRemoteScenarioForBlob(c, srcContainerClient, "")
-	c.Assert(len(blobList), chk.Not(chk.Equals), 0)
+	blobList := scenarioHelper{}.generateCommonRemoteScenarioForBlob(a, srcContainerClient, "")
+	a.NotZero(len(blobList))
 
 	// add special blobs that we wish to exclude
 	blobsToExclude := []string{"tessssssssssssst.txt", "subOne/dogs.jpeg", "subOne/subTwo/tessssst.pdf"}
-	scenarioHelper{}.generateBlobsFromList(c, srcContainerClient, blobsToExclude, blockBlobDefaultData)
-=======
-func TestSyncS2SWithExcludeRegexFlag(t *testing.T) {
-	a := assert.New(t)
-	bsu := getBSU()
-	srcContainerURL, srcContainerName := createNewContainer(a, bsu)
-	dstContainerURL, dstContainerName := createNewContainer(a, bsu)
-	defer deleteContainer(a, srcContainerURL)
-	defer deleteContainer(a, dstContainerURL)
-
-	// set up the source container with blobs
-	blobList := scenarioHelper{}.generateCommonRemoteScenarioForBlob(a, srcContainerURL, "")
-	a.NotZero(len(blobList))
-
-	// add special blobs that we wish to exclude
-	blobsToExclude := []string{"tessssssssssssst.txt", "subOne/dogs.jpeg", "subOne/subTwo/tessssst.pdf"}
-	scenarioHelper{}.generateBlobsFromList(a, srcContainerURL, blobsToExclude, blockBlobDefaultData)
->>>>>>> 096d32ee
+	scenarioHelper{}.generateBlobsFromList(a, srcContainerClient, blobsToExclude, blockBlobDefaultData)
 	excludeString := "es{4,};o(g)"
 
 	// set up interceptor
@@ -1118,47 +788,26 @@
 }
 
 // testing with both include and exclude regular expression flags
-<<<<<<< HEAD
-func (s *cmdIntegrationSuite) TestSyncS2SWithIncludeAndExcludeRegexFlag(c *chk.C) {
-	bsc := getBlobServiceClient()
-	srcContainerClient, srcContainerName := createNewContainer(c, bsc)
-	dstContainerClient, dstContainerName := createNewContainer(c, bsc)
-	defer deleteContainer(c, srcContainerClient)
-	defer deleteContainer(c, dstContainerClient)
-
-	// set up the source container with numerous blobs
-	blobList := scenarioHelper{}.generateCommonRemoteScenarioForBlob(c, srcContainerClient, "")
-	c.Assert(len(blobList), chk.Not(chk.Equals), 0)
+func TestSyncS2SWithIncludeAndExcludeRegexFlag(t *testing.T) {
+	a := assert.New(t)
+	bsc := getBlobServiceClient()
+	srcContainerClient, srcContainerName := createNewContainer(a, bsc)
+	dstContainerClient, dstContainerName := createNewContainer(a, bsc)
+	defer deleteContainer(a, srcContainerClient)
+	defer deleteContainer(a, dstContainerClient)
+
+	// set up the source container with numerous blobs
+	blobList := scenarioHelper{}.generateCommonRemoteScenarioForBlob(a, srcContainerClient, "")
+	a.NotZero(len(blobList))
 
 	// add special blobs that we wish to include
 	blobsToInclude := []string{"tessssssssssssst.txt", "zxcfile.txt", "subOne/tetingessssss.jpeg"}
-	scenarioHelper{}.generateBlobsFromList(c, srcContainerClient, blobsToInclude, blockBlobDefaultData)
-=======
-func TestSyncS2SWithIncludeAndExcludeRegexFlag(t *testing.T) {
-	a := assert.New(t)
-	bsu := getBSU()
-	srcContainerURL, srcContainerName := createNewContainer(a, bsu)
-	dstContainerURL, dstContainerName := createNewContainer(a, bsu)
-	defer deleteContainer(a, srcContainerURL)
-	defer deleteContainer(a, dstContainerURL)
-
-	// set up the source container with numerous blobs
-	blobList := scenarioHelper{}.generateCommonRemoteScenarioForBlob(a, srcContainerURL, "")
-	a.NotZero(len(blobList))
-
-	// add special blobs that we wish to include
-	blobsToInclude := []string{"tessssssssssssst.txt", "zxcfile.txt", "subOne/tetingessssss.jpeg"}
-	scenarioHelper{}.generateBlobsFromList(a, srcContainerURL, blobsToInclude, blockBlobDefaultData)
->>>>>>> 096d32ee
+	scenarioHelper{}.generateBlobsFromList(a, srcContainerClient, blobsToInclude, blockBlobDefaultData)
 	includeString := "es{4,};^zxc"
 
 	// add special blobs that we wish to exclude
 	blobsToExclude := []string{"zxca.txt", "subOne/dogs.jpeg", "subOne/subTwo/zxcat.pdf"}
-<<<<<<< HEAD
-	scenarioHelper{}.generateBlobsFromList(c, srcContainerClient, blobsToExclude, blockBlobDefaultData)
-=======
-	scenarioHelper{}.generateBlobsFromList(a, srcContainerURL, blobsToExclude, blockBlobDefaultData)
->>>>>>> 096d32ee
+	scenarioHelper{}.generateBlobsFromList(a, srcContainerClient, blobsToExclude, blockBlobDefaultData)
 	excludeString := "^zxca;o(g)"
 
 	// set up interceptor
@@ -1191,38 +840,21 @@
 	})
 }
 
-<<<<<<< HEAD
-func (s *cmdIntegrationSuite) TestDryrunSyncBlobtoBlob(c *chk.C) {
+func TestDryrunSyncBlobtoBlob(t *testing.T) {
+	a := assert.New(t)
 	bsc := getBlobServiceClient()
 
 	// set up src container
-	srcContainerClient, srcContainerName := createNewContainer(c, bsc)
-	defer deleteContainer(c, srcContainerClient)
+	srcContainerClient, srcContainerName := createNewContainer(a, bsc)
+	defer deleteContainer(a, srcContainerClient)
 	blobsToInclude := []string{"AzURE2.jpeg", "sub1/aTestOne.txt", "sub1/sub2/testTwo.pdf"}
-	scenarioHelper{}.generateBlobsFromList(c, srcContainerClient, blobsToInclude, blockBlobDefaultData)
+	scenarioHelper{}.generateBlobsFromList(a, srcContainerClient, blobsToInclude, blockBlobDefaultData)
 
 	// set up dst container
-	dstContainerClient, dstContainerName := createNewContainer(c, bsc)
-	defer deleteContainer(c, dstContainerClient)
+	dstContainerClient, dstContainerName := createNewContainer(a, bsc)
+	defer deleteContainer(a, dstContainerClient)
 	blobsToDelete := []string{"testThree.jpeg"}
-	scenarioHelper{}.generateBlobsFromList(c, dstContainerClient, blobsToDelete, blockBlobDefaultData)
-=======
-func TestDryrunSyncBlobtoBlob(t *testing.T) {
-	a := assert.New(t)
-	bsu := getBSU()
-
-	// set up src container
-	srcContainerURL, srcContainerName := createNewContainer(a, bsu)
-	defer deleteContainer(a, srcContainerURL)
-	blobsToInclude := []string{"AzURE2.jpeg", "sub1/aTestOne.txt", "sub1/sub2/testTwo.pdf"}
-	scenarioHelper{}.generateBlobsFromList(a, srcContainerURL, blobsToInclude, blockBlobDefaultData)
-
-	// set up dst container
-	dstContainerURL, dstContainerName := createNewContainer(a, bsu)
-	defer deleteContainer(a, dstContainerURL)
-	blobsToDelete := []string{"testThree.jpeg"}
-	scenarioHelper{}.generateBlobsFromList(a, dstContainerURL, blobsToDelete, blockBlobDefaultData)
->>>>>>> 096d32ee
+	scenarioHelper{}.generateBlobsFromList(a, dstContainerClient, blobsToDelete, blockBlobDefaultData)
 
 	// set up interceptor
 	mockedRPC := interceptor{}
@@ -1246,19 +878,11 @@
 		sort.Strings(msg)
 		for i := 0; i < len(msg); i++ {
 			if strings.Contains(msg[i], "DRYRUN: remove") {
-<<<<<<< HEAD
-				c.Check(strings.Contains(msg[i], dstContainerClient.URL()), chk.Equals, true)
-			} else {
-				c.Check(strings.Contains(msg[i], "DRYRUN: copy"), chk.Equals, true)
-				c.Check(strings.Contains(msg[i], srcContainerClient.URL()), chk.Equals, true)
-				c.Check(strings.Contains(msg[i], dstContainerClient.URL()), chk.Equals, true)
-=======
-				a.True(strings.Contains(msg[i], dstContainerURL.String()))
+				a.True(strings.Contains(msg[i], dstContainerClient.URL()))
 			} else {
 				a.True(strings.Contains(msg[i], "DRYRUN: copy"))
-				a.True(strings.Contains(msg[i], srcContainerURL.String()))
-				a.True(strings.Contains(msg[i], dstContainerURL.String()))
->>>>>>> 096d32ee
+				a.True(strings.Contains(msg[i], srcContainerClient.URL()))
+				a.True(strings.Contains(msg[i], dstContainerClient.URL()))
 			}
 		}
 
@@ -1267,34 +891,19 @@
 	})
 }
 
-<<<<<<< HEAD
-func (s *cmdIntegrationSuite) TestDryrunSyncBlobtoBlobJson(c *chk.C) {
+func TestDryrunSyncBlobtoBlobJson(t *testing.T) {
+	a := assert.New(t)
 	bsc := getBlobServiceClient()
 
 	// set up src container
-	srcContainerClient, srcContainerName := createNewContainer(c, bsc)
-	defer deleteContainer(c, srcContainerClient)
+	srcContainerClient, srcContainerName := createNewContainer(a, bsc)
+	defer deleteContainer(a, srcContainerClient)
 
 	// set up dst container
-	dstContainerClient, dstContainerName := createNewContainer(c, bsc)
-	defer deleteContainer(c, dstContainerClient)
+	dstContainerClient, dstContainerName := createNewContainer(a, bsc)
+	defer deleteContainer(a, dstContainerClient)
 	blobsToDelete := []string{"testThree.jpeg"}
-	scenarioHelper{}.generateBlobsFromList(c, dstContainerClient, blobsToDelete, blockBlobDefaultData)
-=======
-func TestDryrunSyncBlobtoBlobJson(t *testing.T) {
-	a := assert.New(t)
-	bsu := getBSU()
-
-	// set up src container
-	srcContainerURL, srcContainerName := createNewContainer(a, bsu)
-	defer deleteContainer(a, srcContainerURL)
-
-	// set up dst container
-	dstContainerURL, dstContainerName := createNewContainer(a, bsu)
-	defer deleteContainer(a, dstContainerURL)
-	blobsToDelete := []string{"testThree.jpeg"}
-	scenarioHelper{}.generateBlobsFromList(a, dstContainerURL, blobsToDelete, blockBlobDefaultData)
->>>>>>> 096d32ee
+	scenarioHelper{}.generateBlobsFromList(a, dstContainerClient, blobsToDelete, blockBlobDefaultData)
 
 	// set up interceptor
 	mockedRPC := interceptor{}
