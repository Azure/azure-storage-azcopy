// Copyright © 2017 Microsoft <wastore@microsoft.com>
//
// Permission is hereby granted, free of charge, to any person obtaining a copy
// of this software and associated documentation files (the "Software"), to deal
// in the Software without restriction, including without limitation the rights
// to use, copy, modify, merge, publish, distribute, sublicense, and/or sell
// copies of the Software, and to permit persons to whom the Software is
// furnished to do so, subject to the following conditions:
//
// The above copyright notice and this permission notice shall be included in
// all copies or substantial portions of the Software.
//
// THE SOFTWARE IS PROVIDED "AS IS", WITHOUT WARRANTY OF ANY KIND, EXPRESS OR
// IMPLIED, INCLUDING BUT NOT LIMITED TO THE WARRANTIES OF MERCHANTABILITY,
// FITNESS FOR A PARTICULAR PURPOSE AND NONINFRINGEMENT. IN NO EVENT SHALL THE
// AUTHORS OR COPYRIGHT HOLDERS BE LIABLE FOR ANY CLAIM, DAMAGES OR OTHER
// LIABILITY, WHETHER IN AN ACTION OF CONTRACT, TORT OR OTHERWISE, ARISING FROM,
// OUT OF OR IN CONNECTION WITH THE SOFTWARE OR THE USE OR OTHER DEALINGS IN
// THE SOFTWARE.

// This file contains credential utils used only in cmd module.

package cmd

import (
	"context"
	"errors"
	"fmt"
	"net/http"
	"net/url"
	"strings"
	"sync"

	"github.com/minio/minio-go/pkg/s3utils"

	"github.com/Azure/azure-pipeline-go/pipeline"
	"github.com/Azure/azure-storage-blob-go/azblob"
	"github.com/Azure/azure-storage-file-go/azfile"

	"github.com/Azure/azure-storage-azcopy/azbfs"
	"github.com/Azure/azure-storage-azcopy/common"
	"github.com/Azure/azure-storage-azcopy/ste"
)

var once sync.Once
var autoOAuth sync.Once

// only one UserOAuthTokenManager should exists in azcopy-v2 process in cmd(FE) module for current user.
// (given appAppPathFolder is mapped to current user)
var currentUserOAuthTokenManager *common.UserOAuthTokenManager

const oauthLoginSessionCacheKeyName = "AzCopyOAuthTokenCache"
const oauthLoginSessionCacheServiceName = "AzCopyV10"
const oauthLoginSessionCacheAccountName = "AzCopyOAuthTokenCache"

// GetUserOAuthTokenManagerInstance gets or creates OAuthTokenManager for current user.
// Note: Currently, only support to have TokenManager for one user mapping to one tenantID.
func GetUserOAuthTokenManagerInstance() *common.UserOAuthTokenManager {
	once.Do(func() {
		if azcopyAppPathFolder == "" {
			panic("invalid state, azcopyAppPathFolder should be initialized by root")
		}
		currentUserOAuthTokenManager = common.NewUserOAuthTokenManagerInstance(common.CredCacheOptions{
			DPAPIFilePath: azcopyAppPathFolder,
			KeyName:       oauthLoginSessionCacheKeyName,
			ServiceName:   oauthLoginSessionCacheServiceName,
			AccountName:   oauthLoginSessionCacheAccountName,
		})
	})

	return currentUserOAuthTokenManager
}

/*
 * GetInstanceOAuthTokenInfo returns OAuth token, obtained by auto-login,
 * for current instance of AzCopy.
 */
func GetOAuthTokenManagerInstance() (*common.UserOAuthTokenManager, error) {
	var err error
	autoOAuth.Do(func() {
		var lca loginCmdArgs
		if glcm.GetEnvironmentVariable(common.EEnvironmentVariable.AutoLoginType()) == "" {
			err = errors.New("no login type specified")
			return
		}

		if tenantID := glcm.GetEnvironmentVariable(common.EEnvironmentVariable.TenantID()); tenantID != "" {
			lca.tenantID = tenantID
		}

		if endpoint := glcm.GetEnvironmentVariable(common.EEnvironmentVariable.AADEndpoint()); endpoint != "" {
			lca.aadEndpoint = endpoint
		}

		// Fill up lca
		switch glcm.GetEnvironmentVariable(common.EEnvironmentVariable.AutoLoginType()) {
		case "SPN":
			lca.applicationID = glcm.GetEnvironmentVariable(common.EEnvironmentVariable.ApplicationID())
			lca.certPath = glcm.GetEnvironmentVariable(common.EEnvironmentVariable.CertificatePath())
			lca.certPass = glcm.GetEnvironmentVariable(common.EEnvironmentVariable.CertificatePassword())
			lca.clientSecret = glcm.GetEnvironmentVariable(common.EEnvironmentVariable.ClientSecret())
			lca.servicePrincipal = true

		case "MSI":
			lca.identityClientID = glcm.GetEnvironmentVariable(common.EEnvironmentVariable.ManagedIdentityClientID())
			lca.identityObjectID = glcm.GetEnvironmentVariable(common.EEnvironmentVariable.ManagedIdentityObjectID())
			lca.identityResourceID = glcm.GetEnvironmentVariable(common.EEnvironmentVariable.ManagedIdentityResourceString())
			lca.identity = true

		case "DEVICE":
			lca.identity = false
		}

		lca.persistToken = false
		err = lca.process()
	})

	if err != nil {
		return nil, err
	}

	return GetUserOAuthTokenManagerInstance(), nil
}

// ==============================================================================================
// Get credential type methods
// ==============================================================================================

// getBlobCredentialType is used to get Blob's credential type when user wishes to use OAuth session mode.
// The verification logic follows following rules:
// 1. For source or dest url, if the url contains SAS or SAS is provided standalone, indicating using anonymous credential(SAS).
// 2. If the blob URL can be public access resource, and validated as public resource, indicating using anonymous credential(public resource).
// 3. If there is cached OAuth token, indicating using token credential.
// 4. If there is OAuth token info passed from env var, indicating using token credential. (Note: this is only for testing)
// 5. Otherwise use anonymous credential.
// The implementation logic follows above rule, and adjusts sequence to save web request(for verifying public resource).
func getBlobCredentialType(ctx context.Context, blobResourceURL string, canBePublic bool, standaloneSAS bool, cpkOptions common.CpkOptions) (common.CredentialType, bool, error) {
	resourceURL, err := url.Parse(blobResourceURL)

	if err != nil {
		return common.ECredentialType.Unknown(), false, errors.New("provided blob resource string is not in URL format")
	}

	sas := azblob.NewBlobURLParts(*resourceURL).SAS

	// If SAS existed, return anonymous credential type.
	if isSASExisted := sas.Signature() != ""; isSASExisted || standaloneSAS {
		return common.ECredentialType.Anonymous(), false, nil
	}

	checkPublic := func() (isPublicResource bool) {
		if !canBePublic { // Cannot possibly be public - like say a destination EP
			return false
		}
		p := azblob.NewPipeline(
			azblob.NewAnonymousCredential(),
			azblob.PipelineOptions{
				Retry: azblob.RetryOptions{
					Policy:        azblob.RetryPolicyExponential,
					MaxTries:      ste.UploadMaxTries,
					TryTimeout:    ste.UploadTryTimeout,
					RetryDelay:    ste.UploadRetryDelay,
					MaxRetryDelay: ste.UploadMaxRetryDelay,
				},
				RequestLog: azblob.RequestLogOptions{
					SyslogDisabled: common.IsForceLoggingDisabled(),
				},
			})

		isContainer := copyHandlerUtil{}.urlIsContainerOrVirtualDirectory(resourceURL)
		isPublicResource = false

		// Scenario 1: When resourceURL points to a container
		// Scenario 2: When resourceURL points to a virtual directory.
		// Check if the virtual directory is accessible by doing GetProperties on container.
		// Virtual directory can be accessed/scanned only when its parent container is public.
		bURLParts := azblob.NewBlobURLParts(*resourceURL)
		bURLParts.BlobName = ""
		containerURL := azblob.NewContainerURL(bURLParts.URL(), p)

		if bURLParts.ContainerName == "" || strings.Contains(bURLParts.ContainerName, "*") {
			// Service level searches can't possibly be public.
			return false
		}

		if _, err := containerURL.GetProperties(ctx, azblob.LeaseAccessConditions{}); err == nil {
			return true
		}

		if !isContainer {
			clientProvidedKey := azblob.ClientProvidedKeyOptions{}
			if cpkOptions.IsSourceEncrypted {
				clientProvidedKey = common.GetClientProvidedKey(cpkOptions)
			}
			// Scenario 3: When resourceURL points to a blob
			blobURL := azblob.NewBlobURL(*resourceURL, p)
			if _, err := blobURL.GetProperties(ctx, azblob.BlobAccessConditions{}, clientProvidedKey); err == nil {
				return true
			}
		}

		return
	}

	// If SAS token doesn't exist, it could be using OAuth token or the resource is public.
	if !oAuthTokenExists() { // no oauth token found, then directly return anonymous credential
		isPublicResource := checkPublic()

		// No forms of auth are present.no SAS token or OAuth token is present and the resource is not public
		if !isPublicResource {
			return common.ECredentialType.Unknown(), isPublicResource,
				common.NewAzError(common.EAzError.LoginCredMissing(), "No SAS token or OAuth token is present and the resource is not public")
		}

		return common.ECredentialType.Anonymous(), isPublicResource, nil
	} else if !canBePublic { // oauth token found, if it can not be public resource, return token credential
		return common.ECredentialType.OAuthToken(), false, nil
	} else { // check if it's public resource, and return credential type correspondingly
		// If has cached token, and no SAS token provided, it could be a public blob resource.
		isPublicResource := checkPublic()

		if isPublicResource {
			return common.ECredentialType.Anonymous(), true, nil
		} else {
			return common.ECredentialType.OAuthToken(), false, nil
		}
	}
}

// getBlobFSCredentialType is used to get BlobFS's credential type when user wishes to use OAuth session mode.
// The verification logic follows following rules:
// 1. Check if there is a SAS query appended to the URL
// 2. If there is cached session OAuth token, indicating using token credential.
// 3. If there is OAuth token info passed from env var, indicating using token credential. (Note: this is only for testing)
// 4. Otherwise use shared key.
func getBlobFSCredentialType(ctx context.Context, blobResourceURL string, standaloneSAS bool) (common.CredentialType, error) {
	resourceURL, err := url.Parse(blobResourceURL)
	if err != nil {
		return common.ECredentialType.Unknown(), err
	}

	//Give preference to explicitly supplied SAS tokens
	sas := azbfs.NewBfsURLParts(*resourceURL).SAS

	if isSASExisted := sas.Signature() != ""; isSASExisted || standaloneSAS {
		return common.ECredentialType.Anonymous(), nil
	}

	if oAuthTokenExists() {
		return common.ECredentialType.OAuthToken(), nil
	}

	name := glcm.GetEnvironmentVariable(common.EEnvironmentVariable.AccountName())
	key := glcm.GetEnvironmentVariable(common.EEnvironmentVariable.AccountKey())
	if name != "" && key != "" { // TODO: To remove, use for internal testing, SharedKey should not be supported from commandline
		return common.ECredentialType.SharedKey(), nil
	} else {
		return common.ECredentialType.Unknown(),
			common.NewAzError(common.EAzError.LoginCredMissing(), "OAuth token, SAS token, or shared key should be provided for Blob FS")
	}
}

var announceOAuthTokenOnce sync.Once

func oAuthTokenExists() (oauthTokenExists bool) {
	// Note: Environment variable for OAuth token should only be used in testing, or the case user clearly now how to protect
	// the tokens
	if common.EnvVarOAuthTokenInfoExists() {
		announceOAuthTokenOnce.Do(
			func() {
				glcm.Info(fmt.Sprintf("%v is set.", common.EnvVarOAuthTokenInfo)) // Log the case when env var is set, as it's rare case.
			},
		)
		oauthTokenExists = true
	}

	uotm := GetUserOAuthTokenManagerInstance()
	if hasCachedToken, err := uotm.HasCachedToken(); hasCachedToken {
		oauthTokenExists = true
	} else if err != nil {
		// Log the error if fail to get cached token, as these are unhandled errors, and should not influence the logic flow.
		// Uncomment for debugging.
		// glcm.Info(fmt.Sprintf("No cached token found, %v", err))
	}

	return
}

// getAzureFileCredentialType is used to get Azure file's credential type
func getAzureFileCredentialType() (common.CredentialType, error) {
	// Azure file only support anonymous credential currently.
	return common.ECredentialType.Anonymous(), nil
}

// envVarCredentialType used for passing credential type into AzCopy through environment variable.
// Note: This is only used for internal integration, and not encouraged to be used directly.
const envVarCredentialType = "AZCOPY_CRED_TYPE"

var stashedEnvCredType = ""

// GetCredTypeFromEnvVar tries to get credential type from environment variable defined by envVarCredentialType.
func GetCredTypeFromEnvVar() common.CredentialType {
	rawVal := stashedEnvCredType
	if stashedEnvCredType == "" {
		rawVal = glcm.GetEnvironmentVariable(common.EEnvironmentVariable.CredentialType())
		if rawVal == "" {
			return common.ECredentialType.Unknown()
		}
		stashedEnvCredType = rawVal
	}

	// Remove the env var after successfully fetching once,
	// in case of env var is further spreading into child processes unexpectedly.
	glcm.ClearEnvironmentVariable(common.EEnvironmentVariable.CredentialType())

	// Try to get the value set.
	var credType common.CredentialType
	if err := credType.Parse(rawVal); err != nil {
		return common.ECredentialType.Unknown()
	}

	return credType
}

type rawFromToInfo struct {
	fromTo                    common.FromTo
	source, destination       string
	sourceSAS, destinationSAS string // Standalone SAS which might be provided
}

const trustedSuffixesNameAAD = "trusted-microsoft-suffixes"
const trustedSuffixesAAD = "*.core.windows.net;*.core.chinacloudapi.cn;*.core.cloudapi.de;*.core.usgovcloudapi.net;*.storage.azure.net"

// checkAuthSafeForTarget checks our "implicit" auth types (those that pick up creds from the environment
// or a prior login) to make sure they are only being used in places where we know those auth types are safe.
// This prevents, for example, us accidentally sending OAuth creds to some place they don't belong
func checkAuthSafeForTarget(ct common.CredentialType, resource, extraSuffixesAAD string, resourceType common.Location) error {

	getSuffixes := func(list string, extras string) []string {
		extras = strings.Trim(extras, " ")
		if extras != "" {
			list += ";" + extras
		}
		return strings.Split(list, ";")
	}

	isResourceInSuffixList := func(suffixes []string) (string, bool) {
		u, err := url.Parse(resource)
		if err != nil {
			return "<unparsable>", false
		}
		host := strings.ToLower(u.Host)

		for _, s := range suffixes {
			s = strings.Trim(s, " *") // trim *.foo to .foo
			s = strings.ToLower(s)
			if strings.HasSuffix(host, s) {
				return host, true
			}
		}
		return host, false
	}

	switch ct {
	case common.ECredentialType.Unknown(),
		common.ECredentialType.Anonymous():
		// these auth types don't pick up anything from environment vars, so they are not the focus of this routine
		return nil
	case common.ECredentialType.OAuthToken(),
		common.ECredentialType.SharedKey():
		// Files doesn't currently support OAuth, but it's a valid azure endpoint anyway, so it'll pass the check.
		if resourceType != common.ELocation.Blob() && resourceType != common.ELocation.BlobFS() && resourceType != common.ELocation.File() {
			// There may be a reason for files->blob to specify this.
			if resourceType == common.ELocation.Local() {
				return nil
			}

			return fmt.Errorf("azure OAuth authentication to %s is not enabled in AzCopy", resourceType.String())
		}

		// these are Azure auth types, so make sure the resource is known to be in Azure
		domainSuffixes := getSuffixes(trustedSuffixesAAD, extraSuffixesAAD)
		if host, ok := isResourceInSuffixList(domainSuffixes); !ok {
			return fmt.Errorf(
				"the URL requires authentication. If this URL is in fact an Azure service, you can enable Azure authentication to %s. "+
					"To enable, view the documentation for "+
					"the parameter --%s, by running 'AzCopy copy --help'. BUT if this URL is not an Azure service, do NOT enable Azure authentication to it. "+
					"Instead, see if the URL host supports authentication by way of a token that can be included in the URL's query string",
				// E.g. CDN apparently supports a non-SAS type of token as noted here: https://docs.microsoft.com/en-us/azure/cdn/cdn-token-auth#setting-up-token-authentication
				// Including such a token in the URL will cause AzCopy to see it as a "public" URL (since the URL on its own will pass
				// our "isPublic" access tests, which run before this routine).
				host, trustedSuffixesNameAAD)
		}

	case common.ECredentialType.S3AccessKey():
		if resourceType != common.ELocation.S3() {
			//noinspection ALL
			return fmt.Errorf("S3 access key authentication to %s is not enabled in AzCopy", resourceType.String())
		}

		// just check with minio. No need to have our own list of S3 domains, since minio effectively
		// has that list already, we can't talk to anything outside that list because minio won't let us,
		// and the parsing of s3 URL is non-trivial.  E.g. can't just look for the ending since
		// something like https://someApi.execute-api.someRegion.amazonaws.com is AWS but is a customer-
		// written code, not S3.
		ok := false
		host := "<unparseable url>"
		u, err := url.Parse(resource)
		if err == nil {
			host = u.Host
			parts, err := common.NewS3URLParts(*u) // strip any leading bucket name from URL, to get an endpoint we can pass to s3utils
			if err == nil {
				u, err := url.Parse("https://" + parts.Endpoint)
				ok = err == nil && s3utils.IsAmazonEndpoint(*u)
			}
		}

		if !ok {
			return fmt.Errorf(
				"s3 authentication to %s is not currently suported in AzCopy", host)
		}
	case common.ECredentialType.GoogleAppCredentials():
		if resourceType != common.ELocation.GCP() {
			return fmt.Errorf("Google Application Credentials to %s is not valid", resourceType.String())
		}

		host := "<unparseable url>"
		u, err := url.Parse(resource)
		if err == nil {
			host = u.Host
			_, err := common.NewGCPURLParts(*u)
			if err != nil {
				return fmt.Errorf("GCP authentication to %s is not currently supported", host)
			}
		}
	default:
		panic("unknown credential type")
	}

	return nil
}

func logAuthType(ct common.CredentialType, location common.Location, isSource bool) {
	if location == common.ELocation.Unknown() {
		return // nothing to log
	} else if location.IsLocal() {
		return // don't log local ones, no point
	} else if ct == common.ECredentialType.Anonymous() {
		return // don't log these either (too cluttered and auth type is obvious from the URL)
	}

	resource := "destination"
	if isSource {
		resource = "source"
	}
	name := ct.String()
	if ct == common.ECredentialType.OAuthToken() {
		name = "Azure AD" // clarify the name to something users will recognize
	}
	message := fmt.Sprintf("Authenticating to %s using %s", resource, name)
	if _, exists := authMessagesAlreadyLogged.Load(message); !exists {
		authMessagesAlreadyLogged.Store(message, struct{}{}) // dedup because source is auth'd by both enumerator and STE
		if ste.JobsAdmin != nil {
			ste.JobsAdmin.LogToJobLog(message, pipeline.LogInfo)
		}
		glcm.Info(message)
	}
}

var authMessagesAlreadyLogged = &sync.Map{}

func getCredentialTypeForLocation(ctx context.Context, location common.Location, resource, resourceSAS string, isSource bool, cpkOptions common.CpkOptions) (credType common.CredentialType, isPublic bool, err error) {
	return doGetCredentialTypeForLocation(ctx, location, resource, resourceSAS, isSource, GetCredTypeFromEnvVar, cpkOptions)
}

func doGetCredentialTypeForLocation(ctx context.Context, location common.Location, resource, resourceSAS string, isSource bool, getForcedCredType func() common.CredentialType, cpkOptions common.CpkOptions) (credType common.CredentialType, isPublic bool, err error) {
	if resourceSAS != "" {
		credType = common.ECredentialType.Anonymous()
	} else if credType = getForcedCredType(); credType == common.ECredentialType.Unknown() || location == common.ELocation.S3() || location == common.ELocation.GCP() {
		switch location {
		case common.ELocation.Local(), common.ELocation.Benchmark():
			credType = common.ECredentialType.Anonymous()
		case common.ELocation.Blob():
			credType, isPublic, err = getBlobCredentialType(ctx, resource, isSource, resourceSAS != "", cpkOptions)
			if azErr, ok := err.(common.AzError); ok && azErr.Equals(common.EAzError.LoginCredMissing()) {
				_, autoLoginErr := GetOAuthTokenManagerInstance()
				if autoLoginErr == nil {
					err = nil // Autologin succeeded, reset original error
					credType, isPublic = common.ECredentialType.OAuthToken(), false
				}
			}
			if err != nil {
				return common.ECredentialType.Unknown(), false, err
			}
		case common.ELocation.File():
			if credType, err = getAzureFileCredentialType(); err != nil {
				return common.ECredentialType.Unknown(), false, err
			}
		case common.ELocation.BlobFS():
			credType, err = getBlobFSCredentialType(ctx, resource, resourceSAS != "")
			if azErr, ok := err.(common.AzError); ok && azErr.Equals(common.EAzError.LoginCredMissing()) {
				_, autoLoginErr := GetOAuthTokenManagerInstance()
				if autoLoginErr == nil {
					err = nil // Autologin succeeded, reset original error
					credType, isPublic = common.ECredentialType.OAuthToken(), false
				}
			}
			if err != nil {
				return common.ECredentialType.Unknown(), false, err
			}
		case common.ELocation.S3():
			accessKeyID := glcm.GetEnvironmentVariable(common.EEnvironmentVariable.AWSAccessKeyID())
			secretAccessKey := glcm.GetEnvironmentVariable(common.EEnvironmentVariable.AWSSecretAccessKey())
			if accessKeyID == "" || secretAccessKey == "" {
				return common.ECredentialType.Unknown(), false, errors.New("AWS_ACCESS_KEY_ID and AWS_SECRET_ACCESS_KEY environment variables must be set before creating the S3 AccessKey credential")
			}
			credType = common.ECredentialType.S3AccessKey()
		case common.ELocation.GCP():
			googleAppCredentials := glcm.GetEnvironmentVariable(common.EEnvironmentVariable.GoogleAppCredentials())
			if googleAppCredentials == "" {
				return common.ECredentialType.Unknown(), false, errors.New("GOOGLE_APPLICATION_CREDENTIALS environment variable must be set before using GCP transfer feature")
			}
			credType = common.ECredentialType.GoogleAppCredentials()
		}
	}

	if err = checkAuthSafeForTarget(credType, resource, cmdLineExtraSuffixesAAD, location); err != nil {
		return common.ECredentialType.Unknown(), false, err
	}

	logAuthType(credType, location, isSource)
	return
}

func getCredentialInfoForLocation(ctx context.Context, location common.Location, resource, resourceSAS string, isSource bool, cpkOptions common.CpkOptions) (credInfo common.CredentialInfo, isPublic bool, err error) {

	// get the type
	credInfo.CredentialType, isPublic, err = getCredentialTypeForLocation(ctx, location, resource, resourceSAS, isSource, cpkOptions)

	// flesh out the rest of the fields, for those types that require it
	if credInfo.CredentialType == common.ECredentialType.OAuthToken() {
		uotm := GetUserOAuthTokenManagerInstance()

		if tokenInfo, err := uotm.GetTokenInfo(ctx); err != nil {
			return credInfo, false, err
		} else {
			credInfo.OAuthTokenInfo = *tokenInfo
		}
	} else if credInfo.CredentialType == common.ECredentialType.S3AccessKey() {
		// nothing to do here. The extra fields for S3 are fleshed out at the time
		// we make the S3Client
	}

	return
}

// getCredentialType checks user provided info, and gets the proper credential type
// for current command.
// TODO: consider replace with calls to getCredentialInfoForLocation
// (right now, we have tweaked this to be a wrapper for that function, but really should remove this one totally)
func getCredentialType(ctx context.Context, raw rawFromToInfo, cpkOptions common.CpkOptions) (credType common.CredentialType, err error) {

	switch {
	case raw.fromTo.To().IsRemote():
		// we authenticate to the destination. Source is assumed to be SAS, or public, or a local resource
		credType, _, err = getCredentialTypeForLocation(ctx, raw.fromTo.To(), raw.destination, raw.destinationSAS, false, common.CpkOptions{})
	case raw.fromTo == common.EFromTo.BlobTrash() ||
		raw.fromTo == common.EFromTo.BlobFSTrash() ||
		raw.fromTo == common.EFromTo.FileTrash():
		// For to Trash direction, use source as resource URL
<<<<<<< HEAD
		credType, _, err = getCredentialTypeForLocation(ctx, raw.fromTo.From(), raw.source, raw.sourceSAS, true, cpkOptions)
=======
		// Also, by setting isSource=false we inform getCredentialTypeForLocation() that resource
		// being deleted cannot be public.
		credType, _, err = getCredentialTypeForLocation(ctx, raw.fromTo.From(), raw.source, raw.sourceSAS, false)
>>>>>>> 24649b12
	case raw.fromTo.From().IsRemote() && raw.fromTo.To().IsLocal():
		// we authenticate to the source.
		credType, _, err = getCredentialTypeForLocation(ctx, raw.fromTo.From(), raw.source, raw.sourceSAS, true, cpkOptions)
	default:
		credType = common.ECredentialType.Anonymous()
		// Log the FromTo types which getCredentialType hasn't solved, in case of miss-use.
		glcm.Info(fmt.Sprintf("Use anonymous credential by default for from-to '%v'", raw.fromTo))
	}

	return
}

// ==============================================================================================
// pipeline factory methods
// ==============================================================================================
func createBlobPipeline(ctx context.Context, credInfo common.CredentialInfo, logLevel pipeline.LogLevel) (pipeline.Pipeline, error) {
	credential := common.CreateBlobCredential(ctx, credInfo, common.CredentialOpOptions{
		//LogInfo:  glcm.Info, //Comment out for debugging
		LogError: glcm.Info,
	})

	logOption := pipeline.LogOptions{}
	if azcopyScanningLogger != nil {
		logOption = pipeline.LogOptions{
			Log:       azcopyScanningLogger.Log,
			ShouldLog: func(level pipeline.LogLevel) bool { return level <= logLevel },
		}
	}

	return ste.NewBlobPipeline(
		credential,
		azblob.PipelineOptions{
			Telemetry: azblob.TelemetryOptions{
				Value: glcm.AddUserAgentPrefix(common.UserAgent),
			},
			Log: logOption,
		},
		ste.XferRetryOptions{
			Policy:        0,
			MaxTries:      ste.UploadMaxTries,
			TryTimeout:    ste.UploadTryTimeout,
			RetryDelay:    ste.UploadRetryDelay,
			MaxRetryDelay: ste.UploadMaxRetryDelay,
		},
		nil,
		ste.NewAzcopyHTTPClient(frontEndMaxIdleConnectionsPerHost),
		nil, // we don't gather network stats on the credential pipeline
	), nil
}

const frontEndMaxIdleConnectionsPerHost = http.DefaultMaxIdleConnsPerHost

func createBlobFSPipeline(ctx context.Context, credInfo common.CredentialInfo, logLevel pipeline.LogLevel) (pipeline.Pipeline, error) {
	credential := common.CreateBlobFSCredential(ctx, credInfo, common.CredentialOpOptions{
		//LogInfo:  glcm.Info, //Comment out for debugging
		LogError: glcm.Info,
	})

	logOption := pipeline.LogOptions{}
	if azcopyScanningLogger != nil {
		logOption = pipeline.LogOptions{
			Log:       azcopyScanningLogger.Log,
			ShouldLog: func(level pipeline.LogLevel) bool { return level <= logLevel },
		}
	}

	return ste.NewBlobFSPipeline(
		credential,
		azbfs.PipelineOptions{
			Telemetry: azbfs.TelemetryOptions{
				Value: glcm.AddUserAgentPrefix(common.UserAgent),
			},
			Log: logOption,
		},
		ste.XferRetryOptions{
			Policy:        0,
			MaxTries:      ste.UploadMaxTries,
			TryTimeout:    ste.UploadTryTimeout,
			RetryDelay:    ste.UploadRetryDelay,
			MaxRetryDelay: ste.UploadMaxRetryDelay,
		},
		nil,
		ste.NewAzcopyHTTPClient(frontEndMaxIdleConnectionsPerHost),
		nil, // we don't gather network stats on the credential pipeline
	), nil
}

// TODO note: ctx and credInfo are ignored at the moment because we only support SAS for Azure File
func createFilePipeline(ctx context.Context, credInfo common.CredentialInfo, logLevel pipeline.LogLevel) (pipeline.Pipeline, error) {
	logOption := pipeline.LogOptions{}
	if azcopyScanningLogger != nil {
		logOption = pipeline.LogOptions{
			Log:       azcopyScanningLogger.Log,
			ShouldLog: func(level pipeline.LogLevel) bool { return level <= logLevel },
		}
	}

	return ste.NewFilePipeline(
		azfile.NewAnonymousCredential(),
		azfile.PipelineOptions{
			Telemetry: azfile.TelemetryOptions{
				Value: glcm.AddUserAgentPrefix(common.UserAgent),
			},
			Log: logOption,
		},
		azfile.RetryOptions{
			Policy:        azfile.RetryPolicyExponential,
			MaxTries:      ste.UploadMaxTries,
			TryTimeout:    ste.UploadTryTimeout,
			RetryDelay:    ste.UploadRetryDelay,
			MaxRetryDelay: ste.UploadMaxRetryDelay,
		},
		nil,
		ste.NewAzcopyHTTPClient(frontEndMaxIdleConnectionsPerHost),
		nil, // we don't gather network stats on the credential pipeline
	), nil
}<|MERGE_RESOLUTION|>--- conflicted
+++ resolved
@@ -568,13 +568,9 @@
 		raw.fromTo == common.EFromTo.BlobFSTrash() ||
 		raw.fromTo == common.EFromTo.FileTrash():
 		// For to Trash direction, use source as resource URL
-<<<<<<< HEAD
-		credType, _, err = getCredentialTypeForLocation(ctx, raw.fromTo.From(), raw.source, raw.sourceSAS, true, cpkOptions)
-=======
 		// Also, by setting isSource=false we inform getCredentialTypeForLocation() that resource
 		// being deleted cannot be public.
-		credType, _, err = getCredentialTypeForLocation(ctx, raw.fromTo.From(), raw.source, raw.sourceSAS, false)
->>>>>>> 24649b12
+		credType, _, err = getCredentialTypeForLocation(ctx, raw.fromTo.From(), raw.source, raw.sourceSAS, true, cpkOptions)
 	case raw.fromTo.From().IsRemote() && raw.fromTo.To().IsLocal():
 		// we authenticate to the source.
 		credType, _, err = getCredentialTypeForLocation(ctx, raw.fromTo.From(), raw.source, raw.sourceSAS, true, cpkOptions)
