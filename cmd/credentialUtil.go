--- conflicted
+++ resolved
@@ -640,13 +640,8 @@
 // ==============================================================================================
 // pipeline factory methods
 // ==============================================================================================
-<<<<<<< HEAD
 func createClientOptions(logLevel pipeline.LogLevel) azcore.ClientOptions {
 	logOptions := ste.LogOptions{}
-=======
-func createBlobPipelineFromCred(credential azblob.Credential, logLevel pipeline.LogLevel) pipeline.Pipeline {
-	logOption := pipeline.LogOptions{}
->>>>>>> c78f86cc
 	if azcopyScanningLogger != nil {
 		logOptions.LogOptions = pipeline.LogOptions{
 			Log:       azcopyScanningLogger.Log,
@@ -664,25 +659,8 @@
 		},
 		ste.NewAzcopyHTTPClient(frontEndMaxIdleConnectionsPerHost),
 		nil, // we don't gather network stats on the credential pipeline
-<<<<<<< HEAD
 		logOptions,
 	)
-=======
-	)
-}
-
-func createBlobPipeline(ctx context.Context, credInfo common.CredentialInfo, logLevel pipeline.LogLevel) (pipeline.Pipeline, error) {
-	// are we getting dest token?
-	credential := credInfo.SourceBlobToken
-	if credential == nil {
-		credential = common.CreateBlobCredential(ctx, credInfo, common.CredentialOpOptions{
-			// LogInfo:  glcm.Info, //Comment out for debugging
-			LogError: glcm.Info,
-		})
-	}
-
-	return createBlobPipelineFromCred(credential, logLevel), nil
->>>>>>> c78f86cc
 }
 
 const frontEndMaxIdleConnectionsPerHost = http.DefaultMaxIdleConnsPerHost
