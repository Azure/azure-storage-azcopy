--- conflicted
+++ resolved
@@ -142,174 +142,6 @@
 	return GetUserOAuthTokenManagerInstance(), nil
 }
 
-<<<<<<< HEAD
-=======
-// ==============================================================================================
-// Get credential type methods
-// ==============================================================================================
-
-// getBlobCredentialType is used to get Blob's credential type when user wishes to use OAuth session mode.
-// The verification logic follows following rules:
-// 1. For source or dest url, if the url contains SAS or SAS is provided standalone, indicating using anonymous credential(SAS).
-// 2. If the blob URL can be public access resource, and validated as public resource, indicating using anonymous credential(public resource).
-// 3. If there is cached OAuth token, indicating using token credential.
-// 4. If there is OAuth token info passed from env var, indicating using token credential. (Note: this is only for testing)
-// 5. Otherwise use anonymous credential.
-// The implementation logic follows above rule, and adjusts sequence to save web request(for verifying public resource).
-func getBlobCredentialType(ctx context.Context, blobResourceURL string, canBePublic bool, standaloneSAS string, cpkOptions common.CpkOptions) (common.CredentialType, bool, error) {
-	resourceURL, err := url.Parse(blobResourceURL)
-
-	if err != nil {
-		return common.ECredentialType.Unknown(), false, errors.New("provided blob resource string is not in URL format")
-	}
-
-	if standaloneSAS != "" {
-		resourceURL.RawQuery = standaloneSAS
-	}
-
-	blobResourceURL = resourceURL.String()
-	blobURLParts, err := blob.ParseURL(blobResourceURL)
-	if err != nil {
-		return common.ECredentialType.Unknown(), false, errors.New("provided blob resource string was not able to be parsed")
-	}
-	sasKey := blobURLParts.SAS
-	isMDAccount := strings.HasPrefix(resourceURL.Host, "md-")
-	canBePublic = canBePublic && !isMDAccount // MD accounts cannot be public.
-
-	// If SAS existed, return anonymous credential type.
-	clientOptions := ste.NewClientOptions(policy.RetryOptions{
-		MaxRetries:    ste.UploadMaxTries,
-		TryTimeout:    ste.UploadTryTimeout,
-		RetryDelay:    ste.UploadRetryDelay,
-		MaxRetryDelay: ste.UploadMaxRetryDelay,
-	}, policy.TelemetryOptions{
-		ApplicationID: glcm.AddUserAgentPrefix(common.UserAgent),
-	}, nil, nil, ste.LogOptions{
-		RequestLogOptions: ste.RequestLogOptions{
-			SyslogDisabled: common.IsForceLoggingDisabled(),
-		},
-	}, nil)
-	blobClient, _ := blob.NewClientWithNoCredential(blobResourceURL, &blob.ClientOptions{ClientOptions: clientOptions})
-	if isSASExisted := sasKey.Signature() != ""; isSASExisted {
-		if isMDAccount {
-			// Ping the account anyway, and discern if we need OAuth.
-			_, err = blobClient.GetProperties(ctx, &blob.GetPropertiesOptions{CPKInfo: cpkOptions.GetCPKInfo()})
-
-			if err != nil {
-				var respErr *azcore.ResponseError
-				if errors.As(err, &respErr) {
-					if respErr.StatusCode == 401 || respErr.StatusCode == 403 { // *sometimes* the service can return 403s.
-						challenge := respErr.RawResponse.Header.Get("WWW-Authenticate")
-						if strings.Contains(challenge, common.MDResource) {
-							if !oAuthTokenExists() {
-								return common.ECredentialType.Unknown(), false,
-									common.NewAzError(common.EAzError.LoginCredMissing(), "No SAS token or OAuth token is present and the resource is not public")
-							}
-
-							return common.ECredentialType.MDOAuthToken(), false, nil
-						}
-					}
-				}
-
-				return common.ECredentialType.Unknown(), false, fmt.Errorf("unexpected response for managed disk authorization check: %w", err)
-			}
-		}
-
-		return common.ECredentialType.Anonymous(), false, nil
-	}
-
-	checkPublic := func(bURLParts sas.URLParts) (isPublicResource bool) {
-		if !canBePublic { // Cannot possibly be public - like say a destination EP
-			return false
-		}
-
-		// Scenario 1: When resourceURL points to a container or a virtual directory
-		// Scenario 2: When resourceURL points to a blob
-		// Check if the virtual directory is accessible by doing GetProperties on container.
-		// Virtual directory can be public only when its parent container is public.
-		bURLParts.BlobName = ""
-		bURLParts.Snapshot = ""
-		bURLParts.VersionID = ""
-
-		if bURLParts.ContainerName == "" || strings.Contains(bURLParts.ContainerName, "*") {
-			// Service level searches can't possibly be public.
-			return false
-		}
-
-		// scenario 1
-		containerClient, _ := container.NewClientWithNoCredential(bURLParts.String(), &container.ClientOptions{ClientOptions: clientOptions})
-		if _, err := containerClient.GetProperties(ctx, nil); err == nil {
-			return true
-		}
-
-		// Scenario 2: When resourceURL points to a blob
-		if _, err := blobClient.GetProperties(ctx, &blob.GetPropertiesOptions{CPKInfo: cpkOptions.GetCPKInfo()}); err == nil {
-			return true
-		}
-
-		return false
-	}
-
-	// If SAS token doesn't exist, it could be using OAuth token or the resource is public.
-	if !oAuthTokenExists() { // no oauth token found, then directly return anonymous credential
-		// MD accounts will auto-fail without a request due to the update of the "canBePublic" flag earlier
-		isPublicResource := checkPublic(blobURLParts)
-
-		// No forms of auth are present.no SAS token or OAuth token is present and the resource is not public
-		if !isPublicResource {
-			return common.ECredentialType.Unknown(), isPublicResource,
-				common.NewAzError(common.EAzError.LoginCredMissing(), "No SAS token or OAuth token is present and the resource is not public")
-		}
-
-		return common.ECredentialType.Anonymous(), isPublicResource, nil
-	} else if !canBePublic { // oauth token found, if it can not be public resource, return token credential
-		return common.ECredentialType.OAuthToken(), false, nil
-	} else { // check if it's public resource, and return credential type correspondingly
-		// If has cached token, and no SAS token provided, it could be a public blob resource.
-		isPublicResource := checkPublic(blobURLParts)
-
-		if isPublicResource {
-			return common.ECredentialType.Anonymous(), true, nil
-		} else {
-			return common.ECredentialType.OAuthToken(), false, nil
-		}
-	}
-}
-
-// getBlobFSCredentialType is used to get BlobFS's credential type when user wishes to use OAuth session mode.
-// The verification logic follows following rules:
-// 1. Check if there is a SAS query appended to the URL
-// 2. If there is cached session OAuth token, indicating using token credential.
-// 3. If there is OAuth token info passed from env var, indicating using token credential. (Note: this is only for testing)
-// 4. Otherwise use shared key.
-func getBlobFSCredentialType(blobResourceURL string, standaloneSAS bool) (common.CredentialType, error) {
-	datalakeURLParts, err := datalakesas.ParseURL(blobResourceURL)
-	if err != nil {
-		return common.ECredentialType.Unknown(), err
-	}
-
-	// Give preference to explicitly supplied SAS tokens
-	sas := datalakeURLParts.SAS
-
-	if isSASExisted := sas.Signature() != ""; isSASExisted || standaloneSAS {
-		return common.ECredentialType.Anonymous(), nil
-	}
-
-	if oAuthTokenExists() {
-		return common.ECredentialType.OAuthToken(), nil
-	}
-
-	name := glcm.GetEnvironmentVariable(common.EEnvironmentVariable.AccountName())
-	key := glcm.GetEnvironmentVariable(common.EEnvironmentVariable.AccountKey())
-	if name != "" && key != "" { // TODO: To remove, use for internal testing, SharedKey should not be supported from commandline
-		return common.ECredentialType.SharedKey(), nil
-	} else {
-		return common.ECredentialType.Unknown(),
-			common.NewAzError(common.EAzError.LoginCredMissing(), "OAuth token, SAS token, or shared key should be provided for Blob FS")
-	}
-}
-
->>>>>>> 5a3cbf7c
 var announceOAuthTokenOnce sync.Once
 
 func oAuthTokenExists() (oauthTokenExists bool) {
@@ -536,7 +368,7 @@
 		MaxRetryDelay: ste.UploadMaxRetryDelay,
 	}, policy.TelemetryOptions{
 		ApplicationID: glcm.AddUserAgentPrefix(common.UserAgent),
-	}, nil, nil, ste.LogOptions{})
+	}, nil, nil, ste.LogOptions{}, nil)
 
 	blobClient, _ := blob.NewClientWithNoCredential(bURLParts.String(), &blob.ClientOptions{ClientOptions: clientOptions})
 	bURLParts.BlobName = ""
@@ -568,7 +400,7 @@
 		MaxRetryDelay: ste.UploadMaxRetryDelay,
 	}, policy.TelemetryOptions{
 		ApplicationID: glcm.AddUserAgentPrefix(common.UserAgent),
-	}, nil, nil, ste.LogOptions{})
+	}, nil, nil, ste.LogOptions{}, nil)
 
 	blobClient, _ := blob.NewClientWithNoCredential(blobResourceURL, &blob.ClientOptions{ClientOptions: clientOptions})
 	_, err := blobClient.GetProperties(ctx, &blob.GetPropertiesOptions{CPKInfo: cpkOptions.GetCPKInfo()})
