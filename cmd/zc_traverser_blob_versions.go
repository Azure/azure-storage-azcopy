--- conflicted
+++ resolved
@@ -66,14 +66,7 @@
 	if err != nil {
 		return nil, err
 	}
-<<<<<<< HEAD
-
 	props, err := blobClient.GetProperties(t.ctx, &blob.GetPropertiesOptions{CPKInfo: t.cpkOptions.GetCPKInfo()})
-=======
-	cpk := t.cpkOptions.GetCPKInfo()
-
-	props, err := blobClient.GetProperties(t.ctx, &blob.GetPropertiesOptions{CPKInfo: &cpk})
->>>>>>> eafc7040
 	return &props, err
 }
 
