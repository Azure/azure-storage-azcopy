--- conflicted
+++ resolved
@@ -62,24 +62,12 @@
 		blobURLParts.VersionID = versionID
 	}
 
-<<<<<<< HEAD
-	blobClient, err := common.CreateBlobClientFromServiceClient(blobURLParts, t.serviceClient)
-	if err != nil {
-		return nil, err
-	}
-
-	cpk := t.cpkOptions.GetCPKInfo()
-=======
 	blobClient, err := createBlobClientFromServiceClient(blobURLParts, t.serviceClient)
 	if err != nil {
 		return nil, err
 	}
+	cpk := t.cpkOptions.GetCPKInfo()
 
-	cpk := blob.CPKInfo{}
-	if t.cpkOptions.IsSourceEncrypted {
-		cpk = common.GetCpkInfo(t.cpkOptions.CpkInfo)
-	}
->>>>>>> b758e742
 	props, err := blobClient.GetProperties(t.ctx, &blob.GetPropertiesOptions{CPKInfo: &cpk})
 	return &props, err
 }
