// Copyright © 2017 Microsoft <wastore@microsoft.com>
//
// Permission is hereby granted, free of charge, to any person obtaining a copy
// of this software and associated documentation files (the "Software"), to deal
// in the Software without restriction, including without limitation the rights
// to use, copy, modify, merge, publish, distribute, sublicense, and/or sell
// copies of the Software, and to permit persons to whom the Software is
// furnished to do so, subject to the following conditions:
//
// The above copyright notice and this permission notice shall be included in
// all copies or substantial portions of the Software.
//
// THE SOFTWARE IS PROVIDED "AS IS", WITHOUT WARRANTY OF ANY KIND, EXPRESS OR
// IMPLIED, INCLUDING BUT NOT LIMITED TO THE WARRANTIES OF MERCHANTABILITY,
// FITNESS FOR A PARTICULAR PURPOSE AND NONINFRINGEMENT. IN NO EVENT SHALL THE
// AUTHORS OR COPYRIGHT HOLDERS BE LIABLE FOR ANY CLAIM, DAMAGES OR OTHER
// LIABILITY, WHETHER IN AN ACTION OF CONTRACT, TORT OR OTHERWISE, ARISING FROM,
// OUT OF OR IN CONNECTION WITH THE SOFTWARE OR THE USE OR OTHER DEALINGS IN
// THE SOFTWARE.

package cmd

import (
	"encoding/json"
	"os"
	"path"
	"path/filepath"
	"sort"
	"strings"

	"github.com/Azure/azure-storage-blob-go/azblob"
	chk "gopkg.in/check.v1"

	"github.com/Azure/azure-storage-azcopy/v10/common"
)

func (s *cmdIntegrationSuite) TestInferredStripTopDirDownload(c *chk.C) {
	bsu := getBSU()
	cURL, cName := createNewContainer(c, bsu)
	defer deleteContainer(c, cURL)

	blobNames := []string{
		"*", // File name that we want to retain compatibility with
		"testFile",
		"DoYouPronounceItDataOrData",
		"sub*dir/Help I cannot so much into computer",
	}

	// ----- TEST # 1: Test inferred as false by using escaped * -----

	// set up container name
	scenarioHelper{}.generateBlobsFromList(c, cURL, blobNames, blockBlobDefaultData)

	dstDirName := scenarioHelper{}.generateLocalDirectory(c)

	rawContainerURL := scenarioHelper{}.getRawContainerURLWithSAS(c, cName)

	// Don't add /* while still in URL form-- it will get improperly encoded, and azcopy will ignore it.
	rawContainerString := rawContainerURL.String()
	rawContainerStringSplit := strings.Split(rawContainerString, "?")
	rawContainerStringSplit[0] += "/%2A"
	// now in theory: https://ciblobaccount.blob.core.windows.net/container/%2A
	// %2A is set to magic number %00 and not stripped
	// striptopdir should not be set

	// re join strings and create raw input
	raw := getDefaultRawCopyInput(strings.Join(rawContainerStringSplit, "?"), dstDirName)
	raw.recursive = false // default recursive is true in testing framework

	// set up interceptor
	mockedRPC := interceptor{}
	Rpc = mockedRPC.intercept
	mockedRPC.init()

	// Test inference of striptopdir
	cooked, err := raw.cook()
	c.Assert(err, chk.IsNil)
	c.Assert(cooked.StripTopDir, chk.Equals, false)

	// Test and ensure only one file is being downloaded
	runCopyAndVerify(c, raw, func(err error) {
		c.Assert(err, chk.IsNil)

		c.Assert(len(mockedRPC.transfers), chk.Equals, 1)
	})

	// ----- TEST # 2: Test inferred as true by using unescaped * -----

	rawContainerStringSplit = strings.Split(rawContainerString, "?")
	rawContainerStringSplit[0] += "/*"
	// now in theory: https://ciblobaccount.blob.core.windows.net/container/*
	// * is not set to magic number %00, * gets stripped
	// striptopdir should be set.

	// re join strings and create raw input
	raw = getDefaultRawCopyInput(strings.Join(rawContainerStringSplit, "?"), dstDirName)
	raw.recursive = false // default recursive is true in testing framework

	// reset RPC
	mockedRPC.reset()

	// Test inference of striptopdir
	cooked, err = raw.cook()
	c.Assert(err, chk.IsNil)
	c.Assert(cooked.StripTopDir, chk.Equals, true)

	// Test and ensure only 3 files get scheduled, nothing under the sub-directory
	runCopyAndVerify(c, raw, func(err error) {
		c.Assert(err, chk.IsNil)

		c.Assert(len(mockedRPC.transfers), chk.Equals, 3)
	})

	// ----- TEST # 3: Attempt to use the * in the folder name without encoding ----

	rawContainerStringSplit = strings.Split(rawContainerString, "?")
	rawContainerStringSplit[0] += "/sub*dir/*"
	// now in theory: https://ciblobaccount.blob.core.windows.net/container/sub*dir/*
	// *s are not replaced with magic number %00
	// should error out due to extra * in dir name

	// reset RPC
	mockedRPC.reset()

	// re join strings and create raw input
	raw = getDefaultRawCopyInput(strings.Join(rawContainerStringSplit, "?"), dstDirName)
	raw.recursive = false // default recursive is true in testing framework

	// test error
	cooked, err = raw.cook()
	c.Assert(err, chk.NotNil)
	c.Assert(err.Error(), StringContains, "cannot use wildcards")

	// no actual test needed-- this is where the error lives.

	// ----- TEST # 4: Encode %2A in the folder name and still use stripTopDir ----

	rawContainerStringSplit = strings.Split(rawContainerString, "?")
	rawContainerStringSplit[0] += "/sub%2Adir/*"
	// now in theory: https://ciblobaccount.blob.core.windows.net/container/sub%2Adir/*
	// %2A is replaced with magic number %00
	// should not error out; striptopdir should be true

	// reset RPC
	mockedRPC.reset()

	// re join strings and create raw input
	raw = getDefaultRawCopyInput(strings.Join(rawContainerStringSplit, "?"), dstDirName)
	raw.recursive = false // default recursive is true in testing framework

	// test cook
	cooked, err = raw.cook()
	c.Assert(err, chk.IsNil)
	c.Assert(cooked.StripTopDir, chk.Equals, true)

	// Test and ensure only one file got scheduled
	runCopyAndVerify(c, raw, func(err error) {
		c.Assert(err, chk.IsNil)

		c.Assert(len(mockedRPC.transfers), chk.Equals, 1)
	})
}

// Test downloading the entire account.
func (s *cmdIntegrationSuite) TestDownloadAccount(c *chk.C) {
	bsu := getBSU()
	rawBSU := scenarioHelper{}.getBlobServiceClientWithSAS(c)

	// Just in case there are no existing containers...
	curl, name := createNewContainer(c, bsu)
	defer deleteContainer(c, curl)
	scenarioHelper{}.generateCommonRemoteScenarioForBlob(c, curl, "")

	// Traverse the account ahead of time and determine the relative paths for testing.
	relPaths := make([]string, 0) // Use a map for easy lookup
<<<<<<< HEAD
	blobTraverser := newBlobAccountTraverser(rawBSU, name, ctx, false, func(common.EntityType) {}, false, common.CpkOptions{})
=======
	blobTraverser := newBlobAccountTraverser(&rawBSU, p, ctx, false, func(common.EntityType) {}, false, common.CpkOptions{}, common.EPreservePermissionsOption.None())
>>>>>>> fbc8e44e
	processor := func(object StoredObject) error {
		// Append the container name to the relative path
		relPath := "/" + object.ContainerName + "/" + object.relativePath
		relPaths = append(relPaths, relPath)
		return nil
	}
	err := blobTraverser.Traverse(noPreProccessor, processor, []ObjectFilter{})
	c.Assert(err, chk.IsNil)

	// set up a destination
	dstDirName := scenarioHelper{}.generateLocalDirectory(c)
	defer os.RemoveAll(dstDirName)

	// set up interceptor
	mockedRPC := interceptor{}
	Rpc = mockedRPC.intercept
	mockedRPC.init()

	raw := getDefaultCopyRawInput(rawBSU.URL(), dstDirName)
	raw.recursive = true

	runCopyAndVerify(c, raw, func(err error) {
		c.Assert(err, chk.IsNil)

		validateDownloadTransfersAreScheduled(c, "", "", relPaths, mockedRPC)
	})
}

// Test downloading the entire account.
func (s *cmdIntegrationSuite) TestDownloadAccountWildcard(c *chk.C) {
	bsu := getBSU()
	rawBSU := scenarioHelper{}.getBlobServiceClientWithSAS(c)

	// Create a unique container to be targeted.
	cname := generateName("blah-unique-blah", 63)
	curl := bsu.NewContainerURL(cname)
	_, err := curl.Create(ctx, azblob.Metadata{}, azblob.PublicAccessNone)
	c.Assert(err, chk.IsNil)
	defer deleteContainer(c, curl)
	scenarioHelper{}.generateCommonRemoteScenarioForBlob(c, curl, "")

	// update the raw BSU to match the unique container name
	container := "blah-unique-blah*"

	// Traverse the account ahead of time and determine the relative paths for testing.
	relPaths := make([]string, 0) // Use a map for easy lookup
<<<<<<< HEAD
	blobTraverser := newBlobAccountTraverser(rawBSU, container, ctx, false, func(common.EntityType) {}, false, common.CpkOptions{})
=======
	blobTraverser := newBlobAccountTraverser(&rawBSU, p, ctx, false, func(common.EntityType) {}, false, common.CpkOptions{}, common.EPreservePermissionsOption.None())
>>>>>>> fbc8e44e
	processor := func(object StoredObject) error {
		// Append the container name to the relative path
		relPath := "/" + object.ContainerName + "/" + object.relativePath
		relPaths = append(relPaths, relPath)
		return nil
	}
	err = blobTraverser.Traverse(noPreProccessor, processor, []ObjectFilter{})
	c.Assert(err, chk.IsNil)

	// set up a destination
	dstDirName := scenarioHelper{}.generateLocalDirectory(c)
	defer os.RemoveAll(dstDirName)

	// set up interceptor
	mockedRPC := interceptor{}
	Rpc = mockedRPC.intercept
	mockedRPC.init()

	raw := getDefaultCopyRawInput(rawBSU.URL(), dstDirName)
	raw.recursive = true

	runCopyAndVerify(c, raw, func(err error) {
		c.Assert(err, chk.IsNil)

		validateDownloadTransfersAreScheduled(c, "", "", relPaths, mockedRPC)
	})
}

// regular blob->local file download
func (s *cmdIntegrationSuite) TestDownloadSingleBlobToFile(c *chk.C) {
	bsu := getBSU()
	containerURL, containerName := createNewContainer(c, bsu)
	defer deleteContainer(c, containerURL)

	for _, blobName := range []string{"singleblobisbest", "打麻将.txt", "%4509%4254$85140&"} {
		// set up the container with a single blob
		blobList := []string{blobName}
		scenarioHelper{}.generateBlobsFromList(c, containerURL, blobList, blockBlobDefaultData)
		c.Assert(containerURL, chk.NotNil)

		// set up the destination as a single file
		dstDirName := scenarioHelper{}.generateLocalDirectory(c)
		defer os.RemoveAll(dstDirName)
		dstFileName := "whatever"
		scenarioHelper{}.generateLocalFilesFromList(c, dstDirName, blobList)

		// set up interceptor
		mockedRPC := interceptor{}
		Rpc = mockedRPC.intercept
		mockedRPC.init()

		// construct the raw input to simulate user input
		rawBlobURLWithSAS := scenarioHelper{}.getRawBlobURLWithSAS(c, containerName, blobList[0])
		raw := getDefaultCopyRawInput(rawBlobURLWithSAS.String(), filepath.Join(dstDirName, dstFileName))

		// the file was created after the blob, so no sync should happen
		runCopyAndVerify(c, raw, func(err error) {
			c.Assert(err, chk.IsNil)

			validateDownloadTransfersAreScheduled(c, "", "", []string{""}, mockedRPC)
		})

		// clean the RPC for the next test
		mockedRPC.reset()

		// now target the destination directory, the result should be the same
		raw = getDefaultCopyRawInput(rawBlobURLWithSAS.String(), dstDirName)

		// the file was created after the blob, so no sync should happen
		runCopyAndVerify(c, raw, func(err error) {
			c.Assert(err, chk.IsNil)

			// verify explicitly since the source and destination names will be different:
			// the source is "" since the given URL points to the blob itself
			// the destination should be the blob name, since the given local path points to the parent dir
			c.Assert(len(mockedRPC.transfers), chk.Equals, 1)
			c.Assert(mockedRPC.transfers[0].Source, chk.Equals, "")
			c.Assert(mockedRPC.transfers[0].Destination, chk.Equals, common.AZCOPY_PATH_SEPARATOR_STRING+blobName)
		})
	}
}

// regular container->directory download
func (s *cmdIntegrationSuite) TestDownloadBlobContainer(c *chk.C) {
	bsu := getBSU()

	// set up the container with numerous blobs
	containerURL, containerName := createNewContainer(c, bsu)
	blobList := scenarioHelper{}.generateCommonRemoteScenarioForBlob(c, containerURL, "")
	defer deleteContainer(c, containerURL)
	c.Assert(containerURL, chk.NotNil)
	c.Assert(len(blobList), chk.Not(chk.Equals), 0)

	// set up the destination with an empty folder
	dstDirName := scenarioHelper{}.generateLocalDirectory(c)
	defer os.RemoveAll(dstDirName)

	// set up interceptor
	mockedRPC := interceptor{}
	Rpc = mockedRPC.intercept
	mockedRPC.init()

	// construct the raw input to simulate user input
	rawContainerURLWithSAS := scenarioHelper{}.getRawContainerURLWithSAS(c, containerName)
	raw := getDefaultCopyRawInput(rawContainerURLWithSAS.String(), dstDirName)
	raw.recursive = true

	runCopyAndVerify(c, raw, func(err error) {
		c.Assert(err, chk.IsNil)

		// validate that the right number of transfers were scheduled
		c.Assert(len(mockedRPC.transfers), chk.Equals, len(blobList))

		// validate that the right transfers were sent
		validateDownloadTransfersAreScheduled(c, common.AZCOPY_PATH_SEPARATOR_STRING, common.AZCOPY_PATH_SEPARATOR_STRING+containerName+common.AZCOPY_PATH_SEPARATOR_STRING, blobList, mockedRPC)
	})

	// turn off recursive, this time nothing should be transferred
	raw.recursive = false
	mockedRPC.reset()

	runCopyAndVerify(c, raw, func(err error) {
		c.Assert(err, chk.NotNil)
		c.Assert(len(mockedRPC.transfers), chk.Equals, 0)
	})
}

// regular vdir->dir download
func (s *cmdIntegrationSuite) TestDownloadBlobVirtualDirectory(c *chk.C) {
	bsu := getBSU()
	vdirName := "vdir1"

	// set up the container with numerous blobs
	containerURL, containerName := createNewContainer(c, bsu)
	blobList := scenarioHelper{}.generateCommonRemoteScenarioForBlob(c, containerURL, vdirName+common.AZCOPY_PATH_SEPARATOR_STRING)
	defer deleteContainer(c, containerURL)
	c.Assert(containerURL, chk.NotNil)
	c.Assert(len(blobList), chk.Not(chk.Equals), 0)

	// set up the destination with an empty folder
	dstDirName := scenarioHelper{}.generateLocalDirectory(c)
	defer os.RemoveAll(dstDirName)

	// set up interceptor
	mockedRPC := interceptor{}
	Rpc = mockedRPC.intercept
	mockedRPC.init()

	// construct the raw input to simulate user input
	rawContainerURLWithSAS := scenarioHelper{}.getRawBlobURLWithSAS(c, containerName, vdirName)
	raw := getDefaultCopyRawInput(rawContainerURLWithSAS.String(), dstDirName)
	raw.recursive = true

	runCopyAndVerify(c, raw, func(err error) {
		c.Assert(err, chk.IsNil)

		// validate that the right number of transfers were scheduled
		c.Assert(len(mockedRPC.transfers), chk.Equals, len(blobList))

		// validate that the right transfers were sent
		expectedTransfers := scenarioHelper{}.shaveOffPrefix(blobList, vdirName+common.AZCOPY_PATH_SEPARATOR_STRING)
		validateDownloadTransfersAreScheduled(c, common.AZCOPY_PATH_SEPARATOR_STRING,
			common.AZCOPY_PATH_SEPARATOR_STRING+vdirName+common.AZCOPY_PATH_SEPARATOR_STRING, expectedTransfers, mockedRPC)
	})

	// turn off recursive, this time nothing should be transferred
	raw.recursive = false
	mockedRPC.reset()

	runCopyAndVerify(c, raw, func(err error) {
		c.Assert(err, chk.NotNil)
		c.Assert(len(mockedRPC.transfers), chk.Equals, 0)
	})
}

// blobs(from pattern)->directory download
// TODO the current pattern matching behavior is inconsistent with the posix filesystem
//   update test after re-writing copy enumerators
func (s *cmdIntegrationSuite) TestDownloadBlobContainerWithPattern(c *chk.C) {
	bsu := getBSU()

	// set up the container with numerous blobs
	containerURL, containerName := createNewContainer(c, bsu)
	blobsToIgnore := scenarioHelper{}.generateCommonRemoteScenarioForBlob(c, containerURL, "")
	defer deleteContainer(c, containerURL)
	c.Assert(containerURL, chk.NotNil)
	c.Assert(len(blobsToIgnore), chk.Not(chk.Equals), 0)

	// add special blobs that we wish to include
	blobsToInclude := []string{"important.pdf", "includeSub/amazing.pdf", "includeSub/wow/amazing.pdf"}
	scenarioHelper{}.generateBlobsFromList(c, containerURL, blobsToInclude, blockBlobDefaultData)

	// set up the destination with an empty folder
	dstDirName := scenarioHelper{}.generateLocalDirectory(c)
	defer os.RemoveAll(dstDirName)

	// set up interceptor
	mockedRPC := interceptor{}
	Rpc = mockedRPC.intercept
	mockedRPC.init()

	// construct the raw input to simulate user input
	rawContainerURLWithSAS := scenarioHelper{}.getRawContainerURLWithSAS(c, containerName)
	rawContainerURLWithSAS.Path = path.Join(rawContainerURLWithSAS.Path, string([]byte{0x00}))
	containerString := strings.ReplaceAll(rawContainerURLWithSAS.String(), "%00", "*")
	raw := getDefaultCopyRawInput(containerString, dstDirName)
	raw.recursive = true
	raw.include = "*.pdf"

	runCopyAndVerify(c, raw, func(err error) {
		c.Assert(err, chk.IsNil)

		// validate that the right number of transfers were scheduled
		c.Assert(len(mockedRPC.transfers), chk.Equals, len(blobsToInclude))

		// validate that the right transfers were sent
		validateDownloadTransfersAreScheduled(c, common.AZCOPY_PATH_SEPARATOR_STRING, common.AZCOPY_PATH_SEPARATOR_STRING,
			blobsToInclude, mockedRPC)
	})

	// turn off recursive, this time nothing should be transferred
	raw.recursive = false
	mockedRPC.reset()

	runCopyAndVerify(c, raw, func(err error) {
		c.Assert(err, chk.IsNil)

		// only the top pdf should be included
		c.Assert(len(mockedRPC.transfers), chk.Equals, 1)
		c.Assert(mockedRPC.transfers[0].Source, chk.Equals, mockedRPC.transfers[0].Destination)
		c.Assert(strings.HasSuffix(mockedRPC.transfers[0].Source, ".pdf"), chk.Equals, true)
		c.Assert(strings.Contains(mockedRPC.transfers[0].Source[1:], common.AZCOPY_PATH_SEPARATOR_STRING), chk.Equals, false)
	})
}

// test for include with one regular expression
func (s *cmdIntegrationSuite) TestDownloadBlobContainerWithRegexInclude(c *chk.C) {
	bsu := getBSU()

	// set up the container with  blobs
	containerURL, containerName := createNewContainer(c, bsu)
	blobsToIgnore := scenarioHelper{}.generateCommonRemoteScenarioForBlob(c, containerURL, "")
	defer deleteContainer(c, containerURL)
	c.Assert(containerURL, chk.NotNil)
	c.Assert(len(blobsToIgnore), chk.Not(chk.Equals), 0)

	// add blobs that we wish to include
	blobsToInclude := []string{"tessssssssssssst.txt", "subOne/tetingessssss.jpeg", "subOne/tessssst/hi.pdf"}
	scenarioHelper{}.generateBlobsFromList(c, containerURL, blobsToInclude, blockBlobDefaultData)

	// set up the destination with an empty folder
	dstDirName := scenarioHelper{}.generateLocalDirectory(c)
	defer os.RemoveAll(dstDirName)

	// set up interceptor
	mockedRPC := interceptor{}
	Rpc = mockedRPC.intercept
	mockedRPC.init()

	// construct the raw input to simulate user input
	rawContainerURLWithSAS := scenarioHelper{}.getRawContainerURLWithSAS(c, containerName)
	rawContainerURLWithSAS.Path = path.Join(rawContainerURLWithSAS.Path, string([]byte{0x00}))
	containerString := strings.ReplaceAll(rawContainerURLWithSAS.String(), "%00", "*")
	raw := getDefaultCopyRawInput(containerString, dstDirName)
	raw.recursive = true
	raw.includeRegex = "es{4,}"

	runCopyAndVerify(c, raw, func(err error) {
		c.Assert(err, chk.IsNil)
		// validate that the right number of transfers were scheduled
		c.Assert(len(mockedRPC.transfers), chk.Equals, len(blobsToInclude))
		// comparing is names of files match
		actualTransfer := []string{}
		for i := 0; i < len(mockedRPC.transfers); i++ {
			actualTransfer = append(actualTransfer, strings.Trim(mockedRPC.transfers[i].Source, "/"))
		}
		sort.Strings(actualTransfer)
		sort.Strings(blobsToInclude)
		c.Assert(actualTransfer, chk.DeepEquals, blobsToInclude)

		// validate that the right transfers were sent
		validateDownloadTransfersAreScheduled(c, common.AZCOPY_PATH_SEPARATOR_STRING, common.AZCOPY_PATH_SEPARATOR_STRING,
			blobsToInclude, mockedRPC)
	})
}

// test multiple regular expression with include
func (s *cmdIntegrationSuite) TestDownloadBlobContainerWithMultRegexInclude(c *chk.C) {
	bsu := getBSU()

	// set up the container with  blobs
	containerURL, containerName := createNewContainer(c, bsu)
	blobsToIgnore := scenarioHelper{}.generateCommonRemoteScenarioForBlob(c, containerURL, "")
	defer deleteContainer(c, containerURL)
	c.Assert(containerURL, chk.NotNil)
	c.Assert(len(blobsToIgnore), chk.Not(chk.Equals), 0)

	// add blobs that we wish to include
	blobsToInclude := []string{"tessssssssssssst.txt", "zxcfile.txt", "subOne/tetingessssss.jpeg", "subOne/subTwo/tessssst.pdf"}
	scenarioHelper{}.generateBlobsFromList(c, containerURL, blobsToInclude, blockBlobDefaultData)

	// set up the destination with an empty folder
	dstDirName := scenarioHelper{}.generateLocalDirectory(c)
	defer os.RemoveAll(dstDirName)

	// set up interceptor
	mockedRPC := interceptor{}
	Rpc = mockedRPC.intercept
	mockedRPC.init()

	// construct the raw input to simulate user input
	rawContainerURLWithSAS := scenarioHelper{}.getRawContainerURLWithSAS(c, containerName)
	rawContainerURLWithSAS.Path = path.Join(rawContainerURLWithSAS.Path, string([]byte{0x00}))
	containerString := strings.ReplaceAll(rawContainerURLWithSAS.String(), "%00", "*")
	raw := getDefaultCopyRawInput(containerString, dstDirName)
	raw.recursive = true
	raw.includeRegex = "es{4,};^zxc"

	runCopyAndVerify(c, raw, func(err error) {
		c.Assert(err, chk.IsNil)
		// validate that the right number of transfers were scheduled
		c.Assert(len(mockedRPC.transfers), chk.Equals, len(blobsToInclude))
		// validate that the right transfers were sent

		// comparing is names of files, since not in order need to sort each string and the compare them
		actualTransfer := []string{}
		for i := 0; i < len(mockedRPC.transfers); i++ {
			actualTransfer = append(actualTransfer, strings.Trim(mockedRPC.transfers[i].Source, "/"))
		}
		sort.Strings(actualTransfer)
		sort.Strings(blobsToInclude)
		c.Assert(actualTransfer, chk.DeepEquals, blobsToInclude)

		validateDownloadTransfersAreScheduled(c, common.AZCOPY_PATH_SEPARATOR_STRING, common.AZCOPY_PATH_SEPARATOR_STRING,
			blobsToInclude, mockedRPC)
	})
}

// testing empty expressions for both include and exclude
func (s *cmdIntegrationSuite) TestDownloadBlobContainerWithEmptyRegex(c *chk.C) {
	bsu := getBSU()

	// set up the container with  blobs
	containerURL, containerName := createNewContainer(c, bsu)
	// test empty regex flag so all blobs will be included since there is no filter
	blobsToInclude := scenarioHelper{}.generateCommonRemoteScenarioForBlob(c, containerURL, "")
	defer deleteContainer(c, containerURL)
	c.Assert(containerURL, chk.NotNil)
	c.Assert(len(blobsToInclude), chk.Not(chk.Equals), 0)

	// set up the destination with an empty folder
	dstDirName := scenarioHelper{}.generateLocalDirectory(c)
	defer os.RemoveAll(dstDirName)

	// set up interceptor
	mockedRPC := interceptor{}
	Rpc = mockedRPC.intercept
	mockedRPC.init()

	// construct the raw input to simulate user input
	rawContainerURLWithSAS := scenarioHelper{}.getRawContainerURLWithSAS(c, containerName)
	rawContainerURLWithSAS.Path = path.Join(rawContainerURLWithSAS.Path, string([]byte{0x00}))
	containerString := strings.ReplaceAll(rawContainerURLWithSAS.String(), "%00", "*")
	raw := getDefaultCopyRawInput(containerString, dstDirName)
	raw.recursive = true
	raw.includeRegex = ""
	raw.excludeRegex = ""

	runCopyAndVerify(c, raw, func(err error) {
		c.Assert(err, chk.IsNil)
		// validate that the right number of transfers were scheduled
		c.Assert(len(mockedRPC.transfers), chk.Equals, len(blobsToInclude))
		// do not need to check file names since all files for blobsToInclude are passed bc flags are empty
		// validate that the right transfers were sent
		validateDownloadTransfersAreScheduled(c, common.AZCOPY_PATH_SEPARATOR_STRING, common.AZCOPY_PATH_SEPARATOR_STRING,
			blobsToInclude, mockedRPC)
	})
}

// testing exclude with one regular expression
func (s *cmdIntegrationSuite) TestDownloadBlobContainerWithRegexExclude(c *chk.C) {
	bsu := getBSU()

	// set up the container with  blobs
	containerURL, containerName := createNewContainer(c, bsu)
	blobsToInclude := scenarioHelper{}.generateCommonRemoteScenarioForBlob(c, containerURL, "")
	defer deleteContainer(c, containerURL)
	c.Assert(containerURL, chk.NotNil)
	c.Assert(len(blobsToInclude), chk.Not(chk.Equals), 0)

	// add blobs that we wish to exclude
	blobsToIgnore := []string{"tessssssssssssst.txt", "subOne/tetingessssss.jpeg", "subOne/subTwo/tessssst.pdf"}
	scenarioHelper{}.generateBlobsFromList(c, containerURL, blobsToIgnore, blockBlobDefaultData)

	// set up the destination with an empty folder
	dstDirName := scenarioHelper{}.generateLocalDirectory(c)
	defer os.RemoveAll(dstDirName)

	// set up interceptor
	mockedRPC := interceptor{}
	Rpc = mockedRPC.intercept
	mockedRPC.init()

	// construct the raw input to simulate user input
	rawContainerURLWithSAS := scenarioHelper{}.getRawContainerURLWithSAS(c, containerName)
	rawContainerURLWithSAS.Path = path.Join(rawContainerURLWithSAS.Path, string([]byte{0x00}))
	containerString := strings.ReplaceAll(rawContainerURLWithSAS.String(), "%00", "*")
	raw := getDefaultCopyRawInput(containerString, dstDirName)
	raw.recursive = true
	raw.excludeRegex = "es{4,}"

	runCopyAndVerify(c, raw, func(err error) {
		c.Assert(err, chk.IsNil)
		// validate that only blobsTo
		c.Assert(len(mockedRPC.transfers), chk.Equals, len(blobsToInclude))
		// comparing is names of files, since not in order need to sort each string and the compare them
		actualTransfer := []string{}
		for i := 0; i < len(mockedRPC.transfers); i++ {
			actualTransfer = append(actualTransfer, strings.Trim(mockedRPC.transfers[i].Destination, "/"))
		}
		sort.Strings(actualTransfer)
		sort.Strings(blobsToInclude)
		c.Assert(actualTransfer, chk.DeepEquals, blobsToInclude)

		// validate that the right transfers were sent
		validateDownloadTransfersAreScheduled(c, common.AZCOPY_PATH_SEPARATOR_STRING, common.AZCOPY_PATH_SEPARATOR_STRING,
			blobsToInclude, mockedRPC)
	})
}

// testing exclude with multiple regular expressions
func (s *cmdIntegrationSuite) TestDownloadBlobContainerWithMultRegexExclude(c *chk.C) {
	bsu := getBSU()

	// set up the container with  blobs
	containerURL, containerName := createNewContainer(c, bsu)
	blobsToInclude := scenarioHelper{}.generateCommonRemoteScenarioForBlob(c, containerURL, "")
	defer deleteContainer(c, containerURL)
	c.Assert(containerURL, chk.NotNil)
	c.Assert(len(blobsToInclude), chk.Not(chk.Equals), 0)

	// add blobs that we wish to exclude
	blobsToIgnore := []string{"tessssssssssssst.txt", "subOne/dogs.jpeg", "subOne/subTwo/tessssst.pdf"}
	scenarioHelper{}.generateBlobsFromList(c, containerURL, blobsToIgnore, blockBlobDefaultData)

	// set up the destination with an empty folder
	dstDirName := scenarioHelper{}.generateLocalDirectory(c)
	defer os.RemoveAll(dstDirName)

	// set up interceptor
	mockedRPC := interceptor{}
	Rpc = mockedRPC.intercept
	mockedRPC.init()

	// construct the raw input to simulate user input
	rawContainerURLWithSAS := scenarioHelper{}.getRawContainerURLWithSAS(c, containerName)
	rawContainerURLWithSAS.Path = path.Join(rawContainerURLWithSAS.Path, string([]byte{0x00}))
	containerString := strings.ReplaceAll(rawContainerURLWithSAS.String(), "%00", "*")
	raw := getDefaultCopyRawInput(containerString, dstDirName)
	raw.recursive = true
	raw.excludeRegex = "es{4,};o(g)"

	runCopyAndVerify(c, raw, func(err error) {
		c.Assert(err, chk.IsNil)
		// validate that the right number of transfers were scheduled
		c.Assert(len(mockedRPC.transfers), chk.Equals, len(blobsToInclude))
		// comparing is names of files, since not in order need to sort each string and the compare them
		actualTransfer := []string{}
		for i := 0; i < len(mockedRPC.transfers); i++ {
			actualTransfer = append(actualTransfer, strings.Trim(mockedRPC.transfers[i].Destination, "/"))
		}
		sort.Strings(actualTransfer)
		sort.Strings(blobsToInclude)
		c.Assert(actualTransfer, chk.DeepEquals, blobsToInclude)

		// validate that the right transfers were sent
		validateDownloadTransfersAreScheduled(c, common.AZCOPY_PATH_SEPARATOR_STRING, common.AZCOPY_PATH_SEPARATOR_STRING,
			blobsToInclude, mockedRPC)
	})
}

func (s *cmdIntegrationSuite) TestDryrunCopyLocalToBlob(c *chk.C) {
	bsu := getBSU()

	// set up the local source
	blobsToInclude := []string{"AzURE2021.jpeg", "sub1/dir2/HELLO-4.txt", "sub1/test/testing.txt"}
	srcDirName := scenarioHelper{}.generateLocalDirectory(c)
	defer os.RemoveAll(srcDirName)
	scenarioHelper{}.generateLocalFilesFromList(c, srcDirName, blobsToInclude)
	c.Assert(srcDirName, chk.NotNil)

	// set up the destination container
	dstContainerURL, dstContainerName := createNewContainer(c, bsu)
	defer deleteContainer(c, dstContainerURL)
	c.Assert(dstContainerURL, chk.NotNil)

	// set up interceptor
	mockedRPC := interceptor{}
	Rpc = mockedRPC.intercept
	mockedLcm := mockedLifecycleManager{dryrunLog: make(chan string, 50)}
	mockedLcm.SetOutputFormat(common.EOutputFormat.Text()) // text format
	glcm = &mockedLcm

	// construct the raw input to simulate user input
	rawContainerURLWithSAS := scenarioHelper{}.getRawContainerURLWithSAS(c, dstContainerName)
	raw := getDefaultCopyRawInput(srcDirName, rawContainerURLWithSAS.String())
	raw.dryrun = true
	raw.recursive = true

	runCopyAndVerify(c, raw, func(err error) {
		c.Assert(err, chk.IsNil)
		// validate that none where transferred
		c.Assert(len(mockedRPC.transfers), chk.Equals, 0)

		msg := mockedLcm.GatherAllLogs(mockedLcm.dryrunLog)
		for i := 0; i < len(blobsToInclude); i++ {
			c.Check(strings.Contains(msg[i], "DRYRUN: copy"), chk.Equals, true)
			c.Check(strings.Contains(msg[i], srcDirName), chk.Equals, true)
			c.Check(strings.Contains(msg[i], dstContainerURL.String()), chk.Equals, true)
		}

		c.Check(testDryrunStatements(blobsToInclude, msg), chk.Equals, true)
	})
}

func (s *cmdIntegrationSuite) TestDryrunCopyBlobToBlob(c *chk.C) {
	bsu := getBSU()

	// set up src container
	srcContainerURL, srcContainerName := createNewContainer(c, bsu)
	defer deleteContainer(c, srcContainerURL)
	blobsToInclude := []string{"AzURE2021.jpeg", "sub1/dir2/HELLO-4.txt", "sub1/test/testing.txt"}
	scenarioHelper{}.generateBlobsFromList(c, srcContainerURL, blobsToInclude, blockBlobDefaultData)
	c.Assert(srcContainerURL, chk.NotNil)

	// set up the destination
	dstContainerURL, dstContainerName := createNewContainer(c, bsu)
	defer deleteContainer(c, dstContainerURL)
	c.Assert(dstContainerURL, chk.NotNil)

	// set up interceptor
	mockedRPC := interceptor{}
	Rpc = mockedRPC.intercept
	mockedLcm := mockedLifecycleManager{dryrunLog: make(chan string, 50)}
	mockedLcm.SetOutputFormat(common.EOutputFormat.Text()) // text format
	glcm = &mockedLcm

	// construct the raw input to simulate user input
	rawContainerURLWithSAS := scenarioHelper{}.getRawContainerURLWithSAS(c, srcContainerName)
	rawDstContainerURLWithSAS := scenarioHelper{}.getRawContainerURLWithSAS(c, dstContainerName)
	raw := getDefaultCopyRawInput(rawContainerURLWithSAS.String(), rawDstContainerURLWithSAS.String())
	raw.dryrun = true
	raw.recursive = true

	runCopyAndVerify(c, raw, func(err error) {
		c.Assert(err, chk.IsNil)
		// validate that none where transferred
		c.Assert(len(mockedRPC.transfers), chk.Equals, 0)

		msg := mockedLcm.GatherAllLogs(mockedLcm.dryrunLog)
		for i := 0; i < len(blobsToInclude); i++ {
			c.Check(strings.Contains(msg[i], "DRYRUN: copy"), chk.Equals, true)
			c.Check(strings.Contains(msg[i], srcContainerURL.String()), chk.Equals, true)
			c.Check(strings.Contains(msg[i], dstContainerURL.String()), chk.Equals, true)
		}

		c.Check(testDryrunStatements(blobsToInclude, msg), chk.Equals, true)
	})
}

func (s *cmdIntegrationSuite) TestDryrunCopyBlobToBlobJson(c *chk.C) {
	bsu := getBSU()
	// set up src container
	srcContainerURL, srcContainerName := createNewContainer(c, bsu)
	defer deleteContainer(c, srcContainerURL)
	blobsToInclude := []string{"AzURE2021.jpeg"}
	scenarioHelper{}.generateBlobsFromList(c, srcContainerURL, blobsToInclude, blockBlobDefaultData)
	c.Assert(srcContainerURL, chk.NotNil)

	// set up the destination
	dstContainerURL, dstContainerName := createNewContainer(c, bsu)
	defer deleteContainer(c, dstContainerURL)
	c.Assert(dstContainerURL, chk.NotNil)

	// set up interceptor
	mockedRPC := interceptor{}
	Rpc = mockedRPC.intercept
	mockedLcm := mockedLifecycleManager{dryrunLog: make(chan string, 50)}
	mockedLcm.SetOutputFormat(common.EOutputFormat.Json()) // json format
	glcm = &mockedLcm

	// construct the raw input to simulate user input
	rawSrcContainerURLWithSAS := scenarioHelper{}.getRawContainerURLWithSAS(c, srcContainerName)
	rawDstContainerURLWithSAS := scenarioHelper{}.getRawContainerURLWithSAS(c, dstContainerName)
	raw := getDefaultCopyRawInput(rawSrcContainerURLWithSAS.String(), rawDstContainerURLWithSAS.String())
	raw.dryrun = true
	raw.recursive = true

	runCopyAndVerify(c, raw, func(err error) {
		c.Assert(err, chk.IsNil)
		// validate that none where transferred
		c.Assert(len(mockedRPC.transfers), chk.Equals, 0)

		msg := <-mockedLcm.dryrunLog
		copyMessage := common.CopyTransfer{}
		errMarshal := json.Unmarshal([]byte(msg), &copyMessage)
		c.Assert(errMarshal, chk.IsNil)
		// comparing some values of copyMessage
		c.Check(strings.Compare(strings.Trim(copyMessage.Source, "/"), blobsToInclude[0]), chk.Equals, 0)
		c.Check(strings.Compare(strings.Trim(copyMessage.Destination, "/"), blobsToInclude[0]), chk.Equals, 0)
		c.Check(strings.Compare(copyMessage.EntityType.String(), common.EEntityType.File().String()), chk.Equals, 0)
		c.Check(strings.Compare(string(copyMessage.BlobType), "BlockBlob"), chk.Equals, 0)
	})
}

func (s *cmdIntegrationSuite) TestDryrunCopyS3toBlob(c *chk.C) {
	skipIfS3Disabled(c)
	s3Client, err := createS3ClientWithMinio(createS3ResOptions{})
	if err != nil {
		c.Skip("S3 client credentials not supplied")
	}

	// set up src s3 bucket
	bucketName := generateBucketName()
	createNewBucketWithName(c, s3Client, bucketName, createS3ResOptions{})
	defer deleteBucket(c, s3Client, bucketName, true)
	objectList := []string{"AzURE2021.jpeg"}
	scenarioHelper{}.generateObjects(c, s3Client, bucketName, objectList)

	// initialize dst container
	dstContainerName := generateContainerName()

	// set up interceptor
	mockedRPC := interceptor{}
	Rpc = mockedRPC.intercept
	mockedLcm := mockedLifecycleManager{dryrunLog: make(chan string, 50)}
	mockedLcm.SetOutputFormat(common.EOutputFormat.Text()) // text format
	glcm = &mockedLcm

	// construct the raw input to simulate user input
	rawSrcS3ObjectURL := scenarioHelper{}.getRawS3ObjectURL(c, "", bucketName, "AzURE2021.jpeg")
	rawDstContainerURLWithSAS := scenarioHelper{}.getRawContainerURLWithSAS(c, dstContainerName)
	raw := getDefaultRawCopyInput(rawSrcS3ObjectURL.String(), rawDstContainerURLWithSAS.String())
	raw.dryrun = true
	raw.recursive = true

	runCopyAndVerify(c, raw, func(err error) {
		c.Assert(err, chk.IsNil)
		// validate that none where transferred
		c.Assert(len(mockedRPC.transfers), chk.Equals, 0)

		msg := mockedLcm.GatherAllLogs(mockedLcm.dryrunLog)
		dstPath := strings.Split(rawDstContainerURLWithSAS.String(), "?")
		c.Check(strings.Contains(msg[0], "DRYRUN: copy"), chk.Equals, true)
		c.Check(strings.Contains(msg[0], rawSrcS3ObjectURL.String()), chk.Equals, true)
		c.Check(strings.Contains(msg[0], dstPath[0]), chk.Equals, true)

		c.Check(testDryrunStatements(objectList, msg), chk.Equals, true)
	})
}

func (s *cmdIntegrationSuite) TestDryrunCopyGCPtoBlob(c *chk.C) {
	skipIfGCPDisabled(c)
	gcpClient, err := createGCPClientWithGCSSDK()
	if err != nil {
		c.Skip("GCP client credentials not supplied")
	}
	// set up src gcp bucket
	bucketName := generateBucketName()
	createNewGCPBucketWithName(c, gcpClient, bucketName)
	defer deleteGCPBucket(c, gcpClient, bucketName, true)
	blobsToInclude := []string{"AzURE2021.jpeg"}
	scenarioHelper{}.generateGCPObjects(c, gcpClient, bucketName, blobsToInclude)
	c.Assert(gcpClient, chk.NotNil)

	// initialize dst container
	dstContainerName := generateContainerName()

	// set up interceptor
	mockedRPC := interceptor{}
	Rpc = mockedRPC.intercept
	mockedLcm := mockedLifecycleManager{dryrunLog: make(chan string, 50)}
	mockedLcm.SetOutputFormat(common.EOutputFormat.Text()) // text format
	glcm = &mockedLcm

	// construct the raw input to simulate user input
	rawSrcGCPObjectURL := scenarioHelper{}.getRawGCPObjectURL(c, bucketName, "AzURE2021.jpeg") // Use default region
	rawDstContainerURLWithSAS := scenarioHelper{}.getRawContainerURLWithSAS(c, dstContainerName)
	raw := getDefaultRawCopyInput(rawSrcGCPObjectURL.String(), rawDstContainerURLWithSAS.String())
	raw.dryrun = true
	raw.recursive = true

	runCopyAndVerify(c, raw, func(err error) {
		c.Assert(err, chk.IsNil)
		// validate that none where transferred
		c.Assert(len(mockedRPC.transfers), chk.Equals, 0)

		msg := mockedLcm.GatherAllLogs(mockedLcm.dryrunLog)
		dstPath := strings.Split(rawDstContainerURLWithSAS.String(), "?")
		c.Check(strings.Contains(msg[0], "DRYRUN: copy"), chk.Equals, true)
		c.Check(strings.Contains(msg[0], rawSrcGCPObjectURL.String()), chk.Equals, true)
		c.Check(strings.Contains(msg[0], dstPath[0]), chk.Equals, true)

		c.Check(testDryrunStatements(blobsToInclude, msg), chk.Equals, true)
	})
}<|MERGE_RESOLUTION|>--- conflicted
+++ resolved
@@ -173,11 +173,7 @@
 
 	// Traverse the account ahead of time and determine the relative paths for testing.
 	relPaths := make([]string, 0) // Use a map for easy lookup
-<<<<<<< HEAD
-	blobTraverser := newBlobAccountTraverser(rawBSU, name, ctx, false, func(common.EntityType) {}, false, common.CpkOptions{})
-=======
-	blobTraverser := newBlobAccountTraverser(&rawBSU, p, ctx, false, func(common.EntityType) {}, false, common.CpkOptions{}, common.EPreservePermissionsOption.None())
->>>>>>> fbc8e44e
+	blobTraverser := newBlobAccountTraverser(rawBSU, name, ctx, false, func(common.EntityType) {}, false, common.CpkOptions{}, common.EPreservePermissionsOption.None())
 	processor := func(object StoredObject) error {
 		// Append the container name to the relative path
 		relPath := "/" + object.ContainerName + "/" + object.relativePath
@@ -224,11 +220,8 @@
 
 	// Traverse the account ahead of time and determine the relative paths for testing.
 	relPaths := make([]string, 0) // Use a map for easy lookup
-<<<<<<< HEAD
-	blobTraverser := newBlobAccountTraverser(rawBSU, container, ctx, false, func(common.EntityType) {}, false, common.CpkOptions{})
-=======
-	blobTraverser := newBlobAccountTraverser(&rawBSU, p, ctx, false, func(common.EntityType) {}, false, common.CpkOptions{}, common.EPreservePermissionsOption.None())
->>>>>>> fbc8e44e
+	blobTraverser := newBlobAccountTraverser(rawBSU, container, ctx, false, func(common.EntityType) {}, false, common.CpkOptions{}, common.EPreservePermissionsOption.None())
+
 	processor := func(object StoredObject) error {
 		// Append the container name to the relative path
 		relPath := "/" + object.ContainerName + "/" + object.relativePath
