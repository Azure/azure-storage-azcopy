// Copyright © 2017 Microsoft <wastore@microsoft.com>
//
// Permission is hereby granted, free of charge, to any person obtaining a copy
// of this software and associated documentation files (the "Software"), to deal
// in the Software without restriction, including without limitation the rights
// to use, copy, modify, merge, publish, distribute, sublicense, and/or sell
// copies of the Software, and to permit persons to whom the Software is
// furnished to do so, subject to the following conditions:
//
// The above copyright notice and this permission notice shall be included in
// all copies or substantial portions of the Software.
//
// THE SOFTWARE IS PROVIDED "AS IS", WITHOUT WARRANTY OF ANY KIND, EXPRESS OR
// IMPLIED, INCLUDING BUT NOT LIMITED TO THE WARRANTIES OF MERCHANTABILITY,
// FITNESS FOR A PARTICULAR PURPOSE AND NONINFRINGEMENT. IN NO EVENT SHALL THE
// AUTHORS OR COPYRIGHT HOLDERS BE LIABLE FOR ANY CLAIM, DAMAGES OR OTHER
// LIABILITY, WHETHER IN AN ACTION OF CONTRACT, TORT OR OTHERWISE, ARISING FROM,
// OUT OF OR IN CONNECTION WITH THE SOFTWARE OR THE USE OR OTHER DEALINGS IN
// THE SOFTWARE.

package cmd

import (
	"context"
	"crypto/md5"
	"encoding/base64"
	"errors"
	"fmt"
	"hash"
	"io"
	"io/fs"
	"os"
	"path"
	"path/filepath"
	"runtime"
	"strings"
	"sync"
	"sync/atomic"

	"github.com/Azure/azure-storage-azcopy/v10/common"
	"github.com/Azure/azure-storage-azcopy/v10/common/parallel"
)

const MAX_SYMLINKS_TO_FOLLOW = 40

type localTraverser struct {
	fullPath        string
	recursive       bool
	stripTopDir     bool
	symlinkHandling common.SymlinkHandlingType
	appCtx          context.Context
	// a generic function to notify that a new stored object has been enumerated
	incrementEnumerationCounter enumerationCounterFunc
	errorChannel                chan<- ErrorFileInfo

	targetHashType common.SyncHashType
	hashAdapter    common.HashDataAdapter
	// receives fullPath entries and manages hashing of files lacking metadata.
	hashTargetChannel chan string
	hardlinkHandling  common.PreserveHardlinksOption
}

func (t *localTraverser) IsDirectory(bool) (bool, error) {
	if strings.HasSuffix(t.fullPath, "/") {
		return true, nil
	}

	props, err := common.OSStat(t.fullPath)

	if err != nil {
		return false, err
	}

	return props.IsDir(), nil
}

func (t *localTraverser) getInfoIfSingleFile() (os.FileInfo, bool, error) {
	if t.stripTopDir {
		return nil, false, nil // StripTopDir can NEVER be a single file. If a user wants to target a single file, they must escape the *.
	}

	fileInfo, err := common.OSStat(t.fullPath)

	if err != nil {
		return nil, false, err
	}

	if fileInfo.IsDir() {
		return nil, false, nil
	}

	return fileInfo, true, nil
}

func UnfurlSymlinks(symlinkPath string) (result string, err error) {
	var count uint32
	unfurlingPlan := []string{symlinkPath}

	// We need to do some special UNC path handling for windows.
	if runtime.GOOS != "windows" {
		return filepath.EvalSymlinks(symlinkPath)
	}

	for len(unfurlingPlan) > 0 {
		item := unfurlingPlan[0]

		fi, err := os.Lstat(item)

		if err != nil {
			return item, err
		}

		if fi.Mode()&os.ModeSymlink != 0 {
			result, err := os.Readlink(item)

			if err != nil {
				return result, err
			}

			// Previously, we'd try to detect if the read link was a relative path by appending and starting the item
			// However, it seems to be a fairly unlikely and hard to reproduce scenario upon investigation (Couldn't manage to reproduce the scenario)
			// So it was dropped. However, on the off chance, we'll still do it if syntactically it makes sense.
			if result == "" || result == "." { // A relative path being "" or "." likely (and in the latter case, on our officially supported OSes, always) means that it's just the same folder.
				result = filepath.Dir(item)
			} else if !os.IsPathSeparator(result[0]) { // We can assume that a relative path won't start with a separator
				possiblyResult := filepath.Join(filepath.Dir(item), result)
				if _, err := os.Lstat(possiblyResult); err == nil {
					result = possiblyResult
				}
			}

			result = common.ToExtendedPath(result)

			/*
			 * Either we can store all the symlink seen till now for this path or we count how many iterations to find out cyclic loop.
			 * Choose the count method and restrict the number of links to 40. Which linux kernel adhere.
			 */
			if count >= MAX_SYMLINKS_TO_FOLLOW {
				return "", errors.New("failed to unfurl symlink: too many links")
			}

			unfurlingPlan = append(unfurlingPlan, result)
		} else {
			return item, nil
		}

		unfurlingPlan = unfurlingPlan[1:]
		count++
	}

	return "", errors.New("failed to unfurl symlink: exited loop early")
}

type seenPathsRecorder interface {
	Record(path string)
	HasSeen(path string) bool
}

type nullSeenPathsRecorder struct{}

func (*nullSeenPathsRecorder) Record(_ string) {
	// no-op
}
func (*nullSeenPathsRecorder) HasSeen(_ string) bool {
	return false // in the null case, there are no symlinks in play, so no cycles, so we have never seen the path before
}

type realSeenPathsRecorder struct {
	m map[string]struct{}
}

func (r *realSeenPathsRecorder) Record(path string) {
	r.m[path] = struct{}{}
}
func (r *realSeenPathsRecorder) HasSeen(path string) bool {
	_, ok := r.m[path]
	return ok
}

type symlinkTargetFileInfo struct {
	os.FileInfo
	name string
}

// ErrorFileInfo holds information about files and folders that failed enumeration.
type ErrorFileInfo struct {
	FilePath string
	FileInfo os.FileInfo
	ErrorMsg error
}

func (s symlinkTargetFileInfo) Name() string {
	return s.name // override the name
}

func writeToErrorChannel(errorChannel chan<- ErrorFileInfo, err ErrorFileInfo) {
	if errorChannel != nil {
		errorChannel <- err
	}
}

// WalkWithSymlinks is a symlinks-aware, parallelized, version of filePath.Walk.
// Separate this from the traverser for two purposes:
// 1) Cleaner code
// 2) Easier to test individually than to test the entire traverser.
<<<<<<< HEAD
func WalkWithSymlinks(appCtx context.Context, fullPath string, walkFunc filepath.WalkFunc, symlinkHandling common.SymlinkHandlingType, errorChannel chan ErrorFileInfo, hardlinkHandling common.PreserveHardlinksOption) (err error) {
=======
func WalkWithSymlinks(appCtx context.Context, fullPath string, walkFunc filepath.WalkFunc, symlinkHandling common.SymlinkHandlingType, errorChannel chan<- ErrorFileInfo) (err error) {
>>>>>>> 6100b952

	// We want to re-queue symlinks up in their evaluated form because filepath.Walk doesn't evaluate them for us.
	// So, what is the plan of attack?
	// Because we can't create endless channels, we create an array instead and use it as a queue.
	// Furthermore, we use a map as a hashset to avoid re-walking any paths we already know.
	type walkItem struct {
		fullPath     string // We need the full, symlink-resolved path to walk against.
		relativeBase string // We also need the relative base path we found the symlink at.
	}

	fullPath, err = filepath.Abs(fullPath)
	if err != nil {
		return err
	}

	walkQueue := []walkItem{{fullPath: fullPath, relativeBase: ""}}

	// do NOT put fullPath: true into the map at this time, because we want to match the semantics of filepath.Walk, where the walkfunc is called for the root
	// When following symlinks, our current implementation tracks folders and files.  Which may consume GB's of RAM when there are 10s of millions of files.
	var seenPaths seenPathsRecorder = &nullSeenPathsRecorder{} // uses no RAM
	if symlinkHandling.Follow() {                              // only if we're following we need to worry about this
		seenPaths = &realSeenPathsRecorder{make(map[string]struct{})} // have to use the RAM if we are dealing with symlinks, to prevent cycles
	}

	for len(walkQueue) > 0 {
		queueItem := walkQueue[0]
		walkQueue = walkQueue[1:]
		// walk contents of this queueItem in parallel
		// (for simplicity of coding, we don't parallelize across multiple queueItems)
		parallel.Walk(appCtx, queueItem.fullPath, EnumerationParallelism, EnumerationParallelStatFiles, func(filePath string, fileInfo os.FileInfo, fileError error) error {
			if fileError != nil {
				WarnStdoutAndScanningLog(fmt.Sprintf("Accessing '%s' failed with error: %s", filePath, fileError.Error()))
				writeToErrorChannel(errorChannel, ErrorFileInfo{FilePath: filePath, FileInfo: fileInfo, ErrorMsg: fileError})
				return nil
			}
			computedRelativePath := strings.TrimPrefix(cleanLocalPath(filePath), cleanLocalPath(queueItem.fullPath))
			computedRelativePath = cleanLocalPath(common.GenerateFullPath(queueItem.relativeBase, computedRelativePath))
			computedRelativePath = strings.TrimPrefix(computedRelativePath, common.AZCOPY_PATH_SEPARATOR_STRING)

			if computedRelativePath == "." {
				computedRelativePath = ""
			}

			if fileInfo == nil {
				err := fmt.Errorf("fileInfo is nil for file %s", filePath)
				WarnStdoutAndScanningLog(err.Error())
				return nil
			}
			if fileInfo.Mode()&os.ModeSymlink != 0 {
				if symlinkHandling.Preserve() {
					// Handle it like it's not a symlink
					result, err := filepath.Abs(filePath)

					if err != nil {
						WarnStdoutAndScanningLog(fmt.Sprintf("Failed to get absolute path of %s: %s", filePath, err))
						return nil
					}

					err = walkFunc(common.GenerateFullPath(fullPath, computedRelativePath), fileInfo, fileError)
					// Since this doesn't directly manipulate the error, and only checks for a specific error, it's OK to use in a generic function.
					skipped, err := getProcessingError(err)

					// If the file was skipped, don't record it.
					if !skipped {
						seenPaths.Record(common.ToExtendedPath(result))
					}

					return err
				}

				if symlinkHandling.None() {
					return nil // skip it
				}

				/*
				 * There is one case where symlink can point to outside of sharepoint(symlink is absolute path). In that case
				 * we need to throw error. Its very unlikely same file or folder present on the agent side.
				 * In that case it anywaythrow the error.
				 *
				 * TODO: Need to handle this case.
				 */
				result, err := UnfurlSymlinks(filePath)

				if err != nil {
					err = fmt.Errorf("failed to resolve symlink %s: %w", filePath, err)
					WarnStdoutAndScanningLog(err.Error())
					writeToErrorChannel(errorChannel, ErrorFileInfo{FilePath: filePath, FileInfo: fileInfo, ErrorMsg: err})
					return nil
				}

				result, err = filepath.Abs(result)
				if err != nil {
					err = fmt.Errorf("failed to get absolute path of symlink result %s: %w", filePath, err)
					WarnStdoutAndScanningLog(err.Error())
					writeToErrorChannel(errorChannel, ErrorFileInfo{FilePath: filePath, FileInfo: fileInfo, ErrorMsg: err})
					return nil
				}

				slPath, err := filepath.Abs(filePath)
				if err != nil {
					err = fmt.Errorf("failed to get absolute path of %s: %w", filePath, err)
					WarnStdoutAndScanningLog(err.Error())
					writeToErrorChannel(errorChannel, ErrorFileInfo{FilePath: filePath, FileInfo: fileInfo, ErrorMsg: err})
					return nil
				}

				rStat, err := os.Stat(result)
				if err != nil {
					err = fmt.Errorf("failed to get properties of symlink target at %s: %w", result, err)
					WarnStdoutAndScanningLog(err.Error())
					writeToErrorChannel(errorChannel, ErrorFileInfo{FilePath: filePath, FileInfo: fileInfo, ErrorMsg: err})
					return nil
				}

				if rStat.IsDir() {
					if !seenPaths.HasSeen(result) {
						err := walkFunc(common.GenerateFullPath(fullPath, computedRelativePath), symlinkTargetFileInfo{rStat, fileInfo.Name()}, fileError)
						// Since this doesn't directly manipulate the error, and only checks for a specific error, it's OK to use in a generic function.
						skipped, err := getProcessingError(err)

						if !skipped { // Don't go any deeper (or record it) if we skipped it.
							seenPaths.Record(common.ToExtendedPath(result))
							seenPaths.Record(common.ToExtendedPath(slPath)) // Note we've seen the symlink as well. We shouldn't ever have issues if we _don't_ do this because we'll just catch it by symlink result
							walkQueue = append(walkQueue, walkItem{
								fullPath:     result,
								relativeBase: computedRelativePath,
							})
						}
						// enumerate the FOLDER now (since its presence in seenDirs will prevent its properties getting enumerated later)
						return err
					} else {
						WarnStdoutAndScanningLog(fmt.Sprintf("Ignored already linked directory pointed at %s (link at %s)", result, common.GenerateFullPath(fullPath, computedRelativePath)))
					}
				} else {
					// It's a symlink to a file and we handle cyclic symlinks.
					// (this does create the inconsistency that if there are two symlinks to the same file we will process it twice,
					// but if there are two symlinks to the same directory we will process it only once. Because only directories are
					// deduped to break cycles.  For now, we are living with the inconsistency. The alternative would be to "burn" more
					// RAM by putting filepaths into seenDirs too, but that could be a non-trivial amount of RAM in big directories trees).
					targetFi := symlinkTargetFileInfo{rStat, fileInfo.Name()}

					err := walkFunc(common.GenerateFullPath(fullPath, computedRelativePath), targetFi, fileError)
					_, err = getProcessingError(err)
					return err
				}
				return nil
			} else {
				CheckHardLink(fileInfo, hardlinkHandling)

				// not a symlink
				result, err := filepath.Abs(filePath)

				if err != nil {
					err = fmt.Errorf("failed to get absolute path of %s: %w", filePath, err)
					WarnStdoutAndScanningLog(err.Error())
					writeToErrorChannel(errorChannel, ErrorFileInfo{FilePath: filePath, FileInfo: fileInfo, ErrorMsg: err})
					return nil
				}

				if !seenPaths.HasSeen(result) {
					err := walkFunc(common.GenerateFullPath(fullPath, computedRelativePath), fileInfo, fileError)
					// Since this doesn't directly manipulate the error, and only checks for a specific error, it's OK to use in a generic function.
					skipped, err := getProcessingError(err)

					// If the file was skipped, don't record it.
					if !skipped {
						seenPaths.Record(common.ToExtendedPath(result))
					}

					return err
				} else {
					if fileInfo.IsDir() {
						// We can't output a warning here (and versions 10.3.x never did)
						// because we'll hit this for the directory that is the direct (root) target of any symlink, so any warning here would be a red herring.
						// In theory there might be cases when a warning here would be correct - but they are rare and too hard to identify in our code
					} else {
						WarnStdoutAndScanningLog(fmt.Sprintf("Ignored already seen file located at %s (found at %s)", filePath, common.GenerateFullPath(fullPath, computedRelativePath)))
					}
					return nil
				}
			}
		})
	}

	return
}

func (t *localTraverser) GetHashData(relPath string) (*common.SyncHashData, error) {
	if t.targetHashType == common.ESyncHashType.None() {
		return nil, nil // no-op
	}

	fullPath := filepath.Join(t.fullPath, relPath)
	fi, err := os.Stat(fullPath) // grab the stat so we can tell if the hash is valid
	if err != nil {
		return nil, err
	}

	if fi.IsDir() {
		return nil, nil // there is no hash data on directories
	}

	// If a hash is considered unusable by some metric, attempt to set it up for generation, if the user allows it.
	handleHashingError := func(err error) (*common.SyncHashData, error) {
		switch err {
		case ErrorNoHashPresent,
			ErrorHashNoLongerValid,
			ErrorHashNotCompatible:
			break
		default:
			return nil, err
		}

		// defer hashing to the goroutine
		t.hashTargetChannel <- relPath
		return nil, ErrorHashAsyncCalculation
	}

	// attempt to grab existing hash data, and ensure it's validity.
	data, err := t.hashAdapter.GetHashData(relPath)
	if err != nil {
		if !errors.Is(err, fs.ErrNotExist) {
			common.LogHashStorageFailure()
			if azcopyScanningLogger != nil {
				azcopyScanningLogger.Log(common.LogError, fmt.Sprintf("failed to read hash data for %s: %s", relPath, err.Error()))
			}
		}

		// Treat failure to read/parse/etc like a missing hash.
		return handleHashingError(ErrorNoHashPresent)
	} else {
		if data.Mode != t.targetHashType {
			return handleHashingError(ErrorHashNotCompatible)
		}

		if !data.LMT.Equal(fi.ModTime()) {
			return handleHashingError(ErrorHashNoLongerValid)
		}

		return data, nil
	}
}

// prepareHashingThreads creates background threads to perform hashing on local files that are missing hashes.
// It returns a finalizer and a wrapped processor-- Use the wrapped processor in place of the original processor (even if synchashtype is none)
// and wrap the error getting returned in the finalizer function to kill the background threads.
func (t *localTraverser) prepareHashingThreads(preprocessor objectMorpher, processor objectProcessor, filters []ObjectFilter) (finalizer func(existingErr error) error, hashingProcessor func(obj StoredObject) error) {
	if t.targetHashType == common.ESyncHashType.None() { // if no hashing is needed, do nothing.
		return func(existingErr error) error {
			return existingErr // nothing to overwrite with, no-op
		}, processor
	}

	// set up for threaded hashing
	t.hashTargetChannel = make(chan string, 1_000) // "reasonable" backlog
	// Use half of the available CPU cores for hashing to prevent throttling the STE too hard if hashing is still occurring when the first job part gets sent out
	hashingThreadCount := runtime.NumCPU() / 2
	hashError := make(chan error, hashingThreadCount)
	wg := &sync.WaitGroup{}
	immediateStopHashing := int32(0)

	// create return wrapper to handle hashing errors
	finalizer = func(existingErr error) error {
		if existingErr != nil {
			close(t.hashTargetChannel)                  // stop sending hashes
			atomic.StoreInt32(&immediateStopHashing, 1) // force the end of hashing
			wg.Wait()                                   // Await the finalization of all hashing

			return existingErr // discard all hashing errors
		} else {
			close(t.hashTargetChannel) // stop sending hashes

			wg.Wait()                    // Await the finalization of all hashing
			close(hashError)             // close out the error channel
			for err := range hashError { // inspect all hashing errors
				if err != nil {
					return err
				}
			}

			return nil
		}
	}

	// wrap the processor, preventing a data race
	commitMutex := &sync.Mutex{}
	mutexProcessor := func(proc objectProcessor) objectProcessor {
		return func(object StoredObject) error {
			commitMutex.Lock() // prevent committing two objects at once to prevent a data race
			defer commitMutex.Unlock()
			err := proc(object)

			return err
		}
	}
	processor = mutexProcessor(processor)

	// spin up hashing threads
	for i := 0; i < hashingThreadCount; i++ {
		wg.Add(1)

		go func() {
			defer wg.Done() // mark the hashing thread as completed

			for relPath := range t.hashTargetChannel {
				if atomic.LoadInt32(&immediateStopHashing) == 1 { // should we stop hashing?
					return
				}

				fullPath := filepath.Join(t.fullPath, relPath)
				fi, err := os.Stat(fullPath) // query LMT & if it's a directory
				if err != nil {
					err = fmt.Errorf("failed to get properties of file result %s: %w", relPath, err)
					hashError <- err
					return
				}

				if fi.IsDir() { // this should never happen
					panic(relPath)
				}

				f, err := os.OpenFile(fullPath, os.O_RDONLY, 0644) // perm is not used here since it's RO
				if err != nil {
					err = fmt.Errorf("failed to open file for reading result %s: %w", relPath, err)
					hashError <- err
					return
				}

				var hasher hash.Hash // set up hasher
				switch t.targetHashType {
				case common.ESyncHashType.MD5():
					hasher = md5.New()
				}

				// hash.Hash provides a writer type, allowing us to do a (small, 32MB to be precise) buffered write into the hasher and avoid memory concerns
				_, err = io.Copy(hasher, f)
				if err != nil {
					err = fmt.Errorf("failed to read file into hasher result %s: %w", relPath, err)
					hashError <- err
					return
				}

				sum := hasher.Sum([]byte{})

				hashData := common.SyncHashData{
					Mode: t.targetHashType,
					Data: base64.StdEncoding.EncodeToString(sum),
					LMT:  fi.ModTime(),
				}

				// failing to store hash data doesn't mean we can't transfer (e.g. RO directory)
				err = t.hashAdapter.SetHashData(relPath, &hashData)
				if err != nil {
					common.LogHashStorageFailure()
					if azcopyScanningLogger != nil {
						azcopyScanningLogger.Log(common.LogError, fmt.Sprintf("failed to write hash data for %s: %s", relPath, err.Error()))
					}
				}

				err = processIfPassedFilters(filters,
					newStoredObject(
						func(storedObject *StoredObject) {
							// apply the hash data
							// storedObject.hashData = hashData
							switch hashData.Mode {
							case common.ESyncHashType.MD5():
								storedObject.md5 = sum
							default: // no-op
							}

							if preprocessor != nil {
								// apply the original preprocessor
								preprocessor(storedObject)
							}
						},
						fi.Name(),
						strings.ReplaceAll(relPath, common.DeterminePathSeparator(t.fullPath), common.AZCOPY_PATH_SEPARATOR_STRING),

						common.EEntityType.File(),
						fi.ModTime(),
						fi.Size(),
						noContentProps, // Local MD5s are computed in the STE, and other props don't apply to local files
						noBlobProps,
						noMetadata,
						"", // Local has no such thing as containers
					),
					processor, // the original processor is wrapped in the mutex processor.
				)
				_, err = getProcessingError(err)
				if err != nil {
					hashError <- err
					return
				}
			}
		}()
	}

	// wrap the processor, try to grab hashes, or defer processing to the goroutines
	hashingProcessor = func(storedObject StoredObject) error {
		if storedObject.entityType != common.EEntityType.File() {
			// the original processor is wrapped in the mutex processor.
			return processor(storedObject) // no process folders
		}

		if strings.HasSuffix(path.Base(storedObject.relativePath), common.AzCopyHashDataStream) {
			return nil // do not process hash data files.
		}

		hashData, err := t.GetHashData(storedObject.relativePath)

		if err != nil {
			switch err {
			case ErrorNoHashPresent, ErrorHashNoLongerValid, ErrorHashNotCompatible:
				// the original processor is wrapped in the mutex processor.
				return processor(storedObject) // There is no hash data, so this file will be overwritten (in theory).
			case ErrorHashAsyncCalculation:
				return nil // File will be processed later
			default:
				return err // Cannot get or create hash data for some reason
			}
		}

		// storedObject.hashData = hashData
		switch hashData.Mode {
		case common.ESyncHashType.MD5():
			md5data, _ := base64.StdEncoding.DecodeString(hashData.Data) // If decode fails, treat it like no hash is present.
			storedObject.md5 = md5data
		default: // do nothing, no hash is present.
		}

		// delay the mutex until after potentially long-running operations
		// the original processor is wrapped in the mutex processor.
		return processor(storedObject)
	}

	return finalizer, hashingProcessor
}

func (t *localTraverser) Traverse(preprocessor objectMorpher, processor objectProcessor, filters []ObjectFilter) (err error) {
	singleFileInfo, isSingleFile, err := t.getInfoIfSingleFile()
	// it fails here if file does not exist
	if err != nil {
		azcopyScanningLogger.Log(common.LogError, fmt.Sprintf("Failed to scan path %s: %s", t.fullPath, err.Error()))
		return fmt.Errorf("failed to scan path %s due to %w", t.fullPath, err)
	}

	finalizer, hashingProcessor := t.prepareHashingThreads(preprocessor, processor, filters)

	// if the path is a single file, then pass it through the filters and send to processor
	if isSingleFile {
		if t.incrementEnumerationCounter != nil {
			t.incrementEnumerationCounter(common.EEntityType.File())
		}

		err := processIfPassedFilters(filters,
			newStoredObject(
				preprocessor,
				singleFileInfo.Name(),
				"",
				common.EEntityType.File(),
				singleFileInfo.ModTime(),
				singleFileInfo.Size(),
				noContentProps, // Local MD5s are computed in the STE, and other props don't apply to local files
				noBlobProps,
				noMetadata,
				"", // Local has no such thing as containers
			),
			hashingProcessor, // hashingProcessor handles the mutex wrapper
		)
		_, err = getProcessingError(err)

		return finalizer(err)
	} else {
		if t.recursive {
			processFile := func(filePath string, fileInfo os.FileInfo, fileError error) error {
				if fileError != nil {
					WarnStdoutAndScanningLog(fmt.Sprintf("Accessing %s failed with error: %s", filePath, fileError.Error()))
					return nil
				}

				var entityType common.EntityType
				if fileInfo.Mode()&os.ModeSymlink == os.ModeSymlink {
					entityType = common.EEntityType.Symlink()
				} else if fileInfo.IsDir() {
					newFileInfo, err := WrapFolder(filePath, fileInfo)
					if err != nil {
						WarnStdoutAndScanningLog(fmt.Sprintf("Failed to get last change of target at %s: %s", filePath, err.Error()))
					} else {
						// fileInfo becomes nil in case we fail to wrap folder.
						fileInfo = newFileInfo
					}

					entityType = common.EEntityType.Folder()
				} else if IsHardlink(fileInfo) {
					entityType = common.EEntityType.Hardlink()
				} else {
					entityType = common.EEntityType.File()
				}

				relPath := strings.TrimPrefix(strings.TrimPrefix(cleanLocalPath(filePath), cleanLocalPath(t.fullPath)), common.DeterminePathSeparator(t.fullPath))
				if t.symlinkHandling.None() && fileInfo.Mode()&os.ModeSymlink != 0 {
					WarnStdoutAndScanningLog(fmt.Sprintf("Skipping over symlink at %s because symlinks are not handled (--follow-symlinks or --preserve-symlinks)", common.GenerateFullPath(t.fullPath, relPath)))
					return nil
				}

				if t.incrementEnumerationCounter != nil {
					t.incrementEnumerationCounter(entityType)
				}

				// This is an exception to the rule. We don't strip the error here, because WalkWithSymlinks catches it.
				return processIfPassedFilters(filters,
					newStoredObject(
						preprocessor,
						fileInfo.Name(),
						strings.ReplaceAll(relPath, common.DeterminePathSeparator(t.fullPath), common.AZCOPY_PATH_SEPARATOR_STRING), // Consolidate relative paths to the azcopy path separator for sync
						entityType,
						fileInfo.ModTime(), // get this for both files and folders, since sync needs it for both.
						fileInfo.Size(),
						noContentProps, // Local MD5s are computed in the STE, and other props don't apply to local files
						noBlobProps,
						noMetadata,
						"", // Local has no such thing as containers
					),
					hashingProcessor, // hashingProcessor handles the mutex wrapper
				)
			}

			// note: Walk includes root, so no need here to separately create StoredObject for root (as we do for other folder-aware sources)
			return finalizer(WalkWithSymlinks(t.appCtx, t.fullPath, processFile, t.symlinkHandling, t.errorChannel, t.hardlinkHandling))
		} else {
			// if recursive is off, we only need to scan the files immediately under the fullPath
			// We don't transfer any directory properties here, not even the root. (Because the root's
			// properties won't be transferred, because the only way to do a non-recursive directory transfer
			// is with /* (aka stripTopDir).
			entries, err := os.ReadDir(t.fullPath)
			if err != nil {
				return err
			}

			entityType := common.EEntityType.File()

			// go through the files and return if any of them fail to process
			for _, entry := range entries {
				// This won't change. It's purely to hand info off to STE about where the symlink lives.
				relativePath := entry.Name()
				fileInfo, _ := entry.Info()
				if fileInfo.Mode()&os.ModeSymlink != 0 {
					if t.symlinkHandling.None() {
						continue
					} else if t.symlinkHandling.Preserve() { // Mark the entity type as a symlink.
						entityType = common.EEntityType.Symlink()
					} else if t.symlinkHandling.Follow() {
						// Because this only goes one layer deep, we can just append the filename to fullPath and resolve with it.
						symlinkPath := common.GenerateFullPath(t.fullPath, entry.Name())
						// Evaluate the symlink
						result, err := UnfurlSymlinks(symlinkPath)

						if err != nil {
							return err
						}

						// Resolve the absolute file path of the symlink
						result, err = filepath.Abs(result)

						if err != nil {
							return err
						}

						// Replace the current FileInfo with
						fileInfo, err = common.OSStat(result)

						if err != nil {
							return err
						}
					}
				} else if IsHardlink(fileInfo) {
					entityType = common.EEntityType.Hardlink()
				}

				if entry.IsDir() {
					continue
					// it doesn't make sense to transfer directory properties when not recurring
				}

				if t.incrementEnumerationCounter != nil {
					t.incrementEnumerationCounter(common.EEntityType.File())
				}

				err := processIfPassedFilters(filters,
					newStoredObject(
						preprocessor,
						entry.Name(),
						strings.ReplaceAll(relativePath, common.DeterminePathSeparator(t.fullPath), common.AZCOPY_PATH_SEPARATOR_STRING), // Consolidate relative paths to the azcopy path separator for sync
						entityType, // TODO: add code path for folders
						fileInfo.ModTime(),
						fileInfo.Size(),
						noContentProps, // Local MD5s are computed in the STE, and other props don't apply to local files
						noBlobProps,
						noMetadata,
						"", // Local has no such thing as containers
					),
					hashingProcessor, // hashingProcessor handles the mutex wrapper
				)
				_, err = getProcessingError(err)
				if err != nil {
					return finalizer(err)
				}
			}
		}
	}

	return finalizer(err)
}

<<<<<<< HEAD
func newLocalTraverser(ctx context.Context, fullPath string, recursive bool, stripTopDir bool, symlinkHandling common.SymlinkHandlingType, syncHashType common.SyncHashType, incrementEnumerationCounter enumerationCounterFunc, errorChannel chan ErrorFileInfo, hardlinkHandling common.PreserveHardlinksOption) (*localTraverser, error) {
=======
func newLocalTraverser(fullPath string, ctx context.Context, opts InitResourceTraverserOptions) (*localTraverser, error) {
>>>>>>> 6100b952
	var hashAdapter common.HashDataAdapter
	if opts.SyncHashType != common.ESyncHashType.None() { // Only initialize the hash adapter should we need it.
		var err error
		hashAdapter, err = common.NewHashDataAdapter(common.LocalHashDir, fullPath, common.LocalHashStorageMode)
		if err != nil {
			return nil, fmt.Errorf("failed to initialize hash adapter: %w", err)
		}
	}

	traverser := localTraverser{
		fullPath:                    cleanLocalPath(fullPath),
		recursive:                   opts.Recursive,
		symlinkHandling:             opts.SymlinkHandling,
		appCtx:                      ctx,
		incrementEnumerationCounter: opts.IncrementEnumeration,
		errorChannel:                opts.ErrorChannel,
		targetHashType:              opts.SyncHashType,
		hashAdapter:                 hashAdapter,
<<<<<<< HEAD
		stripTopDir:                 stripTopDir,
		hardlinkHandling:            hardlinkHandling,
=======
		stripTopDir:                 opts.StripTopDir,
>>>>>>> 6100b952
	}
	return &traverser, nil
}

func cleanLocalPath(localPath string) string {
	localPathSeparator := common.DeterminePathSeparator(localPath)
	// path.Clean only likes /, and will only handle /. So, we consolidate it to /.
	// it will do absolutely nothing with \.
	normalizedPath := path.Clean(strings.ReplaceAll(localPath, localPathSeparator, common.AZCOPY_PATH_SEPARATOR_STRING))
	// return normalizedPath path separator.
	normalizedPath = strings.ReplaceAll(normalizedPath, common.AZCOPY_PATH_SEPARATOR_STRING, localPathSeparator)

	// path.Clean steals the first / from the // or \\ prefix.
	if strings.HasPrefix(localPath, `\\`) || strings.HasPrefix(localPath, `//`) {
		// return the \ we stole from the UNC/extended path.
		normalizedPath = localPathSeparator + normalizedPath
	}

	// path.Clean steals the last / from C:\, C:/, and does not add one for C:
	if common.RootDriveRegex.MatchString(strings.ReplaceAll(common.ToShortPath(normalizedPath), common.OS_PATH_SEPARATOR, common.AZCOPY_PATH_SEPARATOR_STRING)) {
		normalizedPath += common.OS_PATH_SEPARATOR
	}

	return normalizedPath
}<|MERGE_RESOLUTION|>--- conflicted
+++ resolved
@@ -203,11 +203,7 @@
 // Separate this from the traverser for two purposes:
 // 1) Cleaner code
 // 2) Easier to test individually than to test the entire traverser.
-<<<<<<< HEAD
-func WalkWithSymlinks(appCtx context.Context, fullPath string, walkFunc filepath.WalkFunc, symlinkHandling common.SymlinkHandlingType, errorChannel chan ErrorFileInfo, hardlinkHandling common.PreserveHardlinksOption) (err error) {
-=======
-func WalkWithSymlinks(appCtx context.Context, fullPath string, walkFunc filepath.WalkFunc, symlinkHandling common.SymlinkHandlingType, errorChannel chan<- ErrorFileInfo) (err error) {
->>>>>>> 6100b952
+func WalkWithSymlinks(appCtx context.Context, fullPath string, walkFunc filepath.WalkFunc, symlinkHandling common.SymlinkHandlingType, errorChannel chan<- ErrorFileInfo, hardlinkHandling common.PreserveHardlinksOption) (err error) {
 
 	// We want to re-queue symlinks up in their evaluated form because filepath.Walk doesn't evaluate them for us.
 	// So, what is the plan of attack?
@@ -822,11 +818,7 @@
 	return finalizer(err)
 }
 
-<<<<<<< HEAD
-func newLocalTraverser(ctx context.Context, fullPath string, recursive bool, stripTopDir bool, symlinkHandling common.SymlinkHandlingType, syncHashType common.SyncHashType, incrementEnumerationCounter enumerationCounterFunc, errorChannel chan ErrorFileInfo, hardlinkHandling common.PreserveHardlinksOption) (*localTraverser, error) {
-=======
 func newLocalTraverser(fullPath string, ctx context.Context, opts InitResourceTraverserOptions) (*localTraverser, error) {
->>>>>>> 6100b952
 	var hashAdapter common.HashDataAdapter
 	if opts.SyncHashType != common.ESyncHashType.None() { // Only initialize the hash adapter should we need it.
 		var err error
@@ -845,12 +837,8 @@
 		errorChannel:                opts.ErrorChannel,
 		targetHashType:              opts.SyncHashType,
 		hashAdapter:                 hashAdapter,
-<<<<<<< HEAD
-		stripTopDir:                 stripTopDir,
-		hardlinkHandling:            hardlinkHandling,
-=======
 		stripTopDir:                 opts.StripTopDir,
->>>>>>> 6100b952
+		hardlinkHandling:            opts.HardlinkHandling,
 	}
 	return &traverser, nil
 }
