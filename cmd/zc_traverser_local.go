// Copyright © 2017 Microsoft <wastore@microsoft.com>
//
// Permission is hereby granted, free of charge, to any person obtaining a copy
// of this software and associated documentation files (the "Software"), to deal
// in the Software without restriction, including without limitation the rights
// to use, copy, modify, merge, publish, distribute, sublicense, and/or sell
// copies of the Software, and to permit persons to whom the Software is
// furnished to do so, subject to the following conditions:
//
// The above copyright notice and this permission notice shall be included in
// all copies or substantial portions of the Software.
//
// THE SOFTWARE IS PROVIDED "AS IS", WITHOUT WARRANTY OF ANY KIND, EXPRESS OR
// IMPLIED, INCLUDING BUT NOT LIMITED TO THE WARRANTIES OF MERCHANTABILITY,
// FITNESS FOR A PARTICULAR PURPOSE AND NONINFRINGEMENT. IN NO EVENT SHALL THE
// AUTHORS OR COPYRIGHT HOLDERS BE LIABLE FOR ANY CLAIM, DAMAGES OR OTHER
// LIABILITY, WHETHER IN AN ACTION OF CONTRACT, TORT OR OTHERWISE, ARISING FROM,
// OUT OF OR IN CONNECTION WITH THE SOFTWARE OR THE USE OR OTHER DEALINGS IN
// THE SOFTWARE.

package cmd

import (
	"context"
	"crypto/md5"
	"encoding/base64"
	"errors"
	"fmt"
	"hash"
	"io"
	"io/fs"
	"os"
	"path"
	"path/filepath"
	"runtime"
	"strings"
	"sync"
	"sync/atomic"
	"time"

	"github.com/Azure/azure-storage-azcopy/v10/common"
	"github.com/Azure/azure-storage-azcopy/v10/common/buildmode"
	"github.com/Azure/azure-storage-azcopy/v10/common/parallel"
)

type localTraverser struct {
	fullPath        string
	recursive       bool
	stripTopDir     bool
	symlinkHandling common.SymlinkHandlingType
	appCtx          context.Context
	// a generic function to notify that a new stored object has been enumerated
	incrementEnumerationCounter        enumerationCounterFunc
	incrementEnumerationFailureCounter enumerationCounterFunc
	errorChannel                       chan<- TraverserErrorItemInfo

	targetHashType common.SyncHashType
	hashAdapter    common.HashDataAdapter
	// receives fullPath entries and manages hashing of files lacking metadata.
	hashTargetChannel chan string
	hardlinkHandling  common.HardlinkHandlingType
<<<<<<< HEAD

	// includeDirectoryOrPrefix is used to determine if we should enqueue directories or prefixes
	// in a non-recursive traversal process. If true, prefixes will be enqueued as well even if location
	// is not folder aware.
	includeDirectoryOrPrefix bool

	// getExtendedProperties bool
	// if true, we will try to get extended properties of the file using Stat
	getExtendedProperties bool
=======
	fromTo            common.FromTo
>>>>>>> d6980769
}

func (t *localTraverser) IsDirectory(bool) (bool, error) {
	if strings.HasSuffix(t.fullPath, "/") {
		return true, nil
	}

	props, err := common.OSStat(t.fullPath)

	if err != nil {
		return false, err
	}

	return props.IsDir(), nil
}

func (t *localTraverser) getInfoIfSingleFile() (os.FileInfo, bool, error) {
	if t.stripTopDir {
		return nil, false, nil // StripTopDir can NEVER be a single file. If a user wants to target a single file, they must escape the *.
	}

	fullPath := t.fullPath

	if buildmode.IsMover && t.symlinkHandling == common.ESymlinkHandlingType.Follow() {
		// If we're following symlinks, we need to resolve the path first.
		resolvedPath, err := filepath.EvalSymlinks(t.fullPath)

		if err == nil && resolvedPath != t.fullPath {
			fullPath = resolvedPath
		}
	}

	// Calling os.Lstat here instead of os.Stat because we want to handle symlinks correctly.
	// If the file is a symlink, we want to return the symlink's properties, not the target's.
	// In case of os.Stat, it would return the target's properties, which is not what we want.
	fileInfo, err := os.Lstat(fullPath)

	if err != nil {
		return nil, false, err
	}

	if fileInfo.IsDir() {
		return nil, false, nil
	}

	return fileInfo, true, nil
}

func UnfurlSymlinks(symlinkPath string) (result string, err error) {
	var count uint32
	unfurlingPlan := []string{symlinkPath}

	// We need to do some special UNC path handling for windows.
	if runtime.GOOS != "windows" {
		return filepath.EvalSymlinks(symlinkPath)
	}

	for len(unfurlingPlan) > 0 {
		item := unfurlingPlan[0]

		fi, err := os.Lstat(item)

		if err != nil {
			return item, err
		}

		if fi.Mode()&os.ModeSymlink != 0 {
			result, err := os.Readlink(item)

			if err != nil {
				return result, err
			}

			// Previously, we'd try to detect if the read link was a relative path by appending and starting the item
			// However, it seems to be a fairly unlikely and hard to reproduce scenario upon investigation (Couldn't manage to reproduce the scenario)
			// So it was dropped. However, on the off chance, we'll still do it if syntactically it makes sense.
			if result == "" || result == "." { // A relative path being "" or "." likely (and in the latter case, on our officially supported OSes, always) means that it's just the same folder.
				result = filepath.Dir(item)
			} else if !os.IsPathSeparator(result[0]) { // We can assume that a relative path won't start with a separator
				possiblyResult := filepath.Join(filepath.Dir(item), result)
				if _, err := os.Lstat(possiblyResult); err == nil {
					result = possiblyResult
				}
			}

			result = common.ToExtendedPath(result)

			/*
			 * Either we can store all the symlink seen till now for this path or we count how many iterations to find out cyclic loop.
			 * Choose the count method and restrict the number of links to 40. Which linux kernel adhere.
			 */
			if count >= MAX_SYMLINKS_TO_FOLLOW {
				return "", errors.New("failed to unfurl symlink: too many links")
			}

			unfurlingPlan = append(unfurlingPlan, result)
		} else {
			return item, nil
		}

		unfurlingPlan = unfurlingPlan[1:]
		count++
	}

	return "", errors.New("failed to unfurl symlink: exited loop early")
}

type seenPathsRecorder interface {
	Record(path string)
	HasSeen(path string) bool
}

type nullSeenPathsRecorder struct{}

func (*nullSeenPathsRecorder) Record(_ string) {
	// no-op
}
func (*nullSeenPathsRecorder) HasSeen(_ string) bool {
	return false // in the null case, there are no symlinks in play, so no cycles, so we have never seen the path before
}

type realSeenPathsRecorder struct {
	m map[string]struct{}
}

func (r *realSeenPathsRecorder) Record(path string) {
	r.m[path] = struct{}{}
}
func (r *realSeenPathsRecorder) HasSeen(path string) bool {
	_, ok := r.m[path]
	return ok
}

type symlinkTargetFileInfo struct {
	os.FileInfo
	name string
}

// ErrorFileInfo holds information about files and folders that failed enumeration.
type ErrorFileInfo struct {
	FilePath string
	FileInfo os.FileInfo
	ErrorMsg error
}

var _ TraverserErrorItemInfo = (*ErrorFileInfo)(nil)

// START - Implementing methods defined in TraverserErrorItemInfo

func (e ErrorFileInfo) FullPath() string {
	return e.FilePath
}

func (e ErrorFileInfo) Name() string {
	if e.FileInfo == nil {
		return ""
	}
	return e.FileInfo.Name()
}

func (e ErrorFileInfo) Size() int64 {
	if e.FileInfo == nil {
		return 0
	}
	return e.FileInfo.Size()
}

func (e ErrorFileInfo) LastModifiedTime() time.Time {
	if e.FileInfo == nil {
		return time.Time{}
	}
	return e.FileInfo.ModTime()
}

func (e ErrorFileInfo) IsDir() bool {
	if e.FileInfo == nil {
		return false
	}
	return e.FileInfo.IsDir()
}

func (e ErrorFileInfo) ErrorMessage() error {
	return e.ErrorMsg
}

func (e ErrorFileInfo) Location() common.Location {
	return common.ELocation.Local()
}

// END - Implementing methods defined in TraverserErrorItemInfo

func (s symlinkTargetFileInfo) Name() string {
	return s.name // override the name
}

func writeToErrorChannel(errorChannel chan<- TraverserErrorItemInfo, err ErrorFileInfo) {
	if errorChannel != nil {
		select {
		case errorChannel <- err:
		default:
			// Channel might be full, log the error instead
			WarnStdoutAndScanningLog(fmt.Sprintf("Failed to send error to channel: %v", err.ErrorMessage()))
		}
	} else {
		WarnStdoutAndScanningLog(fmt.Sprintf("Error channel is nil, cannot send error: %v", err.ErrorMessage()))
	}
}

type WalkWithSymlinksOptions struct {
	SymlinkHandling                    common.SymlinkHandlingType
	HardlinkHandling                   common.HardlinkHandlingType
	ErrorChannel                       chan<- TraverserErrorItemInfo
	IncrementEnumerationCounter        enumerationCounterFunc
	IncrementEnumerationFailureCounter enumerationCounterFunc

	// If false, we will use the hasSeen map to check for symlink loops.
	// This option consumes more RAM and may skip following a directory symlink
	// that is pointed to by multiple symlinks.
	//
	// If true, we will check ancestors for symlink loops. This consumes
	// less RAM and higher computation. It will also follow a directory symlink
	// that is pointed to by multiple symlinks. There will be duplication of data at
	// destination.
	// Both approaches has their pros and cons. True scenario aligns with Mover scenario.
	CheckAncestorsForLoops bool

	Recursive bool
}

// WalkWithSymlinks is a symlinks-aware, parallelized, version of filePath.Walk.
// Separate this from the traverser for two purposes:
// 1) Cleaner code
// 2) Easier to test individually than to test the entire traverser.
func WalkWithSymlinks(
	appCtx context.Context,
	fullPath string,
	walkFunc filepath.WalkFunc,
<<<<<<< HEAD
	options WalkWithSymlinksOptions) (err error) {
=======
	symlinkHandling common.SymlinkHandlingType,
	errorChannel chan<- ErrorFileInfo,
	hardlinkHandling common.HardlinkHandlingType,
	incrementEnumerationCounter enumerationCounterFunc,
	fromTo common.FromTo) (err error) {
>>>>>>> d6980769

	// We want to re-queue symlinks up in their evaluated form because filepath.Walk doesn't evaluate them for us.
	// So, what is the plan of attack?
	// Because we can't create endless channels, we create an array instead and use it as a queue.
	// Furthermore, we use a map as a hashset to avoid re-walking any paths we already know.
	type walkItem struct {
		fullPath     string // We need the full, symlink-resolved path to walk against.
		relativeBase string // We also need the relative base path we found the symlink at.
	}

	fullPath, err = filepath.Abs(fullPath)
	if err != nil {
		return err
	}

	walkQueue := []walkItem{{fullPath: fullPath, relativeBase: ""}}

	// do NOT put fullPath: true into the map at this time, because we want to match the semantics of filepath.Walk, where the walkfunc is called for the root
	// When following symlinks, our current implementation tracks folders and files.  Which may consume GB's of RAM when there are 10s of millions of files.
	var seenPaths seenPathsRecorder = &nullSeenPathsRecorder{}               // uses no RAM
	if !options.CheckAncestorsForLoops && options.SymlinkHandling.Follow() { // only if we're following we need to worry about this
		seenPaths = &realSeenPathsRecorder{make(map[string]struct{})} // have to use the RAM if we are dealing with symlinks, to prevent cycles
	}

	for len(walkQueue) > 0 {
		queueItem := walkQueue[0]
		walkQueue = walkQueue[1:]
		// walk contents of this queueItem in parallel
		// (for simplicity of coding, we don't parallelize across multiple queueItems)
		parallel.Walk(appCtx, queueItem.fullPath, EnumerationParallelism, EnumerationParallelStatFiles, func(filePath string, fileInfo os.FileInfo, fileError error) error {
			if fileError != nil {
				WarnStdoutAndScanningLog(fmt.Sprintf("Accessing '%s' failed with error: %s", filePath, fileError.Error()))
				writeToErrorChannel(options.ErrorChannel, ErrorFileInfo{FilePath: filePath, FileInfo: fileInfo, ErrorMsg: fileError})
				if options.IncrementEnumerationFailureCounter != nil {
					options.IncrementEnumerationFailureCounter(common.EEntityType.File())
				}
				return nil
			}
			computedRelativePath := strings.TrimPrefix(cleanLocalPath(filePath), cleanLocalPath(queueItem.fullPath))
			computedRelativePath = cleanLocalPath(common.GenerateFullPath(queueItem.relativeBase, computedRelativePath))
			computedRelativePath = strings.TrimPrefix(computedRelativePath, common.AZCOPY_PATH_SEPARATOR_STRING)

			if computedRelativePath == "." {
				computedRelativePath = ""
			}

			if options.CheckAncestorsForLoops && queueItem.relativeBase != "" &&
				queueItem.relativeBase == computedRelativePath {
				return nil // skip it
			}

			if fileInfo == nil {
				err := fmt.Errorf("fileInfo is nil for file %s", filePath)
				WarnStdoutAndScanningLog(err.Error())
				writeToErrorChannel(options.ErrorChannel, ErrorFileInfo{FilePath: filePath, FileInfo: nil, ErrorMsg: err})
				if options.IncrementEnumerationFailureCounter != nil {
					// Assuming it's a file, since we don't know what else it could be
					options.IncrementEnumerationFailureCounter(common.EEntityType.File())
				}
				return nil
			}
			if fileInfo.Mode()&os.ModeSymlink != 0 {
<<<<<<< HEAD
				if options.SymlinkHandling.Preserve() {
=======
				if fromTo.IsNFS() {
					HandleSymlinkForNFS(fileInfo.Name(), symlinkHandling, incrementEnumerationCounter)
				}
				if symlinkHandling.Preserve() {
>>>>>>> d6980769
					// Handle it like it's not a symlink
					result, err := filepath.Abs(filePath)

					if err != nil {
						WarnStdoutAndScanningLog(fmt.Sprintf("Failed to get absolute path of %s: %s", filePath, err))
						writeToErrorChannel(options.ErrorChannel, ErrorFileInfo{FilePath: filePath, FileInfo: fileInfo, ErrorMsg: err})
						if options.IncrementEnumerationCounter != nil {
							options.IncrementEnumerationCounter(common.EEntityType.Symlink())
						}
						return nil
					}

					err = walkFunc(common.GenerateFullPath(fullPath, computedRelativePath), fileInfo, fileError)
					// Since this doesn't directly manipulate the error, and only checks for a specific error, it's OK to use in a generic function.
					skipped, err := getProcessingError(err)

					if err != nil {
						writeToErrorChannel(options.ErrorChannel, ErrorFileInfo{FilePath: filePath, FileInfo: fileInfo, ErrorMsg: err})
						if options.IncrementEnumerationCounter != nil {
							options.IncrementEnumerationCounter(common.EEntityType.Symlink())
						}
					}

					// If the file was skipped, don't record it.
					if !skipped {
						seenPaths.Record(common.ToExtendedPath(result))
					}

					return err
				}

<<<<<<< HEAD
				if options.SymlinkHandling.None() {
					if common.IsNFSCopy() {
						if options.IncrementEnumerationCounter != nil {
							options.IncrementEnumerationCounter(common.EEntityType.Symlink())
						}

						// Using errorChannel to log skipped files
						writeToErrorChannel(options.ErrorChannel,
							ErrorFileInfo{
								FilePath: filePath,
								FileInfo: fileInfo,
								ErrorMsg: GetSkippedFileErrorMessage(common.EEntityType.Symlink(), nil),
							})
						WarnStdoutAndScanningLog(fmt.Sprintf("Skipping symlink - '%s' for NFS", filePath))

						logNFSLinkWarning(fileInfo.Name(), "", true)
					}
=======
				if symlinkHandling.None() {
>>>>>>> d6980769
					return nil // skip it
				}

				/*
				 * There is one case where symlink can point to outside of sharepoint(symlink is absolute path). In that case
				 * we need to throw error. Its very unlikely same file or folder present on the agent side.
				 * In that case it anywaythrow the error.
				 *
				 * TODO: Need to handle this case.
				 */
				result, err := UnfurlSymlinks(filePath)

				if err != nil {
					err = fmt.Errorf("failed to resolve symlink %s: %w", filePath, err)
					WarnStdoutAndScanningLog(err.Error())
					writeToErrorChannel(options.ErrorChannel, ErrorFileInfo{FilePath: filePath, FileInfo: fileInfo, ErrorMsg: err})
					if options.IncrementEnumerationFailureCounter != nil {
						options.IncrementEnumerationFailureCounter(common.EEntityType.Symlink())
					}
					return nil
				}

				result, err = filepath.Abs(result)
				if err != nil {
					err = fmt.Errorf("failed to get absolute path of symlink result %s: %w", filePath, err)
					WarnStdoutAndScanningLog(err.Error())
					writeToErrorChannel(options.ErrorChannel, ErrorFileInfo{FilePath: filePath, FileInfo: fileInfo, ErrorMsg: err})
					if options.IncrementEnumerationFailureCounter != nil {
						options.IncrementEnumerationFailureCounter(common.EEntityType.Symlink())
					}
					return nil
				}

				slPath, err := filepath.Abs(filePath)
				if err != nil {
					err = fmt.Errorf("failed to get absolute path of %s: %w", filePath, err)
					WarnStdoutAndScanningLog(err.Error())
					writeToErrorChannel(options.ErrorChannel, ErrorFileInfo{FilePath: filePath, FileInfo: fileInfo, ErrorMsg: err})
					if options.IncrementEnumerationFailureCounter != nil {
						options.IncrementEnumerationFailureCounter(common.EEntityType.Symlink())
					}
					return nil
				}

				rStat, err := os.Stat(result)
				if err != nil {
					err = fmt.Errorf("failed to get properties of symlink target at %s: %w", result, err)
					WarnStdoutAndScanningLog(err.Error())
					writeToErrorChannel(options.ErrorChannel, ErrorFileInfo{FilePath: filePath, FileInfo: fileInfo, ErrorMsg: err})
					if options.IncrementEnumerationFailureCounter != nil {
						options.IncrementEnumerationFailureCounter(common.EEntityType.Symlink())
					}
					return nil
				}

				if rStat.IsDir() {
					if !options.CheckAncestorsForLoops {
						// Use HasSeen map to check for symlink loops
						if !seenPaths.HasSeen(result) {
							err := walkFunc(common.GenerateFullPath(fullPath, computedRelativePath), symlinkTargetFileInfo{rStat, fileInfo.Name()}, fileError)
							// Since this doesn't directly manipulate the error, and only checks for a specific error, it's OK to use in a generic function.
							skipped, err := getProcessingError(err)

							if err != nil {
								writeToErrorChannel(options.ErrorChannel, ErrorFileInfo{FilePath: filePath, FileInfo: rStat, ErrorMsg: err})
								if options.IncrementEnumerationFailureCounter != nil {
									options.IncrementEnumerationFailureCounter(common.EEntityType.Folder())
								}
							}

							if !skipped { // Don't go any deeper (or record it) if we skipped it.
								seenPaths.Record(common.ToExtendedPath(result))
								seenPaths.Record(common.ToExtendedPath(slPath)) // Note we've seen the symlink as well. We shouldn't ever have issues if we _don't_ do this because we'll just catch it by symlink result
								walkQueue = append(walkQueue, walkItem{
									fullPath:     result,
									relativeBase: computedRelativePath,
								})
							}
							// enumerate the FOLDER now (since its presence in seenDirs will prevent its properties getting enumerated later)
							return err
						} else {
							WarnStdoutAndScanningLog(fmt.Sprintf("Ignored already linked directory pointed at %s (link at %s)", result, common.GenerateFullPath(fullPath, computedRelativePath)))
						}

					} else {
						// Checking ancestors for symlink loops, we need to check if the symlink causes a directory loop.

						finalSlPath, err := filepath.Abs(common.GenerateFullPath(fullPath, computedRelativePath))
						if err != nil {
							err = fmt.Errorf("Failed to get absolute path of %s: %s", common.GenerateFullPath(fullPath, computedRelativePath), err.Error())
							writeToErrorChannel(options.ErrorChannel, ErrorFileInfo{FilePath: filePath, FileInfo: fileInfo, ErrorMsg: err})
							if options.IncrementEnumerationFailureCounter != nil {
								options.IncrementEnumerationFailureCounter(common.EEntityType.Symlink())
							}
							return err
						}

						/*
						 * Symlink pointing to a directory has the potential of causing filesystem loops by pointing
						 * to one of its ancestor directories.
						 * Skip the symlink if it causes one, else queue it for scanning.
						 */
						if ok, err := checkSymlinkCausesDirectoryLoop(finalSlPath); err != nil {
							err = fmt.Errorf("checkSymlinkCausesDirectoryLoop failed with error: %v", err)
							WarnStdoutAndScanningLog(err.Error())
							writeToErrorChannel(options.ErrorChannel, ErrorFileInfo{FilePath: filePath, FileInfo: fileInfo, ErrorMsg: err})
							if options.IncrementEnumerationFailureCounter != nil {
								options.IncrementEnumerationFailureCounter(common.EEntityType.Symlink())
							}
							return nil
						} else if ok {
							err = fmt.Errorf("[Directory Loop Detected] %s -> %s, skipping", finalSlPath, result)
							WarnStdoutAndScanningLog(err.Error())
							writeToErrorChannel(options.ErrorChannel, ErrorFileInfo{FilePath: filePath, FileInfo: rStat, ErrorMsg: err})
							if options.IncrementEnumerationFailureCounter != nil {
								options.IncrementEnumerationFailureCounter(common.EEntityType.Folder())
							}
							return nil
						} else {
							err := walkFunc(common.GenerateFullPath(fullPath, computedRelativePath), symlinkTargetFileInfo{rStat, fileInfo.Name()}, fileError)
							// Since this doesn't directly manipulate the error, and only checks for a specific error, it's OK to use in a generic function.
							skipped, err := getProcessingError(err)

							if err != nil {
								writeToErrorChannel(options.ErrorChannel, ErrorFileInfo{FilePath: filePath, FileInfo: rStat, ErrorMsg: err})
								if options.IncrementEnumerationFailureCounter != nil {
									options.IncrementEnumerationFailureCounter(common.EEntityType.Folder())
								}
							}

							if !skipped { // Don't go any deeper (or record it) if we skipped it.
								walkQueue = append(walkQueue, walkItem{
									fullPath:     result,
									relativeBase: computedRelativePath,
								})
							}
							return err
						}
					}
				} else {
					// It's a symlink to a file and we handle cyclic symlinks.
					// (this does create the inconsistency that if there are two symlinks to the same file we will process it twice,
					// but if there are two symlinks to the same directory we will process it only once. Because only directories are
					// deduped to break cycles.  For now, we are living with the inconsistency. The alternative would be to "burn" more
					// RAM by putting filepaths into seenDirs too, but that could be a non-trivial amount of RAM in big directories trees).
					targetFi := symlinkTargetFileInfo{rStat, fileInfo.Name()}
					err := walkFunc(common.GenerateFullPath(fullPath, computedRelativePath), targetFi, fileError)
					_, err = getProcessingError(err)
					if err != nil {
						writeToErrorChannel(options.ErrorChannel, ErrorFileInfo{FilePath: filePath, FileInfo: fileInfo, ErrorMsg: err})
						if options.IncrementEnumerationFailureCounter != nil {
							// symlink is already resolved to a file
							options.IncrementEnumerationFailureCounter(common.EEntityType.File())
						}
					}
					return err
				}
				return nil
			} else {
<<<<<<< HEAD
				// Not a symlink
				if common.IsNFSCopy() {
					LogHardLinkIfDefaultPolicy(fileInfo, options.HardlinkHandling)
					if !IsRegularFile(fileInfo) && !fileInfo.IsDir() {
						// We don't want to process other non-regular files here.
						if options.IncrementEnumerationCounter != nil {
							options.IncrementEnumerationCounter(common.EEntityType.Other())
=======
				if fromTo.IsNFS() {
					LogHardLinkIfDefaultPolicy(fileInfo, hardlinkHandling)
					if !IsRegularFile(fileInfo) && !fileInfo.IsDir() {
						// We don't want to process other non-regular files here.
						if incrementEnumerationCounter != nil {
							incrementEnumerationCounter(common.EEntityType.Other(), common.SymlinkHandlingType(0), common.DefaultHardlinkHandlingType)
>>>>>>> d6980769
						}

						// Using errorChannel to log skipped files
						writeToErrorChannel(options.ErrorChannel,
							ErrorFileInfo{
								FilePath: filePath,
								FileInfo: fileInfo,
								ErrorMsg: GetUnsupportedFileErrorMessage(common.EEntityType.Other(), nil),
							})
						WarnStdoutAndScanningLog(fmt.Sprintf("Skipping special file - '%s' for NFS", filePath))
						logSpecialFileWarning(fileInfo.Name())
						return nil
					}
				}

				result, err := filepath.Abs(filePath)

				if err != nil {
					err = fmt.Errorf("failed to get absolute path of %s: %w", filePath, err)
					WarnStdoutAndScanningLog(err.Error())
					writeToErrorChannel(options.ErrorChannel, ErrorFileInfo{FilePath: filePath, FileInfo: fileInfo, ErrorMsg: err})
					if options.IncrementEnumerationFailureCounter != nil {
						if fileInfo.IsDir() {
							options.IncrementEnumerationFailureCounter(common.EEntityType.Folder())
						} else {
							options.IncrementEnumerationFailureCounter(common.EEntityType.File())
						}
					}
					return nil
				}

				if !seenPaths.HasSeen(result) || options.CheckAncestorsForLoops {
					err := walkFunc(common.GenerateFullPath(fullPath, computedRelativePath), fileInfo, fileError)
					// Since this doesn't directly manipulate the error, and only checks for a specific error, it's OK to use in a generic function.
					skipped, err := getProcessingError(err)
					if err != nil {
						writeToErrorChannel(options.ErrorChannel, ErrorFileInfo{FilePath: filePath, FileInfo: fileInfo, ErrorMsg: err})
						if options.IncrementEnumerationFailureCounter != nil {
							if fileInfo.IsDir() {
								options.IncrementEnumerationFailureCounter(common.EEntityType.Folder())
							} else {
								options.IncrementEnumerationFailureCounter(common.EEntityType.File())
							}
						}
					}

					// If the file was skipped, don't record it.
					if !skipped {
						seenPaths.Record(common.ToExtendedPath(result))
					}

					return err
				} else {
					if fileInfo.IsDir() {
						// We can't output a warning here (and versions 10.3.x never did)
						// because we'll hit this for the directory that is the direct (root) target of any symlink, so any warning here would be a red herring.
						// In theory there might be cases when a warning here would be correct - but they are rare and too hard to identify in our code
					} else {
						WarnStdoutAndScanningLog(fmt.Sprintf("Ignored already seen file located at %s (found at %s)", filePath, common.GenerateFullPath(fullPath, computedRelativePath)))
					}
					return nil
				}
			}
		})
	}

	return
}

// checkSymlinkCausesDirectoryLoop checks if the symlink at absSymlinkPath points to a directory that is an ancestor of the symlink itself.
func checkSymlinkCausesDirectoryLoop(absSymlinkPath string) (bool, error) {
	if runtime.GOOS != "linux" {
		// It should work for all Unix OS'es, but since we have tested only on Linux let's enforce that.
		panic("checkSymlinkCausesDirectoryLoop not supported for this OS")
	}

	if !filepath.IsAbs(absSymlinkPath) {
		panic(fmt.Sprintf("checkSymlinkCausesDirectoryLoop failed, symlink path not an absolute path(%s)", absSymlinkPath))
	}

	// Stat() the symlink target directory to find its inode.
	tgtStat, err := os.Stat(absSymlinkPath)
	if err != nil {
		WarnStdoutAndScanningLog(fmt.Sprintf("os.Stat(%s) failed: %v\n", absSymlinkPath, err))
		return false, err
	}

	if tgtStat.Mode()&os.ModeDir == 0 {
		panic("checkSymlinkCausesDirectoryLoop must only be called for a symlink pointing to a directory")
	}

	tgtPath, err := filepath.EvalSymlinks(absSymlinkPath)
	if err != nil {
		return false, fmt.Errorf("failed to evaluate symlinks for %s: %w", absSymlinkPath, err)
	}

	tgtPath, err = filepath.Abs(tgtPath)
	if err != nil {
		return false, fmt.Errorf("failed to get absolute path for %s: %w", tgtPath, err)
	}

	tmpPath := absSymlinkPath
	for {
		tmpPath = filepath.Dir(tmpPath)

		if tmpPath == tgtPath {
			WarnStdoutAndScanningLog(fmt.Sprintf("Symlink (%s) points to its ancestor (%s), matching target path is %s\n", absSymlinkPath, tmpPath, tgtPath))
			return true, nil
		}

		if tmpPath == "/" {
			break
		}
	}

	return false, nil
}

func (t *localTraverser) GetHashData(relPath string) (*common.SyncHashData, error) {
	if t.targetHashType == common.ESyncHashType.None() {
		return nil, nil // no-op
	}

	fullPath := filepath.Join(t.fullPath, relPath)
	fi, err := os.Stat(fullPath) // grab the stat so we can tell if the hash is valid
	if err != nil {
		return nil, err
	}

	if fi.IsDir() {
		return nil, nil // there is no hash data on directories
	}

	// If a hash is considered unusable by some metric, attempt to set it up for generation, if the user allows it.
	handleHashingError := func(err error) (*common.SyncHashData, error) {
		switch err {
		case ErrorNoHashPresent,
			ErrorHashNoLongerValid,
			ErrorHashNotCompatible:
			break
		default:
			return nil, err
		}

		// defer hashing to the goroutine
		t.hashTargetChannel <- relPath
		return nil, ErrorHashAsyncCalculation
	}

	// attempt to grab existing hash data, and ensure it's validity.
	data, err := t.hashAdapter.GetHashData(relPath)
	if err != nil {
		if !errors.Is(err, fs.ErrNotExist) {
			common.LogHashStorageFailure()
			if azcopyScanningLogger != nil {
				azcopyScanningLogger.Log(common.LogError, fmt.Sprintf("failed to read hash data for %s: %s", relPath, err.Error()))
			}
		}

		// Treat failure to read/parse/etc like a missing hash.
		return handleHashingError(ErrorNoHashPresent)
	} else {
		if data.Mode != t.targetHashType {
			return handleHashingError(ErrorHashNotCompatible)
		}

		if !data.LMT.Equal(fi.ModTime()) {
			return handleHashingError(ErrorHashNoLongerValid)
		}

		return data, nil
	}
}

// prepareHashingThreads creates background threads to perform hashing on local files that are missing hashes.
// It returns a finalizer and a wrapped processor-- Use the wrapped processor in place of the original processor (even if synchashtype is none)
// and wrap the error getting returned in the finalizer function to kill the background threads.
func (t *localTraverser) prepareHashingThreads(preprocessor objectMorpher, processor objectProcessor, filters []ObjectFilter) (finalizer func(existingErr error) error, hashingProcessor func(obj StoredObject) error) {
	if t.targetHashType == common.ESyncHashType.None() { // if no hashing is needed, do nothing.
		return func(existingErr error) error {
			return existingErr // nothing to overwrite with, no-op
		}, processor
	}

	// set up for threaded hashing
	t.hashTargetChannel = make(chan string, 1_000) // "reasonable" backlog
	// Use half of the available CPU cores for hashing to prevent throttling the STE too hard if hashing is still occurring when the first job part gets sent out
	hashingThreadCount := runtime.NumCPU() / 2
	hashError := make(chan error, hashingThreadCount)
	wg := &sync.WaitGroup{}
	immediateStopHashing := int32(0)

	// create return wrapper to handle hashing errors
	finalizer = func(existingErr error) error {
		if existingErr != nil {
			close(t.hashTargetChannel)                  // stop sending hashes
			atomic.StoreInt32(&immediateStopHashing, 1) // force the end of hashing
			wg.Wait()                                   // Await the finalization of all hashing

			return existingErr // discard all hashing errors
		} else {
			close(t.hashTargetChannel) // stop sending hashes

			wg.Wait()                    // Await the finalization of all hashing
			close(hashError)             // close out the error channel
			for err := range hashError { // inspect all hashing errors
				if err != nil {
					return err
				}
			}

			return nil
		}
	}

	// wrap the processor, preventing a data race
	commitMutex := &sync.Mutex{}
	mutexProcessor := func(proc objectProcessor) objectProcessor {
		return func(object StoredObject) error {
			commitMutex.Lock() // prevent committing two objects at once to prevent a data race
			defer commitMutex.Unlock()
			err := proc(object)

			return err
		}
	}
	processor = mutexProcessor(processor)

	// spin up hashing threads
	for i := 0; i < hashingThreadCount; i++ {
		wg.Add(1)

		go func() {
			defer wg.Done() // mark the hashing thread as completed

			for relPath := range t.hashTargetChannel {
				if atomic.LoadInt32(&immediateStopHashing) == 1 { // should we stop hashing?
					return
				}

				fullPath := filepath.Join(t.fullPath, relPath)
				fi, err := os.Stat(fullPath) // query LMT & if it's a directory
				if err != nil {
					err = fmt.Errorf("failed to get properties of file result %s: %w", relPath, err)
					hashError <- err
					return
				}

				if fi.IsDir() { // this should never happen
					panic(relPath)
				}

				f, err := os.OpenFile(fullPath, os.O_RDONLY, 0644) // perm is not used here since it's RO
				if err != nil {
					err = fmt.Errorf("failed to open file for reading result %s: %w", relPath, err)
					hashError <- err
					return
				}

				var hasher hash.Hash // set up hasher
				switch t.targetHashType {
				case common.ESyncHashType.MD5():
					hasher = md5.New()
				}

				// hash.Hash provides a writer type, allowing us to do a (small, 32MB to be precise) buffered write into the hasher and avoid memory concerns
				_, err = io.Copy(hasher, f)
				if err != nil {
					err = fmt.Errorf("failed to read file into hasher result %s: %w", relPath, err)
					hashError <- err
					return
				}

				sum := hasher.Sum([]byte{})

				hashData := common.SyncHashData{
					Mode: t.targetHashType,
					Data: base64.StdEncoding.EncodeToString(sum),
					LMT:  fi.ModTime(),
				}

				// failing to store hash data doesn't mean we can't transfer (e.g. RO directory)
				err = t.hashAdapter.SetHashData(relPath, &hashData)
				if err != nil {
					common.LogHashStorageFailure()
					if azcopyScanningLogger != nil {
						azcopyScanningLogger.Log(common.LogError, fmt.Sprintf("failed to write hash data for %s: %s", relPath, err.Error()))
					}
				}

				err = processIfPassedFilters(filters,
					newStoredObject(
						func(storedObject *StoredObject) {
							// apply the hash data
							// storedObject.hashData = hashData
							switch hashData.Mode {
							case common.ESyncHashType.MD5():
								storedObject.md5 = sum
							default: // no-op
							}

							if preprocessor != nil {
								// apply the original preprocessor
								preprocessor(storedObject)
							}
						},
						fi.Name(),
						strings.ReplaceAll(relPath, common.DeterminePathSeparator(t.fullPath), common.AZCOPY_PATH_SEPARATOR_STRING),

						common.EEntityType.File(),
						fi.ModTime(),
						fi.Size(),
						noContentProps, // Local MD5s are computed in the STE, and other props don't apply to local files
						noBlobProps,
						noMetadata,
						"", // Local has no such thing as containers
					),
					processor, // the original processor is wrapped in the mutex processor.
				)
				_, err = getProcessingError(err)
				if err != nil {
					hashError <- err
					return
				}
			}
		}()
	}

	// wrap the processor, try to grab hashes, or defer processing to the goroutines
	hashingProcessor = func(storedObject StoredObject) error {
		if storedObject.entityType != common.EEntityType.File() {
			// the original processor is wrapped in the mutex processor.
			return processor(storedObject) // no process folders
		}

		if strings.HasSuffix(path.Base(storedObject.relativePath), common.AzCopyHashDataStream) {
			return nil // do not process hash data files.
		}

		hashData, err := t.GetHashData(storedObject.relativePath)

		if err != nil {
			switch err {
			case ErrorNoHashPresent, ErrorHashNoLongerValid, ErrorHashNotCompatible:
				// the original processor is wrapped in the mutex processor.
				return processor(storedObject) // There is no hash data, so this file will be overwritten (in theory).
			case ErrorHashAsyncCalculation:
				return nil // File will be processed later
			default:
				return err // Cannot get or create hash data for some reason
			}
		}

		// storedObject.hashData = hashData
		switch hashData.Mode {
		case common.ESyncHashType.MD5():
			md5data, _ := base64.StdEncoding.DecodeString(hashData.Data) // If decode fails, treat it like no hash is present.
			storedObject.md5 = md5data
		default: // do nothing, no hash is present.
		}

		// delay the mutex until after potentially long-running operations
		// the original processor is wrapped in the mutex processor.
		return processor(storedObject)
	}

	return finalizer, hashingProcessor
}

var (
	ErrorLoneSymlinkSkipped = errors.New("symlink handling was not specified and defaulted to skip, but the sole file target is a symlink")
)

func (t *localTraverser) Traverse(preprocessor objectMorpher, processor objectProcessor, filters []ObjectFilter) (err error) {
	singleFileInfo, isSingleFile, err := t.getInfoIfSingleFile()
	// it fails here if file does not exist
	if err != nil {
		azcopyScanningLogger.Log(common.LogError, fmt.Sprintf("Failed to scan path %s: %s", t.fullPath, err.Error()))

		writeToErrorChannel(t.errorChannel, ErrorFileInfo{
			FilePath: t.fullPath,
			FileInfo: nil,
			ErrorMsg: err,
		})

		return fmt.Errorf("failed to scan path %s due to %w", t.fullPath, err)
	}
	finalizer, hashingProcessor := t.prepareHashingThreads(preprocessor, processor, filters)

	// if the path is a single file, then pass it through the filters and send to processor
	if isSingleFile {

		entityType := common.EEntityType.File()
		if t.fromTo.IsNFS() {

			if IsSymbolicLink(singleFileInfo) {
				entityType = common.EEntityType.Symlink()
				if skip := HandleSymlinkForNFS(singleFileInfo.Name(),
					t.symlinkHandling, t.incrementEnumerationCounter); skip {
					return nil
				}
			} else if IsHardlink(singleFileInfo) {
				entityType = common.EEntityType.Hardlink()
				LogHardLinkIfDefaultPolicy(singleFileInfo, t.hardlinkHandling)
			} else if IsRegularFile(singleFileInfo) {
				entityType = common.EEntityType.File()
			} else {
				entityType = common.EEntityType.Other()
				logSpecialFileWarning(singleFileInfo.Name())
				if t.incrementEnumerationCounter != nil {
					t.incrementEnumerationCounter(entityType, t.symlinkHandling, t.hardlinkHandling)
				}
				return nil
			}
		} else {
			if IsSymbolicLink(singleFileInfo) {
				if t.symlinkHandling == common.ESymlinkHandlingType.Follow() {
					entityType = common.EEntityType.File()
					singleFileInfo, err = os.Stat(t.fullPath) // follow the symlink intentionally

					if err != nil {
						return fmt.Errorf("failed to follow symlink: %w", err)
					}
				} else if t.symlinkHandling == common.ESymlinkHandlingType.Preserve() {
					entityType = common.EEntityType.Symlink()
				} else if t.symlinkHandling == common.ESymlinkHandlingType.Skip() {
					return ErrorLoneSymlinkSkipped
				}
			} else if IsRegularFile(singleFileInfo) {
				entityType = common.EEntityType.File()
			} else {
				entityType = common.EEntityType.Other()
			}
		}

		if t.incrementEnumerationCounter != nil {
			t.incrementEnumerationCounter(entityType, t.symlinkHandling, t.hardlinkHandling)
		}

		err := processIfPassedFilters(filters,
			newStoredObject(
				preprocessor,
				singleFileInfo.Name(),
				"",
				entityType,
				singleFileInfo.ModTime(),
				singleFileInfo.Size(),
				noContentProps, // Local MD5s are computed in the STE, and other props don't apply to local files
				noBlobProps,
				noMetadata,
				"", // Local has no such thing as containers
			),
			hashingProcessor, // hashingProcessor handles the mutex wrapper
		)
		_, err = getProcessingError(err)

		return finalizer(err)
	} else {
		processFile := func(filePath string, fileInfo os.FileInfo, fileError error) error {
			if fileError != nil {
				WarnStdoutAndScanningLog(fmt.Sprintf("Accessing %s failed with error: %s", filePath, fileError.Error()))
				return nil
			}

			var entityType common.EntityType
			if fileInfo.Mode()&os.ModeSymlink == os.ModeSymlink {
				entityType = common.EEntityType.Symlink()
			} else if fileInfo.IsDir() {
				newFileInfo, err := WrapFolder(filePath, fileInfo)
				if err != nil {
					WarnStdoutAndScanningLog(fmt.Sprintf("Failed to get last change of target at %s: %s", filePath, err.Error()))
				} else {
					// fileInfo becomes nil in case we fail to wrap folder.
					fileInfo = newFileInfo
				}

<<<<<<< HEAD
				entityType = common.EEntityType.Folder()
			} else {
				entityType = common.EEntityType.File()
			}
=======
				// NFS Handling
				if t.fromTo.IsNFS() {
					if IsHardlink(fileInfo) {
						entityType = common.EEntityType.Hardlink()
					}
				}
>>>>>>> d6980769

			// NFS Handling
			if common.IsNFSCopy() {
				if IsHardlink(fileInfo) {
					entityType = common.EEntityType.Hardlink()
				}
			}

<<<<<<< HEAD
			relPath := strings.TrimPrefix(strings.TrimPrefix(cleanLocalPath(filePath), cleanLocalPath(t.fullPath)), common.DeterminePathSeparator(t.fullPath))
			if t.symlinkHandling.None() && fileInfo.Mode()&os.ModeSymlink != 0 {
				WarnStdoutAndScanningLog(fmt.Sprintf("Skipping over symlink at %s because symlinks are not handled (--follow-symlinks or --preserve-symlinks)", common.GenerateFullPath(t.fullPath, relPath)))
				return nil
			}
=======
				if t.incrementEnumerationCounter != nil {
					t.incrementEnumerationCounter(entityType, t.symlinkHandling, t.hardlinkHandling)
				}
>>>>>>> d6980769

			if t.incrementEnumerationCounter != nil {
				t.incrementEnumerationCounter(entityType)
			}

			// This is an exception to the rule. We don't strip the error here, because WalkWithSymlinks catches it.
			return processIfPassedFilters(filters,
				newStoredObject(
					preprocessor,
					fileInfo.Name(),
					strings.ReplaceAll(relPath, common.DeterminePathSeparator(t.fullPath), common.AZCOPY_PATH_SEPARATOR_STRING), // Consolidate relative paths to the azcopy path separator for sync
					entityType,
					fileInfo.ModTime(), // get this for both files and folders, since sync needs it for both.
					fileInfo.Size(),
					noContentProps, // Local MD5s are computed in the STE, and other props don't apply to local files
					noBlobProps,
					noMetadata,
					"", // Local has no such thing as containers
				),
				hashingProcessor, // hashingProcessor handles the mutex wrapper
			)
		}

		if t.recursive {
			// note: Walk includes root, so no need here to separately create StoredObject for root (as we do for other folder-aware sources)
<<<<<<< HEAD
			return finalizer(WalkWithSymlinks(
				t.appCtx,
				t.fullPath,
				processFile,
				WalkWithSymlinksOptions{
					SymlinkHandling:                    t.symlinkHandling,
					ErrorChannel:                       t.errorChannel,
					HardlinkHandling:                   t.hardlinkHandling,
					IncrementEnumerationCounter:        t.incrementEnumerationCounter,
					IncrementEnumerationFailureCounter: t.incrementEnumerationFailureCounter,
					CheckAncestorsForLoops:             buildmode.IsMover,
					Recursive:                          t.recursive,
				},
			))
=======
			return finalizer(WalkWithSymlinks(t.appCtx, t.fullPath, processFile, t.symlinkHandling, t.errorChannel, t.hardlinkHandling, t.incrementEnumerationCounter, t.fromTo))
>>>>>>> d6980769
		} else {
			// if recursive is off, we only need to scan the files immediately under the fullPath
			// We don't transfer any directory properties here, not even the root. (Because the root's
			// properties won't be transferred, because the only way to do a non-recursive directory transfer
			// is with /* (aka stripTopDir).
			entries, err := os.ReadDir(t.fullPath)
			if err != nil {
				writeToErrorChannel(t.errorChannel, ErrorFileInfo{
					FilePath: t.fullPath,
					FileInfo: nil,
					ErrorMsg: fmt.Errorf("failed to read directory %s: %w", t.fullPath, err),
				})
				return err
			}

			var entityType common.EntityType
			// go through the files and return if any of them fail to process
			for _, entry := range entries {
				// This won't change. It's purely to hand info off to STE about where the symlink lives.
				relativePath := entry.Name()
				fileInfo, err := entry.Info()
				path := common.GenerateFullPath(t.fullPath, relativePath)
				if err != nil {
					writeToErrorChannel(t.errorChannel, ErrorFileInfo{
						FilePath: path,
						FileInfo: nil,
						ErrorMsg: fmt.Errorf("failed to get file info for %s: %w", path, err),
					})
					// Update the counter for failed enumerations
					if t.incrementEnumerationFailureCounter != nil {
						if entry.IsDir() {
							t.incrementEnumerationFailureCounter(common.EEntityType.Folder())
						} else {
							t.incrementEnumerationFailureCounter(common.EEntityType.File())
						}
					}
					continue // Skip this entry and continue with the next one
				}
				entityType = common.EEntityType.File() // Default entity type is file, unless we find out otherwise.

				if fileInfo.Mode()&os.ModeSymlink != 0 {

					if t.symlinkHandling.None() {
<<<<<<< HEAD
						// If we are not following symlinks, we skip them.
						if common.IsNFSCopy() && t.incrementEnumerationCounter != nil {
							t.incrementEnumerationCounter(common.EEntityType.Symlink())
							// Using errorChannel to log skipped files
							writeToErrorChannel(t.errorChannel,
								ErrorFileInfo{
									FilePath: path,
									FileInfo: fileInfo,
									ErrorMsg: GetSkippedFileErrorMessage(common.EEntityType.Symlink(), nil),
								})
							WarnStdoutAndScanningLog(fmt.Sprintf("Skipping symlink - '%s' for NFS", path))
=======
						if t.fromTo.IsNFS() && t.incrementEnumerationCounter != nil {
							t.incrementEnumerationCounter(common.EEntityType.Symlink(), t.symlinkHandling, t.hardlinkHandling)
>>>>>>> d6980769
						}
						continue

					} else if t.symlinkHandling.Preserve() { // Mark the entity type as a symlink.
						entityType = common.EEntityType.Symlink()

					} else if t.symlinkHandling.Follow() {
						// Because this only goes one layer deep, we can just append the filename to fullPath and resolve with it.
						// Evaluate the symlink
						result, err := UnfurlSymlinks(path)

						if err != nil {
							writeToErrorChannel(t.errorChannel, ErrorFileInfo{
								FilePath: path,
								FileInfo: fileInfo,
								ErrorMsg: fmt.Errorf("failed to resolve symlink %s: %w", path, err),
							})
							if t.incrementEnumerationFailureCounter != nil {
								t.incrementEnumerationFailureCounter(common.EEntityType.Symlink())
							}
							continue
						}

						// Resolve the absolute file path of the symlink
						result, err = filepath.Abs(result)

						if err != nil {
							writeToErrorChannel(t.errorChannel, ErrorFileInfo{
								FilePath: path,
								FileInfo: fileInfo,
								ErrorMsg: fmt.Errorf("failed to get absolute path of symlink result %s: %w", path, err),
							})
							if t.incrementEnumerationFailureCounter != nil {
								t.incrementEnumerationFailureCounter(common.EEntityType.Symlink())
							}
							continue
						}

						// Replace the current FileInfo with
						fileInfo, err = common.OSStat(result)

						if err != nil {
							writeToErrorChannel(t.errorChannel, ErrorFileInfo{
								FilePath: path,
								FileInfo: nil, // Will be treated as a file
								ErrorMsg: fmt.Errorf("failed to get file info for symlink result %s: %w", path, err),
							})
							if t.incrementEnumerationFailureCounter != nil {
								t.incrementEnumerationFailureCounter(common.EEntityType.Symlink())
							}
							continue
						}

						if t.includeDirectoryOrPrefix && fileInfo.IsDir() {
							entityType = common.EEntityType.Folder()
							path := t.fullPath + common.DeterminePathSeparator(t.fullPath) + entry.Name()
							ok, _ := checkSymlinkCausesDirectoryLoop(path)
							if ok {
								err := errors.New("symlink caused cyclic loop")
								writeToErrorChannel(t.errorChannel, ErrorFileInfo{
									FilePath: path,
									FileInfo: fileInfo,
									ErrorMsg: err})
								if t.incrementEnumerationFailureCounter != nil {
									// Count it as a folder, since the symlink points to a folder.
									t.incrementEnumerationFailureCounter(entityType)
								}
								continue
							}
						}

					}
				}

				// NFS handling
<<<<<<< HEAD
				if common.IsNFSCopy() && !entry.IsDir() {
=======
				if t.fromTo.IsNFS() {
>>>>>>> d6980769
					if IsHardlink(fileInfo) {
						entityType = common.EEntityType.Hardlink()
					} else if !IsRegularFile(fileInfo) {
						entityType = common.EEntityType.Other()
						if t.incrementEnumerationCounter != nil {
							t.incrementEnumerationCounter(entityType, t.symlinkHandling, t.hardlinkHandling)
						}

						// Using errorChannel to log skipped files
						writeToErrorChannel(t.errorChannel,
							ErrorFileInfo{
								FilePath: path,
								FileInfo: fileInfo,
								ErrorMsg: GetUnsupportedFileErrorMessage(common.EEntityType.Other(), nil),
							})
						WarnStdoutAndScanningLog(fmt.Sprintf("Skipping special file - '%s' for NFS", path))
						continue
					}
				}

				if entry.IsDir() {
					if t.includeDirectoryOrPrefix {
						entityType = common.EEntityType.Folder()
					} else {
						continue
					}
				}

				if t.incrementEnumerationCounter != nil {
<<<<<<< HEAD
					t.incrementEnumerationCounter(entityType)
				}

				storedObject := newStoredObject(
					preprocessor,
					entry.Name(),
					strings.ReplaceAll(relativePath, common.DeterminePathSeparator(t.fullPath), common.AZCOPY_PATH_SEPARATOR_STRING), // Consolidate relative paths to the azcopy path separator for sync
					entityType, // TODO: add code path for folders
					fileInfo.ModTime(),
					fileInfo.Size(),
					noContentProps, // Local MD5s are computed in the STE, and other props don't apply to local files
					noBlobProps,
					noMetadata,
					"", // Local has no such thing as containers
				)

				if t.getExtendedProperties {
					extendedProp, err := common.GetExtendedProperties(path, storedObject.entityType)
					if err != nil {
						// What do we here?
						// During enumeration, we can check for Zero time and skip any optimization.
						// The upload layer will fetch the properties again.
						writeToErrorChannel(t.errorChannel,
							ErrorFileInfo{
								FilePath: path,
								FileInfo: fileInfo,
								ErrorMsg: fmt.Errorf("failed to get extended properties for %s: %s", path, err.Error())})
						continue
					} else {
						storedObject.updateTimestamps(
							extendedProp.GetLastWriteTime(),
							extendedProp.GetChangeTime())
					}
				}

				err = processIfPassedFilters(filters,
					storedObject,
=======
					t.incrementEnumerationCounter(common.EEntityType.File(), t.symlinkHandling, t.hardlinkHandling)
				}

				err := processIfPassedFilters(filters,
					newStoredObject(
						preprocessor,
						entry.Name(),
						strings.ReplaceAll(relativePath, common.DeterminePathSeparator(t.fullPath), common.AZCOPY_PATH_SEPARATOR_STRING), // Consolidate relative paths to the azcopy path separator for sync
						entityType,                                                                                                       // TODO: add code path for folders
						fileInfo.ModTime(),
						fileInfo.Size(),
						noContentProps, // Local MD5s are computed in the STE, and other props don't apply to local files
						noBlobProps,
						noMetadata,
						"", // Local has no such thing as containers
					),
>>>>>>> d6980769
					hashingProcessor, // hashingProcessor handles the mutex wrapper
				)
				_, err = getProcessingError(err)
				if err != nil {
					return finalizer(err)
				}
			}
		}
	}

	return finalizer(err)
}

func newLocalTraverser(fullPath string, ctx context.Context, opts InitResourceTraverserOptions) (*localTraverser, error) {
	var hashAdapter common.HashDataAdapter
	if opts.SyncHashType != common.ESyncHashType.None() { // Only initialize the hash adapter should we need it.
		var err error
		hashAdapter, err = common.NewHashDataAdapter(common.LocalHashDir, fullPath, common.LocalHashStorageMode)
		if err != nil {
			return nil, fmt.Errorf("failed to initialize hash adapter: %w", err)
		}
	}

	traverser := localTraverser{
<<<<<<< HEAD
		fullPath:                           cleanLocalPath(fullPath),
		recursive:                          opts.Recursive,
		symlinkHandling:                    opts.SymlinkHandling,
		appCtx:                             ctx,
		incrementEnumerationCounter:        opts.IncrementEnumeration,
		incrementEnumerationFailureCounter: opts.IncrementEnumerationFailure,
		errorChannel:                       opts.ErrorChannel,
		targetHashType:                     opts.SyncHashType,
		hashAdapter:                        hashAdapter,
		stripTopDir:                        opts.StripTopDir,
		hardlinkHandling:                   opts.HardlinkHandling,
=======
		fullPath:                    cleanLocalPath(fullPath),
		recursive:                   opts.Recursive,
		symlinkHandling:             opts.SymlinkHandling,
		appCtx:                      ctx,
		incrementEnumerationCounter: opts.IncrementEnumeration,
		errorChannel:                opts.ErrorChannel,
		targetHashType:              opts.SyncHashType,
		hashAdapter:                 hashAdapter,
		stripTopDir:                 opts.StripTopDir,
		hardlinkHandling:            opts.HardlinkHandling,
		fromTo:                      opts.FromTo,
>>>>>>> d6980769
	}

	traverser.includeDirectoryOrPrefix = UseSyncOrchestrator && !traverser.recursive

	// This is scoped to only linux system as we depend on POSIX CTime/MTime.
	traverser.getExtendedProperties = UseSyncOrchestrator && runtime.GOOS == "linux" && !traverser.recursive

	return &traverser, nil
}

func cleanLocalPath(localPath string) string {
	localPathSeparator := common.DeterminePathSeparator(localPath)
	// path.Clean only likes /, and will only handle /. So, we consolidate it to /.
	// it will do absolutely nothing with \.
	normalizedPath := path.Clean(strings.ReplaceAll(localPath, localPathSeparator, common.AZCOPY_PATH_SEPARATOR_STRING))
	// return normalizedPath path separator.
	normalizedPath = strings.ReplaceAll(normalizedPath, common.AZCOPY_PATH_SEPARATOR_STRING, localPathSeparator)

	// path.Clean steals the first / from the // or \\ prefix.
	if strings.HasPrefix(localPath, `\\`) || strings.HasPrefix(localPath, `//`) {
		// return the \ we stole from the UNC/extended path.
		normalizedPath = localPathSeparator + normalizedPath
	}

	// path.Clean steals the last / from C:\, C:/, and does not add one for C:
	if common.RootDriveRegex.MatchString(strings.ReplaceAll(common.ToShortPath(normalizedPath), common.OS_PATH_SEPARATOR, common.AZCOPY_PATH_SEPARATOR_STRING)) {
		normalizedPath += common.OS_PATH_SEPARATOR
	}

	return normalizedPath
}

func logSpecialFileWarning(fileName string) {
	if common.AzcopyCurrentJobLogger == nil {
		return
	}

	message := fmt.Sprintf("File '%s' at the source is a special file and will be skipped and not copied", fileName)
	common.AzcopyCurrentJobLogger.Log(common.LogWarning, message)
}

// logNFSLinkWarning logs a warning for either a symbolic link or a hard link in an NFS share.
// - For symlinks: inodeNo should be empty.
// - For hard links: inodeNo should be the file's inode number.
func logNFSLinkWarning(fileName,
	inodeNo string,
	isSymlink bool,
	hardlinkHandling common.HardlinkHandlingType) {

	if common.AzcopyCurrentJobLogger == nil {
		return
	}

	var message string
	if isSymlink {
		message = fmt.Sprintf("File '%s' at the source is a symbolic link and will be skipped and not copied", fileName)
	} else if inodeNo != "" {
		if hardlinkHandling == common.EHardlinkHandlingType.Skip() {
			message = fmt.Sprintf("File '%s' with inode '%s' at the source is a hard link, but will be skipped", fileName, inodeNo)
		}
	}

	common.AzcopyCurrentJobLogger.Log(common.LogWarning, message)
}

// HandleSymlinkForNFS processes a symbolic link based on the specified handling type.
// It either logs a warning or preserves the symlink based on the symlink handling type.
func HandleSymlinkForNFS(fileName string,
	symlinkHandlingType common.SymlinkHandlingType,
	incrementEnumerationCounter enumerationCounterFunc) bool {

	if symlinkHandlingType.None() {
		// Log a warning if symlink handling is disabled
		logNFSLinkWarning(fileName, "", true, common.DefaultHardlinkHandlingType)
		if incrementEnumerationCounter != nil {
			incrementEnumerationCounter(common.EEntityType.Symlink(),
				symlinkHandlingType, common.DefaultHardlinkHandlingType)
		}
		return true
	}
	return false
}<|MERGE_RESOLUTION|>--- conflicted
+++ resolved
@@ -44,11 +44,10 @@
 )
 
 type localTraverser struct {
-	fullPath        string
-	recursive       bool
-	stripTopDir     bool
-	symlinkHandling common.SymlinkHandlingType
-	appCtx          context.Context
+	fullPath    string
+	recursive   bool
+	stripTopDir bool
+	appCtx      context.Context
 	// a generic function to notify that a new stored object has been enumerated
 	incrementEnumerationCounter        enumerationCounterFunc
 	incrementEnumerationFailureCounter enumerationCounterFunc
@@ -59,7 +58,8 @@
 	// receives fullPath entries and manages hashing of files lacking metadata.
 	hashTargetChannel chan string
 	hardlinkHandling  common.HardlinkHandlingType
-<<<<<<< HEAD
+	symlinkHandling   common.SymlinkHandlingType
+	fromTo            common.FromTo
 
 	// includeDirectoryOrPrefix is used to determine if we should enqueue directories or prefixes
 	// in a non-recursive traversal process. If true, prefixes will be enqueued as well even if location
@@ -69,9 +69,6 @@
 	// getExtendedProperties bool
 	// if true, we will try to get extended properties of the file using Stat
 	getExtendedProperties bool
-=======
-	fromTo            common.FromTo
->>>>>>> d6980769
 }
 
 func (t *localTraverser) IsDirectory(bool) (bool, error) {
@@ -309,15 +306,8 @@
 	appCtx context.Context,
 	fullPath string,
 	walkFunc filepath.WalkFunc,
-<<<<<<< HEAD
-	options WalkWithSymlinksOptions) (err error) {
-=======
-	symlinkHandling common.SymlinkHandlingType,
-	errorChannel chan<- ErrorFileInfo,
-	hardlinkHandling common.HardlinkHandlingType,
-	incrementEnumerationCounter enumerationCounterFunc,
+	options WalkWithSymlinksOptions,
 	fromTo common.FromTo) (err error) {
->>>>>>> d6980769
 
 	// We want to re-queue symlinks up in their evaluated form because filepath.Walk doesn't evaluate them for us.
 	// So, what is the plan of attack?
@@ -352,7 +342,7 @@
 				WarnStdoutAndScanningLog(fmt.Sprintf("Accessing '%s' failed with error: %s", filePath, fileError.Error()))
 				writeToErrorChannel(options.ErrorChannel, ErrorFileInfo{FilePath: filePath, FileInfo: fileInfo, ErrorMsg: fileError})
 				if options.IncrementEnumerationFailureCounter != nil {
-					options.IncrementEnumerationFailureCounter(common.EEntityType.File())
+					options.IncrementEnumerationFailureCounter(common.EEntityType.File(), options.SymlinkHandling, options.HardlinkHandling)
 				}
 				return nil
 			}
@@ -375,19 +365,15 @@
 				writeToErrorChannel(options.ErrorChannel, ErrorFileInfo{FilePath: filePath, FileInfo: nil, ErrorMsg: err})
 				if options.IncrementEnumerationFailureCounter != nil {
 					// Assuming it's a file, since we don't know what else it could be
-					options.IncrementEnumerationFailureCounter(common.EEntityType.File())
+					options.IncrementEnumerationFailureCounter(common.EEntityType.File(), options.SymlinkHandling, options.HardlinkHandling)
 				}
 				return nil
 			}
 			if fileInfo.Mode()&os.ModeSymlink != 0 {
-<<<<<<< HEAD
+				if fromTo.IsNFS() {
+					HandleSymlinkForNFS(fileInfo.Name(), options.SymlinkHandling, options.IncrementEnumerationCounter)
+				}
 				if options.SymlinkHandling.Preserve() {
-=======
-				if fromTo.IsNFS() {
-					HandleSymlinkForNFS(fileInfo.Name(), symlinkHandling, incrementEnumerationCounter)
-				}
-				if symlinkHandling.Preserve() {
->>>>>>> d6980769
 					// Handle it like it's not a symlink
 					result, err := filepath.Abs(filePath)
 
@@ -395,7 +381,7 @@
 						WarnStdoutAndScanningLog(fmt.Sprintf("Failed to get absolute path of %s: %s", filePath, err))
 						writeToErrorChannel(options.ErrorChannel, ErrorFileInfo{FilePath: filePath, FileInfo: fileInfo, ErrorMsg: err})
 						if options.IncrementEnumerationCounter != nil {
-							options.IncrementEnumerationCounter(common.EEntityType.Symlink())
+							options.IncrementEnumerationCounter(common.EEntityType.Symlink(), options.SymlinkHandling, options.HardlinkHandling)
 						}
 						return nil
 					}
@@ -407,7 +393,7 @@
 					if err != nil {
 						writeToErrorChannel(options.ErrorChannel, ErrorFileInfo{FilePath: filePath, FileInfo: fileInfo, ErrorMsg: err})
 						if options.IncrementEnumerationCounter != nil {
-							options.IncrementEnumerationCounter(common.EEntityType.Symlink())
+							options.IncrementEnumerationCounter(common.EEntityType.Symlink(), options.SymlinkHandling, options.HardlinkHandling)
 						}
 					}
 
@@ -419,11 +405,10 @@
 					return err
 				}
 
-<<<<<<< HEAD
 				if options.SymlinkHandling.None() {
-					if common.IsNFSCopy() {
+					if fromTo.IsNFS() {
 						if options.IncrementEnumerationCounter != nil {
-							options.IncrementEnumerationCounter(common.EEntityType.Symlink())
+							options.IncrementEnumerationCounter(common.EEntityType.Symlink(), options.SymlinkHandling, options.HardlinkHandling)
 						}
 
 						// Using errorChannel to log skipped files
@@ -435,11 +420,8 @@
 							})
 						WarnStdoutAndScanningLog(fmt.Sprintf("Skipping symlink - '%s' for NFS", filePath))
 
-						logNFSLinkWarning(fileInfo.Name(), "", true)
-					}
-=======
-				if symlinkHandling.None() {
->>>>>>> d6980769
+						logNFSLinkWarning(fileInfo.Name(), "", true, options.HardlinkHandling)
+					}
 					return nil // skip it
 				}
 
@@ -457,7 +439,7 @@
 					WarnStdoutAndScanningLog(err.Error())
 					writeToErrorChannel(options.ErrorChannel, ErrorFileInfo{FilePath: filePath, FileInfo: fileInfo, ErrorMsg: err})
 					if options.IncrementEnumerationFailureCounter != nil {
-						options.IncrementEnumerationFailureCounter(common.EEntityType.Symlink())
+						options.IncrementEnumerationFailureCounter(common.EEntityType.Symlink(), options.SymlinkHandling, options.HardlinkHandling)
 					}
 					return nil
 				}
@@ -468,7 +450,7 @@
 					WarnStdoutAndScanningLog(err.Error())
 					writeToErrorChannel(options.ErrorChannel, ErrorFileInfo{FilePath: filePath, FileInfo: fileInfo, ErrorMsg: err})
 					if options.IncrementEnumerationFailureCounter != nil {
-						options.IncrementEnumerationFailureCounter(common.EEntityType.Symlink())
+						options.IncrementEnumerationFailureCounter(common.EEntityType.Symlink(), options.SymlinkHandling, options.HardlinkHandling)
 					}
 					return nil
 				}
@@ -479,7 +461,7 @@
 					WarnStdoutAndScanningLog(err.Error())
 					writeToErrorChannel(options.ErrorChannel, ErrorFileInfo{FilePath: filePath, FileInfo: fileInfo, ErrorMsg: err})
 					if options.IncrementEnumerationFailureCounter != nil {
-						options.IncrementEnumerationFailureCounter(common.EEntityType.Symlink())
+						options.IncrementEnumerationFailureCounter(common.EEntityType.Symlink(), options.SymlinkHandling, options.HardlinkHandling)
 					}
 					return nil
 				}
@@ -490,7 +472,7 @@
 					WarnStdoutAndScanningLog(err.Error())
 					writeToErrorChannel(options.ErrorChannel, ErrorFileInfo{FilePath: filePath, FileInfo: fileInfo, ErrorMsg: err})
 					if options.IncrementEnumerationFailureCounter != nil {
-						options.IncrementEnumerationFailureCounter(common.EEntityType.Symlink())
+						options.IncrementEnumerationFailureCounter(common.EEntityType.Symlink(), options.SymlinkHandling, options.HardlinkHandling)
 					}
 					return nil
 				}
@@ -506,7 +488,7 @@
 							if err != nil {
 								writeToErrorChannel(options.ErrorChannel, ErrorFileInfo{FilePath: filePath, FileInfo: rStat, ErrorMsg: err})
 								if options.IncrementEnumerationFailureCounter != nil {
-									options.IncrementEnumerationFailureCounter(common.EEntityType.Folder())
+									options.IncrementEnumerationFailureCounter(common.EEntityType.Folder(), options.SymlinkHandling, options.HardlinkHandling)
 								}
 							}
 
@@ -532,7 +514,7 @@
 							err = fmt.Errorf("Failed to get absolute path of %s: %s", common.GenerateFullPath(fullPath, computedRelativePath), err.Error())
 							writeToErrorChannel(options.ErrorChannel, ErrorFileInfo{FilePath: filePath, FileInfo: fileInfo, ErrorMsg: err})
 							if options.IncrementEnumerationFailureCounter != nil {
-								options.IncrementEnumerationFailureCounter(common.EEntityType.Symlink())
+								options.IncrementEnumerationFailureCounter(common.EEntityType.Symlink(), options.SymlinkHandling, options.HardlinkHandling)
 							}
 							return err
 						}
@@ -547,7 +529,7 @@
 							WarnStdoutAndScanningLog(err.Error())
 							writeToErrorChannel(options.ErrorChannel, ErrorFileInfo{FilePath: filePath, FileInfo: fileInfo, ErrorMsg: err})
 							if options.IncrementEnumerationFailureCounter != nil {
-								options.IncrementEnumerationFailureCounter(common.EEntityType.Symlink())
+								options.IncrementEnumerationFailureCounter(common.EEntityType.Symlink(), options.SymlinkHandling, options.HardlinkHandling)
 							}
 							return nil
 						} else if ok {
@@ -555,7 +537,7 @@
 							WarnStdoutAndScanningLog(err.Error())
 							writeToErrorChannel(options.ErrorChannel, ErrorFileInfo{FilePath: filePath, FileInfo: rStat, ErrorMsg: err})
 							if options.IncrementEnumerationFailureCounter != nil {
-								options.IncrementEnumerationFailureCounter(common.EEntityType.Folder())
+								options.IncrementEnumerationFailureCounter(common.EEntityType.Folder(), options.SymlinkHandling, options.HardlinkHandling)
 							}
 							return nil
 						} else {
@@ -566,7 +548,7 @@
 							if err != nil {
 								writeToErrorChannel(options.ErrorChannel, ErrorFileInfo{FilePath: filePath, FileInfo: rStat, ErrorMsg: err})
 								if options.IncrementEnumerationFailureCounter != nil {
-									options.IncrementEnumerationFailureCounter(common.EEntityType.Folder())
+									options.IncrementEnumerationFailureCounter(common.EEntityType.Folder(), options.SymlinkHandling, options.HardlinkHandling)
 								}
 							}
 
@@ -592,29 +574,20 @@
 						writeToErrorChannel(options.ErrorChannel, ErrorFileInfo{FilePath: filePath, FileInfo: fileInfo, ErrorMsg: err})
 						if options.IncrementEnumerationFailureCounter != nil {
 							// symlink is already resolved to a file
-							options.IncrementEnumerationFailureCounter(common.EEntityType.File())
+							options.IncrementEnumerationFailureCounter(common.EEntityType.File(), options.SymlinkHandling, options.HardlinkHandling)
 						}
 					}
 					return err
 				}
 				return nil
 			} else {
-<<<<<<< HEAD
 				// Not a symlink
-				if common.IsNFSCopy() {
+				if fromTo.IsNFS() {
 					LogHardLinkIfDefaultPolicy(fileInfo, options.HardlinkHandling)
 					if !IsRegularFile(fileInfo) && !fileInfo.IsDir() {
 						// We don't want to process other non-regular files here.
 						if options.IncrementEnumerationCounter != nil {
-							options.IncrementEnumerationCounter(common.EEntityType.Other())
-=======
-				if fromTo.IsNFS() {
-					LogHardLinkIfDefaultPolicy(fileInfo, hardlinkHandling)
-					if !IsRegularFile(fileInfo) && !fileInfo.IsDir() {
-						// We don't want to process other non-regular files here.
-						if incrementEnumerationCounter != nil {
-							incrementEnumerationCounter(common.EEntityType.Other(), common.SymlinkHandlingType(0), common.DefaultHardlinkHandlingType)
->>>>>>> d6980769
+							options.IncrementEnumerationCounter(common.EEntityType.Other(), common.SymlinkHandlingType(0), common.DefaultHardlinkHandlingType)
 						}
 
 						// Using errorChannel to log skipped files
@@ -638,9 +611,9 @@
 					writeToErrorChannel(options.ErrorChannel, ErrorFileInfo{FilePath: filePath, FileInfo: fileInfo, ErrorMsg: err})
 					if options.IncrementEnumerationFailureCounter != nil {
 						if fileInfo.IsDir() {
-							options.IncrementEnumerationFailureCounter(common.EEntityType.Folder())
+							options.IncrementEnumerationFailureCounter(common.EEntityType.Folder(), options.SymlinkHandling, options.HardlinkHandling)
 						} else {
-							options.IncrementEnumerationFailureCounter(common.EEntityType.File())
+							options.IncrementEnumerationFailureCounter(common.EEntityType.File(), options.SymlinkHandling, options.HardlinkHandling)
 						}
 					}
 					return nil
@@ -654,9 +627,9 @@
 						writeToErrorChannel(options.ErrorChannel, ErrorFileInfo{FilePath: filePath, FileInfo: fileInfo, ErrorMsg: err})
 						if options.IncrementEnumerationFailureCounter != nil {
 							if fileInfo.IsDir() {
-								options.IncrementEnumerationFailureCounter(common.EEntityType.Folder())
+								options.IncrementEnumerationFailureCounter(common.EEntityType.Folder(), options.SymlinkHandling, options.HardlinkHandling)
 							} else {
-								options.IncrementEnumerationFailureCounter(common.EEntityType.File())
+								options.IncrementEnumerationFailureCounter(common.EEntityType.File(), options.SymlinkHandling, options.HardlinkHandling)
 							}
 						}
 					}
@@ -1091,41 +1064,26 @@
 					fileInfo = newFileInfo
 				}
 
-<<<<<<< HEAD
 				entityType = common.EEntityType.Folder()
 			} else {
 				entityType = common.EEntityType.File()
 			}
-=======
-				// NFS Handling
-				if t.fromTo.IsNFS() {
-					if IsHardlink(fileInfo) {
-						entityType = common.EEntityType.Hardlink()
-					}
-				}
->>>>>>> d6980769
 
 			// NFS Handling
-			if common.IsNFSCopy() {
+			if t.fromTo.IsNFS() {
 				if IsHardlink(fileInfo) {
 					entityType = common.EEntityType.Hardlink()
 				}
 			}
 
-<<<<<<< HEAD
 			relPath := strings.TrimPrefix(strings.TrimPrefix(cleanLocalPath(filePath), cleanLocalPath(t.fullPath)), common.DeterminePathSeparator(t.fullPath))
 			if t.symlinkHandling.None() && fileInfo.Mode()&os.ModeSymlink != 0 {
 				WarnStdoutAndScanningLog(fmt.Sprintf("Skipping over symlink at %s because symlinks are not handled (--follow-symlinks or --preserve-symlinks)", common.GenerateFullPath(t.fullPath, relPath)))
 				return nil
 			}
-=======
-				if t.incrementEnumerationCounter != nil {
-					t.incrementEnumerationCounter(entityType, t.symlinkHandling, t.hardlinkHandling)
-				}
->>>>>>> d6980769
 
 			if t.incrementEnumerationCounter != nil {
-				t.incrementEnumerationCounter(entityType)
+				t.incrementEnumerationCounter(entityType, t.symlinkHandling, t.hardlinkHandling)
 			}
 
 			// This is an exception to the rule. We don't strip the error here, because WalkWithSymlinks catches it.
@@ -1148,7 +1106,6 @@
 
 		if t.recursive {
 			// note: Walk includes root, so no need here to separately create StoredObject for root (as we do for other folder-aware sources)
-<<<<<<< HEAD
 			return finalizer(WalkWithSymlinks(
 				t.appCtx,
 				t.fullPath,
@@ -1162,10 +1119,8 @@
 					CheckAncestorsForLoops:             buildmode.IsMover,
 					Recursive:                          t.recursive,
 				},
+				t.fromTo,
 			))
-=======
-			return finalizer(WalkWithSymlinks(t.appCtx, t.fullPath, processFile, t.symlinkHandling, t.errorChannel, t.hardlinkHandling, t.incrementEnumerationCounter, t.fromTo))
->>>>>>> d6980769
 		} else {
 			// if recursive is off, we only need to scan the files immediately under the fullPath
 			// We don't transfer any directory properties here, not even the root. (Because the root's
@@ -1197,9 +1152,9 @@
 					// Update the counter for failed enumerations
 					if t.incrementEnumerationFailureCounter != nil {
 						if entry.IsDir() {
-							t.incrementEnumerationFailureCounter(common.EEntityType.Folder())
+							t.incrementEnumerationFailureCounter(common.EEntityType.Folder(), t.symlinkHandling, t.hardlinkHandling)
 						} else {
-							t.incrementEnumerationFailureCounter(common.EEntityType.File())
+							t.incrementEnumerationFailureCounter(common.EEntityType.File(), t.symlinkHandling, t.hardlinkHandling)
 						}
 					}
 					continue // Skip this entry and continue with the next one
@@ -1209,10 +1164,9 @@
 				if fileInfo.Mode()&os.ModeSymlink != 0 {
 
 					if t.symlinkHandling.None() {
-<<<<<<< HEAD
 						// If we are not following symlinks, we skip them.
-						if common.IsNFSCopy() && t.incrementEnumerationCounter != nil {
-							t.incrementEnumerationCounter(common.EEntityType.Symlink())
+						if t.fromTo.IsNFS() && t.incrementEnumerationCounter != nil {
+							t.incrementEnumerationCounter(common.EEntityType.Symlink(), t.symlinkHandling, t.hardlinkHandling)
 							// Using errorChannel to log skipped files
 							writeToErrorChannel(t.errorChannel,
 								ErrorFileInfo{
@@ -1221,10 +1175,6 @@
 									ErrorMsg: GetSkippedFileErrorMessage(common.EEntityType.Symlink(), nil),
 								})
 							WarnStdoutAndScanningLog(fmt.Sprintf("Skipping symlink - '%s' for NFS", path))
-=======
-						if t.fromTo.IsNFS() && t.incrementEnumerationCounter != nil {
-							t.incrementEnumerationCounter(common.EEntityType.Symlink(), t.symlinkHandling, t.hardlinkHandling)
->>>>>>> d6980769
 						}
 						continue
 
@@ -1243,7 +1193,7 @@
 								ErrorMsg: fmt.Errorf("failed to resolve symlink %s: %w", path, err),
 							})
 							if t.incrementEnumerationFailureCounter != nil {
-								t.incrementEnumerationFailureCounter(common.EEntityType.Symlink())
+								t.incrementEnumerationFailureCounter(common.EEntityType.Symlink(), t.symlinkHandling, t.hardlinkHandling)
 							}
 							continue
 						}
@@ -1258,7 +1208,7 @@
 								ErrorMsg: fmt.Errorf("failed to get absolute path of symlink result %s: %w", path, err),
 							})
 							if t.incrementEnumerationFailureCounter != nil {
-								t.incrementEnumerationFailureCounter(common.EEntityType.Symlink())
+								t.incrementEnumerationFailureCounter(common.EEntityType.Symlink(), t.symlinkHandling, t.hardlinkHandling)
 							}
 							continue
 						}
@@ -1273,7 +1223,7 @@
 								ErrorMsg: fmt.Errorf("failed to get file info for symlink result %s: %w", path, err),
 							})
 							if t.incrementEnumerationFailureCounter != nil {
-								t.incrementEnumerationFailureCounter(common.EEntityType.Symlink())
+								t.incrementEnumerationFailureCounter(common.EEntityType.Symlink(), t.symlinkHandling, t.hardlinkHandling)
 							}
 							continue
 						}
@@ -1290,7 +1240,7 @@
 									ErrorMsg: err})
 								if t.incrementEnumerationFailureCounter != nil {
 									// Count it as a folder, since the symlink points to a folder.
-									t.incrementEnumerationFailureCounter(entityType)
+									t.incrementEnumerationFailureCounter(entityType, t.symlinkHandling, t.hardlinkHandling)
 								}
 								continue
 							}
@@ -1300,11 +1250,7 @@
 				}
 
 				// NFS handling
-<<<<<<< HEAD
-				if common.IsNFSCopy() && !entry.IsDir() {
-=======
-				if t.fromTo.IsNFS() {
->>>>>>> d6980769
+				if t.fromTo.IsNFS() && !entry.IsDir() {
 					if IsHardlink(fileInfo) {
 						entityType = common.EEntityType.Hardlink()
 					} else if !IsRegularFile(fileInfo) {
@@ -1334,8 +1280,7 @@
 				}
 
 				if t.incrementEnumerationCounter != nil {
-<<<<<<< HEAD
-					t.incrementEnumerationCounter(entityType)
+					t.incrementEnumerationCounter(entityType, t.symlinkHandling, t.hardlinkHandling)
 				}
 
 				storedObject := newStoredObject(
@@ -1372,24 +1317,6 @@
 
 				err = processIfPassedFilters(filters,
 					storedObject,
-=======
-					t.incrementEnumerationCounter(common.EEntityType.File(), t.symlinkHandling, t.hardlinkHandling)
-				}
-
-				err := processIfPassedFilters(filters,
-					newStoredObject(
-						preprocessor,
-						entry.Name(),
-						strings.ReplaceAll(relativePath, common.DeterminePathSeparator(t.fullPath), common.AZCOPY_PATH_SEPARATOR_STRING), // Consolidate relative paths to the azcopy path separator for sync
-						entityType,                                                                                                       // TODO: add code path for folders
-						fileInfo.ModTime(),
-						fileInfo.Size(),
-						noContentProps, // Local MD5s are computed in the STE, and other props don't apply to local files
-						noBlobProps,
-						noMetadata,
-						"", // Local has no such thing as containers
-					),
->>>>>>> d6980769
 					hashingProcessor, // hashingProcessor handles the mutex wrapper
 				)
 				_, err = getProcessingError(err)
@@ -1414,7 +1341,6 @@
 	}
 
 	traverser := localTraverser{
-<<<<<<< HEAD
 		fullPath:                           cleanLocalPath(fullPath),
 		recursive:                          opts.Recursive,
 		symlinkHandling:                    opts.SymlinkHandling,
@@ -1426,19 +1352,7 @@
 		hashAdapter:                        hashAdapter,
 		stripTopDir:                        opts.StripTopDir,
 		hardlinkHandling:                   opts.HardlinkHandling,
-=======
-		fullPath:                    cleanLocalPath(fullPath),
-		recursive:                   opts.Recursive,
-		symlinkHandling:             opts.SymlinkHandling,
-		appCtx:                      ctx,
-		incrementEnumerationCounter: opts.IncrementEnumeration,
-		errorChannel:                opts.ErrorChannel,
-		targetHashType:              opts.SyncHashType,
-		hashAdapter:                 hashAdapter,
-		stripTopDir:                 opts.StripTopDir,
-		hardlinkHandling:            opts.HardlinkHandling,
-		fromTo:                      opts.FromTo,
->>>>>>> d6980769
+		fromTo:                             opts.FromTo,
 	}
 
 	traverser.includeDirectoryOrPrefix = UseSyncOrchestrator && !traverser.recursive
