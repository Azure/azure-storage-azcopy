--- conflicted
+++ resolved
@@ -260,14 +260,8 @@
 	fullPath string,
 	walkFunc filepath.WalkFunc,
 	symlinkHandling common.SymlinkHandlingType,
-<<<<<<< HEAD
-	errorChannel chan TraverserErrorItemInfo,
-	isSourceTraverser bool,
-	scannerLogger common.ILoggerResetable) (err error) {
-=======
 	errorChannel chan TraverserErrorItemInfo) (err error) {
 
->>>>>>> 8232ca21
 	// We want to re-queue symlinks up in their evaluated form because filepath.Walk doesn't evaluate them for us.
 	// So, what is the plan of attack?
 	// Because we can't create endless channels, we create an array instead and use it as a queue.
@@ -972,14 +966,8 @@
 									path,
 									processFile,
 									t.symlinkHandling,
-<<<<<<< HEAD
-									t.errorChannel,
-									t.syncOptions.isSource,
-									t.syncOptions.scannerLogger))
-								continue
-=======
 									t.errorChannel))
->>>>>>> 8232ca21
+                continue
 							}
 						}
 					}
