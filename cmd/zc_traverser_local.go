--- conflicted
+++ resolved
@@ -284,17 +284,8 @@
 				}
 
 				if symlinkHandling.None() {
-<<<<<<< HEAD
 					if common.IsNFSCopy() {
-						fmt.Println("None--------------------")
 						HandleSymlinkForNFS(fileInfo.Name(), symlinkHandling, incrementEnumerationCounter)
-=======
-					if fromTo.IsNFS() {
-						if incrementEnumerationCounter != nil {
-							incrementEnumerationCounter(common.EEntityType.Symlink(), symlinkHandling, hardlinkHandling)
-						}
-						logNFSLinkWarning(fileInfo.Name(), "", true, hardlinkHandling)
->>>>>>> 46ffafe1
 					}
 					return nil // skip it
 				}
@@ -950,7 +941,11 @@
 // logNFSLinkWarning logs a warning for either a symbolic link or a hard link in an NFS share.
 // - For symlinks: inodeNo should be empty.
 // - For hard links: inodeNo should be the file's inode number.
-func logNFSLinkWarning(fileName, inodeNo string, isSymlink bool, hardlinkHandling common.HardlinkHandlingType) {
+func logNFSLinkWarning(fileName,
+	inodeNo string,
+	isSymlink bool,
+	hardlinkHandling common.HardlinkHandlingType) {
+
 	if common.AzcopyCurrentJobLogger == nil {
 		return
 	}
@@ -958,16 +953,12 @@
 	var message string
 	if isSymlink {
 		message = fmt.Sprintf("File '%s' at the source is a symbolic link and will be skipped and not copied", fileName)
-<<<<<<< HEAD
-	}
-	if inodeNo != "" { // it's a hard link
-		message = fmt.Sprintf("File '%s' with inode '%s' at the source is a hard link, but is copied as a full file", fileName, inodeNo)
-=======
-	} else if hardlinkHandling == common.EHardlinkHandlingType.Skip() {
-		message = fmt.Sprintf("File '%s' with inode '%s' at the source is a hard link, but will be skipped", fileName, inodeNo)
-	} else if hardlinkHandling == common.EHardlinkHandlingType.Follow() {
-		message = fmt.Sprintf("File '%s' with inode '%s' at the source is a hard link, but will copied as a full file", fileName, inodeNo)
->>>>>>> 46ffafe1
+	} else if inodeNo != "" {
+		if hardlinkHandling == common.EHardlinkHandlingType.Skip() {
+			message = fmt.Sprintf("File '%s' with inode '%s' at the source is a hard link, but will be skipped", fileName, inodeNo)
+		} else if hardlinkHandling == common.EHardlinkHandlingType.Follow() {
+			message = fmt.Sprintf("File '%s' with inode '%s' at the source is a hard link, but will copied as a full file", fileName, inodeNo)
+		}
 	}
 
 	common.AzcopyCurrentJobLogger.Log(common.LogWarning, message)
