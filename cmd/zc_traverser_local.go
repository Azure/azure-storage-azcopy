--- conflicted
+++ resolved
@@ -303,16 +303,11 @@
 				}
 
 				if symlinkHandling.None() {
-<<<<<<< HEAD
-					if isNFSCopy {
-						HandleSymlinkForNFS(fileInfo, symlinkHandling, incrementEnumerationCounter)
-=======
 					if common.IsNFSCopy() {
 						if incrementEnumerationCounter != nil {
 							incrementEnumerationCounter(common.EEntityType.Symlink())
 						}
 						logNFSLinkWarning(fileInfo.Name(), "", true)
->>>>>>> 51df3348
 					}
 					return nil // skip it
 				}
@@ -704,17 +699,8 @@
 	if isSingleFile {
 
 		entityType := common.EEntityType.File()
-<<<<<<< HEAD
-		// Handle NFS specific logic
-		if isNFSCopy {
-			name := singleFileInfo.Name()
-
-			switch {
-			case IsSymbolicLink(singleFileInfo):
-=======
 		if common.IsNFSCopy() {
 			if IsSymbolicLink(singleFileInfo) {
->>>>>>> 51df3348
 				entityType = common.EEntityType.Symlink()
 				HandleSymlinkForNFS(singleFileInfo, t.symlinkHandling, t.incrementEnumerationCounter)
 
