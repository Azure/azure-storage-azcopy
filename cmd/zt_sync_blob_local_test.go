--- conflicted
+++ resolved
@@ -23,13 +23,10 @@
 import (
 	"bytes"
 	"context"
-<<<<<<< HEAD
 	"github.com/Azure/azure-sdk-for-go/sdk/azcore/streaming"
 	"github.com/Azure/azure-sdk-for-go/sdk/azcore/to"
 	"github.com/Azure/azure-sdk-for-go/sdk/storage/azblob/blockblob"
-=======
 	"github.com/stretchr/testify/assert"
->>>>>>> 096d32ee
 	"os"
 	"path/filepath"
 	"strings"
@@ -37,11 +34,6 @@
 	"time"
 
 	"github.com/Azure/azure-storage-azcopy/v10/common"
-<<<<<<< HEAD
-	chk "gopkg.in/check.v1"
-=======
-	"github.com/Azure/azure-storage-blob-go/azblob"
->>>>>>> 096d32ee
 )
 
 const (
@@ -49,29 +41,17 @@
 )
 
 // regular blob->file sync
-<<<<<<< HEAD
-func (s *cmdIntegrationSuite) TestSyncDownloadWithSingleFile(c *chk.C) {
-	bsc := getBlobServiceClient()
-	cc, containerName := createNewContainer(c, bsc)
-	defer deleteContainer(c, cc)
-=======
 func TestSyncDownloadWithSingleFile(t *testing.T) {
 	a := assert.New(t)
-	bsu := getBSU()
-	containerURL, containerName := createNewContainer(a, bsu)
-	defer deleteContainer(a, containerURL)
->>>>>>> 096d32ee
+	bsc := getBlobServiceClient()
+	cc, containerName := createNewContainer(a, bsc)
+	defer deleteContainer(a, cc)
 
 	for _, blobName := range []string{"singleblobisbest", "打麻将.txt", "%4509%4254$85140&"} {
 		// set up the container with a single blob
 		blobList := []string{blobName}
-<<<<<<< HEAD
-		scenarioHelper{}.generateBlobsFromList(c, cc, blobList, blockBlobDefaultData)
-		c.Assert(cc, chk.NotNil)
-=======
-		scenarioHelper{}.generateBlobsFromList(a, containerURL, blobList, blockBlobDefaultData)
-		a.NotNil(containerURL)
->>>>>>> 096d32ee
+		scenarioHelper{}.generateBlobsFromList(a, cc, blobList, blockBlobDefaultData)
+		a.NotNil(cc)
 
 		// set up the destination as a single file
 		time.Sleep(time.Second)
@@ -101,11 +81,7 @@
 		time.Sleep(5 * time.Second)
 		// recreate the blob to have a later last modified time
 		time.Sleep(time.Second)
-<<<<<<< HEAD
-		scenarioHelper{}.generateBlobsFromList(c, cc, blobList, blockBlobDefaultData)
-=======
-		scenarioHelper{}.generateBlobsFromList(a, containerURL, blobList, blockBlobDefaultData)
->>>>>>> 096d32ee
+		scenarioHelper{}.generateBlobsFromList(a, cc, blobList, blockBlobDefaultData)
 		mockedRPC.reset()
 
 		runSyncAndVerify(a, raw, func(err error) {
@@ -117,28 +93,16 @@
 }
 
 // regular container->directory sync but destination is empty, so everything has to be transferred
-<<<<<<< HEAD
-func (s *cmdIntegrationSuite) TestSyncDownloadWithEmptyDestination(c *chk.C) {
-	bsc := getBlobServiceClient()
-
-	// set up the container with numerous blobs
-	cc, containerName := createNewContainer(c, bsc)
-	blobList := scenarioHelper{}.generateCommonRemoteScenarioForBlob(c, cc, "")
-	defer deleteContainer(c, cc)
-	c.Assert(cc, chk.NotNil)
-	c.Assert(len(blobList), chk.Not(chk.Equals), 0)
-=======
 func TestSyncDownloadWithEmptyDestination(t *testing.T) {
 	a := assert.New(t)
-	bsu := getBSU()
-
-	// set up the container with numerous blobs
-	containerURL, containerName := createNewContainer(a, bsu)
-	blobList := scenarioHelper{}.generateCommonRemoteScenarioForBlob(a, containerURL, "")
-	defer deleteContainer(a, containerURL)
-	a.NotNil(containerURL)
-	a.NotZero(len(blobList))
->>>>>>> 096d32ee
+	bsc := getBlobServiceClient()
+
+	// set up the container with numerous blobs
+	cc, containerName := createNewContainer(a, bsc)
+	blobList := scenarioHelper{}.generateCommonRemoteScenarioForBlob(a, cc, "")
+	defer deleteContainer(a, cc)
+	a.NotNil(cc)
+	a.NotZero(len(blobList))
 
 	// set up the destination with an empty folder
 	dstDirName := scenarioHelper{}.generateLocalDirectory(a)
@@ -178,28 +142,16 @@
 }
 
 // regular container->directory sync but destination is identical to the source, transfers are scheduled based on lmt
-<<<<<<< HEAD
-func (s *cmdIntegrationSuite) TestSyncDownloadWithIdenticalDestination(c *chk.C) {
-	bsc := getBlobServiceClient()
-
-	// set up the container with numerous blobs
-	cc, containerName := createNewContainer(c, bsc)
-	blobList := scenarioHelper{}.generateCommonRemoteScenarioForBlob(c, cc, "")
-	defer deleteContainer(c, cc)
-	c.Assert(cc, chk.NotNil)
-	c.Assert(len(blobList), chk.Not(chk.Equals), 0)
-=======
 func TestSyncDownloadWithIdenticalDestination(t *testing.T) {
 	a := assert.New(t)
-	bsu := getBSU()
-
-	// set up the container with numerous blobs
-	containerURL, containerName := createNewContainer(a, bsu)
-	blobList := scenarioHelper{}.generateCommonRemoteScenarioForBlob(a, containerURL, "")
-	defer deleteContainer(a, containerURL)
-	a.NotNil(containerURL)
-	a.NotZero(len(blobList))
->>>>>>> 096d32ee
+	bsc := getBlobServiceClient()
+
+	// set up the container with numerous blobs
+	cc, containerName := createNewContainer(a, bsc)
+	blobList := scenarioHelper{}.generateCommonRemoteScenarioForBlob(a, cc, "")
+	defer deleteContainer(a, cc)
+	a.NotNil(cc)
+	a.NotZero(len(blobList))
 
 	// set up the destination with a folder that have the exact same files
 	dstDirName := scenarioHelper{}.generateLocalDirectory(a)
@@ -223,11 +175,7 @@
 	})
 
 	// refresh the blobs' last modified time so that they are newer
-<<<<<<< HEAD
-	scenarioHelper{}.generateBlobsFromList(c, cc, blobList, blockBlobDefaultData)
-=======
-	scenarioHelper{}.generateBlobsFromList(a, containerURL, blobList, blockBlobDefaultData)
->>>>>>> 096d32ee
+	scenarioHelper{}.generateBlobsFromList(a, cc, blobList, blockBlobDefaultData)
 	mockedRPC.reset()
 
 	runSyncAndVerify(a, raw, func(err error) {
@@ -237,28 +185,16 @@
 }
 
 // regular container->directory sync where destination is missing some files from source, and also has some extra files
-<<<<<<< HEAD
-func (s *cmdIntegrationSuite) TestSyncDownloadWithMismatchedDestination(c *chk.C) {
-	bsc := getBlobServiceClient()
-
-	// set up the container with numerous blobs
-	cc, containerName := createNewContainer(c, bsc)
-	blobList := scenarioHelper{}.generateCommonRemoteScenarioForBlob(c, cc, "")
-	defer deleteContainer(c, cc)
-	c.Assert(cc, chk.NotNil)
-	c.Assert(len(blobList), chk.Not(chk.Equals), 0)
-=======
 func TestSyncDownloadWithMismatchedDestination(t *testing.T) {
 	a := assert.New(t)
-	bsu := getBSU()
-
-	// set up the container with numerous blobs
-	containerURL, containerName := createNewContainer(a, bsu)
-	blobList := scenarioHelper{}.generateCommonRemoteScenarioForBlob(a, containerURL, "")
-	defer deleteContainer(a, containerURL)
-	a.NotNil(containerURL)
-	a.NotZero(len(blobList))
->>>>>>> 096d32ee
+	bsc := getBlobServiceClient()
+
+	// set up the container with numerous blobs
+	cc, containerName := createNewContainer(a, bsc)
+	blobList := scenarioHelper{}.generateCommonRemoteScenarioForBlob(a, cc, "")
+	defer deleteContainer(a, cc)
+	a.NotNil(cc)
+	a.NotZero(len(blobList))
 
 	// set up the destination with a folder that have half of the files from source
 	dstDirName := scenarioHelper{}.generateLocalDirectory(a)
@@ -294,36 +230,21 @@
 }
 
 // include flag limits the scope of source/destination comparison
-<<<<<<< HEAD
-func (s *cmdIntegrationSuite) TestSyncDownloadWithIncludePatternFlag(c *chk.C) {
-	bsc := getBlobServiceClient()
-
-	// set up the container with numerous blobs
-	cc, containerName := createNewContainer(c, bsc)
-	blobList := scenarioHelper{}.generateCommonRemoteScenarioForBlob(c, cc, "")
-	defer deleteContainer(c, cc)
-	c.Assert(cc, chk.NotNil)
-	c.Assert(len(blobList), chk.Not(chk.Equals), 0)
+func TestSyncDownloadWithIncludePatternFlag(t *testing.T) {
+	a := assert.New(t)
+	bsc := getBlobServiceClient()
+
+	// set up the container with numerous blobs
+	cc, containerName := createNewContainer(a, bsc)
+	blobList := scenarioHelper{}.generateCommonRemoteScenarioForBlob(a, cc, "")
+	defer deleteContainer(a, cc)
+	a.NotNil(cc)
+	a.NotZero(len(blobList))
 
 	// add special blobs that we wish to include
 	blobsToInclude := []string{"important.pdf", "includeSub/amazing.jpeg", "exactName"}
-	scenarioHelper{}.generateBlobsFromList(c, cc, blobsToInclude, blockBlobDefaultData)
-=======
-func TestSyncDownloadWithIncludePatternFlag(t *testing.T) {
-	a := assert.New(t)
-	bsu := getBSU()
-
-	// set up the container with numerous blobs
-	containerURL, containerName := createNewContainer(a, bsu)
-	blobList := scenarioHelper{}.generateCommonRemoteScenarioForBlob(a, containerURL, "")
-	defer deleteContainer(a, containerURL)
-	a.NotNil(containerURL)
-	a.NotZero(len(blobList))
-
-	// add special blobs that we wish to include
-	blobsToInclude := []string{"important.pdf", "includeSub/amazing.jpeg", "exactName"}
-	scenarioHelper{}.generateBlobsFromList(a, containerURL, blobsToInclude, blockBlobDefaultData)
->>>>>>> 096d32ee
+	scenarioHelper{}.generateBlobsFromList(a, cc, blobsToInclude, blockBlobDefaultData)
+
 	includeString := "*.pdf;*.jpeg;exactName"
 
 	// set up the destination with an empty folder
@@ -347,36 +268,20 @@
 }
 
 // exclude flag limits the scope of source/destination comparison
-<<<<<<< HEAD
-func (s *cmdIntegrationSuite) TestSyncDownloadWithExcludePatternFlag(c *chk.C) {
-	bsc := getBlobServiceClient()
-
-	// set up the container with numerous blobs
-	cc, containerName := createNewContainer(c, bsc)
-	blobList := scenarioHelper{}.generateCommonRemoteScenarioForBlob(c, cc, "")
-	defer deleteContainer(c, cc)
-	c.Assert(cc, chk.NotNil)
-	c.Assert(len(blobList), chk.Not(chk.Equals), 0)
+func TestSyncDownloadWithExcludePatternFlag(t *testing.T) {
+	a := assert.New(t)
+	bsc := getBlobServiceClient()
+
+	// set up the container with numerous blobs
+	cc, containerName := createNewContainer(a, bsc)
+	blobList := scenarioHelper{}.generateCommonRemoteScenarioForBlob(a, cc, "")
+	defer deleteContainer(a, cc)
+	a.NotNil(cc)
+	a.NotZero(len(blobList))
 
 	// add special blobs that we wish to exclude
 	blobsToExclude := []string{"notGood.pdf", "excludeSub/lame.jpeg", "exactName"}
-	scenarioHelper{}.generateBlobsFromList(c, cc, blobsToExclude, blockBlobDefaultData)
-=======
-func TestSyncDownloadWithExcludePatternFlag(t *testing.T) {
-	a := assert.New(t)
-	bsu := getBSU()
-
-	// set up the container with numerous blobs
-	containerURL, containerName := createNewContainer(a, bsu)
-	blobList := scenarioHelper{}.generateCommonRemoteScenarioForBlob(a, containerURL, "")
-	defer deleteContainer(a, containerURL)
-	a.NotNil(containerURL)
-	a.NotZero(len(blobList))
-
-	// add special blobs that we wish to exclude
-	blobsToExclude := []string{"notGood.pdf", "excludeSub/lame.jpeg", "exactName"}
-	scenarioHelper{}.generateBlobsFromList(a, containerURL, blobsToExclude, blockBlobDefaultData)
->>>>>>> 096d32ee
+	scenarioHelper{}.generateBlobsFromList(a, cc, blobsToExclude, blockBlobDefaultData)
 	excludeString := "*.pdf;*.jpeg;exactName"
 
 	// set up the destination with an empty folder
@@ -400,46 +305,26 @@
 }
 
 // include and exclude flag can work together to limit the scope of source/destination comparison
-<<<<<<< HEAD
-func (s *cmdIntegrationSuite) TestSyncDownloadWithIncludeAndExcludePatternFlag(c *chk.C) {
-	bsc := getBlobServiceClient()
-
-	// set up the container with numerous blobs
-	cc, containerName := createNewContainer(c, bsc)
-	blobList := scenarioHelper{}.generateCommonRemoteScenarioForBlob(c, cc, "")
-	defer deleteContainer(c, cc)
-	c.Assert(cc, chk.NotNil)
-	c.Assert(len(blobList), chk.Not(chk.Equals), 0)
+func TestSyncDownloadWithIncludeAndExcludePatternFlag(t *testing.T) {
+	a := assert.New(t)
+	bsc := getBlobServiceClient()
+
+	// set up the container with numerous blobs
+	cc, containerName := createNewContainer(a, bsc)
+	blobList := scenarioHelper{}.generateCommonRemoteScenarioForBlob(a, cc, "")
+	defer deleteContainer(a, cc)
+	a.NotNil(cc)
+	a.NotZero(len(blobList))
 
 	// add special blobs that we wish to include
 	blobsToInclude := []string{"important.pdf", "includeSub/amazing.jpeg"}
-	scenarioHelper{}.generateBlobsFromList(c, cc, blobsToInclude, blockBlobDefaultData)
-=======
-func TestSyncDownloadWithIncludeAndExcludePatternFlag(t *testing.T) {
-	a := assert.New(t)
-	bsu := getBSU()
-
-	// set up the container with numerous blobs
-	containerURL, containerName := createNewContainer(a, bsu)
-	blobList := scenarioHelper{}.generateCommonRemoteScenarioForBlob(a, containerURL, "")
-	defer deleteContainer(a, containerURL)
-	a.NotNil(containerURL)
-	a.NotZero(len(blobList))
-
-	// add special blobs that we wish to include
-	blobsToInclude := []string{"important.pdf", "includeSub/amazing.jpeg"}
-	scenarioHelper{}.generateBlobsFromList(a, containerURL, blobsToInclude, blockBlobDefaultData)
->>>>>>> 096d32ee
+	scenarioHelper{}.generateBlobsFromList(a, cc, blobsToInclude, blockBlobDefaultData)
 	includeString := "*.pdf;*.jpeg;exactName"
 
 	// add special blobs that we wish to exclude
 	// note that the excluded files also match the include string
 	blobsToExclude := []string{"sorry.pdf", "exclude/notGood.jpeg", "exactName", "sub/exactName"}
-<<<<<<< HEAD
-	scenarioHelper{}.generateBlobsFromList(c, cc, blobsToExclude, blockBlobDefaultData)
-=======
-	scenarioHelper{}.generateBlobsFromList(a, containerURL, blobsToExclude, blockBlobDefaultData)
->>>>>>> 096d32ee
+	scenarioHelper{}.generateBlobsFromList(a, cc, blobsToExclude, blockBlobDefaultData)
 	excludeString := "so*;not*;exactName"
 
 	// set up the destination with an empty folder
@@ -464,36 +349,21 @@
 }
 
 // a specific path is avoided in the comparison
-<<<<<<< HEAD
-func (s *cmdIntegrationSuite) TestSyncDownloadWithExcludePathFlag(c *chk.C) {
-	bsc := getBlobServiceClient()
-
-	// set up the container with numerous blobs
-	cc, containerName := createNewContainer(c, bsc)
-	blobList := scenarioHelper{}.generateCommonRemoteScenarioForBlob(c, cc, "")
-	defer deleteContainer(c, cc)
-	c.Assert(cc, chk.NotNil)
-	c.Assert(len(blobList), chk.Not(chk.Equals), 0)
+func TestSyncDownloadWithExcludePathFlag(t *testing.T) {
+	a := assert.New(t)
+	bsc := getBlobServiceClient()
+
+	// set up the container with numerous blobs
+	cc, containerName := createNewContainer(a, bsc)
+	blobList := scenarioHelper{}.generateCommonRemoteScenarioForBlob(a, cc, "")
+	defer deleteContainer(a, cc)
+	a.NotNil(cc)
+	a.NotZero(len(blobList))
 
 	// add special blobs that we wish to exclude
 	blobsToExclude := []string{"excludeSub/notGood.pdf", "excludeSub/lame.jpeg", "exactName"}
-	scenarioHelper{}.generateBlobsFromList(c, cc, blobsToExclude, blockBlobDefaultData)
-=======
-func TestSyncDownloadWithExcludePathFlag(t *testing.T) {
-	a := assert.New(t)
-	bsu := getBSU()
-
-	// set up the container with numerous blobs
-	containerURL, containerName := createNewContainer(a, bsu)
-	blobList := scenarioHelper{}.generateCommonRemoteScenarioForBlob(a, containerURL, "")
-	defer deleteContainer(a, containerURL)
-	a.NotNil(containerURL)
-	a.NotZero(len(blobList))
-
-	// add special blobs that we wish to exclude
-	blobsToExclude := []string{"excludeSub/notGood.pdf", "excludeSub/lame.jpeg", "exactName"}
-	scenarioHelper{}.generateBlobsFromList(a, containerURL, blobsToExclude, blockBlobDefaultData)
->>>>>>> 096d32ee
+	scenarioHelper{}.generateBlobsFromList(a, cc, blobsToExclude, blockBlobDefaultData)
+
 	excludeString := "excludeSub;exactName"
 
 	// set up the destination with an empty folder
@@ -519,11 +389,7 @@
 	scenarioHelper{}.generateLocalFilesFromList(a, dstDirName, blobsToExclude)
 
 	// re-create the ones at the source so that their lmts are newer
-<<<<<<< HEAD
-	scenarioHelper{}.generateBlobsFromList(c, cc, blobsToExclude, blockBlobDefaultData)
-=======
-	scenarioHelper{}.generateBlobsFromList(a, containerURL, blobsToExclude, blockBlobDefaultData)
->>>>>>> 096d32ee
+	scenarioHelper{}.generateBlobsFromList(a, cc, blobsToExclude, blockBlobDefaultData)
 
 	mockedRPC.reset()
 	runSyncAndVerify(a, raw, func(err error) {
@@ -539,28 +405,16 @@
 }
 
 // validate the bug fix for this scenario
-<<<<<<< HEAD
-func (s *cmdIntegrationSuite) TestSyncDownloadWithMissingDestination(c *chk.C) {
-	bsc := getBlobServiceClient()
-
-	// set up the container with numerous blobs
-	cc, containerName := createNewContainer(c, bsc)
-	blobList := scenarioHelper{}.generateCommonRemoteScenarioForBlob(c, cc, "")
-	defer deleteContainer(c, cc)
-	c.Assert(cc, chk.NotNil)
-	c.Assert(len(blobList), chk.Not(chk.Equals), 0)
-=======
 func TestSyncDownloadWithMissingDestination(t *testing.T) {
 	a := assert.New(t)
-	bsu := getBSU()
-
-	// set up the container with numerous blobs
-	containerURL, containerName := createNewContainer(a, bsu)
-	blobList := scenarioHelper{}.generateCommonRemoteScenarioForBlob(a, containerURL, "")
-	defer deleteContainer(a, containerURL)
-	a.NotNil(containerURL)
-	a.NotZero(len(blobList))
->>>>>>> 096d32ee
+	bsc := getBlobServiceClient()
+
+	// set up the container with numerous blobs
+	cc, containerName := createNewContainer(a, bsc)
+	blobList := scenarioHelper{}.generateCommonRemoteScenarioForBlob(a, cc, "")
+	defer deleteContainer(a, cc)
+	a.NotNil(cc)
+	a.NotZero(len(blobList))
 
 	// set up the destination as a missing folder
 	baseDirName := scenarioHelper{}.generateLocalDirectory(a)
@@ -586,28 +440,16 @@
 }
 
 // there is a type mismatch between the source and destination
-<<<<<<< HEAD
-func (s *cmdIntegrationSuite) TestSyncMismatchContainerAndFile(c *chk.C) {
-	bsc := getBlobServiceClient()
-
-	// set up the container with numerous blobs
-	cc, containerName := createNewContainer(c, bsc)
-	blobList := scenarioHelper{}.generateCommonRemoteScenarioForBlob(c, cc, "")
-	defer deleteContainer(c, cc)
-	c.Assert(cc, chk.NotNil)
-	c.Assert(len(blobList), chk.Not(chk.Equals), 0)
-=======
 func TestSyncMismatchContainerAndFile(t *testing.T) {
 	a := assert.New(t)
-	bsu := getBSU()
-
-	// set up the container with numerous blobs
-	containerURL, containerName := createNewContainer(a, bsu)
-	blobList := scenarioHelper{}.generateCommonRemoteScenarioForBlob(a, containerURL, "")
-	defer deleteContainer(a, containerURL)
-	a.NotNil(containerURL)
-	a.NotZero(len(blobList))
->>>>>>> 096d32ee
+	bsc := getBlobServiceClient()
+
+	// set up the container with numerous blobs
+	cc, containerName := createNewContainer(a, bsc)
+	blobList := scenarioHelper{}.generateCommonRemoteScenarioForBlob(a, cc, "")
+	defer deleteContainer(a, cc)
+	a.NotNil(cc)
+	a.NotZero(len(blobList))
 
 	// set up the destination as a single file
 	dstDirName := scenarioHelper{}.generateLocalDirectory(a)
@@ -645,29 +487,17 @@
 }
 
 // there is a type mismatch between the source and destination
-<<<<<<< HEAD
-func (s *cmdIntegrationSuite) TestSyncMismatchBlobAndDirectory(c *chk.C) {
-	bsc := getBlobServiceClient()
-=======
 func TestSyncMismatchBlobAndDirectory(t *testing.T) {
 	a := assert.New(t)
-	bsu := getBSU()
->>>>>>> 096d32ee
+	bsc := getBlobServiceClient()
 
 	// set up the container with a single blob
 	blobName := "singleblobisbest"
 	blobList := []string{blobName}
-<<<<<<< HEAD
-	cc, containerName := createNewContainer(c, bsc)
-	scenarioHelper{}.generateBlobsFromList(c, cc, blobList, blockBlobDefaultData)
-	defer deleteContainer(c, cc)
-	c.Assert(cc, chk.NotNil)
-=======
-	containerURL, containerName := createNewContainer(a, bsu)
-	scenarioHelper{}.generateBlobsFromList(a, containerURL, blobList, blockBlobDefaultData)
-	defer deleteContainer(a, containerURL)
-	a.NotNil(containerURL)
->>>>>>> 096d32ee
+	cc, containerName := createNewContainer(a, bsc)
+	scenarioHelper{}.generateBlobsFromList(a, cc, blobList, blockBlobDefaultData)
+	defer deleteContainer(a, cc)
+	a.NotNil(cc)
 
 	// set up the destination as a directory
 	dstDirName := scenarioHelper{}.generateLocalDirectory(a)
@@ -704,14 +534,9 @@
 
 // download a blob representing an ADLS directory to a local file
 // we should recognize that there is a type mismatch
-<<<<<<< HEAD
-func (s *cmdIntegrationSuite) TestSyncDownloadADLSDirectoryTypeMismatch(c *chk.C) {
-	bsc := getBlobServiceClient()
-=======
 func TestSyncDownloadADLSDirectoryTypeMismatch(t *testing.T) {
 	a := assert.New(t)
-	bsu := getBSU()
->>>>>>> 096d32ee
+	bsc := getBlobServiceClient()
 	blobName := "adlsdir"
 
 	// set up the destination as a single file
@@ -721,27 +546,16 @@
 	scenarioHelper{}.generateLocalFilesFromList(a, dstDirName, []string{blobName})
 
 	// set up the container
-<<<<<<< HEAD
-	containerClient, containerName := createNewContainer(c, bsc)
-	defer deleteContainer(c, containerClient)
-	c.Assert(containerClient, chk.NotNil)
+	containerClient, containerName := createNewContainer(a, bsc)
+	defer deleteContainer(a, containerClient)
+	a.NotNil(containerClient)
 
 	// create a single blob that represents an ADLS directory
 	_, err := containerClient.NewBlockBlobClient(blobName).Upload(context.Background(), streaming.NopCloser(bytes.NewReader(nil)),
 		&blockblob.UploadOptions{
 			Metadata: map[string]*string{"hdi_isfolder": to.Ptr("true")},
 		})
-	c.Assert(err, chk.IsNil)
-=======
-	containerURL, containerName := createNewContainer(a, bsu)
-	defer deleteContainer(a, containerURL)
-	a.NotNil(containerURL)
-
-	// create a single blob that represents an ADLS directory
-	_, err := containerURL.NewBlockBlobURL(blobName).Upload(context.Background(), bytes.NewReader(nil),
-		azblob.BlobHTTPHeaders{}, azblob.Metadata{"hdi_isfolder": "true"}, azblob.BlobAccessConditions{}, azblob.DefaultAccessTier, nil, azblob.ClientProvidedKeyOptions{}, azblob.ImmutabilityPolicyOptions{})
 	a.Nil(err)
->>>>>>> 096d32ee
 
 	// set up interceptor
 	mockedRPC := interceptor{}
@@ -763,55 +577,31 @@
 
 // adls directory -> local directory sync
 // we should download every blob except the blob representing the directory
-<<<<<<< HEAD
-func (s *cmdIntegrationSuite) TestSyncDownloadWithADLSDirectory(c *chk.C) {
+func TestSyncDownloadWithADLSDirectory(t *testing.T) {
+	a := assert.New(t)
 	bsc := getBlobServiceClient()
 	adlsDirName := "adlsdir"
 
 	// set up the container with numerous blobs
-	containerClient, containerName := createNewContainer(c, bsc)
-	blobList := scenarioHelper{}.generateCommonRemoteScenarioForBlob(c, containerClient, adlsDirName+"/")
-	defer deleteContainer(c, containerClient)
-	c.Assert(containerClient, chk.NotNil)
-	c.Assert(len(blobList), chk.Not(chk.Equals), 0)
+	containerClient, containerName := createNewContainer(a, bsc)
+	blobList := scenarioHelper{}.generateCommonRemoteScenarioForBlob(a, containerClient, adlsDirName+"/")
+	defer deleteContainer(a, containerClient)
+	a.NotNil(containerClient)
+	a.NotZero(len(blobList))
 
 	// create a single blob that represents the ADLS directory
 	_, err := containerClient.NewBlockBlobClient(adlsDirName).Upload(context.Background(), streaming.NopCloser(bytes.NewReader(nil)),
 		&blockblob.UploadOptions{
 			Metadata: map[string]*string{"hdi_isfolder": to.Ptr("true")},
 		})
-	c.Assert(err, chk.IsNil)
+	a.Nil(err)
 
 	// create an extra blob that represents an empty ADLS directory, which should never be picked up
 	_, err = containerClient.NewBlockBlobClient(adlsDirName+"/neverpickup").Upload(context.Background(), streaming.NopCloser(bytes.NewReader(nil)),
 		&blockblob.UploadOptions{
 			Metadata: map[string]*string{"hdi_isfolder": to.Ptr("true")},
 		})
-	c.Assert(err, chk.IsNil)
-=======
-func TestSyncDownloadWithADLSDirectory(t *testing.T) {
-	a := assert.New(t)
-	bsu := getBSU()
-	adlsDirName := "adlsdir"
-
-	// set up the container with numerous blobs
-	containerURL, containerName := createNewContainer(a, bsu)
-	blobList := scenarioHelper{}.generateCommonRemoteScenarioForBlob(a, containerURL, adlsDirName+"/")
-	defer deleteContainer(a, containerURL)
-	a.NotNil(containerURL)
-	a.NotZero(len(blobList))
-
-	// create a single blob that represents the ADLS directory
-	dirBlob := containerURL.NewBlockBlobURL(adlsDirName)
-	_, err := dirBlob.Upload(context.Background(), bytes.NewReader(nil),
-		azblob.BlobHTTPHeaders{}, azblob.Metadata{"hdi_isfolder": "true"}, azblob.BlobAccessConditions{}, azblob.DefaultAccessTier, nil, azblob.ClientProvidedKeyOptions{}, azblob.ImmutabilityPolicyOptions{})
 	a.Nil(err)
-
-	// create an extra blob that represents an empty ADLS directory, which should never be picked up
-	_, err = containerURL.NewBlockBlobURL(adlsDirName+"/neverpickup").Upload(context.Background(), bytes.NewReader(nil),
-		azblob.BlobHTTPHeaders{}, azblob.Metadata{"hdi_isfolder": "true"}, azblob.BlobAccessConditions{}, azblob.DefaultAccessTier, nil, azblob.ClientProvidedKeyOptions{}, azblob.ImmutabilityPolicyOptions{})
-	a.Nil(err)
->>>>>>> 096d32ee
 
 	// set up the destination with an empty folder
 	dstDirName := scenarioHelper{}.generateLocalDirectory(a)
