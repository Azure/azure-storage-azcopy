// Copyright © 2017 Microsoft <wastore@microsoft.com>
//
// Permission is hereby granted, free of charge, to any person obtaining a copy
// of this software and associated documentation files (the "Software"), to deal
// in the Software without restriction, including without limitation the rights
// to use, copy, modify, merge, publish, distribute, sublicense, and/or sell
// copies of the Software, and to permit persons to whom the Software is
// furnished to do so, subject to the following conditions:
//
// The above copyright notice and this permission notice shall be included in
// all copies or substantial portions of the Software.
//
// THE SOFTWARE IS PROVIDED "AS IS", WITHOUT WARRANTY OF ANY KIND, EXPRESS OR
// IMPLIED, INCLUDING BUT NOT LIMITED TO THE WARRANTIES OF MERCHANTABILITY,
// FITNESS FOR A PARTICULAR PURPOSE AND NONINFRINGEMENT. IN NO EVENT SHALL THE
// AUTHORS OR COPYRIGHT HOLDERS BE LIABLE FOR ANY CLAIM, DAMAGES OR OTHER
// LIABILITY, WHETHER IN AN ACTION OF CONTRACT, TORT OR OTHERWISE, ARISING FROM,
// OUT OF OR IN CONNECTION WITH THE SOFTWARE OR THE USE OR OTHER DEALINGS IN
// THE SOFTWARE.

package cmd

import (
	"context"
	"fmt"
	"runtime"
	"strings"
	"time"

	"github.com/Azure/azure-sdk-for-go/sdk/storage/azfile/directory"
	"github.com/Azure/azure-sdk-for-go/sdk/storage/azfile/file"
	"github.com/Azure/azure-sdk-for-go/sdk/storage/azfile/service"
	"github.com/Azure/azure-sdk-for-go/sdk/storage/azfile/share"
	"github.com/Azure/azure-storage-azcopy/v10/common/parallel"

	"github.com/Azure/azure-storage-azcopy/v10/common"
)

const trailingDotErrMsg = "File share contains file/directory: %s with a trailing dot. But the trailing dot parameter was set to Disable, meaning these files could be potentially treated in an unsafe manner." +
	"To avoid this, use --trailing-dot=Enable"
const invalidNameErrorMsg = "Skipping File share path %s, as it is not a valid Blob or Windows name. Rename the object and retry the transfer"
const allDotsErrorMsg = "File/ Directory name: %s consists of only dots. Using --trailing-dot=Disable is dangerous here. " +
	"Retry remove command with default --trailing-dot=Enable"

// allow us to iterate through a path pointing to the file endpoint
type fileTraverser struct {
	rawURL        string
	serviceClient *service.Client
	ctx           context.Context
	recursive     bool
	getProperties bool

	// a generic function to notify that a new stored object has been enumerated
	incrementEnumerationCounter enumerationCounterFunc
	trailingDot                 common.TrailingDotOption
	destination                 *common.Location
	hardlinkHandling            common.PreserveHardlinksOption
}

func createShareClientFromServiceClient(fileURLParts file.URLParts, client *service.Client) (*share.Client, error) {
	shareClient := client.NewShareClient(fileURLParts.ShareName)
	if fileURLParts.ShareSnapshot != "" {
		return shareClient.WithSnapshot(fileURLParts.ShareSnapshot)
	}
	return shareClient, nil
}

func createDirectoryClientFromServiceClient(fileURLParts file.URLParts, client *service.Client) (*directory.Client, error) {
	shareClient, err := createShareClientFromServiceClient(fileURLParts, client)
	if err != nil {
		return nil, err
	}
	directoryClient := shareClient.NewDirectoryClient(fileURLParts.DirectoryOrFilePath)
	return directoryClient, err
}

func createFileClientFromServiceClient(fileURLParts file.URLParts, client *service.Client) (*file.Client, error) {
	shareClient, err := createShareClientFromServiceClient(fileURLParts, client)
	if err != nil {
		return nil, err
	}
	fileClient := shareClient.NewRootDirectoryClient().NewFileClient(fileURLParts.DirectoryOrFilePath)
	return fileClient, err
}

func (t *fileTraverser) IsDirectory(bool) (bool, error) {
	// Azure file share case
	if gCopyUtil.urlIsContainerOrVirtualDirectory(t.rawURL) {
		// Let's at least test if it exists, that way we toss an error.
		fileURLParts, err := file.ParseURL(t.rawURL)
		if err != nil {
			return true, err
		}
		shareClient := t.serviceClient.NewShareClient(fileURLParts.ShareName)
		p := shareClient.NewRootDirectoryClient().NewListFilesAndDirectoriesPager(nil)
		_, err = p.NextPage(t.ctx)

		return true, err
	}

	// Need make request to ensure if it's directory
	fileURLParts, err := file.ParseURL(t.rawURL)
	if err != nil {
		return false, err
	}
	directoryClient := t.serviceClient.NewShareClient(fileURLParts.ShareName).NewDirectoryClient(fileURLParts.DirectoryOrFilePath)
	_, err = directoryClient.GetProperties(t.ctx, nil)
	if err != nil {
		if azcopyScanningLogger != nil {
			azcopyScanningLogger.Log(common.LogWarning, fmt.Sprintf("Failed to check if the destination is a folder or a file (Azure Files). Assuming the destination is a file: %s", err))
		}
		return false, err
	}

	return true, nil
}

func (t *fileTraverser) getPropertiesIfSingleFile() (*file.GetPropertiesResponse, bool, error) {
	fileURLParts, err := file.ParseURL(t.rawURL)
	if err != nil {
		return nil, false, fmt.Errorf("error parsing URL %w", err)
	}

	fileClient, err := createFileClientFromServiceClient(fileURLParts, t.serviceClient)
	if err != nil {
		return nil, false, fmt.Errorf("error creating file client %w", err)
	}

	fileProps, filePropertiesErr := fileClient.GetProperties(t.ctx, nil)
	if filePropertiesErr == nil {
		// if there was no problem getting the properties, it means that we are looking at a single file
		return &fileProps, true, nil
	}

	return nil, false, nil
}

func (t *fileTraverser) Traverse(preprocessor objectMorpher, processor objectProcessor, filters []ObjectFilter) (err error) {
	invalidBlobOrWindowsName := func(path string) bool {
		if t.destination != nil {
			if t.trailingDot == common.ETrailingDotOption.AllowToUnsafeDestination() && (*t.destination != common.ELocation.Blob() || *t.destination != common.ELocation.BlobFS()) { // Allow only Local, Trailing dot files not supported in Blob
				return false // Please let me shoot myself in the foot!
			}

			if (t.destination.IsLocal() && runtime.GOOS == "windows") || *t.destination == common.ELocation.Blob() || *t.destination == common.ELocation.BlobFS() {
				/* Blob or Windows object name is invalid if it ends with period or
				   one of (virtual) directories in path ends with period.
				   This list is not exhaustive
				*/
				return strings.HasSuffix(path, ".") ||
					strings.Contains(path, "./")
			}
		}
		return false
	}
	targetURLParts, err := file.ParseURL(t.rawURL)
	if err != nil {
		return err
	}

	// We stop remove operations if file/dir name is only dots
	checkAllDots := func(path string) bool {
		return strings.Trim(path, ".") == ""
	}
	// if not pointing to a share, check if we are pointing to a single file
	if targetURLParts.DirectoryOrFilePath != "" {
		if invalidBlobOrWindowsName(targetURLParts.DirectoryOrFilePath) {
			WarnStdoutAndScanningLog(fmt.Sprintf(invalidNameErrorMsg, targetURLParts.DirectoryOrFilePath))
			return common.EAzError.InvalidBlobOrWindowsName()
		}
		if !t.trailingDot.IsEnabled() && strings.HasSuffix(targetURLParts.DirectoryOrFilePath, ".") {
			azcopyScanningLogger.Log(common.LogWarning, fmt.Sprintf(trailingDotErrMsg, getObjectNameOnly(targetURLParts.DirectoryOrFilePath)))
		}

		// Abort remove operation for files with only dots. i.e  a file named "dir/..." with trailing dot flag Disabled.
		// The dot is stripped and the file is seen as a directory; incorrectly removing all other files within the parent dir/
		// with Disable, "..." is seen as "dir/..." folder and other child files of dir would be wrongly deleted.
		if !t.trailingDot.IsEnabled() && checkAllDots(getObjectNameOnly(targetURLParts.DirectoryOrFilePath)) {
			glcm.Error(fmt.Sprintf(allDotsErrorMsg, getObjectNameOnly(targetURLParts.DirectoryOrFilePath)))

		}

		// check if the url points to a single file
		fileProperties, isFile, err := t.getPropertiesIfSingleFile()
		if err != nil {
			return err
		}
		if isFile {
			if azcopyScanningLogger != nil {
				azcopyScanningLogger.Log(common.LogDebug, "Detected the root as a file.")
			}

			storedObject := newStoredObject(
				preprocessor,
				getObjectNameOnly(targetURLParts.DirectoryOrFilePath),
				"",
				common.EEntityType.File(),
				*fileProperties.LastModified,
				*fileProperties.ContentLength,
				shareFilePropertiesAdapter{fileProperties},
				noBlobProps,
				fileProperties.Metadata,
				targetURLParts.ShareName,
			)

			storedObject.smbLastModifiedTime = *fileProperties.FileLastWriteTime

			if t.incrementEnumerationCounter != nil {
				t.incrementEnumerationCounter(common.EEntityType.File())
			}
			err := processIfPassedFilters(filters, storedObject, processor)
			_, err = getProcessingError(err)

			return err
		}
	}

	// else, its not just one file

	// This func must be threadsafe/goroutine safe
	convertToStoredObject := func(input parallel.InputObject) (parallel.OutputObject, error) {
		f := input.(azfileEntity)
		// compute the relative path of the file with respect to the target directory
		fileURLParts, err := file.ParseURL(f.url)
		if err != nil {
			return nil, err
		}
		targetPath := strings.TrimSuffix(targetURLParts.DirectoryOrFilePath, common.AZCOPY_PATH_SEPARATOR_STRING)
		relativePath := strings.TrimPrefix(fileURLParts.DirectoryOrFilePath, targetPath)
		relativePath = strings.TrimPrefix(relativePath, common.AZCOPY_PATH_SEPARATOR_STRING)

		size := f.contentLength
		// We need to omit some properties if we don't get properties
		var lmt time.Time
		var smbLMT time.Time
		var contentProps contentPropsProvider = noContentProps
		var metadata common.Metadata

		// Only get the properties if we're told to
		if t.getProperties || t.hardlinkHandling == common.DefaultPreserveHardlinksOption {
			var fullProperties filePropsProvider
			fullProperties, err = f.propertyGetter(t.ctx)
			if err != nil {
				return StoredObject{
					relativePath: relativePath,
				}, err
			}
			lmt = fullProperties.LastModified()
			smbLMT = fullProperties.FileLastWriteTime()
			contentProps = fullProperties
			// Get an up-to-date size, because it's documented that the size returned by the listing might not be up-to-date,
			// if an SMB client has modified by not yet closed the file. (See https://docs.microsoft.com/en-us/rest/api/storageservices/list-directories-and-files)
			// Doing this here makes sure that our size is just as up-to-date as our LMT .
			// (If s2s-detect-source-changed is false, then this code won't run.  If if its false, we don't check for modifications anyway,
			// so it's fair to assume that the size will stay equal to that returned at by the listing operation)
			size = fullProperties.ContentLength()
			metadata = fullProperties.Metadata()

			if fullProperties.LinkCount() > 1 {
				logHardlinkWarning(f.name, fullProperties.FileID())
			}
		}
		obj := newStoredObject(
			preprocessor,
			getObjectNameOnly(f.name),
			relativePath,
			f.entityType,
			lmt,
			size,
			contentProps,
			noBlobProps,
			metadata,
			targetURLParts.ShareName,
		)

		obj.smbLastModifiedTime = smbLMT

		return obj, nil
	}

	processStoredObject := func(s StoredObject) error {
		if t.incrementEnumerationCounter != nil {
			t.incrementEnumerationCounter(s.entityType)
		}
		err := processIfPassedFilters(filters, s, processor)
		_, err = getProcessingError(err)
		return err
	}

	// get the directory URL so that we can list the files
	directoryClient, err := createDirectoryClientFromServiceClient(targetURLParts, t.serviceClient)
	if err != nil {
		return err
	}

	// Our rule is that enumerators of folder-aware sources should include the root folder's properties.
	// So include the root dir/share in the enumeration results, if it exists or is just the share root.
	_, err = directoryClient.GetProperties(t.ctx, nil)
	if err == nil || targetURLParts.DirectoryOrFilePath == "" {
		s, err := convertToStoredObject(newAzFileRootDirectoryEntity(directoryClient, ""))
		if err != nil {
			return err
		}
		err = processStoredObject(s.(StoredObject))
		if err != nil {
			return err
		}
	}

	// Define how to enumerate its contents
	// This func must be threadsafe/goroutine safe
	enumerateOneDir := func(dir parallel.Directory, enqueueDir func(parallel.Directory), enqueueOutput func(parallel.DirectoryEntry, error)) error {
		currentDirectoryClient := dir.(*directory.Client)
		pager := currentDirectoryClient.NewListFilesAndDirectoriesPager(nil)
		var marker *string
		for pager.More() {
			lResp, err := pager.NextPage(t.ctx)
			if err != nil {
				return fmt.Errorf("cannot list files due to reason %w", err)
			}
			for _, fileInfo := range lResp.Segment.Files {
				if invalidBlobOrWindowsName(*fileInfo.Name) {
					//Throw a warning on console and continue
					WarnStdoutAndScanningLog(fmt.Sprintf(invalidNameErrorMsg, *fileInfo.Name))
					continue
				} else {
					if !t.trailingDot.IsEnabled() && strings.HasSuffix(*fileInfo.Name, ".") {
						azcopyScanningLogger.Log(common.LogWarning, fmt.Sprintf(trailingDotErrMsg, *fileInfo.Name))
					}
					if !t.trailingDot.IsEnabled() && checkAllDots(*fileInfo.Name) {
						glcm.Error(fmt.Sprintf(allDotsErrorMsg, *fileInfo.Name))
					}
				}
				enqueueOutput(newAzFileFileEntity(currentDirectoryClient, fileInfo), nil)

			}
			for _, dirInfo := range lResp.Segment.Directories {
				if invalidBlobOrWindowsName(*dirInfo.Name) {
					//Throw a warning on console and continue
					WarnStdoutAndScanningLog(fmt.Sprintf(invalidNameErrorMsg, *dirInfo.Name))
					continue
				} else {
					if !t.trailingDot.IsEnabled() && strings.HasSuffix(*dirInfo.Name, ".") {
						azcopyScanningLogger.Log(common.LogWarning, fmt.Sprintf(trailingDotErrMsg, *dirInfo.Name))
					}
				}
				enqueueOutput(newAzFileSubdirectoryEntity(currentDirectoryClient, *dirInfo.Name), nil)
				if t.recursive {
					// If recursive is turned on, add sub directories to be processed
					enqueueDir(currentDirectoryClient.NewSubdirectoryClient(*dirInfo.Name))
				}

			}

			// if debug mode is on, note down the result, this is not going to be fast
			if azcopyScanningLogger != nil && azcopyScanningLogger.ShouldLog(common.LogDebug) {
				tokenValue := "NONE"
				if marker != nil {
					tokenValue = *marker
				}

				var dirListBuilder strings.Builder
				for _, dir := range lResp.Segment.Directories {
					fmt.Fprintf(&dirListBuilder, " %s,", *dir.Name)
				}
				var fileListBuilder strings.Builder
				for _, fileInfo := range lResp.Segment.Files {
					fmt.Fprintf(&fileListBuilder, " %s,", *fileInfo.Name)
				}

				fileURLParts, err := file.ParseURL(currentDirectoryClient.URL())
				if err != nil {
					return err
				}
				directoryName := fileURLParts.DirectoryOrFilePath
				msg := fmt.Sprintf("Enumerating %s with token %s. Sub-dirs:%s Files:%s", directoryName,
					tokenValue, dirListBuilder.String(), fileListBuilder.String())
				azcopyScanningLogger.Log(common.LogDebug, msg)
			}

			marker = lResp.NextMarker
		}
		return nil
	}

	// run the actual enumeration.
	// First part is a parallel directory crawl
	// Second part is parallel conversion of the directories and files to stored objects. This is necessary because the conversion to stored object may hit the network and therefore be slow if not parallelized
	parallelism := EnumerationParallelism // for Azure Files we'll run two pools of this size, one for crawl and one for transform

	workerContext, cancelWorkers := context.WithCancel(t.ctx)

	cCrawled := parallel.Crawl(workerContext, directoryClient, enumerateOneDir, parallelism)

	cTransformed := parallel.Transform(workerContext, cCrawled, convertToStoredObject, parallelism)

	for x := range cTransformed {
		item, workerError := x.Item()
		if workerError != nil {
			relativePath := ""
			if item != nil {
				relativePath = item.(StoredObject).relativePath
			}
			if !t.trailingDot.IsEnabled() && checkAllDots(relativePath) {
				glcm.Error(fmt.Sprintf(allDotsErrorMsg, relativePath))
			}
			glcm.Info("Failed to scan Directory/File " + relativePath + ". Logging errors in scanning logs.")

			if azcopyScanningLogger != nil {
				azcopyScanningLogger.Log(common.LogWarning, workerError.Error())
			}
			continue
		}
		processErr := processStoredObject(item.(StoredObject))
		if processErr != nil {
			cancelWorkers()
			return processErr
		}
	}

	cancelWorkers()
	return
}

<<<<<<< HEAD
func newFileTraverser(rawURL string, serviceClient *service.Client, ctx context.Context, recursive, getProperties bool, incrementEnumerationCounter enumerationCounterFunc, trailingDot common.TrailingDotOption, destination *common.Location, hardlinkHandling common.PreserveHardlinksOption) (t *fileTraverser) {
=======
func newFileTraverser(rawURL string, serviceClient *service.Client, ctx context.Context, opts InitResourceTraverserOptions) (t *fileTraverser) {
>>>>>>> 6100b952
	t = &fileTraverser{
		rawURL:                      rawURL,
		serviceClient:               serviceClient,
		ctx:                         ctx,
<<<<<<< HEAD
		recursive:                   recursive,
		getProperties:               getProperties,
		incrementEnumerationCounter: incrementEnumerationCounter,
		trailingDot:                 trailingDot,
		destination:                 destination,
		hardlinkHandling:            hardlinkHandling,
=======
		recursive:                   opts.Recursive,
		getProperties:               opts.GetPropertiesInFrontend,
		incrementEnumerationCounter: opts.IncrementEnumeration,
		trailingDot:                 opts.TrailingDotOption,
		destination:                 opts.DestResourceType,
>>>>>>> 6100b952
	}
	return
}

// allows polymorphic treatment of folders and files
type azfileEntity struct {
	name           string
	contentLength  int64
	url            string
	propertyGetter func(ctx context.Context) (filePropsProvider, error)
	entityType     common.EntityType
}

func newAzFileFileEntity(parentDirectoryClient *directory.Client, fileInfo *directory.File) azfileEntity {
	fileClient := parentDirectoryClient.NewFileClient(*fileInfo.Name)
	return azfileEntity{
		*fileInfo.Name,
		*fileInfo.Properties.ContentLength,
		fileClient.URL(),
		func(ctx context.Context) (filePropsProvider, error) {
			fileProperties, err := fileClient.GetProperties(ctx, nil)
			if err != nil {
				return nil, err
			}
			return shareFilePropertiesAdapter{&fileProperties}, nil
		},
		common.EEntityType.File(),
	}
}

func newAzFileSubdirectoryEntity(parentDirectoryClient *directory.Client, dirName string) azfileEntity {
	directoryClient := parentDirectoryClient.NewSubdirectoryClient(dirName)
	return newAzFileRootDirectoryEntity(directoryClient, dirName) // now that we have directoryClient, the logic is same as if it was the root
}

func newAzFileRootDirectoryEntity(directoryClient *directory.Client, name string) azfileEntity {
	return azfileEntity{
		name,
		0,
		directoryClient.URL(),
		func(ctx context.Context) (filePropsProvider, error) {
			directoryProperties, err := directoryClient.GetProperties(ctx, nil)
			if err != nil {
				return nil, err
			}
			return shareDirectoryPropertiesAdapter{&directoryProperties}, nil
		},
		common.EEntityType.Folder(),
	}
}<|MERGE_RESOLUTION|>--- conflicted
+++ resolved
@@ -422,29 +422,17 @@
 	return
 }
 
-<<<<<<< HEAD
-func newFileTraverser(rawURL string, serviceClient *service.Client, ctx context.Context, recursive, getProperties bool, incrementEnumerationCounter enumerationCounterFunc, trailingDot common.TrailingDotOption, destination *common.Location, hardlinkHandling common.PreserveHardlinksOption) (t *fileTraverser) {
-=======
 func newFileTraverser(rawURL string, serviceClient *service.Client, ctx context.Context, opts InitResourceTraverserOptions) (t *fileTraverser) {
->>>>>>> 6100b952
 	t = &fileTraverser{
 		rawURL:                      rawURL,
 		serviceClient:               serviceClient,
 		ctx:                         ctx,
-<<<<<<< HEAD
-		recursive:                   recursive,
-		getProperties:               getProperties,
-		incrementEnumerationCounter: incrementEnumerationCounter,
-		trailingDot:                 trailingDot,
-		destination:                 destination,
-		hardlinkHandling:            hardlinkHandling,
-=======
 		recursive:                   opts.Recursive,
 		getProperties:               opts.GetPropertiesInFrontend,
 		incrementEnumerationCounter: opts.IncrementEnumeration,
 		trailingDot:                 opts.TrailingDotOption,
 		destination:                 opts.DestResourceType,
->>>>>>> 6100b952
+		hardlinkHandling:            opts.HardlinkHandling,
 	}
 	return
 }
