// Copyright © 2017 Microsoft <wastore@microsoft.com>
//
// Permission is hereby granted, free of charge, to any person obtaining a copy
// of this software and associated documentation files (the "Software"), to deal
// in the Software without restriction, including without limitation the rights
// to use, copy, modify, merge, publish, distribute, sublicense, and/or sell
// copies of the Software, and to permit persons to whom the Software is
// furnished to do so, subject to the following conditions:
//
// The above copyright notice and this permission notice shall be included in
// all copies or substantial portions of the Software.
//
// THE SOFTWARE IS PROVIDED "AS IS", WITHOUT WARRANTY OF ANY KIND, EXPRESS OR
// IMPLIED, INCLUDING BUT NOT LIMITED TO THE WARRANTIES OF MERCHANTABILITY,
// FITNESS FOR A PARTICULAR PURPOSE AND NONINFRINGEMENT. IN NO EVENT SHALL THE
// AUTHORS OR COPYRIGHT HOLDERS BE LIABLE FOR ANY CLAIM, DAMAGES OR OTHER
// LIABILITY, WHETHER IN AN ACTION OF CONTRACT, TORT OR OTHERWISE, ARISING FROM,
// OUT OF OR IN CONNECTION WITH THE SOFTWARE OR THE USE OR OTHER DEALINGS IN
// THE SOFTWARE.

package cmd

import (
	"context"
	"fmt"
	"runtime"
	"strings"
	"time"

	"github.com/Azure/azure-sdk-for-go/sdk/storage/azfile/directory"
	"github.com/Azure/azure-sdk-for-go/sdk/storage/azfile/file"
	"github.com/Azure/azure-sdk-for-go/sdk/storage/azfile/service"
	"github.com/Azure/azure-sdk-for-go/sdk/storage/azfile/share"
	"github.com/Azure/azure-storage-azcopy/v10/common/parallel"

	"github.com/Azure/azure-storage-azcopy/v10/common"
)

const trailingDotErrMsg = "File share contains file/directory: %s with a trailing dot. But the trailing dot parameter was set to Disable, meaning these files could be potentially treated in an unsafe manner." +
	"To avoid this, use --trailing-dot=Enable"
const invalidNameErrorMsg = "Skipping File share path %s, as it is not a valid Blob or Windows name. Rename the object and retry the transfer"
const allDotsErrorMsg = "File/ Directory name: %s consists of only dots. Using --trailing-dot=Disable is dangerous here. " +
	"Retry remove command with default --trailing-dot=Enable"

// allow us to iterate through a path pointing to the file endpoint
type fileTraverser struct {
	rawURL        string
	serviceClient *service.Client
	ctx           context.Context
	recursive     bool
	getProperties bool

	// a generic function to notify that a new stored object has been enumerated
	incrementEnumerationCounter enumerationCounterFunc
	trailingDot                 common.TrailingDotOption
	destination                 *common.Location
}

func createShareClientFromServiceClient(fileURLParts file.URLParts, client *service.Client) (*share.Client, error) {
	shareClient := client.NewShareClient(fileURLParts.ShareName)
	if fileURLParts.ShareSnapshot != "" {
		return shareClient.WithSnapshot(fileURLParts.ShareSnapshot)
	}
	return shareClient, nil
}

func createDirectoryClientFromServiceClient(fileURLParts file.URLParts, client *service.Client) (*directory.Client, error) {
	shareClient, err := createShareClientFromServiceClient(fileURLParts, client)
	if err != nil {
		return nil, err
	}
	directoryClient := shareClient.NewDirectoryClient(fileURLParts.DirectoryOrFilePath)
	return directoryClient, err
}

func createFileClientFromServiceClient(fileURLParts file.URLParts, client *service.Client) (*file.Client, error) {
	shareClient, err := createShareClientFromServiceClient(fileURLParts, client)
	if err != nil {
		return nil, err
	}
	fileClient := shareClient.NewRootDirectoryClient().NewFileClient(fileURLParts.DirectoryOrFilePath)
	return fileClient, err
}

func (t *fileTraverser) IsDirectory(bool) (bool, error) {
	// Azure file share case
	if gCopyUtil.urlIsContainerOrVirtualDirectory(t.rawURL) {
		// Let's at least test if it exists, that way we toss an error.
		fileURLParts, err := file.ParseURL(t.rawURL)
		if err != nil {
			return true, err
		}
		shareClient := t.serviceClient.NewShareClient(fileURLParts.ShareName)
		p := shareClient.NewRootDirectoryClient().NewListFilesAndDirectoriesPager(nil)
		_, err = p.NextPage(t.ctx)

		return true, err
	}

	// Need make request to ensure if it's directory
	fileURLParts, err := file.ParseURL(t.rawURL)
	if err != nil {
		return false, err
	}
	directoryClient := t.serviceClient.NewShareClient(fileURLParts.ShareName).NewDirectoryClient(fileURLParts.DirectoryOrFilePath)
	_, err = directoryClient.GetProperties(t.ctx, nil)
	if err != nil {
		if azcopyScanningLogger != nil {
			azcopyScanningLogger.Log(common.LogWarning, fmt.Sprintf("Failed to check if the destination is a folder or a file (Azure Files). Assuming the destination is a file: %s", err))
		}
		return false, err
	}

	return true, nil
}

func (t *fileTraverser) getPropertiesIfSingleFile() (*file.GetPropertiesResponse, bool, error) {
	fileURLParts, err := file.ParseURL(t.rawURL)
	if err != nil {
		return nil, false, fmt.Errorf("error parsing URL %w", err)
	}

	fileClient, err := createFileClientFromServiceClient(fileURLParts, t.serviceClient)
	if err != nil {
		return nil, false, fmt.Errorf("error creating file client %w", err)
	}

	fileProps, filePropertiesErr := fileClient.GetProperties(t.ctx, nil)
	if filePropertiesErr == nil {
		// if there was no problem getting the properties, it means that we are looking at a single file
		return &fileProps, true, nil
	}

	return nil, false, nil
}

func (t *fileTraverser) Traverse(preprocessor objectMorpher, processor objectProcessor, filters []ObjectFilter) (err error) {
	invalidBlobOrWindowsName := func(path string) bool {
		if t.destination != nil {
			if t.trailingDot == common.ETrailingDotOption.AllowToUnsafeDestination() && (*t.destination != common.ELocation.Blob() || *t.destination != common.ELocation.BlobFS()) { // Allow only Local, Trailing dot files not supported in Blob
				return false // Please let me shoot myself in the foot!
			}

			if (t.destination.IsLocal() && runtime.GOOS == "windows") || *t.destination == common.ELocation.Blob() || *t.destination == common.ELocation.BlobFS() {
				/* Blob or Windows object name is invalid if it ends with period or
				   one of (virtual) directories in path ends with period.
				   This list is not exhaustive
				*/
				return strings.HasSuffix(path, ".") ||
					strings.Contains(path, "./")
			}
		}
		return false
	}
	targetURLParts, err := file.ParseURL(t.rawURL)
	if err != nil {
		return err
	}

	// We stop remove operations if file/dir name is only dots
	checkAllDots := func(path string) bool {
		return strings.Trim(path, ".") == ""
	}
	// if not pointing to a share, check if we are pointing to a single file
	if targetURLParts.DirectoryOrFilePath != "" {
		if invalidBlobOrWindowsName(targetURLParts.DirectoryOrFilePath) {
			WarnStdoutAndScanningLog(fmt.Sprintf(invalidNameErrorMsg, targetURLParts.DirectoryOrFilePath))
			return common.EAzError.InvalidBlobOrWindowsName()
		}
		if !t.trailingDot.IsEnabled() && strings.HasSuffix(targetURLParts.DirectoryOrFilePath, ".") {
			azcopyScanningLogger.Log(common.LogWarning, fmt.Sprintf(trailingDotErrMsg, getObjectNameOnly(targetURLParts.DirectoryOrFilePath)))
		}

		// Abort remove operation for files with only dots. i.e  a file named "dir/..." with trailing dot flag Disabled.
		// The dot is stripped and the file is seen as a directory; incorrectly removing all other files within the parent dir/
		// with Disable, "..." is seen as "dir/..." folder and other child files of dir would be wrongly deleted.
		if !t.trailingDot.IsEnabled() && checkAllDots(getObjectNameOnly(targetURLParts.DirectoryOrFilePath)) {
			glcm.Error(fmt.Sprintf(allDotsErrorMsg, getObjectNameOnly(targetURLParts.DirectoryOrFilePath)))

		}

		// check if the url points to a single file
		fileProperties, isFile, err := t.getPropertiesIfSingleFile()
		if err != nil {
			return err
		}
		if isFile {
			if azcopyScanningLogger != nil {
				azcopyScanningLogger.Log(common.LogDebug, "Detected the root as a file.")
			}

			storedObject := newStoredObject(
				preprocessor,
				getObjectNameOnly(targetURLParts.DirectoryOrFilePath),
				"",
				common.EEntityType.File(),
				*fileProperties.LastModified,
				*fileProperties.ContentLength,
				shareFilePropertiesAdapter{fileProperties},
				noBlobProps,
				fileProperties.Metadata,
				targetURLParts.ShareName,
			)

			storedObject.smbLastModifiedTime = *fileProperties.FileLastWriteTime

			if t.incrementEnumerationCounter != nil {
				t.incrementEnumerationCounter(common.EEntityType.File())
			}
			err := processIfPassedFilters(filters, storedObject, processor)
			_, err = getProcessingError(err)

			return err
		}
	}

	// else, its not just one file

	// This func must be threadsafe/goroutine safe
	convertToStoredObject := func(input parallel.InputObject) (parallel.OutputObject, error) {
		f := input.(azfileEntity)
		// compute the relative path of the file with respect to the target directory
		fileURLParts, err := file.ParseURL(f.url)
		if err != nil {
			return nil, err
		}
		targetPath := strings.TrimSuffix(targetURLParts.DirectoryOrFilePath, common.AZCOPY_PATH_SEPARATOR_STRING)
		relativePath := strings.TrimPrefix(fileURLParts.DirectoryOrFilePath, targetPath)
		relativePath = strings.TrimPrefix(relativePath, common.AZCOPY_PATH_SEPARATOR_STRING)

		size := f.contentLength
		// We need to omit some properties if we don't get properties
		var lmt time.Time
		var smbLMT time.Time
		var contentProps contentPropsProvider = noContentProps
		var metadata common.Metadata

		// Check if the file is a symlink and should be skipped in case of NFS
		if isSymlink, err := shouldSkipNFSSymlink(t.ctx, f); err == nil && isSymlink {
			return nil, nil
		}

		// Only get the properties if we're told to
		if t.getProperties {
			var fullProperties filePropsProvider
			fullProperties, err = f.propertyGetter(t.ctx)
			if err != nil {
				return StoredObject{
					relativePath: relativePath,
				}, err
			}
			lmt = fullProperties.LastModified()
			smbLMT = fullProperties.FileLastWriteTime()
			contentProps = fullProperties
			// Get an up-to-date size, because it's documented that the size returned by the listing might not be up-to-date,
			// if an SMB client has modified by not yet closed the file. (See https://docs.microsoft.com/en-us/rest/api/storageservices/list-directories-and-files)
			// Doing this here makes sure that our size is just as up-to-date as our LMT .
			// (If s2s-detect-source-changed is false, then this code won't run.  If if its false, we don't check for modifications anyway,
			// so it's fair to assume that the size will stay equal to that returned at by the listing operation)
			size = fullProperties.ContentLength()
			metadata = fullProperties.Metadata()
		}
		obj := newStoredObject(
			preprocessor,
			getObjectNameOnly(f.name),
			relativePath,
			f.entityType,
			lmt,
			size,
			contentProps,
			noBlobProps,
			metadata,
			targetURLParts.ShareName,
		)

		obj.smbLastModifiedTime = smbLMT

		return obj, nil
	}

	processStoredObject := func(s StoredObject) error {
		if t.incrementEnumerationCounter != nil {
			t.incrementEnumerationCounter(s.entityType)
		}
		err := processIfPassedFilters(filters, s, processor)
		_, err = getProcessingError(err)
		return err
	}

	// get the directory URL so that we can list the files
	directoryClient, err := createDirectoryClientFromServiceClient(targetURLParts, t.serviceClient)
	if err != nil {
		return err
	}

	// Our rule is that enumerators of folder-aware sources should include the root folder's properties.
	// So include the root dir/share in the enumeration results, if it exists or is just the share root.
	_, err = directoryClient.GetProperties(t.ctx, nil)
	if err == nil || targetURLParts.DirectoryOrFilePath == "" {
		s, err := convertToStoredObject(newAzFileRootDirectoryEntity(directoryClient, ""))
		if err != nil {
			return err
		}
		err = processStoredObject(s.(StoredObject))
		if err != nil {
			return err
		}
	}

	// Define how to enumerate its contents
	// This func must be threadsafe/goroutine safe
	enumerateOneDir := func(dir parallel.Directory, enqueueDir func(parallel.Directory), enqueueOutput func(parallel.DirectoryEntry, error)) error {
		currentDirectoryClient := dir.(*directory.Client)
		pager := currentDirectoryClient.NewListFilesAndDirectoriesPager(nil)
		var marker *string
		for pager.More() {
			lResp, err := pager.NextPage(t.ctx)
			if err != nil {
				return fmt.Errorf("cannot list files due to reason %w", err)
			}
			for _, fileInfo := range lResp.Segment.Files {
				if invalidBlobOrWindowsName(*fileInfo.Name) {
					//Throw a warning on console and continue
					WarnStdoutAndScanningLog(fmt.Sprintf(invalidNameErrorMsg, *fileInfo.Name))
					continue
				} else {
					if !t.trailingDot.IsEnabled() && strings.HasSuffix(*fileInfo.Name, ".") {
						azcopyScanningLogger.Log(common.LogWarning, fmt.Sprintf(trailingDotErrMsg, *fileInfo.Name))
					}
					if !t.trailingDot.IsEnabled() && checkAllDots(*fileInfo.Name) {
						glcm.Error(fmt.Sprintf(allDotsErrorMsg, *fileInfo.Name))
					}
				}
				enqueueOutput(newAzFileFileEntity(currentDirectoryClient, fileInfo), nil)

			}
			for _, dirInfo := range lResp.Segment.Directories {
				if invalidBlobOrWindowsName(*dirInfo.Name) {
					//Throw a warning on console and continue
					WarnStdoutAndScanningLog(fmt.Sprintf(invalidNameErrorMsg, *dirInfo.Name))
					continue
				} else {
					if !t.trailingDot.IsEnabled() && strings.HasSuffix(*dirInfo.Name, ".") {
						azcopyScanningLogger.Log(common.LogWarning, fmt.Sprintf(trailingDotErrMsg, *dirInfo.Name))
					}
				}
				enqueueOutput(newAzFileSubdirectoryEntity(currentDirectoryClient, *dirInfo.Name), nil)
				if t.recursive {
					// If recursive is turned on, add sub directories to be processed
					enqueueDir(currentDirectoryClient.NewSubdirectoryClient(*dirInfo.Name))
				}

			}

			// if debug mode is on, note down the result, this is not going to be fast
			if azcopyScanningLogger != nil && azcopyScanningLogger.ShouldLog(common.LogDebug) {
				tokenValue := "NONE"
				if marker != nil {
					tokenValue = *marker
				}

				var dirListBuilder strings.Builder
				for _, dir := range lResp.Segment.Directories {
					fmt.Fprintf(&dirListBuilder, " %s,", *dir.Name)
				}
				var fileListBuilder strings.Builder
				for _, fileInfo := range lResp.Segment.Files {
					fmt.Fprintf(&fileListBuilder, " %s,", *fileInfo.Name)
				}

				fileURLParts, err := file.ParseURL(currentDirectoryClient.URL())
				if err != nil {
					return err
				}
				directoryName := fileURLParts.DirectoryOrFilePath
				msg := fmt.Sprintf("Enumerating %s with token %s. Sub-dirs:%s Files:%s", directoryName,
					tokenValue, dirListBuilder.String(), fileListBuilder.String())
				azcopyScanningLogger.Log(common.LogDebug, msg)
			}

			marker = lResp.NextMarker
		}
		return nil
	}

	// run the actual enumeration.
	// First part is a parallel directory crawl
	// Second part is parallel conversion of the directories and files to stored objects. This is necessary because the conversion to stored object may hit the network and therefore be slow if not parallelized
	parallelism := EnumerationParallelism // for Azure Files we'll run two pools of this size, one for crawl and one for transform

	workerContext, cancelWorkers := context.WithCancel(t.ctx)

	cCrawled := parallel.Crawl(workerContext, directoryClient, enumerateOneDir, parallelism)

	cTransformed := parallel.Transform(workerContext, cCrawled, convertToStoredObject, parallelism)

	for x := range cTransformed {
		item, workerError := x.Item()
		if workerError != nil {
			relativePath := ""
			if item != nil {
				relativePath = item.(StoredObject).relativePath
			}
			if !t.trailingDot.IsEnabled() && checkAllDots(relativePath) {
				glcm.Error(fmt.Sprintf(allDotsErrorMsg, relativePath))
			}
			glcm.Info("Failed to scan Directory/File " + relativePath + ". Logging errors in scanning logs.")

			if azcopyScanningLogger != nil {
				azcopyScanningLogger.Log(common.LogWarning, workerError.Error())
			}
			continue
		}
		processErr := processStoredObject(item.(StoredObject))
		if processErr != nil {
			cancelWorkers()
			return processErr
		}
	}

	cancelWorkers()
	return
}

<<<<<<< HEAD
// shouldSkipNFSSymlink checks if the given file is a symbolic link in an NFS share.
// If it is, it logs a warning, increments the skipped symlink count, and returns true
// to indicate it should be skipped.
// Returns false if the file is not a symlink.
// Returns an error if unable to retrieve file properties.
func shouldSkipNFSSymlink(ctx context.Context, f azfileEntity) (bool, error) {
	fullProperties, err := f.propertyGetter(ctx)
	if err != nil {
		return false, err
	}
	if fullProperties.NFSFileType() == NFSFileTypeSymLink {
		skippedSymlinkCount++
		common.AzcopyCurrentJobLogger.Log(
			common.LogWarning,
			fmt.Sprintf("File '%s' at the source is a symbolic link, and will be skipped and not be copied", f.name),
		)
		return true, nil
	}
	return false, nil
}

func newFileTraverser(rawURL string, serviceClient *service.Client, ctx context.Context, recursive, getProperties bool, incrementEnumerationCounter enumerationCounterFunc, trailingDot common.TrailingDotOption, destination *common.Location) (t *fileTraverser) {
=======
func newFileTraverser(rawURL string, serviceClient *service.Client, ctx context.Context, opts InitResourceTraverserOptions) (t *fileTraverser) {
>>>>>>> 6100b952
	t = &fileTraverser{
		rawURL:                      rawURL,
		serviceClient:               serviceClient,
		ctx:                         ctx,
		recursive:                   opts.Recursive,
		getProperties:               opts.GetPropertiesInFrontend,
		incrementEnumerationCounter: opts.IncrementEnumeration,
		trailingDot:                 opts.TrailingDotOption,
		destination:                 opts.DestResourceType,
	}
	return
}

// allows polymorphic treatment of folders and files
type azfileEntity struct {
	name           string
	contentLength  int64
	url            string
	propertyGetter func(ctx context.Context) (filePropsProvider, error)
	entityType     common.EntityType
}

func newAzFileFileEntity(parentDirectoryClient *directory.Client, fileInfo *directory.File) azfileEntity {
	fileClient := parentDirectoryClient.NewFileClient(*fileInfo.Name)
	return azfileEntity{
		*fileInfo.Name,
		*fileInfo.Properties.ContentLength,
		fileClient.URL(),
		func(ctx context.Context) (filePropsProvider, error) {
			fileProperties, err := fileClient.GetProperties(ctx, nil)
			if err != nil {
				return nil, err
			}
			return shareFilePropertiesAdapter{&fileProperties}, nil
		},
		common.EEntityType.File(),
	}
}

func newAzFileSubdirectoryEntity(parentDirectoryClient *directory.Client, dirName string) azfileEntity {
	directoryClient := parentDirectoryClient.NewSubdirectoryClient(dirName)
	return newAzFileRootDirectoryEntity(directoryClient, dirName) // now that we have directoryClient, the logic is same as if it was the root
}

func newAzFileRootDirectoryEntity(directoryClient *directory.Client, name string) azfileEntity {
	return azfileEntity{
		name,
		0,
		directoryClient.URL(),
		func(ctx context.Context) (filePropsProvider, error) {
			directoryProperties, err := directoryClient.GetProperties(ctx, nil)
			if err != nil {
				return nil, err
			}
			return shareDirectoryPropertiesAdapter{&directoryProperties}, nil
		},
		common.EEntityType.Folder(),
	}
}<|MERGE_RESOLUTION|>--- conflicted
+++ resolved
@@ -422,7 +422,6 @@
 	return
 }
 
-<<<<<<< HEAD
 // shouldSkipNFSSymlink checks if the given file is a symbolic link in an NFS share.
 // If it is, it logs a warning, increments the skipped symlink count, and returns true
 // to indicate it should be skipped.
@@ -444,10 +443,7 @@
 	return false, nil
 }
 
-func newFileTraverser(rawURL string, serviceClient *service.Client, ctx context.Context, recursive, getProperties bool, incrementEnumerationCounter enumerationCounterFunc, trailingDot common.TrailingDotOption, destination *common.Location) (t *fileTraverser) {
-=======
 func newFileTraverser(rawURL string, serviceClient *service.Client, ctx context.Context, opts InitResourceTraverserOptions) (t *fileTraverser) {
->>>>>>> 6100b952
 	t = &fileTraverser{
 		rawURL:                      rawURL,
 		serviceClient:               serviceClient,
