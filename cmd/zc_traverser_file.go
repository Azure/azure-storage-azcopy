--- conflicted
+++ resolved
@@ -23,11 +23,12 @@
 import (
 	"context"
 	"fmt"
-	"github.com/Azure/azure-storage-azcopy/v10/common/parallel"
 	"net/url"
 	"runtime"
 	"strings"
 	"time"
+
+	"github.com/Azure/azure-storage-azcopy/v10/common/parallel"
 
 	"github.com/Azure/azure-pipeline-go/pipeline"
 	"github.com/Azure/azure-storage-file-go/azfile"
@@ -47,12 +48,8 @@
 
 	// a generic function to notify that a new stored object has been enumerated
 	incrementEnumerationCounter enumerationCounterFunc
-<<<<<<< HEAD
 	trailingDot                 common.TrailingDotOption
-=======
-	trailingDot common.TrailingDotOption
-	destination *common.Location
->>>>>>> 23ff0ec9
+	destination                 *common.Location
 }
 
 func (t *fileTraverser) IsDirectory(bool) (bool, error) {
