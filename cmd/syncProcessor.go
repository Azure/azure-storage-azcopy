--- conflicted
+++ resolved
@@ -394,9 +394,6 @@
 
 			return err
 		}
-<<<<<<< HEAD
-=======
-
 		return nil
 	} else if object.entityType == common.EEntityType.Symlink() {
 		msg := "Deleting extra object: " + object.relativePath
@@ -438,7 +435,6 @@
 		}
 
 		return nil
->>>>>>> d6980769
 	} else {
 		if !b.recursive && b.folderOption == common.EFolderPropertiesOption.NoFolders() {
 			// If deletion is not recursive and secondary location is not folder aware
