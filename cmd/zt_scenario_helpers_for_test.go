// Copyright © 2017 Microsoft <wastore@microsoft.com>
//
// Permission is hereby granted, free of charge, to any person obtaining a copy
// of this software and associated documentation files (the "Software"), to deal
// in the Software without restriction, including without limitation the rights
// to use, copy, modify, merge, publish, distribute, sublicense, and/or sell
// copies of the Software, and to permit persons to whom the Software is
// furnished to do so, subject to the following conditions:
//
// The above copyright notice and this permission notice shall be included in
// all copies or substantial portions of the Software.
//
// THE SOFTWARE IS PROVIDED "AS IS", WITHOUT WARRANTY OF ANY KIND, EXPRESS OR
// IMPLIED, INCLUDING BUT NOT LIMITED TO THE WARRANTIES OF MERCHANTABILITY,
// FITNESS FOR A PARTICULAR PURPOSE AND NONINFRINGEMENT. IN NO EVENT SHALL THE
// AUTHORS OR COPYRIGHT HOLDERS BE LIABLE FOR ANY CLAIM, DAMAGES OR OTHER
// LIABILITY, WHETHER IN AN ACTION OF CONTRACT, TORT OR OTHERWISE, ARISING FROM,
// OUT OF OR IN CONNECTION WITH THE SOFTWARE OR THE USE OR OTHER DEALINGS IN
// THE SOFTWARE.

package cmd

import (
	"context"
	"fmt"
<<<<<<< HEAD
	"github.com/Azure/azure-sdk-for-go/sdk/azcore/streaming"
	"github.com/Azure/azure-sdk-for-go/sdk/azcore/to"
	"github.com/Azure/azure-sdk-for-go/sdk/storage/azblob/appendblob"
	"github.com/Azure/azure-sdk-for-go/sdk/storage/azblob/blob"
	"github.com/Azure/azure-sdk-for-go/sdk/storage/azblob/blockblob"
	"github.com/Azure/azure-sdk-for-go/sdk/storage/azblob/container"
	"github.com/Azure/azure-sdk-for-go/sdk/storage/azblob/pageblob"
	blobservice "github.com/Azure/azure-sdk-for-go/sdk/storage/azblob/service"
=======
	"github.com/stretchr/testify/assert"
>>>>>>> 096d32ee
	"io"
	"net/url"
	"os"
	"path"
	"path/filepath"
	"runtime"
	"strings"
	"time"

	gcpUtils "cloud.google.com/go/storage"

	"github.com/Azure/azure-storage-azcopy/v10/azbfs"
	"github.com/minio/minio-go"

	"github.com/Azure/azure-storage-azcopy/v10/common"
	"github.com/Azure/azure-storage-file-go/azfile"
)

const defaultFileSize = 1024

type scenarioHelper struct{}

var specialNames = []string{
	"打麻将.txt",
	"wow such space so much space",
	"打%%#%@#%麻将.txt",
	// "saywut.pdf?yo=bla&WUWUWU=foo&sig=yyy", // TODO this breaks on windows, figure out a way to add it only for tests on Unix
	"coração",
	"আপনার নাম কি",
	"%4509%4254$85140&",
	"Donaudampfschifffahrtselektrizitätenhauptbetriebswerkbauunterbeamtengesellschaft",
	"お名前は何ですか",
	"Adın ne",
	"як вас звати",
}

// note: this is to emulate the list-of-files flag
func (scenarioHelper) generateListOfFiles(a *assert.Assertions, fileList []string) (path string) {
	parentDirName, err := os.MkdirTemp("", "AzCopyLocalTest")
	a.Nil(err)

	// create the file
	path = common.GenerateFullPath(parentDirName, generateName("listy", 0))
	err = os.MkdirAll(filepath.Dir(path), os.ModePerm)
	a.Nil(err)

	// pipe content into it
	content := strings.Join(fileList, "\n")
	err = os.WriteFile(path, []byte(content), common.DEFAULT_FILE_PERM)
	a.Nil(err)
	return
}

func (scenarioHelper) generateLocalDirectory(a *assert.Assertions) (dstDirName string) {
	dstDirName, err := os.MkdirTemp("", "AzCopyLocalTest")
	a.Nil(err)
	return
}

// create a test file
func (scenarioHelper) generateLocalFile(filePath string, fileSize int) ([]byte, error) {
	// generate random data
	_, bigBuff := getRandomDataAndReader(fileSize)

	// create all parent directories
	err := os.MkdirAll(filepath.Dir(filePath), os.ModePerm)
	if err != nil {
		return nil, err
	}

	// write to file and return the data
	err = os.WriteFile(filePath, bigBuff, common.DEFAULT_FILE_PERM)
	return bigBuff, err
}

func (s scenarioHelper) generateLocalFilesFromList(a *assert.Assertions, dirPath string, fileList []string) {
	for _, fileName := range fileList {
		_, err := s.generateLocalFile(filepath.Join(dirPath, fileName), defaultFileSize)
		a.Nil(err)
	}

	// sleep a bit so that the files' lmts are guaranteed to be in the past
	time.Sleep(time.Millisecond * 1050)
}

func (s scenarioHelper) generateCommonRemoteScenarioForLocal(a *assert.Assertions, dirPath string, prefix string) (fileList []string) {
	fileList = make([]string, 50)
	for i := 0; i < 10; i++ {
		batch := []string{
			generateName(prefix+"top", 0),
			generateName(prefix+"sub1/", 0),
			generateName(prefix+"sub2/", 0),
			generateName(prefix+"sub1/sub3/sub5/", 0),
			generateName(prefix+specialNames[i], 0),
		}

		for j, name := range batch {
			fileList[5*i+j] = name
			_, err := s.generateLocalFile(filepath.Join(dirPath, name), defaultFileSize)
			a.Nil(err)
		}
	}

	// sleep a bit so that the files' lmts are guaranteed to be in the past
	time.Sleep(time.Millisecond * 1050)
	return
}

<<<<<<< HEAD
func (scenarioHelper) generateCommonRemoteScenarioForSoftDelete(c *chk.C, containerClient *container.Client, prefix string) (string, []*blockblob.Client, []string) {
	blobList := make([]*blockblob.Client, 3)
	blobNames := make([]string, 3)
	var listOfTransfers []string

	blobClient1, blobName1 := createNewBlockBlob(c, containerClient, prefix+"top")
	blobClient2, blobName2 := createNewBlockBlob(c, containerClient, prefix+"sub1/")
	blobClient3, blobName3 := createNewBlockBlob(c, containerClient, prefix+"sub1/sub3/sub5/")
=======
func (scenarioHelper) generateCommonRemoteScenarioForSoftDelete(a *assert.Assertions, containerURL azblob.ContainerURL, prefix string) (string, []azblob.BlockBlobURL, []string) {
	blobList := make([]azblob.BlockBlobURL, 3)
	blobNames := make([]string, 3)
	var listOfTransfers []string

	blobURL1, blobName1 := createNewBlockBlob(a, containerURL, prefix+"top")
	blobURL2, blobName2 := createNewBlockBlob(a, containerURL, prefix+"sub1/")
	blobURL3, blobName3 := createNewBlockBlob(a, containerURL, prefix+"sub1/sub3/sub5/")
>>>>>>> 096d32ee

	blobList[0] = blobClient1
	blobNames[0] = blobName1
	blobList[1] = blobClient2
	blobNames[1] = blobName2
	blobList[2] = blobClient3
	blobNames[2] = blobName3

	for i := 0; i < len(blobList); i++ {
		for j := 0; j < 3; j++ { // create 3 soft-deleted snapshots for each blob
			// Create snapshot for blob
<<<<<<< HEAD
			snapResp, err := blobList[i].CreateSnapshot(ctx, nil)
			c.Assert(snapResp, chk.NotNil)
			c.Assert(err, chk.IsNil)
=======
			snapResp, err := blobList[i].CreateSnapshot(ctx, azblob.Metadata{}, azblob.BlobAccessConditions{}, azblob.ClientProvidedKeyOptions{})
			a.NotNil(snapResp)
			a.Nil(err)
>>>>>>> 096d32ee

			time.Sleep(time.Millisecond * 30)

			// Soft delete snapshot
<<<<<<< HEAD
			snapshotBlob, err := blobList[i].WithSnapshot(*snapResp.Snapshot)
			c.Assert(err, chk.IsNil)
			_, err = snapshotBlob.Delete(ctx, nil)
			c.Assert(err, chk.IsNil)
=======
			snapshotBlob := blobList[i].WithSnapshot(snapResp.Snapshot())
			_, err = snapshotBlob.Delete(ctx, azblob.DeleteSnapshotsOptionNone, azblob.BlobAccessConditions{})
			a.Nil(err)
>>>>>>> 096d32ee

			listOfTransfers = append(listOfTransfers, blobNames[i])
		}
	}

	// sleep a bit so that the blobs' lmts are guaranteed to be in the past
	time.Sleep(time.Millisecond * 1050)
	return blobName1, blobList, listOfTransfers
}

<<<<<<< HEAD
func (scenarioHelper) generateCommonRemoteScenarioForBlob(c *chk.C, containerClient *container.Client, prefix string) (blobList []string) {
	blobList = make([]string, 50)

	for i := 0; i < 10; i++ {
		_, blobName1 := createNewBlockBlob(c, containerClient, prefix+"top")
		_, blobName2 := createNewBlockBlob(c, containerClient, prefix+"sub1/")
		_, blobName3 := createNewBlockBlob(c, containerClient, prefix+"sub2/")
		_, blobName4 := createNewBlockBlob(c, containerClient, prefix+"sub1/sub3/sub5/")
		_, blobName5 := createNewBlockBlob(c, containerClient, prefix+specialNames[i])
=======
func (scenarioHelper) generateCommonRemoteScenarioForBlob(a *assert.Assertions, containerURL azblob.ContainerURL, prefix string) (blobList []string) {
	blobList = make([]string, 50)

	for i := 0; i < 10; i++ {
		_, blobName1 := createNewBlockBlob(a, containerURL, prefix+"top")
		_, blobName2 := createNewBlockBlob(a, containerURL, prefix+"sub1/")
		_, blobName3 := createNewBlockBlob(a, containerURL, prefix+"sub2/")
		_, blobName4 := createNewBlockBlob(a, containerURL, prefix+"sub1/sub3/sub5/")
		_, blobName5 := createNewBlockBlob(a, containerURL, prefix+specialNames[i])
>>>>>>> 096d32ee

		blobList[5*i] = blobName1
		blobList[5*i+1] = blobName2
		blobList[5*i+2] = blobName3
		blobList[5*i+3] = blobName4
		blobList[5*i+4] = blobName5
	}

	// sleep a bit so that the blobs' lmts are guaranteed to be in the past
	time.Sleep(time.Millisecond * 1050)
	return
}

// same as blob, but for every virtual directory, a blob with the same name is created, and it has metadata 'hdi_isfolder = true'
<<<<<<< HEAD
func (scenarioHelper) generateCommonRemoteScenarioForWASB(c *chk.C, containerClient *container.Client, prefix string) (blobList []string) {
	blobList = make([]string, 50)

	for i := 0; i < 10; i++ {
		_, blobName1 := createNewBlockBlob(c, containerClient, prefix+"top")
		_, blobName2 := createNewBlockBlob(c, containerClient, prefix+"sub1/")
		_, blobName3 := createNewBlockBlob(c, containerClient, prefix+"sub2/")
		_, blobName4 := createNewBlockBlob(c, containerClient, prefix+"sub1/sub3/sub5/")
		_, blobName5 := createNewBlockBlob(c, containerClient, prefix+specialNames[i])
=======
func (scenarioHelper) generateCommonRemoteScenarioForWASB(a *assert.Assertions, containerURL azblob.ContainerURL, prefix string) (blobList []string) {
	blobList = make([]string, 50)

	for i := 0; i < 10; i++ {
		_, blobName1 := createNewBlockBlob(a, containerURL, prefix+"top")
		_, blobName2 := createNewBlockBlob(a, containerURL, prefix+"sub1/")
		_, blobName3 := createNewBlockBlob(a, containerURL, prefix+"sub2/")
		_, blobName4 := createNewBlockBlob(a, containerURL, prefix+"sub1/sub3/sub5/")
		_, blobName5 := createNewBlockBlob(a, containerURL, prefix+specialNames[i])
>>>>>>> 096d32ee

		blobList[5*i] = blobName1
		blobList[5*i+1] = blobName2
		blobList[5*i+2] = blobName3
		blobList[5*i+3] = blobName4
		blobList[5*i+4] = blobName5
	}

	if prefix != "" {
		rootDir := strings.TrimSuffix(prefix, "/")
<<<<<<< HEAD
		createNewDirectoryStub(c, containerClient, rootDir)
		blobList = append(blobList, rootDir)
	}

	createNewDirectoryStub(c, containerClient, prefix+"sub1")
	createNewDirectoryStub(c, containerClient, prefix+"sub1/sub3")
	createNewDirectoryStub(c, containerClient, prefix+"sub1/sub3/sub5")
	createNewDirectoryStub(c, containerClient, prefix+"sub2")
=======
		createNewDirectoryStub(a, containerURL, rootDir)
		blobList = append(blobList, rootDir)
	}

	createNewDirectoryStub(a, containerURL, prefix+"sub1")
	createNewDirectoryStub(a, containerURL, prefix+"sub1/sub3")
	createNewDirectoryStub(a, containerURL, prefix+"sub1/sub3/sub5")
	createNewDirectoryStub(a, containerURL, prefix+"sub2")
>>>>>>> 096d32ee

	for _, dirPath := range []string{prefix + "sub1", prefix + "sub1/sub3", prefix + "sub1/sub3/sub5", prefix + "sub2"} {
		blobList = append(blobList, dirPath)
	}

	// sleep a bit so that the blobs' lmts are guaranteed to be in the past
	time.Sleep(time.Millisecond * 1050)
	return
}

func (scenarioHelper) generateCommonRemoteScenarioForBlobFS(a *assert.Assertions, filesystemURL azbfs.FileSystemURL, prefix string) (pathList []string) {
	pathList = make([]string, 50)

	for i := 0; i < 10; i++ {
		_, pathName1 := createNewBfsFile(a, filesystemURL, prefix+"top")
		_, pathName2 := createNewBfsFile(a, filesystemURL, prefix+"sub1/")
		_, pathName3 := createNewBfsFile(a, filesystemURL, prefix+"sub2/")
		_, pathName4 := createNewBfsFile(a, filesystemURL, prefix+"sub1/sub3/sub5")
		_, pathName5 := createNewBfsFile(a, filesystemURL, prefix+specialNames[i])

		pathList[5*i] = pathName1
		pathList[5*i+1] = pathName2
		pathList[5*i+2] = pathName3
		pathList[5*i+3] = pathName4
		pathList[5*i+4] = pathName5
	}

	// sleep a bit so that the paths' lmts are guaranteed to be in the past
	time.Sleep(time.Millisecond * 1500)
	return
}

func (scenarioHelper) generateCommonRemoteScenarioForAzureFile(a *assert.Assertions, shareURL azfile.ShareURL, prefix string) (fileList []string) {
	fileList = make([]string, 50)

	for i := 0; i < 10; i++ {
		_, fileName1 := createNewAzureFile(a, shareURL, prefix+"top")
		_, fileName2 := createNewAzureFile(a, shareURL, prefix+"sub1/")
		_, fileName3 := createNewAzureFile(a, shareURL, prefix+"sub2/")
		_, fileName4 := createNewAzureFile(a, shareURL, prefix+"sub1/sub3/sub5/")
		_, fileName5 := createNewAzureFile(a, shareURL, prefix+specialNames[i])

		fileList[5*i] = fileName1
		fileList[5*i+1] = fileName2
		fileList[5*i+2] = fileName3
		fileList[5*i+3] = fileName4
		fileList[5*i+4] = fileName5
	}

	// sleep a bit so that the blobs' lmts are guaranteed to be in the past
	time.Sleep(time.Millisecond * 1050)
	return
}

<<<<<<< HEAD
func (s scenarioHelper) generateBlobContainersAndBlobsFromLists(c *chk.C, serviceClient *blobservice.Client, containerList []string, blobList []string, data string) {
	for _, containerName := range containerList {
		containerClient := serviceClient.NewContainerClient(containerName)
		_, err := containerClient.Create(ctx, nil)
		c.Assert(err, chk.IsNil)

		s.generateBlobsFromList(c, containerClient, blobList, data)
=======
func (s scenarioHelper) generateBlobContainersAndBlobsFromLists(a *assert.Assertions, serviceURL azblob.ServiceURL, containerList []string, blobList []string, data string) {
	for _, containerName := range containerList {
		curl := serviceURL.NewContainerURL(containerName)
		_, err := curl.Create(ctx, azblob.Metadata{}, azblob.PublicAccessNone)
		a.Nil(err)

		s.generateBlobsFromList(a, curl, blobList, data)
>>>>>>> 096d32ee
	}
}

func (s scenarioHelper) generateFileSharesAndFilesFromLists(a *assert.Assertions, serviceURL azfile.ServiceURL, shareList []string, fileList []string, data string) {
	for _, shareName := range shareList {
		surl := serviceURL.NewShareURL(shareName)
		_, err := surl.Create(ctx, azfile.Metadata{}, 0)
		a.Nil(err)

		s.generateAzureFilesFromList(a, surl, fileList)
	}
}

func (s scenarioHelper) generateFilesystemsAndFilesFromLists(a *assert.Assertions, serviceURL azbfs.ServiceURL, fsList []string, fileList []string, data string) {
	for _, filesystemName := range fsList {
		fsURL := serviceURL.NewFileSystemURL(filesystemName)
		_, err := fsURL.Create(ctx)
		a.Nil(err)

		s.generateBFSPathsFromList(a, fsURL, fileList)
	}
}

func (s scenarioHelper) generateS3BucketsAndObjectsFromLists(a *assert.Assertions, s3Client *minio.Client, bucketList []string, objectList []string, data string) {
	for _, bucketName := range bucketList {
		err := s3Client.MakeBucket(bucketName, "")
		a.Nil(err)

		s.generateObjects(a, s3Client, bucketName, objectList)
	}
}

func (s scenarioHelper) generateGCPBucketsAndObjectsFromLists(a *assert.Assertions, client *gcpUtils.Client, bucketList []string, objectList []string) {
	for _, bucketName := range bucketList {
		bkt := client.Bucket(bucketName)
		err := bkt.Create(context.Background(), os.Getenv("GOOGLE_CLOUD_PROJECT"), &gcpUtils.BucketAttrs{})
		a.Nil(err)
		s.generateGCPObjects(a, client, bucketName, objectList)
	}
}

// create the demanded blobs
<<<<<<< HEAD
func (scenarioHelper) generateBlobsFromList(c *chk.C, containerClient *container.Client, blobList []string, data string) {
	for _, blobName := range blobList {
		blobClient := containerClient.NewBlockBlobClient(blobName)
		_, err := blobClient.Upload(ctx, streaming.NopCloser(strings.NewReader(data)), nil)
		c.Assert(err, chk.IsNil)
=======
func (scenarioHelper) generateBlobsFromList(a *assert.Assertions, containerURL azblob.ContainerURL, blobList []string, data string) {
	for _, blobName := range blobList {
		blob := containerURL.NewBlockBlobURL(blobName)
		_, err := blob.Upload(ctx, strings.NewReader(data), azblob.BlobHTTPHeaders{},
			nil, azblob.BlobAccessConditions{}, azblob.DefaultAccessTier, nil, azblob.ClientProvidedKeyOptions{}, azblob.ImmutabilityPolicyOptions{})
		a.Nil(err)
>>>>>>> 096d32ee
	}

	// sleep a bit so that the blobs' lmts are guaranteed to be in the past
	time.Sleep(time.Millisecond * 1050)
}

<<<<<<< HEAD
func (scenarioHelper) generatePageBlobsFromList(c *chk.C, containerClient *container.Client, blobList []string, data string) {
	for _, blobName := range blobList {
		// Create the blob (PUT blob)
		blobClient := containerClient.NewPageBlobClient(blobName)
		_, err := blobClient.Create(ctx,
			int64(len(data)),
			&pageblob.CreateOptions{
				SequenceNumber: to.Ptr(int64(0)),
				HTTPHeaders: &blob.HTTPHeaders{BlobContentType: to.Ptr("text/random")},
			})
		c.Assert(err, chk.IsNil)

		// Create the page (PUT page)
		_, err = blobClient.UploadPages(ctx, streaming.NopCloser(strings.NewReader(data)),
			blob.HTTPRange{Offset: 0, Count: int64(len(data))}, nil)
		c.Assert(err, chk.IsNil)
=======
func (scenarioHelper) generatePageBlobsFromList(a *assert.Assertions, containerURL azblob.ContainerURL, blobList []string, data string) {
	for _, blobName := range blobList {
		// Create the blob (PUT blob)
		blob := containerURL.NewPageBlobURL(blobName)
		_, err := blob.Create(ctx,
			int64(len(data)),
			0,
			azblob.BlobHTTPHeaders{
				ContentType: "text/random",
			},
			azblob.Metadata{},
			azblob.BlobAccessConditions{},
			azblob.DefaultPremiumBlobAccessTier,
			nil,
			azblob.ClientProvidedKeyOptions{},
			azblob.ImmutabilityPolicyOptions{},
		)
		a.Nil(err)

		// Create the page (PUT page)
		_, err = blob.UploadPages(ctx,
			0,
			strings.NewReader(data),
			azblob.PageBlobAccessConditions{},
			nil,
			azblob.ClientProvidedKeyOptions{},
		)
		a.Nil(err)
>>>>>>> 096d32ee
	}

	// sleep a bit so that the blobs' lmts are guaranteed to be in the past
	time.Sleep(time.Millisecond * 1050)
}

<<<<<<< HEAD
func (scenarioHelper) generateAppendBlobsFromList(c *chk.C, containerClient *container.Client, blobList []string, data string) {
	for _, blobName := range blobList {
		// Create the blob (PUT blob)
		blobClient := containerClient.NewAppendBlobClient(blobName)
		_, err := blobClient.Create(ctx,
			&appendblob.CreateOptions{
				HTTPHeaders: &blob.HTTPHeaders{BlobContentType: to.Ptr("text/random")},
			})
		c.Assert(err, chk.IsNil)

		// Append a block (PUT block)
		_, err = blobClient.AppendBlock(ctx, streaming.NopCloser(strings.NewReader(data)), nil)
		c.Assert(err, chk.IsNil)
=======
func (scenarioHelper) generateAppendBlobsFromList(a *assert.Assertions, containerURL azblob.ContainerURL, blobList []string, data string) {
	for _, blobName := range blobList {
		// Create the blob (PUT blob)
		blob := containerURL.NewAppendBlobURL(blobName)
		_, err := blob.Create(ctx,
			azblob.BlobHTTPHeaders{
				ContentType: "text/random",
			},
			azblob.Metadata{},
			azblob.BlobAccessConditions{},
			nil,
			azblob.ClientProvidedKeyOptions{},
			azblob.ImmutabilityPolicyOptions{},
		)
		a.Nil(err)

		// Append a block (PUT block)
		_, err = blob.AppendBlock(ctx,
			strings.NewReader(data),
			azblob.AppendBlobAccessConditions{},
			nil,
			azblob.ClientProvidedKeyOptions{})
		a.Nil(err)
>>>>>>> 096d32ee
	}

	// sleep a bit so that the blobs' lmts are guaranteed to be in the past
	time.Sleep(time.Millisecond * 1050)
}

<<<<<<< HEAD
func (scenarioHelper) generateBlockBlobWithAccessTier(c *chk.C, containerClient *container.Client, blobName string, accessTier *blob.AccessTier) {
	blobClient := containerClient.NewBlockBlobClient(blobName)
	_, err := blobClient.Upload(ctx, streaming.NopCloser(strings.NewReader(blockBlobDefaultData)), &blockblob.UploadOptions{Tier: accessTier})
	c.Assert(err, chk.IsNil)
=======
func (scenarioHelper) generateBlockBlobWithAccessTier(a *assert.Assertions, containerURL azblob.ContainerURL, blobName string, accessTier azblob.AccessTierType) {
	blob := containerURL.NewBlockBlobURL(blobName)
	_, err := blob.Upload(ctx, strings.NewReader(blockBlobDefaultData), azblob.BlobHTTPHeaders{},
		nil, azblob.BlobAccessConditions{}, accessTier, nil, azblob.ClientProvidedKeyOptions{}, azblob.ImmutabilityPolicyOptions{})
	a.Nil(err)
>>>>>>> 096d32ee
}

// create the demanded objects
func (scenarioHelper) generateObjects(a *assert.Assertions, client *minio.Client, bucketName string, objectList []string) {
	size := int64(len(objectDefaultData))
	for _, objectName := range objectList {
		n, err := client.PutObjectWithContext(ctx, bucketName, objectName, strings.NewReader(objectDefaultData), size, minio.PutObjectOptions{})
		a.Nil(err)
		a.Equal(size, n)
	}
}

func (scenarioHelper) generateGCPObjects(a *assert.Assertions, client *gcpUtils.Client, bucketName string, objectList []string) {
	size := int64(len(objectDefaultData))
	for _, objectName := range objectList {
		wc := client.Bucket(bucketName).Object(objectName).NewWriter(context.Background())
		reader := strings.NewReader(objectDefaultData)
		written, err := io.Copy(wc, reader)
		a.Nil(err)
		a.Equal(size, written)
		err = wc.Close()
		a.Nil(err)
	}
}

// create the demanded files
func (scenarioHelper) generateFlatFiles(a *assert.Assertions, shareURL azfile.ShareURL, fileList []string) {
	for _, fileName := range fileList {
		file := shareURL.NewRootDirectoryURL().NewFileURL(fileName)
		err := azfile.UploadBufferToAzureFile(ctx, []byte(fileDefaultData), file, azfile.UploadToAzureFileOptions{})
		a.Nil(err)
	}

	// sleep a bit so that the blobs' lmts are guaranteed to be in the past
	time.Sleep(time.Millisecond * 1050)
}

// make 50 objects with random names
// 10 of them at the top level
// 10 of them in sub dir "sub1"
// 10 of them in sub dir "sub2"
// 10 of them in deeper sub dir "sub1/sub3/sub5"
// 10 of them with special characters
func (scenarioHelper) generateCommonRemoteScenarioForS3(a *assert.Assertions, client *minio.Client, bucketName string, prefix string, returnObjectListWithBucketName bool) (objectList []string) {
	objectList = make([]string, 50)

	for i := 0; i < 10; i++ {
		objectName1 := createNewObject(a, client, bucketName, prefix+"top")
		objectName2 := createNewObject(a, client, bucketName, prefix+"sub1/")
		objectName3 := createNewObject(a, client, bucketName, prefix+"sub2/")
		objectName4 := createNewObject(a, client, bucketName, prefix+"sub1/sub3/sub5/")
		objectName5 := createNewObject(a, client, bucketName, prefix+specialNames[i])

		// Note: common.AZCOPY_PATH_SEPARATOR_STRING is added before bucket or objectName, as in the change minimize JobPartPlan file size,
		// transfer.Source & transfer.Destination(after trimming the SourceRoot and DestinationRoot) are with AZCOPY_PATH_SEPARATOR_STRING suffix,
		// when user provided source & destination are without / suffix, which is the case for scenarioHelper generated URL.

		bucketPath := ""
		if returnObjectListWithBucketName {
			bucketPath = common.AZCOPY_PATH_SEPARATOR_STRING + bucketName
		}

		objectList[5*i] = bucketPath + common.AZCOPY_PATH_SEPARATOR_STRING + objectName1
		objectList[5*i+1] = bucketPath + common.AZCOPY_PATH_SEPARATOR_STRING + objectName2
		objectList[5*i+2] = bucketPath + common.AZCOPY_PATH_SEPARATOR_STRING + objectName3
		objectList[5*i+3] = bucketPath + common.AZCOPY_PATH_SEPARATOR_STRING + objectName4
		objectList[5*i+4] = bucketPath + common.AZCOPY_PATH_SEPARATOR_STRING + objectName5
	}

	// sleep a bit so that the blobs' lmts are guaranteed to be in the past
	time.Sleep(time.Millisecond * 1050)
	return
}

func (scenarioHelper) generateCommonRemoteScenarioForGCP(a *assert.Assertions, client *gcpUtils.Client, bucketName string, prefix string, returnObjectListWithBucketName bool) []string {
	objectList := make([]string, 50)
	for i := 0; i < 10; i++ {
		objectName1 := createNewGCPObject(a, client, bucketName, prefix+"top")
		objectName2 := createNewGCPObject(a, client, bucketName, prefix+"sub1/")
		objectName3 := createNewGCPObject(a, client, bucketName, prefix+"sub2/")
		objectName4 := createNewGCPObject(a, client, bucketName, prefix+"sub1/sub3/sub5/")
		objectName5 := createNewGCPObject(a, client, bucketName, prefix+specialNames[i])

		// Note: common.AZCOPY_PATH_SEPARATOR_STRING is added before bucket or objectName, as in the change minimize JobPartPlan file size,
		// transfer.Source & transfer.Destination(after trimming the SourceRoot and DestinationRoot) are with AZCOPY_PATH_SEPARATOR_STRING suffix,
		// when user provided source & destination are without / suffix, which is the case for scenarioHelper generated URL.

		bucketPath := ""
		if returnObjectListWithBucketName {
			bucketPath = common.AZCOPY_PATH_SEPARATOR_STRING + bucketName
		}

		objectList[5*i] = bucketPath + common.AZCOPY_PATH_SEPARATOR_STRING + objectName1
		objectList[5*i+1] = bucketPath + common.AZCOPY_PATH_SEPARATOR_STRING + objectName2
		objectList[5*i+2] = bucketPath + common.AZCOPY_PATH_SEPARATOR_STRING + objectName3
		objectList[5*i+3] = bucketPath + common.AZCOPY_PATH_SEPARATOR_STRING + objectName4
		objectList[5*i+4] = bucketPath + common.AZCOPY_PATH_SEPARATOR_STRING + objectName5
	}

	// sleep a bit so that the blobs' lmts are guaranteed to be in the past
	time.Sleep(time.Millisecond * 1050)
	return objectList
}

// create the demanded azure files
func (scenarioHelper) generateAzureFilesFromList(a *assert.Assertions, shareURL azfile.ShareURL, fileList []string) {
	for _, filePath := range fileList {
		file := shareURL.NewRootDirectoryURL().NewFileURL(filePath)

		// create parents first
		generateParentsForAzureFile(a, file)

		// create the file itself
		cResp, err := file.Create(ctx, defaultAzureFileSizeInBytes, azfile.FileHTTPHeaders{}, azfile.Metadata{})
		a.Nil(err)
		a.Equal(201, cResp.StatusCode())
	}

	// sleep a bit so that the files' lmts are guaranteed to be in the past
	time.Sleep(time.Millisecond * 1050)
}

func (scenarioHelper) generateBFSPathsFromList(a *assert.Assertions, filesystemURL azbfs.FileSystemURL, fileList []string) {
	for _, p := range fileList {
		file := filesystemURL.NewRootDirectoryURL().NewFileURL(p)

		// Create the file
		cResp, err := file.Create(ctx, azbfs.BlobFSHTTPHeaders{}, azbfs.BlobFSAccessControl{})
		a.Nil(err)
		a.Equal(201, cResp.StatusCode())

		aResp, err := file.AppendData(ctx, 0, strings.NewReader(string(make([]byte, defaultBlobFSFileSizeInBytes))))
		a.Nil(err)
		a.Equal(202, aResp.StatusCode())

		fResp, err := file.FlushData(ctx, defaultBlobFSFileSizeInBytes, nil, azbfs.BlobFSHTTPHeaders{}, false, true)
		a.Nil(err)
		a.Equal(200, fResp.StatusCode())
	}
}

// Golang does not have sets, so we have to use a map to fulfill the same functionality
func (scenarioHelper) convertListToMap(list []string) map[string]int {
	lookupMap := make(map[string]int)
	for _, entryName := range list {
		lookupMap[entryName] = 0
	}

	return lookupMap
}

func (scenarioHelper) convertMapKeysToList(m map[string]int) []string {
	list := make([]string, len(m))
	i := 0
	for key := range m {
		list[i] = key
		i++
	}
	return list
}

// useful for files->files transfers, where folders are included in the transfers.
// includeRoot should be set to true for cases where we expect the root directory to be copied across
// (i.e. where we expect the behaviour that can be, but has not been in this case, turned off by appending /* to the source)
func (s scenarioHelper) addFoldersToList(fileList []string, includeRoot bool) []string {
	m := s.convertListToMap(fileList)
	// for each file, add all its parent dirs
	for name := range m {
		for {
			name = path.Dir(name)
			if name == "." {
				if includeRoot {
					m[""] = 0 // don't use "."
				}
				break
			} else {
				m[name] = 0
			}
		}
	}
	return s.convertMapKeysToList(m)
}

func (scenarioHelper) shaveOffPrefix(list []string, prefix string) []string {
	cleanList := make([]string, len(list))
	for i, item := range list {
		cleanList[i] = strings.TrimPrefix(item, prefix)
	}
	return cleanList
}

func (scenarioHelper) addPrefix(list []string, prefix string) []string {
	modifiedList := make([]string, len(list))
	for i, item := range list {
		modifiedList[i] = prefix + item
	}
	return modifiedList
}

<<<<<<< HEAD
func (scenarioHelper) getRawContainerURLWithSAS(c *chk.C, containerName string) *url.URL {
	accountName, accountKey := getAccountAndKey()
	credential, err := blob.NewSharedKeyCredential(accountName, accountKey)
	c.Assert(err, chk.IsNil)
	cc := getContainerClientWithSAS(c, credential, containerName)

	u := cc.URL()
	parsedURL, err := url.Parse(u)
	return parsedURL
}

func (scenarioHelper) getContainerClientWithSAS(c *chk.C, containerName string) *container.Client {
	accountName, accountKey := getAccountAndKey()
	credential, err := blob.NewSharedKeyCredential(accountName, accountKey)
	c.Assert(err, chk.IsNil)
	containerURLWithSAS := getContainerClientWithSAS(c, credential, containerName)
	return containerURLWithSAS
}

func (scenarioHelper) getRawBlobURLWithSAS(c *chk.C, containerName string, blobName string) *url.URL {
	accountName, accountKey := getAccountAndKey()
	credential, err := blob.NewSharedKeyCredential(accountName, accountKey)
	c.Assert(err, chk.IsNil)
	cc := getContainerClientWithSAS(c, credential, containerName)
	bc := cc.NewBlockBlobClient(blobName)

	u := bc.URL()
	parsedURL, err := url.Parse(u)
	return parsedURL
}

func (scenarioHelper) getBlobClientWithSAS(c *chk.C, containerName string, blobName string) *blob.Client {
	accountName, accountKey := getAccountAndKey()
	credential, err := blob.NewSharedKeyCredential(accountName, accountKey)
	c.Assert(err, chk.IsNil)
	containerURLWithSAS := getContainerClientWithSAS(c, credential, containerName)
	blobURLWithSAS := containerURLWithSAS.NewBlobClient(blobName)
	return blobURLWithSAS
}

func (scenarioHelper) getRawBlobServiceURLWithSAS(c *chk.C) *url.URL {
	accountName, accountKey := getAccountAndKey()
	credential, err := blob.NewSharedKeyCredential(accountName, accountKey)
	c.Assert(err, chk.IsNil)

	u := getBlobServiceClientWithSAS(c, credential).URL()
	parsedURL, err := url.Parse(u)
	return parsedURL
}

func (scenarioHelper) getBlobServiceClientWithSAS(c *chk.C) *blobservice.Client {
	accountName, accountKey := getAccountAndKey()
	credential, err := blob.NewSharedKeyCredential(accountName, accountKey)
	c.Assert(err, chk.IsNil)

	return getBlobServiceClientWithSAS(c, credential)
}

func (scenarioHelper) getBlobServiceClientWithSASFromURL(c *chk.C, rawURL string) *blobservice.Client {
	blobURLParts, err := blob.ParseURL(rawURL)
	c.Assert(err, chk.IsNil)
	blobURLParts.ContainerName = ""
	blobURLParts.BlobName = ""
	blobURLParts.VersionID = ""
	blobURLParts.Snapshot = ""

	client, err := blobservice.NewClientWithNoCredential(blobURLParts.String(), nil)
	c.Assert(err, chk.IsNil)

	return client
=======
func (scenarioHelper) getRawContainerURLWithSAS(a *assert.Assertions, containerName string) url.URL {
	accountName, accountKey := getAccountAndKey()
	credential, err := azblob.NewSharedKeyCredential(accountName, accountKey)
	a.Nil(err)
	containerURLWithSAS := getContainerURLWithSAS(a, *credential, containerName)
	return containerURLWithSAS.URL()
}

func (scenarioHelper) getRawBlobURLWithSAS(a *assert.Assertions, containerName string, blobName string) url.URL {
	accountName, accountKey := getAccountAndKey()
	credential, err := azblob.NewSharedKeyCredential(accountName, accountKey)
	a.Nil(err)
	containerURLWithSAS := getContainerURLWithSAS(a, *credential, containerName)
	blobURLWithSAS := containerURLWithSAS.NewBlockBlobURL(blobName)
	return blobURLWithSAS.URL()
}

func (scenarioHelper) getRawBlobServiceURLWithSAS(a *assert.Assertions) url.URL {
	accountName, accountKey := getAccountAndKey()
	credential, err := azblob.NewSharedKeyCredential(accountName, accountKey)
	a.Nil(err)

	return getBlobServiceURLWithSAS(a, *credential).URL()
>>>>>>> 096d32ee
}

func (scenarioHelper) getRawFileServiceURLWithSAS(a *assert.Assertions) url.URL {
	accountName, accountKey := getAccountAndKey()
	credential, err := azfile.NewSharedKeyCredential(accountName, accountKey)
	a.Nil(err)

	return getFileServiceURLWithSAS(a, *credential).URL()
}

func (scenarioHelper) getRawAdlsServiceURLWithSAS(a *assert.Assertions) azbfs.ServiceURL {
	accountName, accountKey := getAccountAndKey()
	credential := azbfs.NewSharedKeyCredential(accountName, accountKey)

	return getAdlsServiceURLWithSAS(a, *credential)
}

<<<<<<< HEAD
func (scenarioHelper) getBlobServiceClient(c *chk.C) *blobservice.Client {
	accountName, accountKey := getAccountAndKey()
	credential, err := blob.NewSharedKeyCredential(accountName, accountKey)
	c.Assert(err, chk.IsNil)
	rawURL := fmt.Sprintf("https://%s.blob.core.windows.net", credential.AccountName())

	client, err := blobservice.NewClientWithSharedKeyCredential(rawURL, credential, nil)
	c.Assert(err, chk.IsNil)
=======
func (scenarioHelper) getBlobServiceURL(a *assert.Assertions) azblob.ServiceURL {
	accountName, accountKey := getAccountAndKey()
	credential, err := azblob.NewSharedKeyCredential(accountName, accountKey)
	a.Nil(err)
	rawURL := fmt.Sprintf("https://%s.blob.core.windows.net", credential.AccountName())

	// convert the raw url and validate it was parsed successfully
	fullURL, err := url.Parse(rawURL)
	a.Nil(err)
>>>>>>> 096d32ee

	return client
}

<<<<<<< HEAD
func (s scenarioHelper) getContainerClient(c *chk.C, containerName string) *container.Client {
	serviceURL := s.getBlobServiceClient(c)
	containerURL := serviceURL.NewContainerClient(containerName)
=======
func (s scenarioHelper) getContainerURL(a *assert.Assertions, containerName string) azblob.ContainerURL {
	serviceURL := s.getBlobServiceURL(a)
	containerURL := serviceURL.NewContainerURL(containerName)
>>>>>>> 096d32ee

	return containerURL
}

<<<<<<< HEAD
func (scenarioHelper) getRawS3AccountURL(c *chk.C, region string) url.URL {
	rawURL := fmt.Sprintf("https://s3%s.amazonaws.com", common.Iff(region == "", "", "-"+region))
=======
func (scenarioHelper) getRawS3AccountURL(a *assert.Assertions, region string) url.URL {
	rawURL := fmt.Sprintf("https://s3%s.amazonaws.com", common.IffString(region == "", "", "-"+region))
>>>>>>> 096d32ee

	fullURL, err := url.Parse(rawURL)
	a.Nil(err)

	return *fullURL
}

func (scenarioHelper) getRawGCPAccountURL(a *assert.Assertions) url.URL {
	rawURL := "https://storage.cloud.google.com/"
	fullURL, err := url.Parse(rawURL)
	a.Nil(err)
	return *fullURL
}

// TODO: Possibly add virtual-hosted-style and dual stack support. Currently use path style for testing.
<<<<<<< HEAD
func (scenarioHelper) getRawS3BucketURL(c *chk.C, region string, bucketName string) url.URL {
	rawURL := fmt.Sprintf("https://s3%s.amazonaws.com/%s", common.Iff(region == "", "", "-"+region), bucketName)
=======
func (scenarioHelper) getRawS3BucketURL(a *assert.Assertions, region string, bucketName string) url.URL {
	rawURL := fmt.Sprintf("https://s3%s.amazonaws.com/%s", common.IffString(region == "", "", "-"+region), bucketName)
>>>>>>> 096d32ee

	fullURL, err := url.Parse(rawURL)
	a.Nil(err)

	return *fullURL
}

func (scenarioHelper) getRawGCPBucketURL(a *assert.Assertions, bucketName string) url.URL {
	rawURL := fmt.Sprintf("https://storage.cloud.google.com/%s", bucketName)
	fmt.Println(rawURL)
	fullURL, err := url.Parse(rawURL)
	a.Nil(err)
	return *fullURL
}

<<<<<<< HEAD
func (scenarioHelper) getRawS3ObjectURL(c *chk.C, region string, bucketName string, objectName string) url.URL {
	rawURL := fmt.Sprintf("https://s3%s.amazonaws.com/%s/%s", common.Iff(region == "", "", "-"+region), bucketName, objectName)
=======
func (scenarioHelper) getRawS3ObjectURL(a *assert.Assertions, region string, bucketName string, objectName string) url.URL {
	rawURL := fmt.Sprintf("https://s3%s.amazonaws.com/%s/%s", common.IffString(region == "", "", "-"+region), bucketName, objectName)
>>>>>>> 096d32ee

	fullURL, err := url.Parse(rawURL)
	a.Nil(err)

	return *fullURL
}

func (scenarioHelper) getRawGCPObjectURL(a *assert.Assertions, bucketName string, objectName string) url.URL {
	rawURL := fmt.Sprintf("https://storage.cloud.google.com/%s/%s", bucketName, objectName)
	fullURL, err := url.Parse(rawURL)
	a.Nil(err)
	return *fullURL
}

func (scenarioHelper) getRawFileURLWithSAS(a *assert.Assertions, shareName string, fileName string) url.URL {
	credential, err := getGenericCredentialForFile("")
	a.Nil(err)
	shareURLWithSAS := getShareURLWithSAS(a, *credential, shareName)
	fileURLWithSAS := shareURLWithSAS.NewRootDirectoryURL().NewFileURL(fileName)
	return fileURLWithSAS.URL()
}

func (scenarioHelper) getRawShareURLWithSAS(a *assert.Assertions, shareName string) url.URL {
	accountName, accountKey := getAccountAndKey()
	credential, err := azfile.NewSharedKeyCredential(accountName, accountKey)
	a.Nil(err)
	shareURLWithSAS := getShareURLWithSAS(a, *credential, shareName)
	return shareURLWithSAS.URL()
}

func (scenarioHelper) blobExists(blobClient *blob.Client) bool {
	_, err := blobClient.GetProperties(context.Background(), nil)
	if err == nil {
		return true
	}
	return false
}

func (scenarioHelper) containerExists(containerClient *container.Client) bool {
	_, err := containerClient.GetProperties(context.Background(), nil)
	if err == nil {
		return true
	}
	return false
}

func runSyncAndVerify(a *assert.Assertions, raw rawSyncCmdArgs, verifier func(err error)) {
	// the simulated user input should parse properly
	cooked, err := raw.cook()
	a.Nil(err)

	// the enumeration ends when process() returns
	err = cooked.process()

	// the err is passed to verified, which knows whether it is expected or not
	verifier(err)
}

func runCopyAndVerify(a *assert.Assertions, raw rawCopyCmdArgs, verifier func(err error)) {
	// the simulated user input should parse properly
	cooked, err := raw.cook()
	if err == nil {
		err = cooked.makeTransferEnum()
	}
	if err != nil {
		verifier(err)
		return
	}

	// the enumeration ends when process() returns
	err = cooked.process()

	// the err is passed to verified, which knows whether it is expected or not
	verifier(err)
}

func validateUploadTransfersAreScheduled(a *assert.Assertions, sourcePrefix string, destinationPrefix string, expectedTransfers []string, mockedRPC interceptor) {
	validateCopyTransfersAreScheduled(a, false, true, sourcePrefix, destinationPrefix, expectedTransfers, mockedRPC)
}

func validateDownloadTransfersAreScheduled(a *assert.Assertions, sourcePrefix string, destinationPrefix string, expectedTransfers []string, mockedRPC interceptor) {
	validateCopyTransfersAreScheduled(a, true, false, sourcePrefix, destinationPrefix, expectedTransfers, mockedRPC)
}

func validateS2SSyncTransfersAreScheduled(a *assert.Assertions, sourcePrefix string, destinationPrefix string, expectedTransfers []string, mockedRPC interceptor) {
	validateCopyTransfersAreScheduled(a, true, true, sourcePrefix, destinationPrefix, expectedTransfers, mockedRPC)
}

func validateCopyTransfersAreScheduled(a *assert.Assertions, isSrcEncoded bool, isDstEncoded bool, sourcePrefix string, destinationPrefix string, expectedTransfers []string, mockedRPC interceptor) {
	// validate that the right number of transfers were scheduled
	a.Equal(len(expectedTransfers), len(mockedRPC.transfers))

	// validate that the right transfers were sent
	lookupMap := scenarioHelper{}.convertListToMap(expectedTransfers)
	for _, transfer := range mockedRPC.transfers {
		srcRelativeFilePath := strings.TrimPrefix(transfer.Source, sourcePrefix)
		dstRelativeFilePath := strings.TrimPrefix(transfer.Destination, destinationPrefix)

		if isSrcEncoded {
			srcRelativeFilePath, _ = url.PathUnescape(srcRelativeFilePath)

			if runtime.GOOS == "windows" {
				// Decode unsafe dst characters on windows
				pathParts := strings.Split(dstRelativeFilePath, "/")
				invalidChars := `<>\/:"|?*` + string(rune(0x00))

				for _, c := range strings.Split(invalidChars, "") {
					for k, p := range pathParts {
						pathParts[k] = strings.ReplaceAll(p, url.PathEscape(c), c)
					}
				}

				dstRelativeFilePath = strings.Join(pathParts, "/")
			}
		}

		if isDstEncoded {
			dstRelativeFilePath, _ = url.PathUnescape(dstRelativeFilePath)
		}

		// the relative paths should be equal
		a.Equal(dstRelativeFilePath, srcRelativeFilePath)

		// look up the path from the expected transfers, make sure it exists
		_, transferExist := lookupMap[srcRelativeFilePath]
		a.True(transferExist)
	}
}

func validateRemoveTransfersAreScheduled(a *assert.Assertions, isSrcEncoded bool, expectedTransfers []string, mockedRPC interceptor) {

	// validate that the right number of transfers were scheduled
	a.Equal(len(expectedTransfers), len(mockedRPC.transfers))

	// validate that the right transfers were sent
	lookupMap := scenarioHelper{}.convertListToMap(expectedTransfers)
	for _, transfer := range mockedRPC.transfers {
		srcRelativeFilePath := transfer.Source

		if isSrcEncoded {
			srcRelativeFilePath, _ = url.PathUnescape(srcRelativeFilePath)
		}

		// look up the source from the expected transfers, make sure it exists
		_, srcExist := lookupMap[srcRelativeFilePath]
		a.True(srcExist)

		delete(lookupMap, srcRelativeFilePath)
	}
	// if len(lookupMap) > 0 {
	//	panic("set breakpoint here to debug")
	// }
}

func getDefaultSyncRawInput(sra, dst string) rawSyncCmdArgs {
	deleteDestination := common.EDeleteDestination.True()

	return rawSyncCmdArgs{
		src:                 sra,
		dst:                 dst,
		recursive:           true,
		deleteDestination:   deleteDestination.String(),
		md5ValidationOption: common.DefaultHashValidationOption.String(),
		compareHash:         common.ESyncHashType.None().String(),
		localHashStorageMode: common.EHashStorageMode.Default().String(),
	}
}

func getDefaultCopyRawInput(src string, dst string) rawCopyCmdArgs {
	return rawCopyCmdArgs{
		src:                            src,
		dst:                            dst,
		blobType:                       common.EBlobType.Detect().String(),
		blockBlobTier:                  common.EBlockBlobTier.None().String(),
		pageBlobTier:                   common.EPageBlobTier.None().String(),
		md5ValidationOption:            common.DefaultHashValidationOption.String(),
		s2sInvalidMetadataHandleOption: defaultS2SInvalideMetadataHandleOption.String(),
		forceWrite:                     common.EOverwriteOption.True().String(),
		preserveOwner:                  common.PreserveOwnerDefault,
		asSubdir:                       true,
	}
}

func getDefaultRemoveRawInput(src string) rawCopyCmdArgs {
	fromTo := common.EFromTo.BlobTrash()
	srcURL, _ := url.Parse(src)

	if strings.Contains(srcURL.Host, "file") {
		fromTo = common.EFromTo.FileTrash()
	} else if strings.Contains(srcURL.Host, "dfs") {
		fromTo = common.EFromTo.BlobFSTrash()
	}

	return rawCopyCmdArgs{
		src:                            src,
		fromTo:                         fromTo.String(),
		blobType:                       common.EBlobType.Detect().String(),
		blockBlobTier:                  common.EBlockBlobTier.None().String(),
		pageBlobTier:                   common.EPageBlobTier.None().String(),
		md5ValidationOption:            common.DefaultHashValidationOption.String(),
		s2sInvalidMetadataHandleOption: defaultS2SInvalideMetadataHandleOption.String(),
		forceWrite:                     common.EOverwriteOption.True().String(),
		preserveOwner:                  common.PreserveOwnerDefault,
		includeDirectoryStubs:          true,
	}
}

func getDefaultSetPropertiesRawInput(src string, params transferParams) rawCopyCmdArgs {
	fromTo := common.EFromTo.BlobNone()
	srcURL, _ := url.Parse(src)

	srcLocationType := InferArgumentLocation(src)
	switch srcLocationType {
	case common.ELocation.Blob():
		fromTo = common.EFromTo.BlobNone()
	case common.ELocation.BlobFS():
		fromTo = common.EFromTo.BlobFSNone()
	case common.ELocation.File():
		fromTo = common.EFromTo.FileNone()
	default:
		panic(fmt.Sprintf("invalid source type %s to delete. azcopy support removing blobs/files/adls gen2", srcLocationType.String()))

	}

	if strings.Contains(srcURL.Host, "file") {
		fromTo = common.EFromTo.FileNone()
	} else if strings.Contains(srcURL.Host, "dfs") {
		fromTo = common.EFromTo.BlobFSNone()
	}

	rawArgs := rawCopyCmdArgs{
		src:                            src,
		fromTo:                         fromTo.String(),
		blobType:                       common.EBlobType.Detect().String(),
		blockBlobTier:                  common.EBlockBlobTier.None().String(),
		pageBlobTier:                   common.EPageBlobTier.None().String(),
		md5ValidationOption:            common.DefaultHashValidationOption.String(),
		s2sInvalidMetadataHandleOption: defaultS2SInvalideMetadataHandleOption.String(),
		forceWrite:                     common.EOverwriteOption.True().String(),
		preserveOwner:                  common.PreserveOwnerDefault,
		includeDirectoryStubs:          true,
	}

	if params.blockBlobTier != common.EBlockBlobTier.None() {
		rawArgs.blockBlobTier = params.blockBlobTier.String()
	}
	if params.pageBlobTier != common.EPageBlobTier.None() {
		rawArgs.pageBlobTier = params.pageBlobTier.String()
	}
	if params.metadata != "" {
		rawArgs.metadata = params.metadata
	}
	if params.blobTags != nil {
		rawArgs.blobTags = params.blobTags.ToString()
	}

	return rawArgs
}<|MERGE_RESOLUTION|>--- conflicted
+++ resolved
@@ -23,7 +23,6 @@
 import (
 	"context"
 	"fmt"
-<<<<<<< HEAD
 	"github.com/Azure/azure-sdk-for-go/sdk/azcore/streaming"
 	"github.com/Azure/azure-sdk-for-go/sdk/azcore/to"
 	"github.com/Azure/azure-sdk-for-go/sdk/storage/azblob/appendblob"
@@ -32,9 +31,7 @@
 	"github.com/Azure/azure-sdk-for-go/sdk/storage/azblob/container"
 	"github.com/Azure/azure-sdk-for-go/sdk/storage/azblob/pageblob"
 	blobservice "github.com/Azure/azure-sdk-for-go/sdk/storage/azblob/service"
-=======
 	"github.com/stretchr/testify/assert"
->>>>>>> 096d32ee
 	"io"
 	"net/url"
 	"os"
@@ -143,25 +140,14 @@
 	return
 }
 
-<<<<<<< HEAD
-func (scenarioHelper) generateCommonRemoteScenarioForSoftDelete(c *chk.C, containerClient *container.Client, prefix string) (string, []*blockblob.Client, []string) {
+func (scenarioHelper) generateCommonRemoteScenarioForSoftDelete(a *assert.Assertions, containerClient *container.Client, prefix string) (string, []*blockblob.Client, []string) {
 	blobList := make([]*blockblob.Client, 3)
 	blobNames := make([]string, 3)
 	var listOfTransfers []string
 
-	blobClient1, blobName1 := createNewBlockBlob(c, containerClient, prefix+"top")
-	blobClient2, blobName2 := createNewBlockBlob(c, containerClient, prefix+"sub1/")
-	blobClient3, blobName3 := createNewBlockBlob(c, containerClient, prefix+"sub1/sub3/sub5/")
-=======
-func (scenarioHelper) generateCommonRemoteScenarioForSoftDelete(a *assert.Assertions, containerURL azblob.ContainerURL, prefix string) (string, []azblob.BlockBlobURL, []string) {
-	blobList := make([]azblob.BlockBlobURL, 3)
-	blobNames := make([]string, 3)
-	var listOfTransfers []string
-
-	blobURL1, blobName1 := createNewBlockBlob(a, containerURL, prefix+"top")
-	blobURL2, blobName2 := createNewBlockBlob(a, containerURL, prefix+"sub1/")
-	blobURL3, blobName3 := createNewBlockBlob(a, containerURL, prefix+"sub1/sub3/sub5/")
->>>>>>> 096d32ee
+	blobClient1, blobName1 := createNewBlockBlob(a, containerClient, prefix+"top")
+	blobClient2, blobName2 := createNewBlockBlob(a, containerClient, prefix+"sub1/")
+	blobClient3, blobName3 := createNewBlockBlob(a, containerClient, prefix+"sub1/sub3/sub5/")
 
 	blobList[0] = blobClient1
 	blobNames[0] = blobName1
@@ -173,29 +159,17 @@
 	for i := 0; i < len(blobList); i++ {
 		for j := 0; j < 3; j++ { // create 3 soft-deleted snapshots for each blob
 			// Create snapshot for blob
-<<<<<<< HEAD
 			snapResp, err := blobList[i].CreateSnapshot(ctx, nil)
-			c.Assert(snapResp, chk.NotNil)
-			c.Assert(err, chk.IsNil)
-=======
-			snapResp, err := blobList[i].CreateSnapshot(ctx, azblob.Metadata{}, azblob.BlobAccessConditions{}, azblob.ClientProvidedKeyOptions{})
 			a.NotNil(snapResp)
 			a.Nil(err)
->>>>>>> 096d32ee
 
 			time.Sleep(time.Millisecond * 30)
 
 			// Soft delete snapshot
-<<<<<<< HEAD
 			snapshotBlob, err := blobList[i].WithSnapshot(*snapResp.Snapshot)
-			c.Assert(err, chk.IsNil)
+			a.Nil(err)
 			_, err = snapshotBlob.Delete(ctx, nil)
-			c.Assert(err, chk.IsNil)
-=======
-			snapshotBlob := blobList[i].WithSnapshot(snapResp.Snapshot())
-			_, err = snapshotBlob.Delete(ctx, azblob.DeleteSnapshotsOptionNone, azblob.BlobAccessConditions{})
 			a.Nil(err)
->>>>>>> 096d32ee
 
 			listOfTransfers = append(listOfTransfers, blobNames[i])
 		}
@@ -206,27 +180,15 @@
 	return blobName1, blobList, listOfTransfers
 }
 
-<<<<<<< HEAD
-func (scenarioHelper) generateCommonRemoteScenarioForBlob(c *chk.C, containerClient *container.Client, prefix string) (blobList []string) {
+func (scenarioHelper) generateCommonRemoteScenarioForBlob(a *assert.Assertions, containerClient *container.Client, prefix string) (blobList []string) {
 	blobList = make([]string, 50)
 
 	for i := 0; i < 10; i++ {
-		_, blobName1 := createNewBlockBlob(c, containerClient, prefix+"top")
-		_, blobName2 := createNewBlockBlob(c, containerClient, prefix+"sub1/")
-		_, blobName3 := createNewBlockBlob(c, containerClient, prefix+"sub2/")
-		_, blobName4 := createNewBlockBlob(c, containerClient, prefix+"sub1/sub3/sub5/")
-		_, blobName5 := createNewBlockBlob(c, containerClient, prefix+specialNames[i])
-=======
-func (scenarioHelper) generateCommonRemoteScenarioForBlob(a *assert.Assertions, containerURL azblob.ContainerURL, prefix string) (blobList []string) {
-	blobList = make([]string, 50)
-
-	for i := 0; i < 10; i++ {
-		_, blobName1 := createNewBlockBlob(a, containerURL, prefix+"top")
-		_, blobName2 := createNewBlockBlob(a, containerURL, prefix+"sub1/")
-		_, blobName3 := createNewBlockBlob(a, containerURL, prefix+"sub2/")
-		_, blobName4 := createNewBlockBlob(a, containerURL, prefix+"sub1/sub3/sub5/")
-		_, blobName5 := createNewBlockBlob(a, containerURL, prefix+specialNames[i])
->>>>>>> 096d32ee
+		_, blobName1 := createNewBlockBlob(a, containerClient, prefix+"top")
+		_, blobName2 := createNewBlockBlob(a, containerClient, prefix+"sub1/")
+		_, blobName3 := createNewBlockBlob(a, containerClient, prefix+"sub2/")
+		_, blobName4 := createNewBlockBlob(a, containerClient, prefix+"sub1/sub3/sub5/")
+		_, blobName5 := createNewBlockBlob(a, containerClient, prefix+specialNames[i])
 
 		blobList[5*i] = blobName1
 		blobList[5*i+1] = blobName2
@@ -241,27 +203,15 @@
 }
 
 // same as blob, but for every virtual directory, a blob with the same name is created, and it has metadata 'hdi_isfolder = true'
-<<<<<<< HEAD
-func (scenarioHelper) generateCommonRemoteScenarioForWASB(c *chk.C, containerClient *container.Client, prefix string) (blobList []string) {
+func (scenarioHelper) generateCommonRemoteScenarioForWASB(a *assert.Assertions, containerClient *container.Client, prefix string) (blobList []string) {
 	blobList = make([]string, 50)
 
 	for i := 0; i < 10; i++ {
-		_, blobName1 := createNewBlockBlob(c, containerClient, prefix+"top")
-		_, blobName2 := createNewBlockBlob(c, containerClient, prefix+"sub1/")
-		_, blobName3 := createNewBlockBlob(c, containerClient, prefix+"sub2/")
-		_, blobName4 := createNewBlockBlob(c, containerClient, prefix+"sub1/sub3/sub5/")
-		_, blobName5 := createNewBlockBlob(c, containerClient, prefix+specialNames[i])
-=======
-func (scenarioHelper) generateCommonRemoteScenarioForWASB(a *assert.Assertions, containerURL azblob.ContainerURL, prefix string) (blobList []string) {
-	blobList = make([]string, 50)
-
-	for i := 0; i < 10; i++ {
-		_, blobName1 := createNewBlockBlob(a, containerURL, prefix+"top")
-		_, blobName2 := createNewBlockBlob(a, containerURL, prefix+"sub1/")
-		_, blobName3 := createNewBlockBlob(a, containerURL, prefix+"sub2/")
-		_, blobName4 := createNewBlockBlob(a, containerURL, prefix+"sub1/sub3/sub5/")
-		_, blobName5 := createNewBlockBlob(a, containerURL, prefix+specialNames[i])
->>>>>>> 096d32ee
+		_, blobName1 := createNewBlockBlob(a, containerClient, prefix+"top")
+		_, blobName2 := createNewBlockBlob(a, containerClient, prefix+"sub1/")
+		_, blobName3 := createNewBlockBlob(a, containerClient, prefix+"sub2/")
+		_, blobName4 := createNewBlockBlob(a, containerClient, prefix+"sub1/sub3/sub5/")
+		_, blobName5 := createNewBlockBlob(a, containerClient, prefix+specialNames[i])
 
 		blobList[5*i] = blobName1
 		blobList[5*i+1] = blobName2
@@ -272,25 +222,14 @@
 
 	if prefix != "" {
 		rootDir := strings.TrimSuffix(prefix, "/")
-<<<<<<< HEAD
-		createNewDirectoryStub(c, containerClient, rootDir)
+		createNewDirectoryStub(a, containerClient, rootDir)
 		blobList = append(blobList, rootDir)
 	}
 
-	createNewDirectoryStub(c, containerClient, prefix+"sub1")
-	createNewDirectoryStub(c, containerClient, prefix+"sub1/sub3")
-	createNewDirectoryStub(c, containerClient, prefix+"sub1/sub3/sub5")
-	createNewDirectoryStub(c, containerClient, prefix+"sub2")
-=======
-		createNewDirectoryStub(a, containerURL, rootDir)
-		blobList = append(blobList, rootDir)
-	}
-
-	createNewDirectoryStub(a, containerURL, prefix+"sub1")
-	createNewDirectoryStub(a, containerURL, prefix+"sub1/sub3")
-	createNewDirectoryStub(a, containerURL, prefix+"sub1/sub3/sub5")
-	createNewDirectoryStub(a, containerURL, prefix+"sub2")
->>>>>>> 096d32ee
+	createNewDirectoryStub(a, containerClient, prefix+"sub1")
+	createNewDirectoryStub(a, containerClient, prefix+"sub1/sub3")
+	createNewDirectoryStub(a, containerClient, prefix+"sub1/sub3/sub5")
+	createNewDirectoryStub(a, containerClient, prefix+"sub2")
 
 	for _, dirPath := range []string{prefix + "sub1", prefix + "sub1/sub3", prefix + "sub1/sub3/sub5", prefix + "sub2"} {
 		blobList = append(blobList, dirPath)
@@ -345,23 +284,13 @@
 	return
 }
 
-<<<<<<< HEAD
-func (s scenarioHelper) generateBlobContainersAndBlobsFromLists(c *chk.C, serviceClient *blobservice.Client, containerList []string, blobList []string, data string) {
+func (s scenarioHelper) generateBlobContainersAndBlobsFromLists(a *assert.Assertions, serviceClient *blobservice.Client, containerList []string, blobList []string, data string) {
 	for _, containerName := range containerList {
 		containerClient := serviceClient.NewContainerClient(containerName)
 		_, err := containerClient.Create(ctx, nil)
-		c.Assert(err, chk.IsNil)
-
-		s.generateBlobsFromList(c, containerClient, blobList, data)
-=======
-func (s scenarioHelper) generateBlobContainersAndBlobsFromLists(a *assert.Assertions, serviceURL azblob.ServiceURL, containerList []string, blobList []string, data string) {
-	for _, containerName := range containerList {
-		curl := serviceURL.NewContainerURL(containerName)
-		_, err := curl.Create(ctx, azblob.Metadata{}, azblob.PublicAccessNone)
-		a.Nil(err)
-
-		s.generateBlobsFromList(a, curl, blobList, data)
->>>>>>> 096d32ee
+		a.Nil(err)
+
+		s.generateBlobsFromList(a, containerClient, blobList, data)
 	}
 }
 
@@ -404,28 +333,18 @@
 }
 
 // create the demanded blobs
-<<<<<<< HEAD
-func (scenarioHelper) generateBlobsFromList(c *chk.C, containerClient *container.Client, blobList []string, data string) {
+func (scenarioHelper) generateBlobsFromList(a *assert.Assertions, containerClient *container.Client, blobList []string, data string) {
 	for _, blobName := range blobList {
 		blobClient := containerClient.NewBlockBlobClient(blobName)
 		_, err := blobClient.Upload(ctx, streaming.NopCloser(strings.NewReader(data)), nil)
-		c.Assert(err, chk.IsNil)
-=======
-func (scenarioHelper) generateBlobsFromList(a *assert.Assertions, containerURL azblob.ContainerURL, blobList []string, data string) {
-	for _, blobName := range blobList {
-		blob := containerURL.NewBlockBlobURL(blobName)
-		_, err := blob.Upload(ctx, strings.NewReader(data), azblob.BlobHTTPHeaders{},
-			nil, azblob.BlobAccessConditions{}, azblob.DefaultAccessTier, nil, azblob.ClientProvidedKeyOptions{}, azblob.ImmutabilityPolicyOptions{})
-		a.Nil(err)
->>>>>>> 096d32ee
+		a.Nil(err)
 	}
 
 	// sleep a bit so that the blobs' lmts are guaranteed to be in the past
 	time.Sleep(time.Millisecond * 1050)
 }
 
-<<<<<<< HEAD
-func (scenarioHelper) generatePageBlobsFromList(c *chk.C, containerClient *container.Client, blobList []string, data string) {
+func (scenarioHelper) generatePageBlobsFromList(a *assert.Assertions, containerClient *container.Client, blobList []string, data string) {
 	for _, blobName := range blobList {
 		// Create the blob (PUT blob)
 		blobClient := containerClient.NewPageBlobClient(blobName)
@@ -435,50 +354,19 @@
 				SequenceNumber: to.Ptr(int64(0)),
 				HTTPHeaders: &blob.HTTPHeaders{BlobContentType: to.Ptr("text/random")},
 			})
-		c.Assert(err, chk.IsNil)
+		a.Nil(err)
 
 		// Create the page (PUT page)
 		_, err = blobClient.UploadPages(ctx, streaming.NopCloser(strings.NewReader(data)),
 			blob.HTTPRange{Offset: 0, Count: int64(len(data))}, nil)
-		c.Assert(err, chk.IsNil)
-=======
-func (scenarioHelper) generatePageBlobsFromList(a *assert.Assertions, containerURL azblob.ContainerURL, blobList []string, data string) {
-	for _, blobName := range blobList {
-		// Create the blob (PUT blob)
-		blob := containerURL.NewPageBlobURL(blobName)
-		_, err := blob.Create(ctx,
-			int64(len(data)),
-			0,
-			azblob.BlobHTTPHeaders{
-				ContentType: "text/random",
-			},
-			azblob.Metadata{},
-			azblob.BlobAccessConditions{},
-			azblob.DefaultPremiumBlobAccessTier,
-			nil,
-			azblob.ClientProvidedKeyOptions{},
-			azblob.ImmutabilityPolicyOptions{},
-		)
-		a.Nil(err)
-
-		// Create the page (PUT page)
-		_, err = blob.UploadPages(ctx,
-			0,
-			strings.NewReader(data),
-			azblob.PageBlobAccessConditions{},
-			nil,
-			azblob.ClientProvidedKeyOptions{},
-		)
-		a.Nil(err)
->>>>>>> 096d32ee
+		a.Nil(err)
 	}
 
 	// sleep a bit so that the blobs' lmts are guaranteed to be in the past
 	time.Sleep(time.Millisecond * 1050)
 }
 
-<<<<<<< HEAD
-func (scenarioHelper) generateAppendBlobsFromList(c *chk.C, containerClient *container.Client, blobList []string, data string) {
+func (scenarioHelper) generateAppendBlobsFromList(a *assert.Assertions, containerClient *container.Client, blobList []string, data string) {
 	for _, blobName := range blobList {
 		// Create the blob (PUT blob)
 		blobClient := containerClient.NewAppendBlobClient(blobName)
@@ -486,54 +374,21 @@
 			&appendblob.CreateOptions{
 				HTTPHeaders: &blob.HTTPHeaders{BlobContentType: to.Ptr("text/random")},
 			})
-		c.Assert(err, chk.IsNil)
+		a.Nil(err)
 
 		// Append a block (PUT block)
 		_, err = blobClient.AppendBlock(ctx, streaming.NopCloser(strings.NewReader(data)), nil)
-		c.Assert(err, chk.IsNil)
-=======
-func (scenarioHelper) generateAppendBlobsFromList(a *assert.Assertions, containerURL azblob.ContainerURL, blobList []string, data string) {
-	for _, blobName := range blobList {
-		// Create the blob (PUT blob)
-		blob := containerURL.NewAppendBlobURL(blobName)
-		_, err := blob.Create(ctx,
-			azblob.BlobHTTPHeaders{
-				ContentType: "text/random",
-			},
-			azblob.Metadata{},
-			azblob.BlobAccessConditions{},
-			nil,
-			azblob.ClientProvidedKeyOptions{},
-			azblob.ImmutabilityPolicyOptions{},
-		)
-		a.Nil(err)
-
-		// Append a block (PUT block)
-		_, err = blob.AppendBlock(ctx,
-			strings.NewReader(data),
-			azblob.AppendBlobAccessConditions{},
-			nil,
-			azblob.ClientProvidedKeyOptions{})
-		a.Nil(err)
->>>>>>> 096d32ee
+		a.Nil(err)
 	}
 
 	// sleep a bit so that the blobs' lmts are guaranteed to be in the past
 	time.Sleep(time.Millisecond * 1050)
 }
 
-<<<<<<< HEAD
-func (scenarioHelper) generateBlockBlobWithAccessTier(c *chk.C, containerClient *container.Client, blobName string, accessTier *blob.AccessTier) {
+func (scenarioHelper) generateBlockBlobWithAccessTier(a *assert.Assertions, containerClient *container.Client, blobName string, accessTier *blob.AccessTier) {
 	blobClient := containerClient.NewBlockBlobClient(blobName)
 	_, err := blobClient.Upload(ctx, streaming.NopCloser(strings.NewReader(blockBlobDefaultData)), &blockblob.UploadOptions{Tier: accessTier})
-	c.Assert(err, chk.IsNil)
-=======
-func (scenarioHelper) generateBlockBlobWithAccessTier(a *assert.Assertions, containerURL azblob.ContainerURL, blobName string, accessTier azblob.AccessTierType) {
-	blob := containerURL.NewBlockBlobURL(blobName)
-	_, err := blob.Upload(ctx, strings.NewReader(blockBlobDefaultData), azblob.BlobHTTPHeaders{},
-		nil, azblob.BlobAccessConditions{}, accessTier, nil, azblob.ClientProvidedKeyOptions{}, azblob.ImmutabilityPolicyOptions{})
-	a.Nil(err)
->>>>>>> 096d32ee
+	a.Nil(err)
 }
 
 // create the demanded objects
@@ -733,31 +588,30 @@
 	return modifiedList
 }
 
-<<<<<<< HEAD
-func (scenarioHelper) getRawContainerURLWithSAS(c *chk.C, containerName string) *url.URL {
+func (scenarioHelper) getRawContainerURLWithSAS(a *assert.Assertions, containerName string) *url.URL {
 	accountName, accountKey := getAccountAndKey()
 	credential, err := blob.NewSharedKeyCredential(accountName, accountKey)
-	c.Assert(err, chk.IsNil)
-	cc := getContainerClientWithSAS(c, credential, containerName)
+	a.Nil(err)
+	cc := getContainerClientWithSAS(a, credential, containerName)
 
 	u := cc.URL()
 	parsedURL, err := url.Parse(u)
 	return parsedURL
 }
 
-func (scenarioHelper) getContainerClientWithSAS(c *chk.C, containerName string) *container.Client {
+func (scenarioHelper) getContainerClientWithSAS(a *assert.Assertions, containerName string) *container.Client {
 	accountName, accountKey := getAccountAndKey()
 	credential, err := blob.NewSharedKeyCredential(accountName, accountKey)
-	c.Assert(err, chk.IsNil)
-	containerURLWithSAS := getContainerClientWithSAS(c, credential, containerName)
+	a.Nil(err)
+	containerURLWithSAS := getContainerClientWithSAS(a, credential, containerName)
 	return containerURLWithSAS
 }
 
-func (scenarioHelper) getRawBlobURLWithSAS(c *chk.C, containerName string, blobName string) *url.URL {
+func (scenarioHelper) getRawBlobURLWithSAS(a *assert.Assertions, containerName string, blobName string) *url.URL {
 	accountName, accountKey := getAccountAndKey()
 	credential, err := blob.NewSharedKeyCredential(accountName, accountKey)
-	c.Assert(err, chk.IsNil)
-	cc := getContainerClientWithSAS(c, credential, containerName)
+	a.Nil(err)
+	cc := getContainerClientWithSAS(a, credential, containerName)
 	bc := cc.NewBlockBlobClient(blobName)
 
 	u := bc.URL()
@@ -765,70 +619,45 @@
 	return parsedURL
 }
 
-func (scenarioHelper) getBlobClientWithSAS(c *chk.C, containerName string, blobName string) *blob.Client {
+func (scenarioHelper) getBlobClientWithSAS(a *assert.Assertions, containerName string, blobName string) *blob.Client {
 	accountName, accountKey := getAccountAndKey()
 	credential, err := blob.NewSharedKeyCredential(accountName, accountKey)
-	c.Assert(err, chk.IsNil)
-	containerURLWithSAS := getContainerClientWithSAS(c, credential, containerName)
+	a.Nil(err)
+	containerURLWithSAS := getContainerClientWithSAS(a, credential, containerName)
 	blobURLWithSAS := containerURLWithSAS.NewBlobClient(blobName)
 	return blobURLWithSAS
 }
 
-func (scenarioHelper) getRawBlobServiceURLWithSAS(c *chk.C) *url.URL {
+func (scenarioHelper) getRawBlobServiceURLWithSAS(a *assert.Assertions) *url.URL {
 	accountName, accountKey := getAccountAndKey()
 	credential, err := blob.NewSharedKeyCredential(accountName, accountKey)
-	c.Assert(err, chk.IsNil)
-
-	u := getBlobServiceClientWithSAS(c, credential).URL()
+	a.Nil(err)
+
+	u := getBlobServiceClientWithSAS(a, credential).URL()
 	parsedURL, err := url.Parse(u)
 	return parsedURL
 }
 
-func (scenarioHelper) getBlobServiceClientWithSAS(c *chk.C) *blobservice.Client {
+func (scenarioHelper) getBlobServiceClientWithSAS(a *assert.Assertions) *blobservice.Client {
 	accountName, accountKey := getAccountAndKey()
 	credential, err := blob.NewSharedKeyCredential(accountName, accountKey)
-	c.Assert(err, chk.IsNil)
-
-	return getBlobServiceClientWithSAS(c, credential)
-}
-
-func (scenarioHelper) getBlobServiceClientWithSASFromURL(c *chk.C, rawURL string) *blobservice.Client {
+	a.Nil(err)
+
+	return getBlobServiceClientWithSAS(a, credential)
+}
+
+func (scenarioHelper) getBlobServiceClientWithSASFromURL(a *assert.Assertions, rawURL string) *blobservice.Client {
 	blobURLParts, err := blob.ParseURL(rawURL)
-	c.Assert(err, chk.IsNil)
+	a.Nil(err)
 	blobURLParts.ContainerName = ""
 	blobURLParts.BlobName = ""
 	blobURLParts.VersionID = ""
 	blobURLParts.Snapshot = ""
 
 	client, err := blobservice.NewClientWithNoCredential(blobURLParts.String(), nil)
-	c.Assert(err, chk.IsNil)
+	a.Nil(err)
 
 	return client
-=======
-func (scenarioHelper) getRawContainerURLWithSAS(a *assert.Assertions, containerName string) url.URL {
-	accountName, accountKey := getAccountAndKey()
-	credential, err := azblob.NewSharedKeyCredential(accountName, accountKey)
-	a.Nil(err)
-	containerURLWithSAS := getContainerURLWithSAS(a, *credential, containerName)
-	return containerURLWithSAS.URL()
-}
-
-func (scenarioHelper) getRawBlobURLWithSAS(a *assert.Assertions, containerName string, blobName string) url.URL {
-	accountName, accountKey := getAccountAndKey()
-	credential, err := azblob.NewSharedKeyCredential(accountName, accountKey)
-	a.Nil(err)
-	containerURLWithSAS := getContainerURLWithSAS(a, *credential, containerName)
-	blobURLWithSAS := containerURLWithSAS.NewBlockBlobURL(blobName)
-	return blobURLWithSAS.URL()
-}
-
-func (scenarioHelper) getRawBlobServiceURLWithSAS(a *assert.Assertions) url.URL {
-	accountName, accountKey := getAccountAndKey()
-	credential, err := azblob.NewSharedKeyCredential(accountName, accountKey)
-	a.Nil(err)
-
-	return getBlobServiceURLWithSAS(a, *credential).URL()
->>>>>>> 096d32ee
 }
 
 func (scenarioHelper) getRawFileServiceURLWithSAS(a *assert.Assertions) url.URL {
@@ -846,50 +675,27 @@
 	return getAdlsServiceURLWithSAS(a, *credential)
 }
 
-<<<<<<< HEAD
-func (scenarioHelper) getBlobServiceClient(c *chk.C) *blobservice.Client {
+func (scenarioHelper) getBlobServiceClient(a *assert.Assertions) *blobservice.Client {
 	accountName, accountKey := getAccountAndKey()
 	credential, err := blob.NewSharedKeyCredential(accountName, accountKey)
-	c.Assert(err, chk.IsNil)
+	a.Nil(err)
 	rawURL := fmt.Sprintf("https://%s.blob.core.windows.net", credential.AccountName())
 
 	client, err := blobservice.NewClientWithSharedKeyCredential(rawURL, credential, nil)
-	c.Assert(err, chk.IsNil)
-=======
-func (scenarioHelper) getBlobServiceURL(a *assert.Assertions) azblob.ServiceURL {
-	accountName, accountKey := getAccountAndKey()
-	credential, err := azblob.NewSharedKeyCredential(accountName, accountKey)
-	a.Nil(err)
-	rawURL := fmt.Sprintf("https://%s.blob.core.windows.net", credential.AccountName())
-
-	// convert the raw url and validate it was parsed successfully
-	fullURL, err := url.Parse(rawURL)
-	a.Nil(err)
->>>>>>> 096d32ee
+	a.Nil(err)
 
 	return client
 }
 
-<<<<<<< HEAD
-func (s scenarioHelper) getContainerClient(c *chk.C, containerName string) *container.Client {
-	serviceURL := s.getBlobServiceClient(c)
+func (s scenarioHelper) getContainerClient(a *assert.Assertions, containerName string) *container.Client {
+	serviceURL := s.getBlobServiceClient(a)
 	containerURL := serviceURL.NewContainerClient(containerName)
-=======
-func (s scenarioHelper) getContainerURL(a *assert.Assertions, containerName string) azblob.ContainerURL {
-	serviceURL := s.getBlobServiceURL(a)
-	containerURL := serviceURL.NewContainerURL(containerName)
->>>>>>> 096d32ee
 
 	return containerURL
 }
 
-<<<<<<< HEAD
-func (scenarioHelper) getRawS3AccountURL(c *chk.C, region string) url.URL {
+func (scenarioHelper) getRawS3AccountURL(a *assert.Assertions, region string) url.URL {
 	rawURL := fmt.Sprintf("https://s3%s.amazonaws.com", common.Iff(region == "", "", "-"+region))
-=======
-func (scenarioHelper) getRawS3AccountURL(a *assert.Assertions, region string) url.URL {
-	rawURL := fmt.Sprintf("https://s3%s.amazonaws.com", common.IffString(region == "", "", "-"+region))
->>>>>>> 096d32ee
 
 	fullURL, err := url.Parse(rawURL)
 	a.Nil(err)
@@ -905,13 +711,8 @@
 }
 
 // TODO: Possibly add virtual-hosted-style and dual stack support. Currently use path style for testing.
-<<<<<<< HEAD
-func (scenarioHelper) getRawS3BucketURL(c *chk.C, region string, bucketName string) url.URL {
+func (scenarioHelper) getRawS3BucketURL(a *assert.Assertions, region string, bucketName string) url.URL {
 	rawURL := fmt.Sprintf("https://s3%s.amazonaws.com/%s", common.Iff(region == "", "", "-"+region), bucketName)
-=======
-func (scenarioHelper) getRawS3BucketURL(a *assert.Assertions, region string, bucketName string) url.URL {
-	rawURL := fmt.Sprintf("https://s3%s.amazonaws.com/%s", common.IffString(region == "", "", "-"+region), bucketName)
->>>>>>> 096d32ee
 
 	fullURL, err := url.Parse(rawURL)
 	a.Nil(err)
@@ -927,13 +728,8 @@
 	return *fullURL
 }
 
-<<<<<<< HEAD
-func (scenarioHelper) getRawS3ObjectURL(c *chk.C, region string, bucketName string, objectName string) url.URL {
+func (scenarioHelper) getRawS3ObjectURL(a *assert.Assertions, region string, bucketName string, objectName string) url.URL {
 	rawURL := fmt.Sprintf("https://s3%s.amazonaws.com/%s/%s", common.Iff(region == "", "", "-"+region), bucketName, objectName)
-=======
-func (scenarioHelper) getRawS3ObjectURL(a *assert.Assertions, region string, bucketName string, objectName string) url.URL {
-	rawURL := fmt.Sprintf("https://s3%s.amazonaws.com/%s/%s", common.IffString(region == "", "", "-"+region), bucketName, objectName)
->>>>>>> 096d32ee
 
 	fullURL, err := url.Parse(rawURL)
 	a.Nil(err)
