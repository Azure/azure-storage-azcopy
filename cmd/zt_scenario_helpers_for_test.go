// Copyright © 2017 Microsoft <wastore@microsoft.com>
//
// Permission is hereby granted, free of charge, to any person obtaining a copy
// of this software and associated documentation files (the "Software"), to deal
// in the Software without restriction, including without limitation the rights
// to use, copy, modify, merge, publish, distribute, sublicense, and/or sell
// copies of the Software, and to permit persons to whom the Software is
// furnished to do so, subject to the following conditions:
//
// The above copyright notice and this permission notice shall be included in
// all copies or substantial portions of the Software.
//
// THE SOFTWARE IS PROVIDED "AS IS", WITHOUT WARRANTY OF ANY KIND, EXPRESS OR
// IMPLIED, INCLUDING BUT NOT LIMITED TO THE WARRANTIES OF MERCHANTABILITY,
// FITNESS FOR A PARTICULAR PURPOSE AND NONINFRINGEMENT. IN NO EVENT SHALL THE
// AUTHORS OR COPYRIGHT HOLDERS BE LIABLE FOR ANY CLAIM, DAMAGES OR OTHER
// LIABILITY, WHETHER IN AN ACTION OF CONTRACT, TORT OR OTHERWISE, ARISING FROM,
// OUT OF OR IN CONNECTION WITH THE SOFTWARE OR THE USE OR OTHER DEALINGS IN
// THE SOFTWARE.

package cmd

import (
	"context"
	"fmt"
	"github.com/Azure/azure-sdk-for-go/sdk/azcore/streaming"
	"github.com/Azure/azure-sdk-for-go/sdk/azcore/to"
	"github.com/Azure/azure-sdk-for-go/sdk/storage/azblob/appendblob"
	"github.com/Azure/azure-sdk-for-go/sdk/storage/azblob/blob"
	"github.com/Azure/azure-sdk-for-go/sdk/storage/azblob/blockblob"
	"github.com/Azure/azure-sdk-for-go/sdk/storage/azblob/container"
	"github.com/Azure/azure-sdk-for-go/sdk/storage/azblob/pageblob"
	blobservice "github.com/Azure/azure-sdk-for-go/sdk/storage/azblob/service"
	sharefile "github.com/Azure/azure-sdk-for-go/sdk/storage/azfile/file"
	fileservice "github.com/Azure/azure-sdk-for-go/sdk/storage/azfile/service"
	"github.com/Azure/azure-sdk-for-go/sdk/storage/azfile/share"
	"github.com/stretchr/testify/assert"
	"io"
	"net/url"
	"os"
	"path"
	"path/filepath"
	"runtime"
	"strings"
	"time"

	gcpUtils "cloud.google.com/go/storage"

	"github.com/Azure/azure-storage-azcopy/v10/azbfs"
	"github.com/minio/minio-go"

	"github.com/Azure/azure-storage-azcopy/v10/common"
)

const defaultFileSize = 1024

type scenarioHelper struct{}

var specialNames = []string{
	"打麻将.txt",
	"wow such space so much space",
	"打%%#%@#%麻将.txt",
	// "saywut.pdf?yo=bla&WUWUWU=foo&sig=yyy", // TODO this breaks on windows, figure out a way to add it only for tests on Unix
	"coração",
	"আপনার নাম কি",
	"%4509%4254$85140&",
	"Donaudampfschifffahrtselektrizitätenhauptbetriebswerkbauunterbeamtengesellschaft",
	"お名前は何ですか",
	"Adın ne",
	"як вас звати",
}

// note: this is to emulate the list-of-files flag
func (scenarioHelper) generateListOfFiles(a *assert.Assertions, fileList []string) (path string) {
	parentDirName, err := os.MkdirTemp("", "AzCopyLocalTest")
	a.Nil(err)

	// create the file
	path = common.GenerateFullPath(parentDirName, generateName("listy", 0))
	err = os.MkdirAll(filepath.Dir(path), os.ModePerm)
	a.Nil(err)

	// pipe content into it
	content := strings.Join(fileList, "\n")
	err = os.WriteFile(path, []byte(content), common.DEFAULT_FILE_PERM)
	a.Nil(err)
	return
}

func (scenarioHelper) generateLocalDirectory(a *assert.Assertions) (dstDirName string) {
	dstDirName, err := os.MkdirTemp("", "AzCopyLocalTest")
	a.Nil(err)
	return
}

// create a test file
func (scenarioHelper) generateLocalFile(filePath string, fileSize int) ([]byte, error) {
	// generate random data
	_, bigBuff := getRandomDataAndReader(fileSize)

	// create all parent directories
	err := os.MkdirAll(filepath.Dir(filePath), os.ModePerm)
	if err != nil {
		return nil, err
	}

	// write to file and return the data
	err = os.WriteFile(filePath, bigBuff, common.DEFAULT_FILE_PERM)
	return bigBuff, err
}

func (s scenarioHelper) generateLocalFilesFromList(a *assert.Assertions, dirPath string, fileList []string) {
	for _, fileName := range fileList {
		_, err := s.generateLocalFile(filepath.Join(dirPath, fileName), defaultFileSize)
		a.Nil(err)
	}

	// sleep a bit so that the files' lmts are guaranteed to be in the past
	time.Sleep(time.Millisecond * 1050)
}

func (s scenarioHelper) generateCommonRemoteScenarioForLocal(a *assert.Assertions, dirPath string, prefix string) (fileList []string) {
	fileList = make([]string, 50)
	for i := 0; i < 10; i++ {
		batch := []string{
			generateName(prefix+"top", 0),
			generateName(prefix+"sub1/", 0),
			generateName(prefix+"sub2/", 0),
			generateName(prefix+"sub1/sub3/sub5/", 0),
			generateName(prefix+specialNames[i], 0),
		}

		for j, name := range batch {
			fileList[5*i+j] = name
			_, err := s.generateLocalFile(filepath.Join(dirPath, name), defaultFileSize)
			a.Nil(err)
		}
	}

	// sleep a bit so that the files' lmts are guaranteed to be in the past
	time.Sleep(time.Millisecond * 1050)
	return
}

func (scenarioHelper) generateCommonRemoteScenarioForSoftDelete(a *assert.Assertions, containerClient *container.Client, prefix string) (string, []*blockblob.Client, []string) {
	blobList := make([]*blockblob.Client, 3)
	blobNames := make([]string, 3)
	var listOfTransfers []string

	blobClient1, blobName1 := createNewBlockBlob(a, containerClient, prefix+"top")
	blobClient2, blobName2 := createNewBlockBlob(a, containerClient, prefix+"sub1/")
	blobClient3, blobName3 := createNewBlockBlob(a, containerClient, prefix+"sub1/sub3/sub5/")

	blobList[0] = blobClient1
	blobNames[0] = blobName1
	blobList[1] = blobClient2
	blobNames[1] = blobName2
	blobList[2] = blobClient3
	blobNames[2] = blobName3

	for i := 0; i < len(blobList); i++ {
		for j := 0; j < 3; j++ { // create 3 soft-deleted snapshots for each blob
			// Create snapshot for blob
			snapResp, err := blobList[i].CreateSnapshot(ctx, nil)
			a.NotNil(snapResp)
			a.Nil(err)

			time.Sleep(time.Millisecond * 30)

			// Soft delete snapshot
			snapshotBlob, err := blobList[i].WithSnapshot(*snapResp.Snapshot)
			a.Nil(err)
			_, err = snapshotBlob.Delete(ctx, nil)
			a.Nil(err)

			listOfTransfers = append(listOfTransfers, blobNames[i])
		}
	}

	// sleep a bit so that the blobs' lmts are guaranteed to be in the past
	time.Sleep(time.Millisecond * 1050)
	return blobName1, blobList, listOfTransfers
}

func (scenarioHelper) generateCommonRemoteScenarioForBlob(a *assert.Assertions, containerClient *container.Client, prefix string) (blobList []string) {
	blobList = make([]string, 50)

	for i := 0; i < 10; i++ {
		_, blobName1 := createNewBlockBlob(a, containerClient, prefix+"top")
		_, blobName2 := createNewBlockBlob(a, containerClient, prefix+"sub1/")
		_, blobName3 := createNewBlockBlob(a, containerClient, prefix+"sub2/")
		_, blobName4 := createNewBlockBlob(a, containerClient, prefix+"sub1/sub3/sub5/")
		_, blobName5 := createNewBlockBlob(a, containerClient, prefix+specialNames[i])

		blobList[5*i] = blobName1
		blobList[5*i+1] = blobName2
		blobList[5*i+2] = blobName3
		blobList[5*i+3] = blobName4
		blobList[5*i+4] = blobName5
	}

	// sleep a bit so that the blobs' lmts are guaranteed to be in the past
	time.Sleep(time.Millisecond * 1050)
	return
}

// same as blob, but for every virtual directory, a blob with the same name is created, and it has metadata 'hdi_isfolder = true'
func (scenarioHelper) generateCommonRemoteScenarioForWASB(a *assert.Assertions, containerClient *container.Client, prefix string) (blobList []string) {
	blobList = make([]string, 50)

	for i := 0; i < 10; i++ {
		_, blobName1 := createNewBlockBlob(a, containerClient, prefix+"top")
		_, blobName2 := createNewBlockBlob(a, containerClient, prefix+"sub1/")
		_, blobName3 := createNewBlockBlob(a, containerClient, prefix+"sub2/")
		_, blobName4 := createNewBlockBlob(a, containerClient, prefix+"sub1/sub3/sub5/")
		_, blobName5 := createNewBlockBlob(a, containerClient, prefix+specialNames[i])

		blobList[5*i] = blobName1
		blobList[5*i+1] = blobName2
		blobList[5*i+2] = blobName3
		blobList[5*i+3] = blobName4
		blobList[5*i+4] = blobName5
	}

	if prefix != "" {
		rootDir := strings.TrimSuffix(prefix, "/")
		createNewDirectoryStub(a, containerClient, rootDir)
		blobList = append(blobList, rootDir)
	}

	createNewDirectoryStub(a, containerClient, prefix+"sub1")
	createNewDirectoryStub(a, containerClient, prefix+"sub1/sub3")
	createNewDirectoryStub(a, containerClient, prefix+"sub1/sub3/sub5")
	createNewDirectoryStub(a, containerClient, prefix+"sub2")

	for _, dirPath := range []string{prefix + "sub1", prefix + "sub1/sub3", prefix + "sub1/sub3/sub5", prefix + "sub2"} {
		blobList = append(blobList, dirPath)
	}

	// sleep a bit so that the blobs' lmts are guaranteed to be in the past
	time.Sleep(time.Millisecond * 1050)
	return
}

func (scenarioHelper) generateCommonRemoteScenarioForBlobFS(a *assert.Assertions, filesystemURL azbfs.FileSystemURL, prefix string) (pathList []string) {
	pathList = make([]string, 50)

	for i := 0; i < 10; i++ {
		_, pathName1 := createNewBfsFile(a, filesystemURL, prefix+"top")
		_, pathName2 := createNewBfsFile(a, filesystemURL, prefix+"sub1/")
		_, pathName3 := createNewBfsFile(a, filesystemURL, prefix+"sub2/")
		_, pathName4 := createNewBfsFile(a, filesystemURL, prefix+"sub1/sub3/sub5")
		_, pathName5 := createNewBfsFile(a, filesystemURL, prefix+specialNames[i])

		pathList[5*i] = pathName1
		pathList[5*i+1] = pathName2
		pathList[5*i+2] = pathName3
		pathList[5*i+3] = pathName4
		pathList[5*i+4] = pathName5
	}

	// sleep a bit so that the paths' lmts are guaranteed to be in the past
	time.Sleep(time.Millisecond * 1500)
	return
}

func (scenarioHelper) generateCommonRemoteScenarioForAzureFile(a *assert.Assertions, shareClient *share.Client, serviceClient *fileservice.Client, prefix string) (fileList []string) {
	fileList = make([]string, 50)

	for i := 0; i < 10; i++ {
		_, fileName1 := createNewShareFile(a, shareClient, serviceClient, prefix+"top")
		_, fileName2 := createNewShareFile(a, shareClient, serviceClient, prefix+"sub1/")
		_, fileName3 := createNewShareFile(a, shareClient, serviceClient, prefix+"sub2/")
		_, fileName4 := createNewShareFile(a, shareClient, serviceClient, prefix+"sub1/sub3/sub5/")
		_, fileName5 := createNewShareFile(a, shareClient, serviceClient, prefix+specialNames[i])

		fileList[5*i] = fileName1
		fileList[5*i+1] = fileName2
		fileList[5*i+2] = fileName3
		fileList[5*i+3] = fileName4
		fileList[5*i+4] = fileName5
	}

	// sleep a bit so that the blobs' lmts are guaranteed to be in the past
	time.Sleep(time.Millisecond * 1050)
	return
}

func (s scenarioHelper) generateBlobContainersAndBlobsFromLists(a *assert.Assertions, serviceClient *blobservice.Client, containerList []string, blobList []string, data string) {
	for _, containerName := range containerList {
		containerClient := serviceClient.NewContainerClient(containerName)
		_, err := containerClient.Create(ctx, nil)
		a.Nil(err)

		s.generateBlobsFromList(a, containerClient, blobList, data)
	}
}

func (s scenarioHelper) generateFileSharesAndFilesFromLists(a *assert.Assertions, serviceClient *fileservice.Client, shareList []string, fileList []string, data string) {
	for _, shareName := range shareList {
		shareClient := serviceClient.NewShareClient(shareName)
		_, err := shareClient.Create(ctx, nil)
		a.Nil(err)

		s.generateShareFilesFromList(a, shareClient, serviceClient, fileList)
	}
}

func (s scenarioHelper) generateFilesystemsAndFilesFromLists(a *assert.Assertions, serviceURL azbfs.ServiceURL, fsList []string, fileList []string, data string) {
	for _, filesystemName := range fsList {
		fsURL := serviceURL.NewFileSystemURL(filesystemName)
		_, err := fsURL.Create(ctx)
		a.Nil(err)

		s.generateBFSPathsFromList(a, fsURL, fileList)
	}
}

func (s scenarioHelper) generateS3BucketsAndObjectsFromLists(a *assert.Assertions, s3Client *minio.Client, bucketList []string, objectList []string, data string) {
	for _, bucketName := range bucketList {
		err := s3Client.MakeBucket(bucketName, "")
		a.Nil(err)

		s.generateObjects(a, s3Client, bucketName, objectList)
	}
}

func (s scenarioHelper) generateGCPBucketsAndObjectsFromLists(a *assert.Assertions, client *gcpUtils.Client, bucketList []string, objectList []string) {
	for _, bucketName := range bucketList {
		bkt := client.Bucket(bucketName)
		err := bkt.Create(context.Background(), os.Getenv("GOOGLE_CLOUD_PROJECT"), &gcpUtils.BucketAttrs{})
		a.Nil(err)
		s.generateGCPObjects(a, client, bucketName, objectList)
	}
}

// create the demanded blobs
func (scenarioHelper) generateBlobsFromList(a *assert.Assertions, containerClient *container.Client, blobList []string, data string) {
	for _, blobName := range blobList {
		blobClient := containerClient.NewBlockBlobClient(blobName)
		_, err := blobClient.Upload(ctx, streaming.NopCloser(strings.NewReader(data)), nil)
		a.Nil(err)
	}

	// sleep a bit so that the blobs' lmts are guaranteed to be in the past
	time.Sleep(time.Millisecond * 1050)
}

func (scenarioHelper) generatePageBlobsFromList(a *assert.Assertions, containerClient *container.Client, blobList []string, data string) {
	for _, blobName := range blobList {
		// Create the blob (PUT blob)
		blobClient := containerClient.NewPageBlobClient(blobName)
		_, err := blobClient.Create(ctx,
			int64(len(data)),
			&pageblob.CreateOptions{
				SequenceNumber: to.Ptr(int64(0)),
				HTTPHeaders: &blob.HTTPHeaders{BlobContentType: to.Ptr("text/random")},
			})
		a.Nil(err)

		// Create the page (PUT page)
		_, err = blobClient.UploadPages(ctx, streaming.NopCloser(strings.NewReader(data)),
			blob.HTTPRange{Offset: 0, Count: int64(len(data))}, nil)
		a.Nil(err)
	}

	// sleep a bit so that the blobs' lmts are guaranteed to be in the past
	time.Sleep(time.Millisecond * 1050)
}

func (scenarioHelper) generateAppendBlobsFromList(a *assert.Assertions, containerClient *container.Client, blobList []string, data string) {
	for _, blobName := range blobList {
		// Create the blob (PUT blob)
		blobClient := containerClient.NewAppendBlobClient(blobName)
		_, err := blobClient.Create(ctx,
			&appendblob.CreateOptions{
				HTTPHeaders: &blob.HTTPHeaders{BlobContentType: to.Ptr("text/random")},
			})
		a.Nil(err)

		// Append a block (PUT block)
		_, err = blobClient.AppendBlock(ctx, streaming.NopCloser(strings.NewReader(data)), nil)
		a.Nil(err)
	}

	// sleep a bit so that the blobs' lmts are guaranteed to be in the past
	time.Sleep(time.Millisecond * 1050)
}

func (scenarioHelper) generateBlockBlobWithAccessTier(a *assert.Assertions, containerClient *container.Client, blobName string, accessTier *blob.AccessTier) {
	blobClient := containerClient.NewBlockBlobClient(blobName)
	_, err := blobClient.Upload(ctx, streaming.NopCloser(strings.NewReader(blockBlobDefaultData)), &blockblob.UploadOptions{Tier: accessTier})
	a.Nil(err)
}

// create the demanded objects
func (scenarioHelper) generateObjects(a *assert.Assertions, client *minio.Client, bucketName string, objectList []string) {
	size := int64(len(objectDefaultData))
	for _, objectName := range objectList {
		n, err := client.PutObjectWithContext(ctx, bucketName, objectName, strings.NewReader(objectDefaultData), size, minio.PutObjectOptions{})
		a.Nil(err)
		a.Equal(size, n)
	}
}

func (scenarioHelper) generateGCPObjects(a *assert.Assertions, client *gcpUtils.Client, bucketName string, objectList []string) {
	size := int64(len(objectDefaultData))
	for _, objectName := range objectList {
		wc := client.Bucket(bucketName).Object(objectName).NewWriter(context.Background())
		reader := strings.NewReader(objectDefaultData)
		written, err := io.Copy(wc, reader)
		a.Nil(err)
		a.Equal(size, written)
		err = wc.Close()
		a.Nil(err)
	}
}

// create the demanded files
func (scenarioHelper) generateFlatFiles(a *assert.Assertions, shareClient *share.Client, fileList []string) {
	for _, fileName := range fileList {
		fileClient := shareClient.NewRootDirectoryClient().NewFileClient(fileName)
		_, err := fileClient.Create(ctx, int64(len(fileDefaultData)), nil)
		a.Nil(err)
		err = fileClient.UploadBuffer(ctx, []byte(fileDefaultData), nil)
		a.Nil(err)
	}

	// sleep a bit so that the blobs' lmts are guaranteed to be in the past
	time.Sleep(time.Millisecond * 1050)
}

// make 50 objects with random names
// 10 of them at the top level
// 10 of them in sub dir "sub1"
// 10 of them in sub dir "sub2"
// 10 of them in deeper sub dir "sub1/sub3/sub5"
// 10 of them with special characters
func (scenarioHelper) generateCommonRemoteScenarioForS3(a *assert.Assertions, client *minio.Client, bucketName string, prefix string, returnObjectListWithBucketName bool) (objectList []string) {
	objectList = make([]string, 50)

	for i := 0; i < 10; i++ {
		objectName1 := createNewObject(a, client, bucketName, prefix+"top")
		objectName2 := createNewObject(a, client, bucketName, prefix+"sub1/")
		objectName3 := createNewObject(a, client, bucketName, prefix+"sub2/")
		objectName4 := createNewObject(a, client, bucketName, prefix+"sub1/sub3/sub5/")
		objectName5 := createNewObject(a, client, bucketName, prefix+specialNames[i])

		// Note: common.AZCOPY_PATH_SEPARATOR_STRING is added before bucket or objectName, as in the change minimize JobPartPlan file size,
		// transfer.Source & transfer.Destination(after trimming the SourceRoot and DestinationRoot) are with AZCOPY_PATH_SEPARATOR_STRING suffix,
		// when user provided source & destination are without / suffix, which is the case for scenarioHelper generated URL.

		bucketPath := ""
		if returnObjectListWithBucketName {
			bucketPath = common.AZCOPY_PATH_SEPARATOR_STRING + bucketName
		}

		objectList[5*i] = bucketPath + common.AZCOPY_PATH_SEPARATOR_STRING + objectName1
		objectList[5*i+1] = bucketPath + common.AZCOPY_PATH_SEPARATOR_STRING + objectName2
		objectList[5*i+2] = bucketPath + common.AZCOPY_PATH_SEPARATOR_STRING + objectName3
		objectList[5*i+3] = bucketPath + common.AZCOPY_PATH_SEPARATOR_STRING + objectName4
		objectList[5*i+4] = bucketPath + common.AZCOPY_PATH_SEPARATOR_STRING + objectName5
	}

	// sleep a bit so that the blobs' lmts are guaranteed to be in the past
	time.Sleep(time.Millisecond * 1050)
	return
}

func (scenarioHelper) generateCommonRemoteScenarioForGCP(a *assert.Assertions, client *gcpUtils.Client, bucketName string, prefix string, returnObjectListWithBucketName bool) []string {
	objectList := make([]string, 50)
	for i := 0; i < 10; i++ {
		objectName1 := createNewGCPObject(a, client, bucketName, prefix+"top")
		objectName2 := createNewGCPObject(a, client, bucketName, prefix+"sub1/")
		objectName3 := createNewGCPObject(a, client, bucketName, prefix+"sub2/")
		objectName4 := createNewGCPObject(a, client, bucketName, prefix+"sub1/sub3/sub5/")
		objectName5 := createNewGCPObject(a, client, bucketName, prefix+specialNames[i])

		// Note: common.AZCOPY_PATH_SEPARATOR_STRING is added before bucket or objectName, as in the change minimize JobPartPlan file size,
		// transfer.Source & transfer.Destination(after trimming the SourceRoot and DestinationRoot) are with AZCOPY_PATH_SEPARATOR_STRING suffix,
		// when user provided source & destination are without / suffix, which is the case for scenarioHelper generated URL.

		bucketPath := ""
		if returnObjectListWithBucketName {
			bucketPath = common.AZCOPY_PATH_SEPARATOR_STRING + bucketName
		}

		objectList[5*i] = bucketPath + common.AZCOPY_PATH_SEPARATOR_STRING + objectName1
		objectList[5*i+1] = bucketPath + common.AZCOPY_PATH_SEPARATOR_STRING + objectName2
		objectList[5*i+2] = bucketPath + common.AZCOPY_PATH_SEPARATOR_STRING + objectName3
		objectList[5*i+3] = bucketPath + common.AZCOPY_PATH_SEPARATOR_STRING + objectName4
		objectList[5*i+4] = bucketPath + common.AZCOPY_PATH_SEPARATOR_STRING + objectName5
	}

	// sleep a bit so that the blobs' lmts are guaranteed to be in the past
	time.Sleep(time.Millisecond * 1050)
	return objectList
}

func (scenarioHelper) generateShareFilesFromList(a *assert.Assertions, shareClient *share.Client, serviceClient *fileservice.Client, fileList []string) {
	for _, filePath := range fileList {
		fileClient := shareClient.NewRootDirectoryClient().NewFileClient(filePath)

		// create parents first
		generateParentsForShareFile(a, fileClient, serviceClient)

		// create the file itself
		_, err := fileClient.Create(ctx, defaultAzureFileSizeInBytes, nil)
		a.Nil(err)
	}

	// sleep a bit so that the files' lmts are guaranteed to be in the past
	time.Sleep(time.Second * 3)
}

func (scenarioHelper) generateBFSPathsFromList(a *assert.Assertions, filesystemURL azbfs.FileSystemURL, fileList []string) {
	for _, p := range fileList {
		file := filesystemURL.NewRootDirectoryURL().NewFileURL(p)

		// Create the file
		cResp, err := file.Create(ctx, azbfs.BlobFSHTTPHeaders{}, azbfs.BlobFSAccessControl{})
		a.Nil(err)
		a.Equal(201, cResp.StatusCode())

		aResp, err := file.AppendData(ctx, 0, strings.NewReader(string(make([]byte, defaultBlobFSFileSizeInBytes))))
		a.Nil(err)
		a.Equal(202, aResp.StatusCode())

		fResp, err := file.FlushData(ctx, defaultBlobFSFileSizeInBytes, nil, azbfs.BlobFSHTTPHeaders{}, false, true)
		a.Nil(err)
		a.Equal(200, fResp.StatusCode())
	}
}

// Golang does not have sets, so we have to use a map to fulfill the same functionality
func (scenarioHelper) convertListToMap(list []string) map[string]int {
	lookupMap := make(map[string]int)
	for _, entryName := range list {
		lookupMap[entryName] = 0
	}

	return lookupMap
}

func (scenarioHelper) convertMapKeysToList(m map[string]int) []string {
	list := make([]string, len(m))
	i := 0
	for key := range m {
		list[i] = key
		i++
	}
	return list
}

// useful for files->files transfers, where folders are included in the transfers.
// includeRoot should be set to true for cases where we expect the root directory to be copied across
// (i.e. where we expect the behaviour that can be, but has not been in this case, turned off by appending /* to the source)
func (s scenarioHelper) addFoldersToList(fileList []string, includeRoot bool) []string {
	m := s.convertListToMap(fileList)
	// for each file, add all its parent dirs
	for name := range m {
		for {
			name = path.Dir(name)
			if name == "." {
				if includeRoot {
					m[""] = 0 // don't use "."
				}
				break
			} else {
				m[name] = 0
			}
		}
	}
	return s.convertMapKeysToList(m)
}

func (scenarioHelper) shaveOffPrefix(list []string, prefix string) []string {
	cleanList := make([]string, len(list))
	for i, item := range list {
		cleanList[i] = strings.TrimPrefix(item, prefix)
	}
	return cleanList
}

func (scenarioHelper) addPrefix(list []string, prefix string) []string {
	modifiedList := make([]string, len(list))
	for i, item := range list {
		modifiedList[i] = prefix + item
	}
	return modifiedList
}

func (scenarioHelper) getRawContainerURLWithSAS(a *assert.Assertions, containerName string) *url.URL {
	accountName, accountKey := getAccountAndKey()
	credential, err := blob.NewSharedKeyCredential(accountName, accountKey)
	a.Nil(err)
	cc := getContainerClientWithSAS(a, credential, containerName)

	u := cc.URL()
	parsedURL, err := url.Parse(u)
	return parsedURL
}

func (scenarioHelper) getContainerClientWithSAS(a *assert.Assertions, containerName string) *container.Client {
	accountName, accountKey := getAccountAndKey()
	credential, err := blob.NewSharedKeyCredential(accountName, accountKey)
	a.Nil(err)
	containerURLWithSAS := getContainerClientWithSAS(a, credential, containerName)
	return containerURLWithSAS
}

func (scenarioHelper) getRawBlobURLWithSAS(a *assert.Assertions, containerName string, blobName string) *url.URL {
	accountName, accountKey := getAccountAndKey()
	credential, err := blob.NewSharedKeyCredential(accountName, accountKey)
	a.Nil(err)
	cc := getContainerClientWithSAS(a, credential, containerName)
	bc := cc.NewBlockBlobClient(blobName)

	u := bc.URL()
	parsedURL, err := url.Parse(u)
	return parsedURL
}

func (scenarioHelper) getBlobClientWithSAS(a *assert.Assertions, containerName string, blobName string) *blob.Client {
	accountName, accountKey := getAccountAndKey()
	credential, err := blob.NewSharedKeyCredential(accountName, accountKey)
	a.Nil(err)
	containerURLWithSAS := getContainerClientWithSAS(a, credential, containerName)
	blobURLWithSAS := containerURLWithSAS.NewBlobClient(blobName)
	return blobURLWithSAS
}

func (scenarioHelper) getRawBlobServiceURLWithSAS(a *assert.Assertions) *url.URL {
	accountName, accountKey := getAccountAndKey()
	credential, err := blob.NewSharedKeyCredential(accountName, accountKey)
	a.Nil(err)

	u := getBlobServiceClientWithSAS(a, credential).URL()
	parsedURL, err := url.Parse(u)
	return parsedURL
}

func (scenarioHelper) getBlobServiceClientWithSAS(a *assert.Assertions) *blobservice.Client {
	accountName, accountKey := getAccountAndKey()
	credential, err := blob.NewSharedKeyCredential(accountName, accountKey)
	a.Nil(err)

	return getBlobServiceClientWithSAS(a, credential)
}

func (scenarioHelper) getBlobServiceClientWithSASFromURL(a *assert.Assertions, rawURL string) *blobservice.Client {
	blobURLParts, err := blob.ParseURL(rawURL)
	a.Nil(err)
	blobURLParts.ContainerName = ""
	blobURLParts.BlobName = ""
	blobURLParts.VersionID = ""
	blobURLParts.Snapshot = ""

	client, err := blobservice.NewClientWithNoCredential(blobURLParts.String(), nil)
	a.Nil(err)

	return client
}

func (scenarioHelper) getFileServiceClientWithSASFromURL(a *assert.Assertions, rawURL string) *fileservice.Client {
	fileURLParts, err := sharefile.ParseURL(rawURL)
	a.Nil(err)
	fileURLParts.ShareName = ""
	fileURLParts.ShareSnapshot = ""
	fileURLParts.DirectoryOrFilePath = ""

	client, err := fileservice.NewClientWithNoCredential(fileURLParts.String(), nil)
	a.Nil(err)

	return client
}

func (scenarioHelper) getFileServiceClientWithSAS(a *assert.Assertions) *fileservice.Client {
	accountName, accountKey := getAccountAndKey()
	credential, err := sharefile.NewSharedKeyCredential(accountName, accountKey)
	a.Nil(err)

	return getFileServiceClientWithSAS(a, credential)
}

func (scenarioHelper) getRawAdlsServiceURLWithSAS(a *assert.Assertions) azbfs.ServiceURL {
	accountName, accountKey := getAccountAndKey()
	credential := azbfs.NewSharedKeyCredential(accountName, accountKey)

	return getAdlsServiceURLWithSAS(a, *credential)
}

func (scenarioHelper) getBlobServiceClient(a *assert.Assertions) *blobservice.Client {
	accountName, accountKey := getAccountAndKey()
	credential, err := blob.NewSharedKeyCredential(accountName, accountKey)
	a.Nil(err)
	rawURL := fmt.Sprintf("https://%s.blob.core.windows.net", credential.AccountName())

	client, err := blobservice.NewClientWithSharedKeyCredential(rawURL, credential, nil)
	a.Nil(err)

	return client
}

func (s scenarioHelper) getContainerClient(a *assert.Assertions, containerName string) *container.Client {
	serviceURL := s.getBlobServiceClient(a)
	containerURL := serviceURL.NewContainerClient(containerName)

	return containerURL
}

func (scenarioHelper) getRawS3AccountURL(a *assert.Assertions, region string) url.URL {
	rawURL := fmt.Sprintf("https://s3%s.amazonaws.com", common.Iff(region == "", "", "-"+region))

	fullURL, err := url.Parse(rawURL)
	a.Nil(err)

	return *fullURL
}

func (scenarioHelper) getRawGCPAccountURL(a *assert.Assertions) url.URL {
	rawURL := "https://storage.cloud.google.com/"
	fullURL, err := url.Parse(rawURL)
	a.Nil(err)
	return *fullURL
}

// TODO: Possibly add virtual-hosted-style and dual stack support. Currently use path style for testing.
func (scenarioHelper) getRawS3BucketURL(a *assert.Assertions, region string, bucketName string) url.URL {
	rawURL := fmt.Sprintf("https://s3%s.amazonaws.com/%s", common.Iff(region == "", "", "-"+region), bucketName)

	fullURL, err := url.Parse(rawURL)
	a.Nil(err)

	return *fullURL
}

func (scenarioHelper) getRawGCPBucketURL(a *assert.Assertions, bucketName string) url.URL {
	rawURL := fmt.Sprintf("https://storage.cloud.google.com/%s", bucketName)
	fmt.Println(rawURL)
	fullURL, err := url.Parse(rawURL)
	a.Nil(err)
	return *fullURL
}

func (scenarioHelper) getRawS3ObjectURL(a *assert.Assertions, region string, bucketName string, objectName string) url.URL {
	rawURL := fmt.Sprintf("https://s3%s.amazonaws.com/%s/%s", common.Iff(region == "", "", "-"+region), bucketName, objectName)

	fullURL, err := url.Parse(rawURL)
	a.Nil(err)

	return *fullURL
}

func (scenarioHelper) getRawGCPObjectURL(a *assert.Assertions, bucketName string, objectName string) url.URL {
	rawURL := fmt.Sprintf("https://storage.cloud.google.com/%s/%s", bucketName, objectName)
	fullURL, err := url.Parse(rawURL)
	a.Nil(err)
	return *fullURL
}

func (scenarioHelper) getRawFileURLWithSAS(a *assert.Assertions, shareName string, fileName string) *url.URL {
	accountName, accountKey := getAccountAndKey()
	credential, err := sharefile.NewSharedKeyCredential(accountName, accountKey)
<<<<<<< HEAD
	a.Nil(err)
	sc := getShareClientWithSAS(a, credential, shareName)
	fc := sc.NewRootDirectoryClient().NewFileClient(fileName)

	u := fc.URL()
=======
	a.Nil(err)
	sc := getShareClientWithSAS(a, credential, shareName)
	fc := sc.NewRootDirectoryClient().NewFileClient(fileName)

	u := fc.URL()
	parsedURL, err := url.Parse(u)
	return parsedURL
}

func (scenarioHelper) getRawShareURLWithSAS(a *assert.Assertions, shareName string) *url.URL {
	accountName, accountKey := getAccountAndKey()
	credential, err := sharefile.NewSharedKeyCredential(accountName, accountKey)
	a.Nil(err)
	sc := getShareClientWithSAS(a, credential, shareName)

	u := sc.URL()
>>>>>>> e4ae8f6b
	parsedURL, err := url.Parse(u)
	return parsedURL
}

<<<<<<< HEAD
func (scenarioHelper) getRawShareURLWithSAS(a *assert.Assertions, shareName string) *url.URL {
	accountName, accountKey := getAccountAndKey()
	credential, err := sharefile.NewSharedKeyCredential(accountName, accountKey)
	a.Nil(err)
	sc := getShareClientWithSAS(a, credential, shareName)

	u := sc.URL()
	parsedURL, err := url.Parse(u)
	return parsedURL
}

func (scenarioHelper) getRawFileServiceURLWithSAS(a *assert.Assertions) *url.URL {
	accountName, accountKey := getAccountAndKey()
	credential, err := sharefile.NewSharedKeyCredential(accountName, accountKey)
	a.Nil(err)
=======
func (scenarioHelper) getRawFileServiceURLWithSAS(a *assert.Assertions) *url.URL {
	accountName, accountKey := getAccountAndKey()
	credential, err := sharefile.NewSharedKeyCredential(accountName, accountKey)
	a.Nil(err)
>>>>>>> e4ae8f6b
	sc := getFileServiceClientWithSAS(a, credential)

	u := sc.URL()
	parsedURL, err := url.Parse(u)
	return parsedURL
}

func (scenarioHelper) blobExists(blobClient *blob.Client) bool {
	_, err := blobClient.GetProperties(context.Background(), nil)
	if err == nil {
		return true
	}
	return false
}

func (scenarioHelper) containerExists(containerClient *container.Client) bool {
	_, err := containerClient.GetProperties(context.Background(), nil)
	if err == nil {
		return true
	}
	return false
}

func runSyncAndVerify(a *assert.Assertions, raw rawSyncCmdArgs, verifier func(err error)) {
	// the simulated user input should parse properly
	cooked, err := raw.cook()
	a.Nil(err)

	// the enumeration ends when process() returns
	err = cooked.process()

	// the err is passed to verified, which knows whether it is expected or not
	verifier(err)
}

func runCopyAndVerify(a *assert.Assertions, raw rawCopyCmdArgs, verifier func(err error)) {
	// the simulated user input should parse properly
	cooked, err := raw.cook()
	if err == nil {
		err = cooked.makeTransferEnum()
	}
	if err != nil {
		verifier(err)
		return
	}

	// the enumeration ends when process() returns
	err = cooked.process()

	// the err is passed to verified, which knows whether it is expected or not
	verifier(err)
}

func validateUploadTransfersAreScheduled(a *assert.Assertions, sourcePrefix string, destinationPrefix string, expectedTransfers []string, mockedRPC interceptor) {
	validateCopyTransfersAreScheduled(a, false, true, sourcePrefix, destinationPrefix, expectedTransfers, mockedRPC)
}

func validateDownloadTransfersAreScheduled(a *assert.Assertions, sourcePrefix string, destinationPrefix string, expectedTransfers []string, mockedRPC interceptor) {
	validateCopyTransfersAreScheduled(a, true, false, sourcePrefix, destinationPrefix, expectedTransfers, mockedRPC)
}

func validateS2SSyncTransfersAreScheduled(a *assert.Assertions, sourcePrefix string, destinationPrefix string, expectedTransfers []string, mockedRPC interceptor) {
	validateCopyTransfersAreScheduled(a, true, true, sourcePrefix, destinationPrefix, expectedTransfers, mockedRPC)
}

func validateCopyTransfersAreScheduled(a *assert.Assertions, isSrcEncoded bool, isDstEncoded bool, sourcePrefix string, destinationPrefix string, expectedTransfers []string, mockedRPC interceptor) {
	// validate that the right number of transfers were scheduled
	a.Equal(len(expectedTransfers), len(mockedRPC.transfers))

	// validate that the right transfers were sent
	lookupMap := scenarioHelper{}.convertListToMap(expectedTransfers)
	for _, transfer := range mockedRPC.transfers {
		srcRelativeFilePath := strings.TrimPrefix(transfer.Source, sourcePrefix)
		dstRelativeFilePath := strings.TrimPrefix(transfer.Destination, destinationPrefix)

		if isSrcEncoded {
			srcRelativeFilePath, _ = url.PathUnescape(srcRelativeFilePath)

			if runtime.GOOS == "windows" {
				// Decode unsafe dst characters on windows
				pathParts := strings.Split(dstRelativeFilePath, "/")
				invalidChars := `<>\/:"|?*` + string(rune(0x00))

				for _, c := range strings.Split(invalidChars, "") {
					for k, p := range pathParts {
						pathParts[k] = strings.ReplaceAll(p, url.PathEscape(c), c)
					}
				}

				dstRelativeFilePath = strings.Join(pathParts, "/")
			}
		}

		if isDstEncoded {
			dstRelativeFilePath, _ = url.PathUnescape(dstRelativeFilePath)
		}

		// the relative paths should be equal
		a.Equal(dstRelativeFilePath, srcRelativeFilePath)

		// look up the path from the expected transfers, make sure it exists
		_, transferExist := lookupMap[srcRelativeFilePath]
		a.True(transferExist)
	}
}

func validateRemoveTransfersAreScheduled(a *assert.Assertions, isSrcEncoded bool, expectedTransfers []string, mockedRPC interceptor) {

	// validate that the right number of transfers were scheduled
	a.Equal(len(expectedTransfers), len(mockedRPC.transfers))

	// validate that the right transfers were sent
	lookupMap := scenarioHelper{}.convertListToMap(expectedTransfers)
	for _, transfer := range mockedRPC.transfers {
		srcRelativeFilePath := transfer.Source

		if isSrcEncoded {
			srcRelativeFilePath, _ = url.PathUnescape(srcRelativeFilePath)
		}

		// look up the source from the expected transfers, make sure it exists
		_, srcExist := lookupMap[srcRelativeFilePath]
		a.True(srcExist, srcRelativeFilePath)

		delete(lookupMap, srcRelativeFilePath)
	}
	// if len(lookupMap) > 0 {
	//	panic("set breakpoint here to debug")
	// }
}

func getDefaultSyncRawInput(sra, dst string) rawSyncCmdArgs {
	deleteDestination := common.EDeleteDestination.True()

	return rawSyncCmdArgs{
		src:                 sra,
		dst:                 dst,
		recursive:           true,
		deleteDestination:   deleteDestination.String(),
		md5ValidationOption: common.DefaultHashValidationOption.String(),
		compareHash:         common.ESyncHashType.None().String(),
		localHashStorageMode: common.EHashStorageMode.Default().String(),
	}
}

func getDefaultCopyRawInput(src string, dst string) rawCopyCmdArgs {
	return rawCopyCmdArgs{
		src:                            src,
		dst:                            dst,
		blobType:                       common.EBlobType.Detect().String(),
		blockBlobTier:                  common.EBlockBlobTier.None().String(),
		pageBlobTier:                   common.EPageBlobTier.None().String(),
		md5ValidationOption:            common.DefaultHashValidationOption.String(),
		s2sInvalidMetadataHandleOption: defaultS2SInvalideMetadataHandleOption.String(),
		forceWrite:                     common.EOverwriteOption.True().String(),
		preserveOwner:                  common.PreserveOwnerDefault,
		asSubdir:                       true,
	}
}

func getDefaultRemoveRawInput(src string) rawCopyCmdArgs {
	fromTo := common.EFromTo.BlobTrash()
	srcURL, _ := url.Parse(src)

	if strings.Contains(srcURL.Host, "file") {
		fromTo = common.EFromTo.FileTrash()
	} else if strings.Contains(srcURL.Host, "dfs") {
		fromTo = common.EFromTo.BlobFSTrash()
	}

	return rawCopyCmdArgs{
		src:                            src,
		fromTo:                         fromTo.String(),
		blobType:                       common.EBlobType.Detect().String(),
		blockBlobTier:                  common.EBlockBlobTier.None().String(),
		pageBlobTier:                   common.EPageBlobTier.None().String(),
		md5ValidationOption:            common.DefaultHashValidationOption.String(),
		s2sInvalidMetadataHandleOption: defaultS2SInvalideMetadataHandleOption.String(),
		forceWrite:                     common.EOverwriteOption.True().String(),
		preserveOwner:                  common.PreserveOwnerDefault,
		includeDirectoryStubs:          true,
	}
}

func getDefaultSetPropertiesRawInput(src string, params transferParams) rawCopyCmdArgs {
	fromTo := common.EFromTo.BlobNone()
	srcURL, _ := url.Parse(src)

	srcLocationType := InferArgumentLocation(src)
	switch srcLocationType {
	case common.ELocation.Blob():
		fromTo = common.EFromTo.BlobNone()
	case common.ELocation.BlobFS():
		fromTo = common.EFromTo.BlobFSNone()
	case common.ELocation.File():
		fromTo = common.EFromTo.FileNone()
	default:
		panic(fmt.Sprintf("invalid source type %s to delete. azcopy support removing blobs/files/adls gen2", srcLocationType.String()))

	}

	if strings.Contains(srcURL.Host, "file") {
		fromTo = common.EFromTo.FileNone()
	} else if strings.Contains(srcURL.Host, "dfs") {
		fromTo = common.EFromTo.BlobFSNone()
	}

	rawArgs := rawCopyCmdArgs{
		src:                            src,
		fromTo:                         fromTo.String(),
		blobType:                       common.EBlobType.Detect().String(),
		blockBlobTier:                  common.EBlockBlobTier.None().String(),
		pageBlobTier:                   common.EPageBlobTier.None().String(),
		md5ValidationOption:            common.DefaultHashValidationOption.String(),
		s2sInvalidMetadataHandleOption: defaultS2SInvalideMetadataHandleOption.String(),
		forceWrite:                     common.EOverwriteOption.True().String(),
		preserveOwner:                  common.PreserveOwnerDefault,
		includeDirectoryStubs:          true,
	}

	if params.blockBlobTier != common.EBlockBlobTier.None() {
		rawArgs.blockBlobTier = params.blockBlobTier.String()
	}
	if params.pageBlobTier != common.EPageBlobTier.None() {
		rawArgs.pageBlobTier = params.pageBlobTier.String()
	}
	if params.metadata != "" {
		rawArgs.metadata = params.metadata
	}
	if params.blobTags != nil {
		rawArgs.blobTags = params.blobTags.ToString()
	}

	return rawArgs
}<|MERGE_RESOLUTION|>--- conflicted
+++ resolved
@@ -762,13 +762,6 @@
 func (scenarioHelper) getRawFileURLWithSAS(a *assert.Assertions, shareName string, fileName string) *url.URL {
 	accountName, accountKey := getAccountAndKey()
 	credential, err := sharefile.NewSharedKeyCredential(accountName, accountKey)
-<<<<<<< HEAD
-	a.Nil(err)
-	sc := getShareClientWithSAS(a, credential, shareName)
-	fc := sc.NewRootDirectoryClient().NewFileClient(fileName)
-
-	u := fc.URL()
-=======
 	a.Nil(err)
 	sc := getShareClientWithSAS(a, credential, shareName)
 	fc := sc.NewRootDirectoryClient().NewFileClient(fileName)
@@ -785,33 +778,14 @@
 	sc := getShareClientWithSAS(a, credential, shareName)
 
 	u := sc.URL()
->>>>>>> e4ae8f6b
 	parsedURL, err := url.Parse(u)
 	return parsedURL
 }
 
-<<<<<<< HEAD
-func (scenarioHelper) getRawShareURLWithSAS(a *assert.Assertions, shareName string) *url.URL {
+func (scenarioHelper) getRawFileServiceURLWithSAS(a *assert.Assertions) *url.URL {
 	accountName, accountKey := getAccountAndKey()
 	credential, err := sharefile.NewSharedKeyCredential(accountName, accountKey)
 	a.Nil(err)
-	sc := getShareClientWithSAS(a, credential, shareName)
-
-	u := sc.URL()
-	parsedURL, err := url.Parse(u)
-	return parsedURL
-}
-
-func (scenarioHelper) getRawFileServiceURLWithSAS(a *assert.Assertions) *url.URL {
-	accountName, accountKey := getAccountAndKey()
-	credential, err := sharefile.NewSharedKeyCredential(accountName, accountKey)
-	a.Nil(err)
-=======
-func (scenarioHelper) getRawFileServiceURLWithSAS(a *assert.Assertions) *url.URL {
-	accountName, accountKey := getAccountAndKey()
-	credential, err := sharefile.NewSharedKeyCredential(accountName, accountKey)
-	a.Nil(err)
->>>>>>> e4ae8f6b
 	sc := getFileServiceClientWithSAS(a, credential)
 
 	u := sc.URL()
