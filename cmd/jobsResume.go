// Copyright © 2017 Microsoft <wastore@microsoft.com>
//
// Permission is hereby granted, free of charge, to any person obtaining a copy
// of this software and associated documentation files (the "Software"), to deal
// in the Software without restriction, including without limitation the rights
// to use, copy, modify, merge, publish, distribute, sublicense, and/or sell
// copies of the Software, and to permit persons to whom the Software is
// furnished to do so, subject to the following conditions:
//
// The above copyright notice and this permission notice shall be included in
// all copies or substantial portions of the Software.
//
// THE SOFTWARE IS PROVIDED "AS IS", WITHOUT WARRANTY OF ANY KIND, EXPRESS OR
// IMPLIED, INCLUDING BUT NOT LIMITED TO THE WARRANTIES OF MERCHANTABILITY,
// FITNESS FOR A PARTICULAR PURPOSE AND NONINFRINGEMENT. IN NO EVENT SHALL THE
// AUTHORS OR COPYRIGHT HOLDERS BE LIABLE FOR ANY CLAIM, DAMAGES OR OTHER
// LIABILITY, WHETHER IN AN ACTION OF CONTRACT, TORT OR OTHERWISE, ARISING FROM,
// OUT OF OR IN CONNECTION WITH THE SOFTWARE OR THE USE OR OTHER DEALINGS IN
// THE SOFTWARE.

package cmd

import (
	"context"
	"errors"
	"fmt"
	"github.com/Azure/azure-storage-azcopy/v10/azcopy"
	"strings"
	"time"

	"github.com/Azure/azure-sdk-for-go/sdk/azcore"
	"github.com/Azure/azure-storage-azcopy/v10/jobsAdmin"

	"github.com/Azure/azure-storage-azcopy/v10/common"
	"github.com/Azure/azure-storage-azcopy/v10/ste"
	"github.com/spf13/cobra"
)

// TODO the behavior of the resume command should be double-checked
// TODO figure out how to merge resume job with copy
// TODO the progress reporting code is almost the same as the copy command, the copy-paste should be avoided
type resumeJobController struct {
	// generated
	jobID common.JobID

	// variables used to calculate progress
	// intervalStartTime holds the last time value when the progress summary was fetched
	// the value of this variable is used to calculate the throughput
	// it gets updated every time the progress summary is fetched
	intervalStartTime        time.Time
	intervalBytesTransferred uint64

	// used to calculate job summary
	jobStartTime time.Time
}

// wraps call to lifecycle manager to wait for the job to complete
// if blocking is specified to true, then this method will never return
// if blocking is specified to false, then another goroutine spawns and wait out the job
func (cca *resumeJobController) waitUntilJobCompletion(blocking bool) {
	// print initial message to indicate that the job is starting
	// Output the log location if log-level is set to other then NONE
	var logPathFolder string
	if common.LogPathFolder != "" {
		logPathFolder = fmt.Sprintf("%s%s%s.log", common.LogPathFolder, common.OS_PATH_SEPARATOR, cca.jobID)
	}
	glcm.OnStart(common.JobContext{JobID: cca.jobID, LogPath: logPathFolder})

	// initialize the times necessary to track progress
	cca.jobStartTime = time.Now()
	cca.intervalStartTime = time.Now()
	cca.intervalBytesTransferred = 0

	// hand over control to the lifecycle manager if blocking
	if blocking {
		glcm.InitiateProgressReporting(cca)
		glcm.SurrenderControl()
	} else {
		// non-blocking, return after spawning a go routine to watch the job
		glcm.InitiateProgressReporting(cca)
	}
}

func (cca *resumeJobController) Cancel(lcm common.LifecycleMgr) {
	err := cookedCancelCmdArgs{jobID: cca.jobID}.process()
	if err != nil {
		lcm.Error("error occurred while cancelling the job " + cca.jobID.String() + ". Failed with error " + err.Error())
	}
}

// TODO: can we combine this with the copy one (and the sync one?)
func (cca *resumeJobController) ReportProgressOrExit(lcm common.LifecycleMgr) (totalKnownCount uint32) {
	// fetch a job status
	summary := jobsAdmin.GetJobSummary(cca.jobID)
	jobDone := summary.JobStatus.IsJobDone()
	totalKnownCount = summary.TotalTransfers

	// if json is not desired, and job is done, then we generate a special end message to conclude the job
	duration := time.Since(cca.jobStartTime) // report the total run time of the job

	var computeThroughput = func() float64 {
		// compute the average throughput for the last time interval
		bytesInMb := float64(float64(summary.BytesOverWire-cca.intervalBytesTransferred) / float64(base10Mega))
		timeElapsed := time.Since(cca.intervalStartTime).Seconds()

		// reset the interval timer and byte count
		cca.intervalStartTime = time.Now()
		cca.intervalBytesTransferred = summary.BytesOverWire

		return common.Iff(timeElapsed != 0, bytesInMb/timeElapsed, 0) * 8
	}

	throughput := computeThroughput()
	transferProgress := common.TransferProgress{
		ListJobSummaryResponse: summary,
		Throughput:             throughput,
		ElapsedTime:            duration,
		JobType:                common.EJobType.Resume(),
	}
	if common.AzcopyCurrentJobLogger != nil {
		common.AzcopyCurrentJobLogger.Log(common.LogInfo, common.GetProgressOutputBuilder(transferProgress)(common.EOutputFormat.Text()))
	}
	glcm.OnTransferProgress(transferProgress)

	if jobDone {
		// TODO (gapra): Why doesnt resume use the same logic as copy for exit code? if summary.TransfersFailed > 0 || summary.JobStatus == common.EJobStatus.Cancelled() || summary.JobStatus == common.EJobStatus.Cancelling() {
		exitCode := common.EExitCode.Success()
		if summary.TransfersFailed > 0 {
			exitCode = common.EExitCode.Error()
		}
<<<<<<< HEAD
		jobSummary := common.JobSummary{
			ExitCode:               exitCode,
			ListJobSummaryResponse: summary,
			ElapsedTime:            duration,
			JobType:                common.EJobType.Resume(),
		}
		lcm.OnComplete(jobSummary)
=======

		lcm.Exit(func(format common.OutputFormat) string {
			if format == common.EOutputFormat.Json() {
				jsonOutput, err := json.Marshal(summary)
				common.PanicIfErr(err)
				return string(jsonOutput)
			} else {
				return fmt.Sprintf(
					`

Job %s summary
Elapsed Time (Minutes): %v
Number of File Transfers: %v
Number of Folder Property Transfers: %v
Number of Symlink Transfers: %v
Total Number of Transfers: %v
Number of File Transfers Completed: %v
Number of Folder Transfers Completed: %v
Number of File Transfers Failed: %v
Number of Folder Transfers Failed: %v
Number of File Transfers Skipped: %v
Number of Folder Transfers Skipped: %v
Total Number of Bytes Transferred: %v
Final Job Status: %v
`,
					summary.JobID.String(),
					common.ToFixed(duration.Minutes(), 4),
					summary.FileTransfers,
					summary.FolderPropertyTransfers,
					summary.SymlinkTransfers,
					summary.TotalTransfers,
					summary.TransfersCompleted-summary.FoldersCompleted,
					summary.FoldersCompleted,
					summary.TransfersFailed-summary.FoldersFailed,
					summary.FoldersFailed,
					summary.TransfersSkipped-summary.FoldersSkipped,
					summary.FoldersSkipped,
					summary.TotalBytesTransferred,
					summary.JobStatus)
			}
		}, exitCode)
>>>>>>> f499b914
	}

	return
}

func init() {
	resumeCmdArgs := resumeCmdArgs{}

	// resumeCmd represents the resume command
	resumeCmd := &cobra.Command{
		Use:        "resume [jobID]",
		SuggestFor: []string{"resme", "esume", "resue"},
		Short:      resumeJobsCmdShortDescription,
		Long:       resumeJobsCmdLongDescription,
		Args: func(cmd *cobra.Command, args []string) error {
			// the resume command requires necessarily to have an argument
			// resume jobId -- resumes all the parts of an existing job for given jobId

			// If no argument is passed then it is not valid
			if len(args) != 1 {
				return errors.New("this command requires jobId to be passed as argument")
			}
			resumeCmdArgs.jobID = args[0]

			glcm.EnableInputWatcher()
			if cancelFromStdin {
				glcm.EnableCancelFromStdIn()
			}
			return nil
		},
		Run: func(cmd *cobra.Command, args []string) {
			err := resumeCmdArgs.process()
			if err != nil {
				glcm.Error(fmt.Sprintf("failed to perform resume command due to error: %s", err.Error()))
			}
		},
	}

	jobsCmd.AddCommand(resumeCmd)
	resumeCmd.PersistentFlags().StringVar(&resumeCmdArgs.includeTransfer, "include", "", "Filter: Include only these failed transfer(s) when resuming the job. "+
		"Files should be separated by ';'.")
	resumeCmd.PersistentFlags().StringVar(&resumeCmdArgs.excludeTransfer, "exclude", "", "Filter: Exclude these failed transfer(s) when resuming the job. "+
		"Files should be separated by ';'.")
	// oauth options
	resumeCmd.PersistentFlags().StringVar(&resumeCmdArgs.SourceSAS, "source-sas", "", "Source SAS token of the source for a given Job ID.")
	resumeCmd.PersistentFlags().StringVar(&resumeCmdArgs.DestinationSAS, "destination-sas", "", "Destination SAS token of the destination for a given Job ID.")
}

type resumeCmdArgs struct {
	jobID           string
	includeTransfer string
	excludeTransfer string

	SourceSAS      string
	DestinationSAS string
}

func (rca resumeCmdArgs) getSourceAndDestinationServiceClients(
	ctx context.Context,
	fromTo common.FromTo,
	source common.ResourceString,
	destination common.ResourceString,
) (*common.ServiceClient, *common.ServiceClient, error) {
	if len(rca.SourceSAS) > 0 && rca.SourceSAS[0] != '?' {
		rca.SourceSAS = "?" + rca.SourceSAS
	}
	if len(rca.DestinationSAS) > 0 && rca.DestinationSAS[0] != '?' {
		rca.DestinationSAS = "?" + rca.DestinationSAS
	}

	source.SAS = rca.SourceSAS
	destination.SAS = rca.DestinationSAS

	srcCredType, _, err := getCredentialTypeForLocation(ctx,
		fromTo.From(),
		source,
		true,
		common.CpkOptions{})
	if err != nil {
		return nil, nil, err
	}

	dstCredType, _, err := getCredentialTypeForLocation(ctx,
		fromTo.To(),
		destination,
		false,
		common.CpkOptions{})
	if err != nil {
		return nil, nil, err
	}

	var tc azcore.TokenCredential
	if srcCredType.IsAzureOAuth() || dstCredType.IsAzureOAuth() {
		uotm := azcopy.GetUserOAuthTokenManagerInstance()
		// Get token from env var or cache.
		tokenInfo, err := uotm.GetTokenInfo(ctx)
		if err != nil {
			return nil, nil, err
		}

		tc, err = tokenInfo.GetTokenCredential()
		if err != nil {
			return nil, nil, err
		}
	}

	var reauthTok *common.ScopedAuthenticator
	if at, ok := tc.(common.AuthenticateToken); ok { // We don't need two different tokens here since it gets passed in just the same either way.
		// This will cause a reauth with StorageScope, which is fine, that's the original Authenticate call as it stands.
		reauthTok = (*common.ScopedAuthenticator)(common.NewScopedCredential(at, common.ECredentialType.OAuthToken()))
	}
	jobID, err := common.ParseJobID(rca.jobID)
	if err != nil {
		// Error for invalid JobId format
		return nil, nil, fmt.Errorf("error parsing the jobId %s. Failed with error %w", rca.jobID, err)
	}

	// But we don't want to supply a reauth token if we're not using OAuth. That could cause problems if say, a SAS is invalid.
	options := createClientOptions(common.AzcopyCurrentJobLogger, nil, common.Iff(srcCredType.IsAzureOAuth(), reauthTok, nil))
	// Get job details from the STE
	getJobDetailsResponse := jobsAdmin.GetJobDetails(common.GetJobDetailsRequest{JobID: jobID})
	if getJobDetailsResponse.ErrorMsg != "" {
		glcm.Error(getJobDetailsResponse.ErrorMsg)
	}

	var fileSrcClientOptions any
	if fromTo.From() == common.ELocation.File() || fromTo.From() == common.ELocation.FileNFS() {
		fileSrcClientOptions = &common.FileClientOptions{
			AllowTrailingDot: getJobDetailsResponse.TrailingDot.IsEnabled(), //Access the trailingDot option of the job
		}
	}
	srcServiceClient, err := common.GetServiceClientForLocation(fromTo.From(), source, srcCredType, tc, &options, fileSrcClientOptions)
	if err != nil {
		return nil, nil, err
	}

	var srcCred *common.ScopedToken
	if fromTo.IsS2S() && srcCredType.IsAzureOAuth() {
		srcCred = common.NewScopedCredential(tc, srcCredType)
	}
	options = createClientOptions(common.AzcopyCurrentJobLogger, srcCred, common.Iff(dstCredType.IsAzureOAuth(), reauthTok, nil))
	var fileClientOptions any
	if fromTo.To() == common.ELocation.File() || fromTo.To() == common.ELocation.FileNFS() {
		fileClientOptions = &common.FileClientOptions{
			AllowSourceTrailingDot: getJobDetailsResponse.TrailingDot.IsEnabled() && fromTo.From() == common.ELocation.File(),
			AllowTrailingDot:       getJobDetailsResponse.TrailingDot.IsEnabled(),
		}
	}
	dstServiceClient, err := common.GetServiceClientForLocation(fromTo.To(), destination, dstCredType, tc, &options, fileClientOptions)
	if err != nil {
		return nil, nil, err
	}
	return srcServiceClient, dstServiceClient, nil
}

// processes the resume command,
// dispatches the resume Job order to the storage engine.
func (rca resumeCmdArgs) process() error {
	// parsing the given JobId to validate its format correctness
	jobID, err := common.ParseJobID(rca.jobID)
	if err != nil {
		// If parsing gives an error, hence it is not a valid JobId format
		return fmt.Errorf("error parsing the jobId %s. Failed with error %w", rca.jobID, err)
	}

	// if no logging, set this empty so that we don't display the log location
	if LogLevel == common.LogNone {
		common.LogPathFolder = ""
	}

	includeTransfer := make(map[string]int)
	excludeTransfer := make(map[string]int)

	// If the transfer has been provided with the include, parse the transfer list.
	if len(rca.includeTransfer) > 0 {
		// Split the Include Transfer using ';'
		transfers := strings.Split(rca.includeTransfer, ";")
		for index := range transfers {
			if len(transfers[index]) == 0 {
				// If the transfer provided is empty
				// skip the transfer
				// This is to handle the misplaced ';'
				continue
			}
			includeTransfer[transfers[index]] = index
		}
	}
	// If the transfer has been provided with the exclude, parse the transfer list.
	if len(rca.excludeTransfer) > 0 {
		// Split the Exclude Transfer using ';'
		transfers := strings.Split(rca.excludeTransfer, ";")
		for index := range transfers {
			if len(transfers[index]) == 0 {
				// If the transfer provided is empty
				// skip the transfer
				// This is to handle the misplaced ';'
				continue
			}
			excludeTransfer[transfers[index]] = index
		}
	}

	// Get fromTo info, so we can decide what's the proper credential type to use.
	getJobFromToResponse := jobsAdmin.GetJobDetails(common.GetJobDetailsRequest{JobID: jobID})
	if getJobFromToResponse.ErrorMsg != "" {
		glcm.Error(getJobFromToResponse.ErrorMsg)
	}

	if getJobFromToResponse.FromTo.From() == common.ELocation.Benchmark() ||
		getJobFromToResponse.FromTo.To() == common.ELocation.Benchmark() {
		// Doesn't make sense to resume a benchmark job.
		// It's not tested, and wouldn't report progress correctly and wouldn't clean up after itself properly
		return errors.New("resuming benchmark jobs is not supported")
	}

	ctx := context.WithValue(context.TODO(), ste.ServiceAPIVersionOverride, ste.DefaultServiceApiVersion)
	// Initialize credential info.
	credentialInfo := common.CredentialInfo{}
	// TODO: Replace context with root context
	srcResourceString, err := SplitResourceString(getJobFromToResponse.Source, getJobFromToResponse.FromTo.From())
	_ = err // todo
	srcResourceString.SAS = rca.SourceSAS
	dstResourceString, err := SplitResourceString(getJobFromToResponse.Destination, getJobFromToResponse.FromTo.To())
	_ = err // todo
	dstResourceString.SAS = rca.DestinationSAS

	// we should stop using credentiaLInfo and use the clients instead. But before we fix
	// that there will be repeated calls to get Credential type for correctness.
	if credentialInfo.CredentialType, err = getCredentialType(ctx, rawFromToInfo{
		fromTo:      getJobFromToResponse.FromTo,
		source:      srcResourceString,
		destination: dstResourceString,
	}, common.CpkOptions{}); err != nil {
		return err
	}

	srcServiceClient, dstServiceClient, err := rca.getSourceAndDestinationServiceClients(
		ctx, getJobFromToResponse.FromTo,
		srcResourceString,
		dstResourceString,
	)
	if err != nil {
		return errors.New("could not create service clients " + err.Error())
	}
	// Send resume job request.
	resumeJobResponse := jobsAdmin.ResumeJobOrder(common.ResumeJobRequest{
		JobID:            jobID,
		SourceSAS:        rca.SourceSAS,
		DestinationSAS:   rca.DestinationSAS,
		SrcServiceClient: srcServiceClient,
		DstServiceClient: dstServiceClient,
		CredentialInfo:   credentialInfo,
		IncludeTransfer:  includeTransfer,
		ExcludeTransfer:  excludeTransfer,
	})

	if !resumeJobResponse.CancelledPauseResumed {
		glcm.Error(resumeJobResponse.ErrorMsg)
	}

	controller := resumeJobController{jobID: jobID}
	controller.waitUntilJobCompletion(true)

	return nil
}<|MERGE_RESOLUTION|>--- conflicted
+++ resolved
@@ -128,7 +128,7 @@
 		if summary.TransfersFailed > 0 {
 			exitCode = common.EExitCode.Error()
 		}
-<<<<<<< HEAD
+
 		jobSummary := common.JobSummary{
 			ExitCode:               exitCode,
 			ListJobSummaryResponse: summary,
@@ -136,49 +136,6 @@
 			JobType:                common.EJobType.Resume(),
 		}
 		lcm.OnComplete(jobSummary)
-=======
-
-		lcm.Exit(func(format common.OutputFormat) string {
-			if format == common.EOutputFormat.Json() {
-				jsonOutput, err := json.Marshal(summary)
-				common.PanicIfErr(err)
-				return string(jsonOutput)
-			} else {
-				return fmt.Sprintf(
-					`
-
-Job %s summary
-Elapsed Time (Minutes): %v
-Number of File Transfers: %v
-Number of Folder Property Transfers: %v
-Number of Symlink Transfers: %v
-Total Number of Transfers: %v
-Number of File Transfers Completed: %v
-Number of Folder Transfers Completed: %v
-Number of File Transfers Failed: %v
-Number of Folder Transfers Failed: %v
-Number of File Transfers Skipped: %v
-Number of Folder Transfers Skipped: %v
-Total Number of Bytes Transferred: %v
-Final Job Status: %v
-`,
-					summary.JobID.String(),
-					common.ToFixed(duration.Minutes(), 4),
-					summary.FileTransfers,
-					summary.FolderPropertyTransfers,
-					summary.SymlinkTransfers,
-					summary.TotalTransfers,
-					summary.TransfersCompleted-summary.FoldersCompleted,
-					summary.FoldersCompleted,
-					summary.TransfersFailed-summary.FoldersFailed,
-					summary.FoldersFailed,
-					summary.TransfersSkipped-summary.FoldersSkipped,
-					summary.FoldersSkipped,
-					summary.TotalBytesTransferred,
-					summary.JobStatus)
-			}
-		}, exitCode)
->>>>>>> f499b914
 	}
 
 	return
