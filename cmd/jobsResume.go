--- conflicted
+++ resolved
@@ -152,15 +152,13 @@
 				return string(jsonOutput)
 			} else {
 				return fmt.Sprintf(
-<<<<<<< HEAD
-					"\n\nJob %s summary\nElapsed Time (Minutes): %v\nNumber of File Transfers: %v\nNumber of Folder Property Transfers: %v\nNumber of Symlink Transfers: %v\nTotal Number Of Transfers: %v\nNumber of Transfers Completed: %v\nNumber of Transfers Failed: %v\nNumber of Transfers Skipped: %v\nTotalBytesTransferred: %v\nFinal Job Status: %v\n",
-=======
 					`
 
 Job %s summary
 Elapsed Time (Minutes): %v
 Number of File Transfers: %v
 Number of Folder Property Transfers: %v
+Number of Symlink Transfers: %v
 Total Number Of Transfers: %v
 Number of File Transfers Completed: %v
 Number of Folder Transfers Completed: %v
@@ -171,7 +169,6 @@
 TotalBytesTransferred: %v
 Final Job Status: %v
 `,
->>>>>>> 30dfab58
 					summary.JobID.String(),
 					jobsAdmin.ToFixed(duration.Minutes(), 4),
 					summary.FileTransfers,
