--- conflicted
+++ resolved
@@ -209,96 +209,6 @@
 	DestinationSAS string
 }
 
-<<<<<<< HEAD
-=======
-// normalizeSAS ensures the SAS token starts with "?" if non-empty.
-func normalizeSAS(sas string) string {
-	if sas != "" && sas[0] != '?' {
-		return "?" + sas
-	}
-	return sas
-}
-
-func getSourceAndDestinationServiceClients(
-	ctx context.Context,
-	source common.ResourceString,
-	destination common.ResourceString,
-	jobDetails common.GetJobDetailsResponse,
-) (*common.ServiceClient, *common.ServiceClient, error) {
-	fromTo := jobDetails.FromTo
-	srcCredType, _, err := getCredentialTypeForLocation(ctx,
-		fromTo.From(),
-		source,
-		true,
-		common.CpkOptions{})
-	if err != nil {
-		return nil, nil, err
-	}
-
-	dstCredType, _, err := getCredentialTypeForLocation(ctx,
-		fromTo.To(),
-		destination,
-		false,
-		common.CpkOptions{})
-	if err != nil {
-		return nil, nil, err
-	}
-
-	var tc azcore.TokenCredential
-	if srcCredType.IsAzureOAuth() || dstCredType.IsAzureOAuth() {
-		uotm := azcopy.GetUserOAuthTokenManagerInstance()
-		// Get token from env var or cache.
-		tokenInfo, err := uotm.GetTokenInfo(ctx)
-		if err != nil {
-			return nil, nil, err
-		}
-
-		tc, err = tokenInfo.GetTokenCredential()
-		if err != nil {
-			return nil, nil, err
-		}
-	}
-
-	var reauthTok *common.ScopedAuthenticator
-	if at, ok := tc.(common.AuthenticateToken); ok { // We don't need two different tokens here since it gets passed in just the same either way.
-		// This will cause a reauth with StorageScope, which is fine, that's the original Authenticate call as it stands.
-		reauthTok = (*common.ScopedAuthenticator)(common.NewScopedCredential(at, common.ECredentialType.OAuthToken()))
-	}
-
-	// But we don't want to supply a reauth token if we're not using OAuth. That could cause problems if say, a SAS is invalid.
-	options := createClientOptions(common.AzcopyCurrentJobLogger, nil, common.Iff(srcCredType.IsAzureOAuth(), reauthTok, nil))
-
-	var fileSrcClientOptions any
-	if fromTo.From() == common.ELocation.File() || fromTo.From() == common.ELocation.FileNFS() {
-		fileSrcClientOptions = &common.FileClientOptions{
-			AllowTrailingDot: jobDetails.TrailingDot.IsEnabled(), //Access the trailingDot option of the job
-		}
-	}
-	srcServiceClient, err := common.GetServiceClientForLocation(fromTo.From(), source, srcCredType, tc, &options, fileSrcClientOptions)
-	if err != nil {
-		return nil, nil, err
-	}
-
-	var srcCred *common.ScopedToken
-	if fromTo.IsS2S() && srcCredType.IsAzureOAuth() {
-		srcCred = common.NewScopedCredential(tc, srcCredType)
-	}
-	options = createClientOptions(common.AzcopyCurrentJobLogger, srcCred, common.Iff(dstCredType.IsAzureOAuth(), reauthTok, nil))
-	var fileClientOptions any
-	if fromTo.To() == common.ELocation.File() || fromTo.To() == common.ELocation.FileNFS() {
-		fileClientOptions = &common.FileClientOptions{
-			AllowSourceTrailingDot: jobDetails.TrailingDot.IsEnabled() && fromTo.From() == common.ELocation.File(),
-			AllowTrailingDot:       jobDetails.TrailingDot.IsEnabled(),
-		}
-	}
-	dstServiceClient, err := common.GetServiceClientForLocation(fromTo.To(), destination, dstCredType, tc, &options, fileClientOptions)
-	if err != nil {
-		return nil, nil, err
-	}
-	return srcServiceClient, dstServiceClient, nil
-}
-
->>>>>>> f7a60ef4
 // processes the resume command,
 // dispatches the resume Job order to the storage engine.
 func (rca resumeCmdArgs) process() error {
@@ -316,20 +226,6 @@
 
 	// TODO: Replace context with root context
 
-	// Send resume job request.
-	resumeJobResponse := jobsAdmin.ResumeJobOrder(common.ResumeJobRequest{
-		JobID:            jobID,
-		SourceSAS:        rca.SourceSAS,
-		DestinationSAS:   rca.DestinationSAS,
-		SrcServiceClient: srcServiceClient,
-		DstServiceClient: dstServiceClient,
-		CredentialInfo:   credentialInfo,
-	})
-
-	if !resumeJobResponse.CancelledPauseResumed {
-		glcm.Error(resumeJobResponse.ErrorMsg)
-	}
-
 	controller := resumeJobController{jobID: jobID}
 	controller.waitUntilJobCompletion(true)
 
