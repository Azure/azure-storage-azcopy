--- conflicted
+++ resolved
@@ -347,13 +347,7 @@
 	rca.SourceSAS = normalizeSAS(rca.SourceSAS)
 	rca.DestinationSAS = normalizeSAS(rca.DestinationSAS)
 
-<<<<<<< HEAD
 	ctx := context.WithValue(context.TODO(), ste.ServiceAPIVersionOverride, ste.DefaultServiceApiVersion)
-=======
-	rca.SourceSAS = normalizeSAS(rca.SourceSAS)
-	rca.DestinationSAS = normalizeSAS(rca.DestinationSAS)
-
->>>>>>> 4bedcaa8
 	// TODO: Replace context with root context
 	srcResourceString, err := SplitResourceString(jobDetails.Source, jobDetails.FromTo.From())
 	if err != nil {
@@ -366,22 +360,6 @@
 	}
 	dstResourceString.SAS = rca.DestinationSAS
 
-<<<<<<< HEAD
-=======
-	// Initialize credential info.
-	credentialInfo := common.CredentialInfo{}
-	ctx := context.WithValue(context.TODO(), ste.ServiceAPIVersionOverride, ste.DefaultServiceApiVersion)
-	// we should stop using credentiaLInfo and use the clients instead. But before we fix
-	// that there will be repeated calls to get Credential type for correctness.
-	if credentialInfo.CredentialType, err = getCredentialType(ctx, rawFromToInfo{
-		fromTo:      jobDetails.FromTo,
-		source:      srcResourceString,
-		destination: dstResourceString,
-	}, common.CpkOptions{}); err != nil {
-		return err
-	}
-
->>>>>>> 4bedcaa8
 	srcServiceClient, dstServiceClient, err := getSourceAndDestinationServiceClients(
 		ctx, jobDetails,
 		srcResourceString,
