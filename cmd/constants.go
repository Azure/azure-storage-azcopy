--- conflicted
+++ resolved
@@ -38,11 +38,5 @@
 const (
 	pipingUploadParallelism = 5
 	pipingDefaultBlockSize  = 8 * 1024 * 1024
-<<<<<<< HEAD
-)
-=======
 	pipeLocation            = "~pipe~"
-)
-
-const NumOfFilesPerDispatchJobPart = 10000
->>>>>>> 81b733d6
+)