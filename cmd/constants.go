// Copyright © 2025 Microsoft <azcopydev@microsoft.com>
//
// Permission is hereby granted, free of charge, to any person obtaining a copy
// of this software and associated documentation files (the "Software"), to deal
// in the Software without restriction, including without limitation the rights
// to use, copy, modify, merge, publish, distribute, sublicense, and/or sell
// copies of the Software, and to permit persons to whom the Software is
// furnished to do so, subject to the following conditions:
//
// The above copyright notice and this permission notice shall be included in
// all copies or substantial portions of the Software.
//
// THE SOFTWARE IS PROVIDED "AS IS", WITHOUT WARRANTY OF ANY KIND, EXPRESS OR
// IMPLIED, INCLUDING BUT NOT LIMITED TO THE WARRANTIES OF MERCHANTABILITY,
// FITNESS FOR A PARTICULAR PURPOSE AND NONINFRINGEMENT. IN NO EVENT SHALL THE
// AUTHORS OR COPYRIGHT HOLDERS BE LIABLE FOR ANY CLAIM, DAMAGES OR OTHER
// LIABILITY, WHETHER IN AN ACTION OF CONTRACT, TORT OR OTHERWISE, ARISING FROM,
// OUT OF OR IN CONNECTION WITH THE SOFTWARE OR THE USE OR OTHER DEALINGS IN
// THE SOFTWARE.
package cmd

// Common Error and Info messages
const (
	PreservePermissionsDisabledMsg = "Note: The preserve-permissions flag is set to false. As a result, AzCopy will not copy SMB ACLs between the source and destination. For more information, visit: https://aka.ms/AzCopyandAzureFiles."

	PreserveNFSPermissionsDisabledMsg = "Note: The preserve-permissions flag is set to false. As a result, AzCopy will not copy NFS permissions between the source and destination."
	InvalidFlagsForNFSMsg             = "nfs copy cannot be used with SMB-related flags. Please use the --preserve-info or --preserve-permissions flags instead"
	DstShareDoesNotExists             = "the destination file share does not exist; please create it manually with the required quota and settings before running the copy —refer to https://learn.microsoft.com/en-us/azure/storage/files/storage-how-to-create-file-share?tabs=azure-portal for SMB or https://learn.microsoft.com/en-us/azure/storage/files/storage-files-quick-create-use-linux for NFS."
)

// Flags associated with copy and sync commands
const (
	RequestPriorityFlag = "request-priority"
	PreserveSMBInfoFlag = "preserve-smb-info"

	HardlinksFlag = "hardlinks"
)

const (
	pipingUploadParallelism = 5
	pipingDefaultBlockSize  = 8 * 1024 * 1024
<<<<<<< HEAD
=======
	pipeLocation            = "~pipe~"
>>>>>>> 6f078bca
)

const NumOfFilesPerDispatchJobPart = 10000<|MERGE_RESOLUTION|>--- conflicted
+++ resolved
@@ -39,10 +39,7 @@
 const (
 	pipingUploadParallelism = 5
 	pipingDefaultBlockSize  = 8 * 1024 * 1024
-<<<<<<< HEAD
-=======
 	pipeLocation            = "~pipe~"
->>>>>>> 6f078bca
 )
 
 const NumOfFilesPerDispatchJobPart = 10000