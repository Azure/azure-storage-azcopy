// Copyright © 2019 Microsoft <wastore@microsoft.com>
//
// Permission is hereby granted, free of charge, to any person obtaining a copy
// of this software and associated documentation files (the "Software"), to deal
// in the Software without restriction, including without limitation the rights
// to use, copy, modify, merge, publish, distribute, sublicense, and/or sell
// copies of the Software, and to permit persons to whom the Software is
// furnished to do so, subject to the following conditions:
//
// The above copyright notice and this permission notice shall be included in
// all copies or substantial portions of the Software.
//
// THE SOFTWARE IS PROVIDED "AS IS", WITHOUT WARRANTY OF ANY KIND, EXPRESS OR
// IMPLIED, INCLUDING BUT NOT LIMITED TO THE WARRANTIES OF MERCHANTABILITY,
// FITNESS FOR A PARTICULAR PURPOSE AND NONINFRINGEMENT. IN NO EVENT SHALL THE
// AUTHORS OR COPYRIGHT HOLDERS BE LIABLE FOR ANY CLAIM, DAMAGES OR OTHER
// LIABILITY, WHETHER IN AN ACTION OF CONTRACT, TORT OR OTHERWISE, ARISING FROM,
// OUT OF OR IN CONNECTION WITH THE SOFTWARE OR THE USE OR OTHER DEALINGS IN
// THE SOFTWARE.

package cmd

import (
	"context"
	"fmt"
	"github.com/Azure/azure-pipeline-go/pipeline"
	"net/url"

	"github.com/Azure/azure-storage-azcopy/v10/common"
)

// a meta traverser that goes through a list of paths (potentially directory entities) and scans them one by one
// behaves like a single traverser (basically a "traverser of traverser")
type listTraverser struct {
	listReader              chan string
	recursive               bool
	childTraverserGenerator childTraverserGenerator
}

type childTraverserGenerator func(childPath string) (ResourceTraverser, error)

// There is no impact to a list traverser returning false because a list traverser points directly to relative paths.
func (l *listTraverser) IsDirectory(bool) bool {
	return false
}

// To kill the traverser, close() the channel under it.
// Behavior demonstrated: https://play.golang.org/p/OYdvLmNWgwO
func (l *listTraverser) Traverse(preprocessor objectMorpher, processor objectProcessor, filters []ObjectFilter) (err error) {
	// read a channel until it closes to get a list of objects
	childPath, ok := <-l.listReader
	for ; ok; childPath, ok = <-l.listReader {

		// fetch an appropriate traverser, and go through the child path, which could be
		//   1. a single entity
		//   2. a directory entity that needs to be scanned
		childTraverser, err := l.childTraverserGenerator(childPath)
		if err != nil {
			glcm.Info(fmt.Sprintf("Skipping %s due to error %s", childPath, err))
			continue
		}

		// listTraverser will only ever execute on the source
		if !l.recursive && childTraverser.IsDirectory(true) {
			continue // skip over directories
		}

		// when scanning a child path under the parent, we need to make sure that the relative paths of
		// the results are indeed starting right under the parent
		// ex: parent = /usr/foo
		// case 1: child1 is a file under the parent
		//         the relative path returned by the child traverser would be ""
		//         it should be "child1" instead
		// case 2: child2 is a directory, and it has items under it such as child2/grandchild1
		//         the relative path returned by the child traverser would be "grandchild1"
		//         it should be "child2/grandchild1" instead
		childPreProcessor := func(object *StoredObject) {
			object.relativePath = common.GenerateFullPath(childPath, object.relativePath)
		}
		preProcessorForThisChild := preprocessor.FollowedBy(childPreProcessor)

		err = childTraverser.Traverse(preProcessorForThisChild, processor, filters)
		if err != nil {
			glcm.Info(fmt.Sprintf("Skipping %s as it cannot be scanned due to error: %s", childPath, err))
		}
	}

	return nil
}

func newListTraverser(parent common.ResourceString, parentType common.Location, credential *common.CredentialInfo,
	ctx *context.Context, recursive, followSymlinks, getProperties bool, listChan chan string,
	includeDirectoryStubs bool, incrementEnumerationCounter enumerationCounterFunc, s2sPreserveBlobTags bool,
	logLevel pipeline.LogLevel, cpkOptions common.CpkOptions) ResourceTraverser {
	var traverserGenerator childTraverserGenerator

	traverserGenerator = func(relativeChildPath string) (ResourceTraverser, error) {
		source := parent.Clone()
		if parentType != common.ELocation.Local() {
			// assume child path is not URL-encoded yet, this is consistent with the behavior of previous implementation
			childURL, _ := url.Parse(parent.Value)
			childURL.Path = common.GenerateFullPath(childURL.Path, relativeChildPath)
			source.Value = childURL.String()
		} else {
			// is local, only generate the full path
			source.Value = common.GenerateFullPath(parent.ValueLocal(), relativeChildPath)
		}

		// Construct a traverser that goes through the child
<<<<<<< HEAD
		traverser, err := initResourceTraverser(source, parentType, ctx, credential, &followSymlinks,
			nil, recursive, getProperties, includeDirectoryStubs, common.PermanentDeleteOption(0), incrementEnumerationCounter,
=======
		traverser, err := InitResourceTraverser(source, parentType, ctx, credential, &followSymlinks,
			nil, recursive, getProperties, includeDirectoryStubs, incrementEnumerationCounter,
>>>>>>> 1d1988e9
			nil, s2sPreserveBlobTags, logLevel, cpkOptions)
		if err != nil {
			return nil, err
		}
		return traverser, nil
	}

	return &listTraverser{
		listReader:              listChan,
		recursive:               recursive,
		childTraverserGenerator: traverserGenerator,
	}
}<|MERGE_RESOLUTION|>--- conflicted
+++ resolved
@@ -107,13 +107,8 @@
 		}
 
 		// Construct a traverser that goes through the child
-<<<<<<< HEAD
-		traverser, err := initResourceTraverser(source, parentType, ctx, credential, &followSymlinks,
+		traverser, err := InitResourceTraverser(source, parentType, ctx, credential, &followSymlinks,
 			nil, recursive, getProperties, includeDirectoryStubs, common.PermanentDeleteOption(0), incrementEnumerationCounter,
-=======
-		traverser, err := InitResourceTraverser(source, parentType, ctx, credential, &followSymlinks,
-			nil, recursive, getProperties, includeDirectoryStubs, incrementEnumerationCounter,
->>>>>>> 1d1988e9
 			nil, s2sPreserveBlobTags, logLevel, cpkOptions)
 		if err != nil {
 			return nil, err
