// Copyright © 2019 Microsoft <wastore@microsoft.com>
//
// Permission is hereby granted, free of charge, to any person obtaining a copy
// of this software and associated documentation files (the "Software"), to deal
// in the Software without restriction, including without limitation the rights
// to use, copy, modify, merge, publish, distribute, sublicense, and/or sell
// copies of the Software, and to permit persons to whom the Software is
// furnished to do so, subject to the following conditions:
//
// The above copyright notice and this permission notice shall be included in
// all copies or substantial portions of the Software.
//
// THE SOFTWARE IS PROVIDED "AS IS", WITHOUT WARRANTY OF ANY KIND, EXPRESS OR
// IMPLIED, INCLUDING BUT NOT LIMITED TO THE WARRANTIES OF MERCHANTABILITY,
// FITNESS FOR A PARTICULAR PURPOSE AND NONINFRINGEMENT. IN NO EVENT SHALL THE
// AUTHORS OR COPYRIGHT HOLDERS BE LIABLE FOR ANY CLAIM, DAMAGES OR OTHER
// LIABILITY, WHETHER IN AN ACTION OF CONTRACT, TORT OR OTHERWISE, ARISING FROM,
// OUT OF OR IN CONNECTION WITH THE SOFTWARE OR THE USE OR OTHER DEALINGS IN
// THE SOFTWARE.

package cmd

import (
	"context"
	"fmt"
	"net/url"

	"github.com/Azure/azure-storage-azcopy/v10/common"
)

// a meta traverser that goes through a list of paths (potentially directory entities) and scans them one by one
// behaves like a single traverser (basically a "traverser of traverser")
type listTraverser struct {
	listReader              <-chan string
	recursive               bool
	childTraverserGenerator childTraverserGenerator
}

type childTraverserGenerator func(childPath string) (ResourceTraverser, error)

// There is no impact to a list traverser returning false because a list traverser points directly to relative paths.
func (l *listTraverser) IsDirectory(bool) (bool, error) {
	return false, nil
}

// To kill the traverser, close() the channel under it.
// Behavior demonstrated: https://play.golang.org/p/OYdvLmNWgwO
func (l *listTraverser) Traverse(preprocessor objectMorpher, processor objectProcessor, filters []ObjectFilter) (err error) {
	// read a channel until it closes to get a list of objects

	childPath, ok := <-l.listReader
	for ; ok; childPath, ok = <-l.listReader {

		// fetch an appropriate traverser, and go through the child path, which could be
		//   1. a single entity
		//   2. a directory entity that needs to be scanned
		childTraverser, err := l.childTraverserGenerator(childPath)
		if err != nil {
			glcm.Info(fmt.Sprintf("Skipping %s due to error %s", childPath, err))
			continue
		}
		// listTraverser will only ever execute on the source

		isDir, _ := childTraverser.IsDirectory(true)
		if !l.recursive && isDir {
			continue // skip over directories
		}

		// when scanning a child path under the parent, we need to make sure that the relative paths of
		// the results are indeed starting right under the parent
		// ex: parent = /usr/foo
		// case 1: child1 is a file under the parent
		//         the relative path returned by the child traverser would be ""
		//         it should be "child1" instead
		// case 2: child2 is a directory, and it has items under it such as child2/grandchild1
		//         the relative path returned by the child traverser would be "grandchild1"
		//         it should be "child2/grandchild1" instead
		childPreProcessor := func(object *StoredObject) {
			object.relativePath = common.GenerateFullPath(childPath, object.relativePath)
		}
		preProcessorForThisChild := preprocessor.FollowedBy(childPreProcessor)

		err = childTraverser.Traverse(preProcessorForThisChild, processor, filters)
		if err != nil {
			glcm.Info(fmt.Sprintf("Skipping %s as it cannot be scanned due to error: %s", childPath, err))
		}
	}

	return nil
}

<<<<<<< HEAD
func newListTraverser(parent common.ResourceString, parentType common.Location, credential *common.CredentialInfo,
	ctx *context.Context, recursive bool, handleSymlinks common.SymlinkHandlingType, getProperties bool, listChan chan string,
	includeDirectoryStubs bool, incrementEnumerationCounter enumerationCounterFunc, s2sPreserveBlobTags bool,
	logLevel common.LogLevel, cpkOptions common.CpkOptions, syncHashType common.SyncHashType, preservePermissions common.PreservePermissionsOption, trailingDot common.TrailingDotOption, destination *common.Location, hardlinkHandling common.PreserveHardlinksOption) ResourceTraverser {
=======
func newListTraverser(resource common.ResourceString, resourceLocation common.Location, ctx context.Context, options InitResourceTraverserOptions) ResourceTraverser {
	listChan := options.ListOfFiles
	recursive := options.Recursive

	if listChan == nil {
		panic("list of files channel must not be nil")
	}
>>>>>>> 6100b952

	traverserGenerator := func(relativeChildPath string) (ResourceTraverser, error) {
		source := resource.Clone()
		if resourceLocation != common.ELocation.Local() {
			// assume child path is not URL-encoded yet, this is consistent with the behavior of previous implementation
			childURL, _ := url.Parse(resource.Value)
			childURL.Path = common.GenerateFullPath(childURL.Path, relativeChildPath)
			source.Value = childURL.String()
		} else {
			// is local, only generate the full path
			source.Value = common.GenerateFullPath(resource.ValueLocal(), relativeChildPath)
		}

		// Construct a traverser that goes through the child
<<<<<<< HEAD
		traverser, err := InitResourceTraverser(source, parentType, ctx, credential, handleSymlinks, nil, recursive, getProperties, includeDirectoryStubs, common.EPermanentDeleteOption.None(), incrementEnumerationCounter, nil, s2sPreserveBlobTags, syncHashType, preservePermissions, logLevel, cpkOptions, nil, false, trailingDot, destination, nil, false, hardlinkHandling)
=======
		traverser, err := InitResourceTraverser(source, resourceLocation, ctx, InitResourceTraverserOptions{
			DestResourceType: nil,

			Credential:           options.Credential,
			IncrementEnumeration: options.IncrementEnumeration,

			ListOfVersionIDs: nil,
			ErrorChannel:     nil,

			CpkOptions: options.CpkOptions,

			PreservePermissions: options.PreservePermissions,
			SymlinkHandling:     options.SymlinkHandling,
			SyncHashType:        options.SyncHashType,
			TrailingDotOption:   options.TrailingDotOption,

			Recursive:               options.Recursive,
			GetPropertiesInFrontend: options.GetPropertiesInFrontend,
			IncludeDirectoryStubs:   options.IncludeDirectoryStubs,
			PreserveBlobTags:        options.PreserveBlobTags,
		})
>>>>>>> 6100b952
		if err != nil {
			return nil, err
		}
		return traverser, nil
	}

	return &listTraverser{
		listReader:              listChan,
		recursive:               recursive,
		childTraverserGenerator: traverserGenerator,
	}
}<|MERGE_RESOLUTION|>--- conflicted
+++ resolved
@@ -89,12 +89,6 @@
 	return nil
 }
 
-<<<<<<< HEAD
-func newListTraverser(parent common.ResourceString, parentType common.Location, credential *common.CredentialInfo,
-	ctx *context.Context, recursive bool, handleSymlinks common.SymlinkHandlingType, getProperties bool, listChan chan string,
-	includeDirectoryStubs bool, incrementEnumerationCounter enumerationCounterFunc, s2sPreserveBlobTags bool,
-	logLevel common.LogLevel, cpkOptions common.CpkOptions, syncHashType common.SyncHashType, preservePermissions common.PreservePermissionsOption, trailingDot common.TrailingDotOption, destination *common.Location, hardlinkHandling common.PreserveHardlinksOption) ResourceTraverser {
-=======
 func newListTraverser(resource common.ResourceString, resourceLocation common.Location, ctx context.Context, options InitResourceTraverserOptions) ResourceTraverser {
 	listChan := options.ListOfFiles
 	recursive := options.Recursive
@@ -102,7 +96,6 @@
 	if listChan == nil {
 		panic("list of files channel must not be nil")
 	}
->>>>>>> 6100b952
 
 	traverserGenerator := func(relativeChildPath string) (ResourceTraverser, error) {
 		source := resource.Clone()
@@ -117,9 +110,6 @@
 		}
 
 		// Construct a traverser that goes through the child
-<<<<<<< HEAD
-		traverser, err := InitResourceTraverser(source, parentType, ctx, credential, handleSymlinks, nil, recursive, getProperties, includeDirectoryStubs, common.EPermanentDeleteOption.None(), incrementEnumerationCounter, nil, s2sPreserveBlobTags, syncHashType, preservePermissions, logLevel, cpkOptions, nil, false, trailingDot, destination, nil, false, hardlinkHandling)
-=======
 		traverser, err := InitResourceTraverser(source, resourceLocation, ctx, InitResourceTraverserOptions{
 			DestResourceType: nil,
 
@@ -141,7 +131,6 @@
 			IncludeDirectoryStubs:   options.IncludeDirectoryStubs,
 			PreserveBlobTags:        options.PreserveBlobTags,
 		})
->>>>>>> 6100b952
 		if err != nil {
 			return nil, err
 		}
