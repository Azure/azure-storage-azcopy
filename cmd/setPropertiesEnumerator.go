// Copyright © 2017 Microsoft <wastore@microsoft.com>
//
// Permission is hereby granted, free of charge, to any person obtaining a copy
// of this software and associated documentation files (the "Software"), to deal
// in the Software without restriction, including without limitation the rights
// to use, copy, modify, merge, publish, distribute, sublicense, and/or sell
// copies of the Software, and to permit persons to whom the Software is
// furnished to do so, subject to the following conditions:
//
// The above copyright notice and this permission notice shall be included in
// all copies or substantial portions of the Software.
//
// THE SOFTWARE IS PROVIDED "AS IS", WITHOUT WARRANTY OF ANY KIND, EXPRESS OR
// IMPLIED, INCLUDING BUT NOT LIMITED TO THE WARRANTIES OF MERCHANTABILITY,
// FITNESS FOR A PARTICULAR PURPOSE AND NONINFRINGEMENT. IN NO EVENT SHALL THE
// AUTHORS OR COPYRIGHT HOLDERS BE LIABLE FOR ANY CLAIM, DAMAGES OR OTHER
// LIABILITY, WHETHER IN AN ACTION OF CONTRACT, TORT OR OTHERWISE, ARISING FROM,
// OUT OF OR IN CONNECTION WITH THE SOFTWARE OR THE USE OR OTHER DEALINGS IN
// THE SOFTWARE.

package cmd

import (
	"context"
	"errors"
	"strings"

	"github.com/Azure/azure-storage-azcopy/v10/common"
	"github.com/Azure/azure-storage-azcopy/v10/jobsAdmin"
	"github.com/Azure/azure-storage-azcopy/v10/ste"
)

// provides an enumerator that lists a given resource and schedules setProperties on them

func setPropertiesEnumerator(cca *CookedCopyCmdArgs) (enumerator *CopyEnumerator, err error) {
	var sourceTraverser ResourceTraverser

	ctx := context.WithValue(context.TODO(), ste.ServiceAPIVersionOverride, ste.DefaultServiceApiVersion)

	var srcCredInfo common.CredentialInfo

	if srcCredInfo, _, err = GetCredentialInfoForLocation(ctx, cca.FromTo.From(), cca.Source, true, cca.CpkOptions); err != nil {
		return nil, err
	}
	if cca.FromTo == common.EFromTo.FileNone() && (srcCredInfo.CredentialType == common.ECredentialType.Anonymous() && cca.Source.SAS == "") {
		return nil, errors.New("a SAS token (or S3 access key) is required as a part of the input for set-properties on File Storage")
	}

	// Include-path is handled by ListOfFilesChannel.
<<<<<<< HEAD
	sourceTraverser, err = InitResourceTraverser(cca.Source, cca.FromTo.From(), &ctx, &cca.credentialInfo, common.ESymlinkHandlingType.Preserve(), cca.ListOfFilesChannel, cca.Recursive, false, cca.IncludeDirectoryStubs, cca.permanentDeleteOption, func(common.EntityType) {}, cca.ListOfVersionIDs, false, common.ESyncHashType.None(), common.EPreservePermissionsOption.None(), azcopyLogVerbosity, cca.CpkOptions, nil, cca.StripTopDir, cca.trailingDot, nil, cca.excludeContainer, false, cca.preserveHardlinks)
=======
	sourceTraverser, err = InitResourceTraverser(cca.Source, cca.FromTo.From(), ctx, InitResourceTraverserOptions{
		Credential: &cca.credentialInfo,

		ListOfFiles:      cca.ListOfFilesChannel,
		ListOfVersionIDs: cca.ListOfVersionIDs,

		CpkOptions: cca.CpkOptions,

		SymlinkHandling:   common.ESymlinkHandlingType.Preserve(),
		PermanentDelete:   cca.permanentDeleteOption,
		TrailingDotOption: cca.trailingDot,

		Recursive:             cca.Recursive,
		IncludeDirectoryStubs: cca.IncludeDirectoryStubs,
		StripTopDir:           cca.StripTopDir,

		ExcludeContainers: cca.excludeContainer,
	})
>>>>>>> 6100b952

	// report failure to create traverser
	if err != nil {
		return nil, err
	}

	includeFilters := buildIncludeFilters(cca.IncludePatterns)
	excludeFilters := buildExcludeFilters(cca.ExcludePatterns, false)
	excludePathFilters := buildExcludeFilters(cca.ExcludePathPatterns, true)
	includeSoftDelete := buildIncludeSoftDeleted(cca.permanentDeleteOption)

	// set up the filters in the right order
	filters := append(includeFilters, excludeFilters...)
	filters = append(filters, excludePathFilters...)
	filters = append(filters, includeSoftDelete...)

	fpo, message := NewFolderPropertyOption(cca.FromTo, cca.Recursive, cca.StripTopDir, filters, false, false, false, strings.EqualFold(cca.Destination.Value, common.Dev_Null), cca.IncludeDirectoryStubs)
	// do not print Info message if in dry run mode
	if !cca.dryrunMode {
		glcm.Info(message)
	}
	if jobsAdmin.JobsAdmin != nil {
		jobsAdmin.JobsAdmin.LogToJobLog(message, common.LogInfo)
	}

	var reauthTok *common.ScopedAuthenticator
	if at, ok := cca.credentialInfo.OAuthTokenInfo.TokenCredential.(common.AuthenticateToken); ok { // We don't need two different tokens here since it gets passed in just the same either way.
		// This will cause a reauth with StorageScope, which is fine, that's the original Authenticate call as it stands.
		reauthTok = (*common.ScopedAuthenticator)(common.NewScopedCredential(at, common.ECredentialType.OAuthToken()))
	}

	options := createClientOptions(common.AzcopyCurrentJobLogger, nil, reauthTok)
	var fileClientOptions any
	if cca.FromTo.From() == common.ELocation.File() {
		fileClientOptions = &common.FileClientOptions{AllowTrailingDot: cca.trailingDot.IsEnabled()}
	}

	targetServiceClient, err := common.GetServiceClientForLocation(
		cca.FromTo.From(),
		cca.Source,
		cca.credentialInfo.CredentialType,
		cca.credentialInfo.OAuthTokenInfo.TokenCredential,
		&options,
		fileClientOptions,
	)
	if err != nil {
		return nil, err
	}

	transferScheduler := setPropertiesTransferProcessor(cca, NumOfFilesPerDispatchJobPart, fpo, targetServiceClient)

	finalize := func() error {
		jobInitiated, err := transferScheduler.dispatchFinalPart()
		if err != nil {
			if cca.dryrunMode {
				return nil
			} else if err == NothingScheduledError {
				// No log file needed. Logging begins as a part of awaiting job completion.
				return ErrNothingToRemove
			}

			return err
		}

		if !jobInitiated {
			if cca.isCleanupJob {
				glcm.Error("Cleanup completed (nothing needed to be deleted)")
			} else {
				glcm.Error("Nothing to delete. Please verify that recursive flag is set properly if targeting a directory.")
			}
		}

		return nil
	}
	return NewCopyEnumerator(sourceTraverser, filters, transferScheduler.scheduleCopyTransfer, finalize), nil
}<|MERGE_RESOLUTION|>--- conflicted
+++ resolved
@@ -47,9 +47,6 @@
 	}
 
 	// Include-path is handled by ListOfFilesChannel.
-<<<<<<< HEAD
-	sourceTraverser, err = InitResourceTraverser(cca.Source, cca.FromTo.From(), &ctx, &cca.credentialInfo, common.ESymlinkHandlingType.Preserve(), cca.ListOfFilesChannel, cca.Recursive, false, cca.IncludeDirectoryStubs, cca.permanentDeleteOption, func(common.EntityType) {}, cca.ListOfVersionIDs, false, common.ESyncHashType.None(), common.EPreservePermissionsOption.None(), azcopyLogVerbosity, cca.CpkOptions, nil, cca.StripTopDir, cca.trailingDot, nil, cca.excludeContainer, false, cca.preserveHardlinks)
-=======
 	sourceTraverser, err = InitResourceTraverser(cca.Source, cca.FromTo.From(), ctx, InitResourceTraverserOptions{
 		Credential: &cca.credentialInfo,
 
@@ -67,8 +64,8 @@
 		StripTopDir:           cca.StripTopDir,
 
 		ExcludeContainers: cca.excludeContainer,
+		HardlinkHandling:  cca.preserveHardlinks,
 	})
->>>>>>> 6100b952
 
 	// report failure to create traverser
 	if err != nil {
