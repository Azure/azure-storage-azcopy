// Copyright © 2017 Microsoft <wastore@microsoft.com>
//
// Permission is hereby granted, free of charge, to any person obtaining a copy
// of this software and associated documentation files (the "Software"), to deal
// in the Software without restriction, including without limitation the rights
// to use, copy, modify, merge, publish, distribute, sublicense, and/or sell
// copies of the Software, and to permit persons to whom the Software is
// furnished to do so, subject to the following conditions:
//
// The above copyright notice and this permission notice shall be included in
// all copies or substantial portions of the Software.
//
// THE SOFTWARE IS PROVIDED "AS IS", WITHOUT WARRANTY OF ANY KIND, EXPRESS OR
// IMPLIED, INCLUDING BUT NOT LIMITED TO THE WARRANTIES OF MERCHANTABILITY,
// FITNESS FOR A PARTICULAR PURPOSE AND NONINFRINGEMENT. IN NO EVENT SHALL THE
// AUTHORS OR COPYRIGHT HOLDERS BE LIABLE FOR ANY CLAIM, DAMAGES OR OTHER
// LIABILITY, WHETHER IN AN ACTION OF CONTRACT, TORT OR OTHERWISE, ARISING FROM,
// OUT OF OR IN CONNECTION WITH THE SOFTWARE OR THE USE OR OTHER DEALINGS IN
// THE SOFTWARE.

package cmd

import (
	"context"
	"fmt"
	pipeline2 "github.com/Azure/azure-pipeline-go/pipeline"
	"github.com/Azure/azure-sdk-for-go/sdk/storage/azblob/bloberror"
	"github.com/Azure/azure-sdk-for-go/sdk/storage/azfile/fileerror"
	"github.com/Azure/azure-sdk-for-go/sdk/storage/azfile/share"
	"net/url"
	"strings"

	"errors"

	"github.com/Azure/azure-storage-azcopy/v10/azbfs"
	"github.com/Azure/azure-storage-azcopy/v10/common"
	"github.com/Azure/azure-storage-azcopy/v10/ste"
	"github.com/spf13/cobra"
)

// holds raw input from user
type rawMakeCmdArgs struct {
	resourceToCreate string
	quota            uint32
}

// parse raw input
func (raw rawMakeCmdArgs) cook() (cookedMakeCmdArgs, error) {
	parsedURL, err := url.Parse(raw.resourceToCreate)
	if err != nil {
		return cookedMakeCmdArgs{}, err
	}

	if strings.Count(parsedURL.Path, "/") > 1 {
		return cookedMakeCmdArgs{}, fmt.Errorf("please provide a valid top-level(ex: File System or Container) resource URL")
	}

	// resourceLocation could be unknown at this stage, it will be handled by the caller
	return cookedMakeCmdArgs{
		resourceURL:      *parsedURL,
		resourceLocation: InferArgumentLocation(raw.resourceToCreate),
		quota:            int32(raw.quota),
	}, nil
}

// holds processed/actionable args
type cookedMakeCmdArgs struct {
	resourceURL      url.URL
	resourceLocation common.Location
	quota            int32 // quota is in GB
}

func (cookedArgs cookedMakeCmdArgs) process() (err error) {
	ctx := context.WithValue(context.TODO(), ste.ServiceAPIVersionOverride, ste.DefaultServiceApiVersion)

	resourceStringParts, err := SplitResourceString(cookedArgs.resourceURL.String(), cookedArgs.resourceLocation)
	if err != nil {
		return err
	}

	if err := common.VerifyIsURLResolvable(resourceStringParts.Value); cookedArgs.resourceLocation.IsRemote() && err != nil {
		return fmt.Errorf("failed to resolve target: %w", err)
	}

	credentialInfo, _, err := GetCredentialInfoForLocation(ctx, cookedArgs.resourceLocation, resourceStringParts.Value, resourceStringParts.SAS, false, common.CpkOptions{})
	if err != nil {
		return err
	}

	// Note : trailing dot is only applicable to file operations anyway, so setting this to false
	options := createClientOptions(pipeline2.LogNone, nil)

	switch cookedArgs.resourceLocation {
	case common.ELocation.BlobFS():
		p, err := createBlobFSPipeline(ctx, credentialInfo, pipeline2.LogNone)
		if err != nil {
			return err
		}
		// here we assume the resourceURL is a proper file system URL
		fsURL := azbfs.NewFileSystemURL(cookedArgs.resourceURL, p)
		if _, err = fsURL.Create(ctx); err != nil {
			// print a nicer error message if file system already exists
			if storageErr, ok := err.(azbfs.StorageError); ok {
				if storageErr.ServiceCode() == azbfs.ServiceCodeFileSystemAlreadyExists {
					return fmt.Errorf("the file system already exists")
				} else if storageErr.ServiceCode() == azbfs.ServiceCodeResourceNotFound {
					return fmt.Errorf("please specify a valid file system URL with corresponding credentials")
				}
			}

			// print the ugly error if unexpected
			return err
		}
	case common.ELocation.Blob():
		// TODO : Ensure it is a container URL here and fail early?
		containerClient := common.CreateContainerClient(cookedArgs.resourceURL.String(), credentialInfo, nil, options)
		if _, err = containerClient.Create(ctx, nil); err != nil {
			// print a nicer error message if container already exists
			if bloberror.HasCode(err, bloberror.ContainerAlreadyExists) {
				return fmt.Errorf("the container already exists")
			} else if bloberror.HasCode(err, bloberror.ResourceNotFound) {
				return fmt.Errorf("please specify a valid container URL with account SAS")
			}
			// print the ugly error if unexpected
			return err
		}
	case common.ELocation.File():
<<<<<<< HEAD
		shareClient := common.CreateShareClient(cookedArgs.resourceURL.String(), credentialInfo, nil, options)
		if _, err = shareClient.Create(ctx, &share.CreateOptions{Quota: &cookedArgs.quota}); err != nil {
=======
		// Note: trailing dot does not apply to share level operations, so we just set it to false always
		p, err := createFilePipeline(ctx, credentialInfo, pipeline2.LogNone, common.ETrailingDotOption.Enable(), cookedArgs.resourceLocation)
		if err != nil {
			return err
		}
		shareURL := azfile.NewShareURL(cookedArgs.resourceURL, p)
		if _, err = shareURL.Create(ctx, nil, cookedArgs.quota); err != nil {
>>>>>>> 1453a8e8
			// print a nicer error message if share already exists
			if fileerror.HasCode(err, fileerror.ShareAlreadyExists) {
				return fmt.Errorf("the file share already exists")
			} else if fileerror.HasCode(err, fileerror.ResourceNotFound) {
				return fmt.Errorf("please specify a valid share URL with account SAS")
			}
			// print the ugly error if unexpected
			return err
		}
	default:
		return fmt.Errorf("operation not supported, cannot create resource %s type at the moment", cookedArgs.resourceURL.String())
	}
	return nil
}

func init() {
	rawArgs := rawMakeCmdArgs{}

	// makeCmd represents the mkdir command, but targets the service side
	makeCmd := &cobra.Command{
		Use:        "make [resourceURL]",
		Aliases:    []string{"mk", "mkdir"},
		SuggestFor: []string{"mak", "makeCmd"},
		Short:      makeCmdShortDescription,
		Long:       makeCmdLongDescription,
		Example:    makeCmdExample,
		Args: func(cmd *cobra.Command, args []string) error {
			// verify that there is exactly one argument
			if len(args) != 1 {
				return errors.New("please provide the resource URL as the only argument")
			}

			rawArgs.resourceToCreate = args[0]
			return nil
		},
		Run: func(cmd *cobra.Command, args []string) {
			cookedArgs, err := rawArgs.cook()
			if err != nil {
				glcm.Error(err.Error())
			}

			err = cookedArgs.process()
			if err != nil {
				glcm.Error(err.Error())
			}

			glcm.Exit(func(format common.OutputFormat) string {
				return "Successfully created the resource."
			}, common.EExitCode.Success())
		},
	}

	makeCmd.PersistentFlags().Uint32Var(&rawArgs.quota, "quota-gb", 0, "Specifies the maximum size of the share in gigabytes (GiB), 0 means you accept the file service's default quota.")
	rootCmd.AddCommand(makeCmd)
}<|MERGE_RESOLUTION|>--- conflicted
+++ resolved
@@ -24,6 +24,7 @@
 	"context"
 	"fmt"
 	pipeline2 "github.com/Azure/azure-pipeline-go/pipeline"
+	"github.com/Azure/azure-sdk-for-go/sdk/azcore/to"
 	"github.com/Azure/azure-sdk-for-go/sdk/storage/azblob/bloberror"
 	"github.com/Azure/azure-sdk-for-go/sdk/storage/azfile/fileerror"
 	"github.com/Azure/azure-sdk-for-go/sdk/storage/azfile/share"
@@ -88,7 +89,7 @@
 	}
 
 	// Note : trailing dot is only applicable to file operations anyway, so setting this to false
-	options := createClientOptions(pipeline2.LogNone, nil)
+	options := createClientOptions(pipeline2.LogNone, to.Ptr(common.ETrailingDotOption.Disable()), &cookedArgs.resourceLocation)
 
 	switch cookedArgs.resourceLocation {
 	case common.ELocation.BlobFS():
@@ -125,18 +126,8 @@
 			return err
 		}
 	case common.ELocation.File():
-<<<<<<< HEAD
 		shareClient := common.CreateShareClient(cookedArgs.resourceURL.String(), credentialInfo, nil, options)
 		if _, err = shareClient.Create(ctx, &share.CreateOptions{Quota: &cookedArgs.quota}); err != nil {
-=======
-		// Note: trailing dot does not apply to share level operations, so we just set it to false always
-		p, err := createFilePipeline(ctx, credentialInfo, pipeline2.LogNone, common.ETrailingDotOption.Enable(), cookedArgs.resourceLocation)
-		if err != nil {
-			return err
-		}
-		shareURL := azfile.NewShareURL(cookedArgs.resourceURL, p)
-		if _, err = shareURL.Create(ctx, nil, cookedArgs.quota); err != nil {
->>>>>>> 1453a8e8
 			// print a nicer error message if share already exists
 			if fileerror.HasCode(err, fileerror.ShareAlreadyExists) {
 				return fmt.Errorf("the file share already exists")
