// Copyright © 2017 Microsoft <wastore@microsoft.com>
//
// Permission is hereby granted, free of charge, to any person obtaining a copy
// of this software and associated documentation files (the "Software"), to deal
// in the Software without restriction, including without limitation the rights
// to use, copy, modify, merge, publish, distribute, sublicense, and/or sell
// copies of the Software, and to permit persons to whom the Software is
// furnished to do so, subject to the following conditions:
//
// The above copyright notice and this permission notice shall be included in
// all copies or substantial portions of the Software.
//
// THE SOFTWARE IS PROVIDED "AS IS", WITHOUT WARRANTY OF ANY KIND, EXPRESS OR
// IMPLIED, INCLUDING BUT NOT LIMITED TO THE WARRANTIES OF MERCHANTABILITY,
// FITNESS FOR A PARTICULAR PURPOSE AND NONINFRINGEMENT. IN NO EVENT SHALL THE
// AUTHORS OR COPYRIGHT HOLDERS BE LIABLE FOR ANY CLAIM, DAMAGES OR OTHER
// LIABILITY, WHETHER IN AN ACTION OF CONTRACT, TORT OR OTHERWISE, ARISING FROM,
// OUT OF OR IN CONNECTION WITH THE SOFTWARE OR THE USE OR OTHER DEALINGS IN
// THE SOFTWARE.

package cmd

import (
	"context"
	"fmt"
	"github.com/Azure/azure-sdk-for-go/sdk/azcore/to"
	"github.com/Azure/azure-sdk-for-go/sdk/storage/azblob/bloberror"
	"github.com/Azure/azure-sdk-for-go/sdk/storage/azdatalake/datalakeerror"
	"github.com/Azure/azure-sdk-for-go/sdk/storage/azfile/fileerror"
	"github.com/Azure/azure-sdk-for-go/sdk/storage/azfile/share"
	"net/url"
	"strings"

	"errors"
	"github.com/Azure/azure-storage-azcopy/v10/common"
	"github.com/Azure/azure-storage-azcopy/v10/ste"
	"github.com/spf13/cobra"
)

// holds raw input from user
type rawMakeCmdArgs struct {
	resourceToCreate string
	quota            uint32
}

// parse raw input
func (raw rawMakeCmdArgs) cook() (cookedMakeCmdArgs, error) {
	parsedURL, err := url.Parse(raw.resourceToCreate)
	if err != nil {
		return cookedMakeCmdArgs{}, err
	}

	if strings.Count(parsedURL.Path, "/") > 1 {
		return cookedMakeCmdArgs{}, fmt.Errorf("please provide a valid top-level(ex: File System or Container) resource URL")
	}

	// resourceLocation could be unknown at this stage, it will be handled by the caller
	return cookedMakeCmdArgs{
		resourceURL:      *parsedURL,
		resourceLocation: InferArgumentLocation(raw.resourceToCreate),
		quota:            int32(raw.quota),
	}, nil
}

// holds processed/actionable args
type cookedMakeCmdArgs struct {
	resourceURL      url.URL
	resourceLocation common.Location
	quota            int32 // quota is in GB
}

func (cookedArgs cookedMakeCmdArgs) process() (err error) {
	ctx := context.WithValue(context.TODO(), ste.ServiceAPIVersionOverride, ste.DefaultServiceApiVersion)

	resourceStringParts, err := SplitResourceString(cookedArgs.resourceURL.String(), cookedArgs.resourceLocation)
	if err != nil {
		return err
	}

	if err := common.VerifyIsURLResolvable(resourceStringParts.Value); cookedArgs.resourceLocation.IsRemote() && err != nil {
		return fmt.Errorf("failed to resolve target: %w", err)
	}

	credentialInfo, _, err := GetCredentialInfoForLocation(ctx, cookedArgs.resourceLocation, resourceStringParts.Value, resourceStringParts.SAS, false, common.CpkOptions{})
	if err != nil {
		return err
	}

	// Note : trailing dot is only applicable to file operations anyway, so setting this to false
	options := createClientOptions(common.LogNone, to.Ptr(common.ETrailingDotOption.Disable()), &cookedArgs.resourceLocation)

	switch cookedArgs.resourceLocation {
	case common.ELocation.BlobFS():
<<<<<<< HEAD
		filesystemClient := common.CreateFilesystemClient(cookedArgs.resourceURL.String(), credentialInfo, nil, options)
		if _, err = filesystemClient.Create(ctx, nil); err != nil {
			// print a nicer error message if container already exists
			if datalakeerror.HasCode(err, datalakeerror.FileSystemAlreadyExists) {
				return fmt.Errorf("the filesystem already exists")
			} else if datalakeerror.HasCode(err, datalakeerror.ResourceNotFound) {
				return fmt.Errorf("please specify a valid filesystem URL with corresponding credentials")
=======
		p, err := createBlobFSPipeline(ctx, credentialInfo, common.LogNone)
		if err != nil {
			return err
		}
		// here we assume the resourceURL is a proper file system URL
		fsURL := azbfs.NewFileSystemURL(cookedArgs.resourceURL, p)
		if _, err = fsURL.Create(ctx); err != nil {
			// print a nicer error message if file system already exists
			if storageErr, ok := err.(azbfs.StorageError); ok {
				if storageErr.ServiceCode() == azbfs.ServiceCodeFileSystemAlreadyExists {
					return fmt.Errorf("the file system already exists")
				} else if storageErr.ServiceCode() == azbfs.ServiceCodeResourceNotFound {
					return fmt.Errorf("please specify a valid file system URL with corresponding credentials")
				}
>>>>>>> 7e08e2f2
			}
			// print the ugly error if unexpected
			return err
		}
	case common.ELocation.Blob():
		// TODO : Ensure it is a container URL here and fail early?
		containerClient := common.CreateContainerClient(cookedArgs.resourceURL.String(), credentialInfo, nil, options)
		if _, err = containerClient.Create(ctx, nil); err != nil {
			// print a nicer error message if container already exists
			if bloberror.HasCode(err, bloberror.ContainerAlreadyExists) {
				return fmt.Errorf("the container already exists")
			} else if bloberror.HasCode(err, bloberror.ResourceNotFound) {
				return fmt.Errorf("please specify a valid container URL with corresponding credentials")
			}
			// print the ugly error if unexpected
			return err
		}
	case common.ELocation.File():
		shareClient := common.CreateShareClient(cookedArgs.resourceURL.String(), credentialInfo, nil, options)
		quota := &cookedArgs.quota
		if quota != nil && *quota == 0 {
			quota = nil
		}
		if _, err = shareClient.Create(ctx, &share.CreateOptions{Quota: quota}); err != nil {
			// print a nicer error message if share already exists
			if fileerror.HasCode(err, fileerror.ShareAlreadyExists) {
				return fmt.Errorf("the file share already exists")
			} else if fileerror.HasCode(err, fileerror.ResourceNotFound) {
				return fmt.Errorf("please specify a valid share URL with corresponding credentials")
			}
			// print the ugly error if unexpected
			return err
		}
	default:
		return fmt.Errorf("operation not supported, cannot create resource %s type at the moment", cookedArgs.resourceURL.String())
	}
	return nil
}

func init() {
	rawArgs := rawMakeCmdArgs{}

	// makeCmd represents the mkdir command, but targets the service side
	makeCmd := &cobra.Command{
		Use:        "make [resourceURL]",
		Aliases:    []string{"mk", "mkdir"},
		SuggestFor: []string{"mak", "makeCmd"},
		Short:      makeCmdShortDescription,
		Long:       makeCmdLongDescription,
		Example:    makeCmdExample,
		Args: func(cmd *cobra.Command, args []string) error {
			// verify that there is exactly one argument
			if len(args) != 1 {
				return errors.New("please provide the resource URL as the only argument")
			}

			rawArgs.resourceToCreate = args[0]
			return nil
		},
		Run: func(cmd *cobra.Command, args []string) {
			cookedArgs, err := rawArgs.cook()
			if err != nil {
				glcm.Error(err.Error())
			}

			err = cookedArgs.process()
			if err != nil {
				glcm.Error(err.Error())
			}

			glcm.Exit(func(format common.OutputFormat) string {
				return "Successfully created the resource."
			}, common.EExitCode.Success())
		},
	}

	makeCmd.PersistentFlags().Uint32Var(&rawArgs.quota, "quota-gb", 0, "Specifies the maximum size of the share in gigabytes (GiB), 0 means you accept the file service's default quota.")
	rootCmd.AddCommand(makeCmd)
}<|MERGE_RESOLUTION|>--- conflicted
+++ resolved
@@ -91,7 +91,6 @@
 
 	switch cookedArgs.resourceLocation {
 	case common.ELocation.BlobFS():
-<<<<<<< HEAD
 		filesystemClient := common.CreateFilesystemClient(cookedArgs.resourceURL.String(), credentialInfo, nil, options)
 		if _, err = filesystemClient.Create(ctx, nil); err != nil {
 			// print a nicer error message if container already exists
@@ -99,22 +98,6 @@
 				return fmt.Errorf("the filesystem already exists")
 			} else if datalakeerror.HasCode(err, datalakeerror.ResourceNotFound) {
 				return fmt.Errorf("please specify a valid filesystem URL with corresponding credentials")
-=======
-		p, err := createBlobFSPipeline(ctx, credentialInfo, common.LogNone)
-		if err != nil {
-			return err
-		}
-		// here we assume the resourceURL is a proper file system URL
-		fsURL := azbfs.NewFileSystemURL(cookedArgs.resourceURL, p)
-		if _, err = fsURL.Create(ctx); err != nil {
-			// print a nicer error message if file system already exists
-			if storageErr, ok := err.(azbfs.StorageError); ok {
-				if storageErr.ServiceCode() == azbfs.ServiceCodeFileSystemAlreadyExists {
-					return fmt.Errorf("the file system already exists")
-				} else if storageErr.ServiceCode() == azbfs.ServiceCodeResourceNotFound {
-					return fmt.Errorf("please specify a valid file system URL with corresponding credentials")
-				}
->>>>>>> 7e08e2f2
 			}
 			// print the ugly error if unexpected
 			return err
