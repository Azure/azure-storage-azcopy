--- conflicted
+++ resolved
@@ -23,12 +23,9 @@
 import (
 	"context"
 	"fmt"
-<<<<<<< HEAD
 	"github.com/Azure/azure-sdk-for-go/sdk/azcore/to"
 	"github.com/Azure/azure-sdk-for-go/sdk/storage/azblob/blob"
-=======
 	"github.com/stretchr/testify/assert"
->>>>>>> 096d32ee
 	"net/url"
 	"os"
 	"strings"
@@ -37,11 +34,6 @@
 
 	"github.com/Azure/azure-storage-azcopy/v10/azbfs"
 	"github.com/Azure/azure-storage-azcopy/v10/common"
-<<<<<<< HEAD
-	chk "gopkg.in/check.v1"
-=======
-	"github.com/Azure/azure-storage-blob-go/azblob"
->>>>>>> 096d32ee
 )
 
 // Additional S2S migration cases, besides E2E smoke testing cases for S3/blob/file source contained in test_service_to_service_copy.py
@@ -194,17 +186,10 @@
 
 		// Check container with resolved name has been created
 		resolvedBucketName := strings.Replace(bucketName, invalidPrefix, resolvedPrefix, 1)
-<<<<<<< HEAD
-		bsc := scenarioHelper{}.getBlobServiceClient(c)
+		bsc := scenarioHelper{}.getBlobServiceClient(a)
 		cc := bsc.NewContainerClient(resolvedBucketName)
-		c.Assert(scenarioHelper{}.containerExists(cc), chk.Equals, true)
-		defer deleteContainer(c, cc)
-=======
-		blobServiceURL := scenarioHelper{}.getBlobServiceURL(a)
-		containerURL := blobServiceURL.NewContainerURL(resolvedBucketName)
-		a.True(scenarioHelper{}.containerExists(containerURL))
-		defer deleteContainer(a, containerURL)
->>>>>>> 096d32ee
+		a.True(scenarioHelper{}.containerExists(cc))
+		defer deleteContainer(a, cc)
 
 		// Check correct entry are scheduled.
 		// Example:
@@ -256,17 +241,10 @@
 
 		// Check container with resolved name has been created
 		resolvedBucketName := strings.Replace(bucketName, invalidPrefix, resolvedPrefix, 1)
-<<<<<<< HEAD
-		bsc := scenarioHelper{}.getBlobServiceClient(c)
+		bsc := scenarioHelper{}.getBlobServiceClient(a)
 		cc := bsc.NewContainerClient(resolvedBucketName)
-		c.Assert(scenarioHelper{}.containerExists(cc), chk.Equals, true)
-		defer deleteContainer(c, cc)
-=======
-		blobServiceURL := scenarioHelper{}.getBlobServiceURL(a)
-		containerURL := blobServiceURL.NewContainerURL(resolvedBucketName)
-		a.True(scenarioHelper{}.containerExists(containerURL))
-		defer deleteContainer(a, containerURL)
->>>>>>> 096d32ee
+		a.True(scenarioHelper{}.containerExists(cc))
+		defer deleteContainer(a, cc)
 
 		// Check correct entry are scheduled.
 		// Example:
@@ -638,17 +616,10 @@
 
 		// Check container with resolved name has been created
 		resolvedBucketName := strings.Replace(bucketName, invalidPrefix, resolvedPrefix, 1)
-<<<<<<< HEAD
-		bsc := scenarioHelper{}.getBlobServiceClient(c)
+		bsc := scenarioHelper{}.getBlobServiceClient(a)
 		cc := bsc.NewContainerClient(resolvedBucketName)
-		c.Assert(scenarioHelper{}.containerExists(cc), chk.Equals, true)
-		defer deleteContainer(c, cc)
-=======
-		blobServiceURL := scenarioHelper{}.getBlobServiceURL(a)
-		containerURL := blobServiceURL.NewContainerURL(resolvedBucketName)
-		a.True(scenarioHelper{}.containerExists(containerURL))
-		defer deleteContainer(a, containerURL)
->>>>>>> 096d32ee
+		a.True(scenarioHelper{}.containerExists(cc))
+		defer deleteContainer(a, cc)
 
 		// Check correct entry are scheduled.
 		// Example:
@@ -694,17 +665,10 @@
 
 		// Check container with resolved name has been created
 		resolvedBucketName := strings.Replace(bucketName, invalidPrefix, resolvedPrefix, 1)
-<<<<<<< HEAD
-		bsc := scenarioHelper{}.getBlobServiceClient(c)
+		bsc := scenarioHelper{}.getBlobServiceClient(a)
 		cc := bsc.NewContainerClient(resolvedBucketName)
-		c.Assert(scenarioHelper{}.containerExists(cc), chk.Equals, true)
-		defer deleteContainer(c, cc)
-=======
-		blobServiceURL := scenarioHelper{}.getBlobServiceURL(a)
-		containerURL := blobServiceURL.NewContainerURL(resolvedBucketName)
-		a.True(scenarioHelper{}.containerExists(containerURL))
-		defer deleteContainer(a, containerURL)
->>>>>>> 096d32ee
+		a.True(scenarioHelper{}.containerExists(cc))
+		defer deleteContainer(a, cc)
 
 		validateS2STransfersAreScheduled(a, common.AZCOPY_PATH_SEPARATOR_STRING+bucketName, common.AZCOPY_PATH_SEPARATOR_STRING+resolvedBucketName, objectList, mockedRPC)
 	})
@@ -853,36 +817,20 @@
 }
 
 // Copy from container to container, preserve blob tier.
-<<<<<<< HEAD
-func (s *cmdIntegrationSuite) TestS2SCopyFromContainerToContainerPreserveBlobTier(c *chk.C) {
+func TestS2SCopyFromContainerToContainerPreserveBlobTier(t *testing.T) {
+	a := assert.New(t)
 	bsc := getBlobServiceClient()
 
-	srcContainerClient, srcContainerName := createNewContainer(c, bsc)
-	defer deleteContainer(c, srcContainerClient)
-	c.Assert(srcContainerClient, chk.NotNil)
+	srcContainerClient, srcContainerName := createNewContainer(a, bsc)
+	defer deleteContainer(a, srcContainerClient)
+	a.NotNil(srcContainerClient)
 
 	blobName := "blobWithCoolTier"
-	scenarioHelper{}.generateBlockBlobWithAccessTier(c, srcContainerClient, blobName, to.Ptr(blob.AccessTierCool))
-
-	dstContainerClient, dstContainerName := createNewContainer(c, bsc)
-	defer deleteContainer(c, dstContainerClient)
-	c.Assert(dstContainerClient, chk.NotNil)
-=======
-func TestS2SCopyFromContainerToContainerPreserveBlobTier(t *testing.T) {
-	a := assert.New(t)
-	bsu := getBSU()
-
-	srcContainerURL, srcContainerName := createNewContainer(a, bsu)
-	defer deleteContainer(a, srcContainerURL)
-	a.NotNil(srcContainerURL)
-
-	blobName := "blobWithCoolTier"
-	scenarioHelper{}.generateBlockBlobWithAccessTier(a, srcContainerURL, blobName, azblob.AccessTierCool)
-
-	dstContainerURL, dstContainerName := createNewContainer(a, bsu)
-	defer deleteContainer(a, dstContainerURL)
-	a.NotNil(dstContainerURL)
->>>>>>> 096d32ee
+	scenarioHelper{}.generateBlockBlobWithAccessTier(a, srcContainerClient, blobName, to.Ptr(blob.AccessTierCool))
+
+	dstContainerClient, dstContainerName := createNewContainer(a, bsc)
+	defer deleteContainer(a, dstContainerClient)
+	a.NotNil(dstContainerClient)
 
 	// set up interceptor
 	mockedRPC := interceptor{}
@@ -900,46 +848,25 @@
 
 		validateS2STransfersAreScheduled(a,
 			"", "/"+srcContainerName, []string{common.AZCOPY_PATH_SEPARATOR_STRING + blobName}, mockedRPC) // common.AZCOPY_PATH_SEPARATOR_STRING added for JobPartPlan file change.
-<<<<<<< HEAD
-
-		c.Assert(mockedRPC.transfers[0].BlobTier, chk.Equals, blob.AccessTierCool)
-=======
-		a.Equal(azblob.AccessTierCool, mockedRPC.transfers[0].BlobTier)
->>>>>>> 096d32ee
+		a.Equal(blob.AccessTierCool, mockedRPC.transfers[0].BlobTier)
 	})
 }
 
 // Copy from container to container, and don't preserve blob tier.
-<<<<<<< HEAD
-func (s *cmdIntegrationSuite) TestS2SCopyFromContainerToContainerNoPreserveBlobTier(c *chk.C) {
+func TestS2SCopyFromContainerToContainerNoPreserveBlobTier(t *testing.T) {
+	a := assert.New(t)
 	bsc := getBlobServiceClient()
 
-	srcContainerClient, srcContainerName := createNewContainer(c, bsc)
-	defer deleteContainer(c, srcContainerClient)
-	c.Assert(srcContainerClient, chk.NotNil)
+	srcContainerClient, srcContainerName := createNewContainer(a, bsc)
+	defer deleteContainer(a, srcContainerClient)
+	a.NotNil(srcContainerClient)
 
 	blobName := "blobWithCoolTier"
-	scenarioHelper{}.generateBlockBlobWithAccessTier(c, srcContainerClient, blobName, to.Ptr(blob.AccessTierCool))
-
-	dstContainerClient, dstContainerName := createNewContainer(c, bsc)
-	defer deleteContainer(c, dstContainerClient)
-	c.Assert(dstContainerClient, chk.NotNil)
-=======
-func TestS2SCopyFromContainerToContainerNoPreserveBlobTier(t *testing.T) {
-	a := assert.New(t)
-	bsu := getBSU()
-
-	srcContainerURL, srcContainerName := createNewContainer(a, bsu)
-	defer deleteContainer(a, srcContainerURL)
-	a.NotNil(srcContainerURL)
-
-	blobName := "blobWithCoolTier"
-	scenarioHelper{}.generateBlockBlobWithAccessTier(a, srcContainerURL, blobName, azblob.AccessTierCool)
-
-	dstContainerURL, dstContainerName := createNewContainer(a, bsu)
-	defer deleteContainer(a, dstContainerURL)
-	a.NotNil(dstContainerURL)
->>>>>>> 096d32ee
+	scenarioHelper{}.generateBlockBlobWithAccessTier(a, srcContainerClient, blobName, to.Ptr(blob.AccessTierCool))
+
+	dstContainerClient, dstContainerName := createNewContainer(a, bsc)
+	defer deleteContainer(a, dstContainerClient)
+	a.NotNil(dstContainerClient)
 
 	// set up interceptor
 	mockedRPC := interceptor{}
@@ -959,49 +886,27 @@
 		validateS2STransfersAreScheduled(a,
 			"", "/"+srcContainerName, []string{common.AZCOPY_PATH_SEPARATOR_STRING + blobName}, mockedRPC) // common.AZCOPY_PATH_SEPARATOR_STRING added for JobPartPlan file change.
 
-<<<<<<< HEAD
-		c.Assert(mockedRPC.transfers[0].BlobTier, chk.Equals, blob.AccessTier(""))
-=======
-		a.Equal(azblob.AccessTierNone, mockedRPC.transfers[0].BlobTier)
->>>>>>> 096d32ee
+		a.Equal(blob.AccessTier(""), mockedRPC.transfers[0].BlobTier)
 	})
 }
 
 // Attempt to copy from a page blob to a block blob
-<<<<<<< HEAD
-func (s *cmdIntegrationSuite) TestS2SCopyFromPageToBlockBlob(c *chk.C) {
-	c.Skip("Enable after setting Account to non-HNS")
+func TestS2SCopyFromPageToBlockBlob(t *testing.T) {
+	a := assert.New(t)
+	t.Skip("Enable after setting Account to non-HNS")
 	bsc := getBlobServiceClient()
 
 	// Generate source container and blobs
-	srcContainerClient, srcContainerName := createNewContainer(c, bsc)
-	defer deleteContainer(c, srcContainerClient)
-	c.Assert(srcContainerClient, chk.NotNil)
+	srcContainerClient, srcContainerName := createNewContainer(a, bsc)
+	defer deleteContainer(a, srcContainerClient)
+	a.NotNil(srcContainerClient)
 	objectList := []string{"file", "sub/file2"}
-	scenarioHelper{}.generatePageBlobsFromList(c, srcContainerClient, objectList, pageBlobDefaultData)
+	scenarioHelper{}.generatePageBlobsFromList(a, srcContainerClient, objectList, pageBlobDefaultData)
 
 	// Create destination container
-	dstContainerClient, dstContainerName := createNewContainer(c, bsc)
-	defer deleteContainer(c, dstContainerClient)
-	c.Assert(dstContainerClient, chk.NotNil)
-=======
-func TestS2SCopyFromPageToBlockBlob(t *testing.T) {
-	a := assert.New(t)
-	t.Skip("Enable after setting Account to non-HNS")
-	bsu := getBSU()
-
-	// Generate source container and blobs
-	srcContainerURL, srcContainerName := createNewContainer(a, bsu)
-	defer deleteContainer(a, srcContainerURL)
-	a.NotNil(srcContainerURL)
-	objectList := []string{"file", "sub/file2"}
-	scenarioHelper{}.generatePageBlobsFromList(a, srcContainerURL, objectList, pageBlobDefaultData)
-
-	// Create destination container
-	dstContainerURL, dstContainerName := createNewContainer(a, bsu)
-	defer deleteContainer(a, dstContainerURL)
-	a.NotNil(dstContainerURL)
->>>>>>> 096d32ee
+	dstContainerClient, dstContainerName := createNewContainer(a, bsc)
+	defer deleteContainer(a, dstContainerClient)
+	a.NotNil(dstContainerClient)
 
 	// Set up interceptor
 	mockedRPC := interceptor{}
@@ -1040,38 +945,21 @@
 }
 
 // Attempt to copy from a block blob to a page blob
-<<<<<<< HEAD
-func (s *cmdIntegrationSuite) TestS2SCopyFromBlockToPageBlob(c *chk.C) {
+func TestS2SCopyFromBlockToPageBlob(t *testing.T) {
+	a := assert.New(t)
 	bsc := getBlobServiceClient()
 
 	// Generate source container and blobs
-	srcContainerClient, srcContainerName := createNewContainer(c, bsc)
-	defer deleteContainer(c, srcContainerClient)
-	c.Assert(srcContainerClient, chk.NotNil)
+	srcContainerClient, srcContainerName := createNewContainer(a, bsc)
+	defer deleteContainer(a, srcContainerClient)
+	a.NotNil(srcContainerClient)
 	objectList := []string{"file", "sub/file2"}
-	scenarioHelper{}.generateBlobsFromList(c, srcContainerClient, objectList, pageBlobDefaultData)
+	scenarioHelper{}.generateBlobsFromList(a, srcContainerClient, objectList, pageBlobDefaultData)
 
 	// Create destination container
-	dstContainerClient, dstContainerName := createNewContainer(c, bsc)
-	defer deleteContainer(c, dstContainerClient)
-	c.Assert(dstContainerClient, chk.NotNil)
-=======
-func TestS2SCopyFromBlockToPageBlob(t *testing.T) {
-	a := assert.New(t)
-	bsu := getBSU()
-
-	// Generate source container and blobs
-	srcContainerURL, srcContainerName := createNewContainer(a, bsu)
-	defer deleteContainer(a, srcContainerURL)
-	a.NotNil(srcContainerURL)
-	objectList := []string{"file", "sub/file2"}
-	scenarioHelper{}.generateBlobsFromList(a, srcContainerURL, objectList, pageBlobDefaultData)
-
-	// Create destination container
-	dstContainerURL, dstContainerName := createNewContainer(a, bsu)
-	defer deleteContainer(a, dstContainerURL)
-	a.NotNil(dstContainerURL)
->>>>>>> 096d32ee
+	dstContainerClient, dstContainerName := createNewContainer(a, bsc)
+	defer deleteContainer(a, dstContainerClient)
+	a.NotNil(dstContainerClient)
 
 	// Set up interceptor
 	mockedRPC := interceptor{}
@@ -1110,38 +998,21 @@
 }
 
 // Attempt to copy from a block blob to an append blob
-<<<<<<< HEAD
-func (s *cmdIntegrationSuite) TestS2SCopyFromBlockToAppendBlob(c *chk.C) {
+func TestS2SCopyFromBlockToAppendBlob(t *testing.T) {
+	a := assert.New(t)
 	bsc := getBlobServiceClient()
 
 	// Generate source container and blobs
-	srcContainerClient, srcContainerName := createNewContainer(c, bsc)
-	defer deleteContainer(c, srcContainerClient)
-	c.Assert(srcContainerClient, chk.NotNil)
+	srcContainerClient, srcContainerName := createNewContainer(a, bsc)
+	defer deleteContainer(a, srcContainerClient)
+	a.NotNil(srcContainerClient)
 	objectList := []string{"file", "sub/file2"}
-	scenarioHelper{}.generateBlobsFromList(c, srcContainerClient, objectList, blockBlobDefaultData)
+	scenarioHelper{}.generateBlobsFromList(a, srcContainerClient, objectList, blockBlobDefaultData)
 
 	// Create destination container
-	dstContainerClient, dstContainerName := createNewContainer(c, bsc)
-	defer deleteContainer(c, dstContainerClient)
-	c.Assert(dstContainerClient, chk.NotNil)
-=======
-func TestS2SCopyFromBlockToAppendBlob(t *testing.T) {
-	a := assert.New(t)
-	bsu := getBSU()
-
-	// Generate source container and blobs
-	srcContainerURL, srcContainerName := createNewContainer(a, bsu)
-	defer deleteContainer(a, srcContainerURL)
-	a.NotNil(srcContainerURL)
-	objectList := []string{"file", "sub/file2"}
-	scenarioHelper{}.generateBlobsFromList(a, srcContainerURL, objectList, blockBlobDefaultData)
-
-	// Create destination container
-	dstContainerURL, dstContainerName := createNewContainer(a, bsu)
-	defer deleteContainer(a, dstContainerURL)
-	a.NotNil(dstContainerURL)
->>>>>>> 096d32ee
+	dstContainerClient, dstContainerName := createNewContainer(a, bsc)
+	defer deleteContainer(a, dstContainerClient)
+	a.NotNil(dstContainerClient)
 
 	// Set up interceptor
 	mockedRPC := interceptor{}
@@ -1180,40 +1051,22 @@
 }
 
 // Attempt to copy from an append blob to a block blob
-<<<<<<< HEAD
-func (s *cmdIntegrationSuite) TestS2SCopyFromAppendToBlockBlob(c *chk.C) {
-	c.Skip("Enable after setting Account to non-HNS")
+func TestS2SCopyFromAppendToBlockBlob(t *testing.T) {
+	a := assert.New(t)
+	t.Skip("Enable after setting Account to non-HNS")
 	bsc := getBlobServiceClient()
 
 	// Generate source container and blobs
-	srcContainerClient, srcContainerName := createNewContainer(c, bsc)
-	defer deleteContainer(c, srcContainerClient)
-	c.Assert(srcContainerClient, chk.NotNil)
+	srcContainerClient, srcContainerName := createNewContainer(a, bsc)
+	defer deleteContainer(a, srcContainerClient)
+	a.NotNil(srcContainerClient)
 	objectList := []string{"file", "sub/file2"}
-	scenarioHelper{}.generateAppendBlobsFromList(c, srcContainerClient, objectList, appendBlobDefaultData)
+	scenarioHelper{}.generateAppendBlobsFromList(a, srcContainerClient, objectList, appendBlobDefaultData)
 
 	// Create destination container
-	dstContainerClient, dstContainerName := createNewContainer(c, bsc)
-	defer deleteContainer(c, dstContainerClient)
-	c.Assert(dstContainerClient, chk.NotNil)
-=======
-func TestS2SCopyFromAppendToBlockBlob(t *testing.T) {
-	a := assert.New(t)
-	t.Skip("Enable after setting Account to non-HNS")
-	bsu := getBSU()
-
-	// Generate source container and blobs
-	srcContainerURL, srcContainerName := createNewContainer(a, bsu)
-	defer deleteContainer(a, srcContainerURL)
-	a.NotNil(srcContainerURL)
-	objectList := []string{"file", "sub/file2"}
-	scenarioHelper{}.generateAppendBlobsFromList(a, srcContainerURL, objectList, appendBlobDefaultData)
-
-	// Create destination container
-	dstContainerURL, dstContainerName := createNewContainer(a, bsu)
-	defer deleteContainer(a, dstContainerURL)
-	a.NotNil(dstContainerURL)
->>>>>>> 096d32ee
+	dstContainerClient, dstContainerName := createNewContainer(a, bsc)
+	defer deleteContainer(a, dstContainerClient)
+	a.NotNil(dstContainerClient)
 
 	// Set up interceptor
 	mockedRPC := interceptor{}
@@ -1252,40 +1105,22 @@
 }
 
 // Attempt to copy from a page blob to an append blob
-<<<<<<< HEAD
-func (s *cmdIntegrationSuite) TestS2SCopyFromPageToAppendBlob(c *chk.C) {
-	c.Skip("Enable after setting Account to non-HNS")
+func TestS2SCopyFromPageToAppendBlob(t *testing.T) {
+	a := assert.New(t)
+	t.Skip("Enable after setting Account to non-HNS")
 	bsc := getBlobServiceClient()
 
 	// Generate source container and blobs
-	srcContainerClient, srcContainerName := createNewContainer(c, bsc)
-	defer deleteContainer(c, srcContainerClient)
-	c.Assert(srcContainerClient, chk.NotNil)
+	srcContainerClient, srcContainerName := createNewContainer(a, bsc)
+	defer deleteContainer(a, srcContainerClient)
+	a.NotNil(srcContainerClient)
 	objectList := []string{"file", "sub/file2"}
-	scenarioHelper{}.generatePageBlobsFromList(c, srcContainerClient, objectList, pageBlobDefaultData)
+	scenarioHelper{}.generatePageBlobsFromList(a, srcContainerClient, objectList, pageBlobDefaultData)
 
 	// Create destination container
-	dstContainerClient, dstContainerName := createNewContainer(c, bsc)
-	defer deleteContainer(c, dstContainerClient)
-	c.Assert(dstContainerClient, chk.NotNil)
-=======
-func TestS2SCopyFromPageToAppendBlob(t *testing.T) {
-	a := assert.New(t)
-	t.Skip("Enable after setting Account to non-HNS")
-	bsu := getBSU()
-
-	// Generate source container and blobs
-	srcContainerURL, srcContainerName := createNewContainer(a, bsu)
-	defer deleteContainer(a, srcContainerURL)
-	a.NotNil(srcContainerURL)
-	objectList := []string{"file", "sub/file2"}
-	scenarioHelper{}.generatePageBlobsFromList(a, srcContainerURL, objectList, pageBlobDefaultData)
-
-	// Create destination container
-	dstContainerURL, dstContainerName := createNewContainer(a, bsu)
-	defer deleteContainer(a, dstContainerURL)
-	a.NotNil(dstContainerURL)
->>>>>>> 096d32ee
+	dstContainerClient, dstContainerName := createNewContainer(a, bsc)
+	defer deleteContainer(a, dstContainerClient)
+	a.NotNil(dstContainerClient)
 
 	// Set up interceptor
 	mockedRPC := interceptor{}
@@ -1324,40 +1159,22 @@
 }
 
 // Attempt to copy from an append blob to a page blob
-<<<<<<< HEAD
-func (s *cmdIntegrationSuite) TestS2SCopyFromAppendToPageBlob(c *chk.C) {
-	c.Skip("Enable after setting Account to non-HNS")
+func TestS2SCopyFromAppendToPageBlob(t *testing.T) {
+	a := assert.New(t)
+	t.Skip("Enable after setting Account to non-HNS")
 	bsc := getBlobServiceClient()
 
 	// Generate source container and blobs
-	srcContainerClient, srcContainerName := createNewContainer(c, bsc)
-	defer deleteContainer(c, srcContainerClient)
-	c.Assert(srcContainerClient, chk.NotNil)
+	srcContainerClient, srcContainerName := createNewContainer(a, bsc)
+	defer deleteContainer(a, srcContainerClient)
+	a.NotNil(srcContainerClient)
 	objectList := []string{"file", "sub/file2"}
-	scenarioHelper{}.generateAppendBlobsFromList(c, srcContainerClient, objectList, pageBlobDefaultData)
+	scenarioHelper{}.generateAppendBlobsFromList(a, srcContainerClient, objectList, pageBlobDefaultData)
 
 	// Create destination container
-	dstContainerClient, dstContainerName := createNewContainer(c, bsc)
-	defer deleteContainer(c, dstContainerClient)
-	c.Assert(dstContainerClient, chk.NotNil)
-=======
-func TestS2SCopyFromAppendToPageBlob(t *testing.T) {
-	a := assert.New(t)
-	t.Skip("Enable after setting Account to non-HNS")
-	bsu := getBSU()
-
-	// Generate source container and blobs
-	srcContainerURL, srcContainerName := createNewContainer(a, bsu)
-	defer deleteContainer(a, srcContainerURL)
-	a.NotNil(srcContainerURL)
-	objectList := []string{"file", "sub/file2"}
-	scenarioHelper{}.generateAppendBlobsFromList(a, srcContainerURL, objectList, pageBlobDefaultData)
-
-	// Create destination container
-	dstContainerURL, dstContainerName := createNewContainer(a, bsu)
-	defer deleteContainer(a, dstContainerURL)
-	a.NotNil(dstContainerURL)
->>>>>>> 096d32ee
+	dstContainerClient, dstContainerName := createNewContainer(a, bsc)
+	defer deleteContainer(a, dstContainerClient)
+	a.NotNil(dstContainerClient)
 
 	// Set up interceptor
 	mockedRPC := interceptor{}
@@ -1395,36 +1212,20 @@
 	})
 }
 
-<<<<<<< HEAD
-func (s *cmdIntegrationSuite) TestS2SCopyFromSingleBlobToBlobContainer(c *chk.C) {
+func TestS2SCopyFromSingleBlobToBlobContainer(t *testing.T) {
+	a := assert.New(t)
 	bsc := getBlobServiceClient()
 
-	srcContainerClient, srcContainerName := createNewContainer(c, bsc)
-	defer deleteContainer(c, srcContainerClient)
-	c.Assert(srcContainerClient, chk.NotNil)
+	srcContainerClient, srcContainerName := createNewContainer(a, bsc)
+	defer deleteContainer(a, srcContainerClient)
+	a.NotNil(srcContainerClient)
 
 	objectList := []string{"file", "sub/file2"}
-	scenarioHelper{}.generateBlobsFromList(c, srcContainerClient, objectList, blockBlobDefaultData)
-
-	dstContainerClient, dstContainerName := createNewContainer(c, bsc)
-	defer deleteContainer(c, dstContainerClient)
-	c.Assert(dstContainerClient, chk.NotNil)
-=======
-func TestS2SCopyFromSingleBlobToBlobContainer(t *testing.T) {
-	a := assert.New(t)
-	bsu := getBSU()
-
-	srcContainerURL, srcContainerName := createNewContainer(a, bsu)
-	defer deleteContainer(a, srcContainerURL)
-	a.NotNil(srcContainerURL)
-
-	objectList := []string{"file", "sub/file2"}
-	scenarioHelper{}.generateBlobsFromList(a, srcContainerURL, objectList, blockBlobDefaultData)
-
-	dstContainerURL, dstContainerName := createNewContainer(a, bsu)
-	defer deleteContainer(a, dstContainerURL)
-	a.NotNil(dstContainerURL)
->>>>>>> 096d32ee
+	scenarioHelper{}.generateBlobsFromList(a, srcContainerClient, objectList, blockBlobDefaultData)
+
+	dstContainerClient, dstContainerName := createNewContainer(a, bsc)
+	defer deleteContainer(a, dstContainerClient)
+	a.NotNil(dstContainerClient)
 
 	// set up interceptor
 	mockedRPC := interceptor{}
@@ -1463,14 +1264,9 @@
 	})
 }
 
-<<<<<<< HEAD
-func (s *cmdIntegrationSuite) TestS2SCopyFromSingleAzureFileToBlobContainer(c *chk.C) {
+func TestS2SCopyFromSingleAzureFileToBlobContainer(t *testing.T) {
+	a := assert.New(t)
 	bsc := getBlobServiceClient()
-=======
-func TestS2SCopyFromSingleAzureFileToBlobContainer(t *testing.T) {
-	a := assert.New(t)
-	bsu := getBSU()
->>>>>>> 096d32ee
 	fsu := getFSU()
 
 	srcShareURL, srcShareName := createNewAzureShare(a, fsu)
@@ -1479,15 +1275,9 @@
 
 	scenarioHelper{}.generateFlatFiles(a, srcShareURL, []string{"file"})
 
-<<<<<<< HEAD
-	dstContainerClient, dstContainerName := createNewContainer(c, bsc)
-	defer deleteContainer(c, dstContainerClient)
-	c.Assert(dstContainerClient, chk.NotNil)
-=======
-	dstContainerURL, dstContainerName := createNewContainer(a, bsu)
-	defer deleteContainer(a, dstContainerURL)
-	a.NotNil(dstContainerURL)
->>>>>>> 096d32ee
+	dstContainerClient, dstContainerName := createNewContainer(a, bsc)
+	defer deleteContainer(a, dstContainerClient)
+	a.NotNil(dstContainerClient)
 
 	// set up interceptor
 	mockedRPC := interceptor{}
