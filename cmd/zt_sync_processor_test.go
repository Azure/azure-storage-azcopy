--- conflicted
+++ resolved
@@ -86,13 +86,8 @@
 	}
 
 	// set up the blob deleter
-<<<<<<< HEAD
-	deleter, err := newSyncDeleteProcessor(cca)
+	deleter, err := newSyncDeleteProcessor(cca, common.EFolderPropertiesOption.NoFolders())
 	a.Nil(err)
-=======
-	deleter, err := newSyncDeleteProcessor(cca, common.EFolderPropertiesOption.NoFolders())
-	c.Assert(err, chk.IsNil)
->>>>>>> fa3343a8
 
 	// exercise the deleter
 	err = deleter.removeImmediately(StoredObject{relativePath: blobName})
@@ -128,13 +123,8 @@
 	}
 
 	// set up the file deleter
-<<<<<<< HEAD
-	deleter, err := newSyncDeleteProcessor(cca)
+	deleter, err := newSyncDeleteProcessor(cca, common.EFolderPropertiesOption.NoFolders())
 	a.Nil(err)
-=======
-	deleter, err := newSyncDeleteProcessor(cca, common.EFolderPropertiesOption.NoFolders())
-	c.Assert(err, chk.IsNil)
->>>>>>> fa3343a8
 
 	// exercise the deleter
 	err = deleter.removeImmediately(StoredObject{relativePath: fileName})
