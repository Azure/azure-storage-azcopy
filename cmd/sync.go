// Copyright © 2017 Microsoft <wastore@microsoft.com>
//
// Permission is hereby granted, free of charge, to any person obtaining a copy
// of this software and associated documentation files (the "Software"), to deal
// in the Software without restriction, including without limitation the rights
// to use, copy, modify, merge, publish, distribute, sublicense, and/or sell
// copies of the Software, and to permit persons to whom the Software is
// furnished to do so, subject to the following conditions:
//
// The above copyright notice and this permission notice shall be included in
// all copies or substantial portions of the Software.
//
// THE SOFTWARE IS PROVIDED "AS IS", WITHOUT WARRANTY OF ANY KIND, EXPRESS OR
// IMPLIED, INCLUDING BUT NOT LIMITED TO THE WARRANTIES OF MERCHANTABILITY,
// FITNESS FOR A PARTICULAR PURPOSE AND NONINFRINGEMENT. IN NO EVENT SHALL THE
// AUTHORS OR COPYRIGHT HOLDERS BE LIABLE FOR ANY CLAIM, DAMAGES OR OTHER
// LIABILITY, WHETHER IN AN ACTION OF CONTRACT, TORT OR OTHERWISE, ARISING FROM,
// OUT OF OR IN CONNECTION WITH THE SOFTWARE OR THE USE OR OTHER DEALINGS IN
// THE SOFTWARE.

package cmd

import (
	"context"
	"encoding/json"
	"errors"
	"fmt"
	"runtime"
	"strings"
	"sync/atomic"
	"time"

	"github.com/Azure/azure-storage-azcopy/v10/jobsAdmin"

	"github.com/Azure/azure-storage-azcopy/v10/common"
	"github.com/Azure/azure-storage-azcopy/v10/ste"

	"github.com/spf13/cobra"
)

var LocalToFileShareWarnMsg = "AzCopy sync is supported but not fully recommended for Azure Files. AzCopy sync doesn't support differential copies at scale, and some file fidelity might be lost."

type rawSyncCmdArgs struct {
	src       string
	dst       string
	recursive bool
	fromTo    string

	// options from flags
	blockSizeMB           float64
	putBlobSizeMB         float64
	include               string
	exclude               string
	excludePath           string
	includeFileAttributes string
	excludeFileAttributes string
	legacyInclude         string // for warning messages only
	legacyExclude         string // for warning messages only
	includeRegex          string
	excludeRegex          string
	compareHash           string
	localHashStorageMode  string

	includeDirectoryStubs   bool // Includes hdi_isfolder objects in the sync even w/o preservePermissions.
	preservePermissions     bool
	preserveSMBPermissions  bool // deprecated and synonymous with preservePermissions
	preserveOwner           bool
	preserveSMBInfo         bool
	preservePOSIXProperties bool
	followSymlinks          bool
	preserveSymlinks        bool
	backupMode              bool
	putMd5                  bool
	md5ValidationOption     string
	includeRoot             bool
	// this flag indicates the user agreement with respect to deleting the extra files at the destination
	// which do not exists at source. With this flag turned on/off, users will not be asked for permission.
	// otherwise the user is prompted to make a decision
	deleteDestination string

	// this flag is to disable comparator and overwrite files at destination irrespective
	mirrorMode bool

	s2sPreserveAccessTier bool
	// Opt-in flag to preserve the blob index tags during service to service transfer.
	s2sPreserveBlobTags bool

	forceIfReadOnly bool

	// Optional flag to encrypt user data with user provided key.
	// Key is provide in the REST request itself
	// Provided key (EncryptionKey and EncryptionKeySHA256) and its hash will be fetched from environment variables
	// Set EncryptionAlgorithm = "AES256" by default.
	cpkInfo bool
	// Key is present in AzureKeyVault and Azure KeyVault is linked with storage account.
	// Provided key name will be fetched from Azure Key Vault and will be used to encrypt the data
	cpkScopeInfo string
	// dry run mode bool
	dryrun      bool
	trailingDot string

	// when specified, AzCopy deletes the destination blob that has uncommitted blocks, not just the uncommitted blocks
	deleteDestinationFileIfNecessary bool
	// Opt-in flag to persist additional properties to Azure Files
	preserveInfo bool
	hardlinks    string
}

// it is assume that the given url has the SAS stripped, and safe to print
func validateURLIsNotServiceLevel(url string, location common.Location) error {
	srcLevel, err := DetermineLocationLevel(url, location, true)
	if err != nil {
		return err
	}

	if srcLevel == ELocationLevel.Service() {
		return fmt.Errorf("service level URLs (%s) are not supported in sync: ", url)
	}

	return nil
}

func (raw rawSyncCmdArgs) toOptions() (cooked cookedSyncCmdArgs, err error) {
	cooked = cookedSyncCmdArgs{
		dryrunMode:                       raw.dryrun,
		blockSizeMB:                      raw.blockSizeMB,
		putBlobSizeMB:                    raw.putBlobSizeMB,
		recursive:                        raw.recursive,
		forceIfReadOnly:                  raw.forceIfReadOnly,
		backupMode:                       raw.backupMode,
		putMd5:                           raw.putMd5,
		s2sPreserveBlobTags:              raw.s2sPreserveBlobTags,
		cpkByName:                        raw.cpkScopeInfo,
		cpkByValue:                       raw.cpkInfo,
		mirrorMode:                       raw.mirrorMode,
		deleteDestinationFileIfNecessary: raw.deleteDestinationFileIfNecessary,
		includeDirectoryStubs:            raw.includeDirectoryStubs,
		includeRoot:                      raw.includeRoot,
	}
	err = cooked.trailingDot.Parse(raw.trailingDot)
	if err != nil {
		return cooked, err
	}
	cooked.fromTo, err = ValidateFromTo(raw.src, raw.dst, raw.fromTo)
	if err != nil {
		return cooked, err
	}

	switch cooked.fromTo {
	case common.EFromTo.Unknown():
		return cooked, fmt.Errorf("unable to infer the source '%s' / destination '%s'. ", raw.src, raw.dst)
	case common.EFromTo.LocalBlob(), common.EFromTo.LocalFile(), common.EFromTo.LocalBlobFS(), common.EFromTo.LocalFileNFS():
		cooked.destination, err = SplitResourceString(raw.dst, cooked.fromTo.To())
		common.PanicIfErr(err)
	case common.EFromTo.BlobLocal(), common.EFromTo.FileLocal(), common.EFromTo.BlobFSLocal(), common.EFromTo.FileNFSLocal():
		cooked.source, err = SplitResourceString(raw.src, cooked.fromTo.From())
		common.PanicIfErr(err)
	case common.EFromTo.BlobBlob(), common.EFromTo.FileFile(), common.EFromTo.FileNFSFileNFS(), common.EFromTo.BlobFile(), common.EFromTo.FileBlob(), common.EFromTo.BlobFSBlobFS(), common.EFromTo.BlobFSBlob(), common.EFromTo.BlobFSFile(), common.EFromTo.BlobBlobFS(), common.EFromTo.FileBlobFS():
		cooked.destination, err = SplitResourceString(raw.dst, cooked.fromTo.To())
		common.PanicIfErr(err)
		cooked.source, err = SplitResourceString(raw.src, cooked.fromTo.From())
		common.PanicIfErr(err)
	default:
		return cooked, fmt.Errorf("source '%s' / destination '%s' combination '%s' not supported for sync command ", raw.src, raw.dst, cooked.fromTo)
	}

	// Do this check separately so we don't end up with a bunch of code duplication when new src/dstn are added
	if cooked.fromTo.From() == common.ELocation.Local() {
		cooked.source = common.ResourceString{Value: common.ToExtendedPath(cleanLocalPath(raw.src))}
	} else if cooked.fromTo.To() == common.ELocation.Local() {
		cooked.destination = common.ResourceString{Value: common.ToExtendedPath(cleanLocalPath(raw.dst))}
	}

	if err = cooked.symlinkHandling.Determine(raw.followSymlinks, raw.preserveSymlinks); err != nil {
		return cooked, err
	}

	// determine whether we should prompt the user to delete extra files
	err = cooked.deleteDestination.Parse(raw.deleteDestination)
	if err != nil {
		return cooked, err
	}

	// warn on legacy filters
	if raw.legacyInclude != "" || raw.legacyExclude != "" {
		return cooked, fmt.Errorf("the include and exclude parameters have been replaced by include-pattern and exclude-pattern. They work on filenames only (not paths)")
	}

	// parse the filter patterns
	cooked.includePatterns = parsePatterns(raw.include)
	cooked.excludePatterns = parsePatterns(raw.exclude)
	cooked.excludePaths = parsePatterns(raw.excludePath)

	// parse the attribute filter patterns
	cooked.includeFileAttributes = parsePatterns(raw.includeFileAttributes)
	cooked.excludeFileAttributes = parsePatterns(raw.excludeFileAttributes)

	// NFS/SMB arg processing
	if common.IsNFSCopy() {
		cooked.preserveInfo = raw.preserveInfo && areBothLocationsNFSAware(cooked.fromTo)
		//TBD: We will be preserving ACLs and ownership info in case of NFS. (UserID,GroupID and FileMode)
		// Using the same EPreservePermissionsOption that we have today for NFS as well
		// Please provide the feedback if we should introduce new EPreservePermissionsOption instead.
		cooked.preservePermissions = common.NewPreservePermissionsOption(raw.preservePermissions,
			true,
			cooked.fromTo)
		if err = cooked.hardlinks.Parse(raw.hardlinks); err != nil {
			return cooked, err
		}
	} else {
		cooked.preserveInfo = raw.preserveInfo && areBothLocationsSMBAware(cooked.fromTo)
		cooked.preservePOSIXProperties = raw.preservePOSIXProperties
		cooked.preservePermissions = common.NewPreservePermissionsOption(raw.preservePermissions,
			raw.preserveOwner,
			cooked.fromTo)
	}

	if err = cooked.compareHash.Parse(raw.compareHash); err != nil {
		return cooked, err
	}

	switch cooked.compareHash {
	case common.ESyncHashType.MD5():
		// Save any new MD5s on files we download.
		cooked.putMd5 = true
	default: // no need to put a hash of any kind.
	}

	if err = common.LocalHashStorageMode.Parse(raw.localHashStorageMode); err != nil {
		return cooked, err
	}

	err = cooked.md5ValidationOption.Parse(raw.md5ValidationOption)
	if err != nil {
		return cooked, err
	}

	if cooked.fromTo.IsS2S() {
		cooked.preserveAccessTier = raw.s2sPreserveAccessTier
	}

	cooked.includeRegex = parsePatterns(raw.includeRegex)
	cooked.excludeRegex = parsePatterns(raw.excludeRegex)

	return cooked, nil
}

// validates and transform raw input into cooked input
func (raw *rawSyncCmdArgs) cook() (cooked cookedSyncCmdArgs, err error) {
	if cooked, err = raw.toOptions(); err != nil {
		return cooked, err
	}
	if err = cooked.validate(); err != nil {
		return cooked, err
	}
	if err = cooked.processArgs(); err != nil {
		return cooked, err
	}
	return cooked, nil
}

func (cooked *cookedSyncCmdArgs) validate() (err error) {
	// we do not support service level sync yet
	if cooked.fromTo.From().IsRemote() {
		err = validateURLIsNotServiceLevel(cooked.source.Value, cooked.fromTo.From())
		if err != nil {
			return err
		}
	}

	if cooked.fromTo.To().IsRemote() {
		err = validateURLIsNotServiceLevel(cooked.destination.Value, cooked.fromTo.To())
		if err != nil {
			return err
		}
	}

	if err = validateForceIfReadOnly(cooked.forceIfReadOnly, cooked.fromTo); err != nil {
		return err
	}

	if err = validateBackupMode(cooked.backupMode, cooked.fromTo); err != nil {
		return err
	}

	// NFS/SMB validation
	if common.IsNFSCopy() {
		if err := performNFSSpecificValidation(
			cooked.fromTo, cooked.preservePermissions, cooked.preserveInfo,
			cooked.symlinkHandling, cooked.hardlinks); err != nil {
			return err
		}
	} else {
		if err := performSMBSpecificValidation(
			cooked.fromTo, cooked.preservePermissions, cooked.preserveInfo,
			cooked.preservePOSIXProperties, cooked.hardlinks); err != nil {
			return err
		}
	}

	if err = validatePutMd5(cooked.putMd5, cooked.fromTo); err != nil {
		return err
	}

	if err = validateMd5Option(cooked.md5ValidationOption, cooked.fromTo); err != nil {
		return err
	}

	// Check if user has provided `s2s-preserve-blob-tags` flag.
	// If yes, we have to ensure that both source and destination must be blob storage.
	if cooked.s2sPreserveBlobTags && (cooked.fromTo.From() != common.ELocation.Blob() || cooked.fromTo.To() != common.ELocation.Blob()) {
		return fmt.Errorf("either source or destination is not a blob storage. " +
			"blob index tags is a property of blobs only therefore both source and destination must be blob storage")
	}

	if cooked.cpkByName != "" && cooked.cpkByValue {
		return errors.New("cannot use both cpk-by-name and cpk-by-value at the same time")
	}

	if OutputLevel == common.EOutputVerbosity.Quiet() || OutputLevel == common.EOutputVerbosity.Essential() {
		if cooked.deleteDestination == common.EDeleteDestination.Prompt() {
			err = fmt.Errorf("cannot set output level '%s' with delete-destination option '%s'", OutputLevel.String(), cooked.deleteDestination.String())
		} else if cooked.dryrunMode {
			err = fmt.Errorf("cannot set output level '%s' with dry-run mode", OutputLevel.String())
		}
	}
	if err != nil {
		return err
	}

	return nil
}

func (cooked *cookedSyncCmdArgs) processArgs() (err error) {
	// set up the front end scanning logger
	azcopyScanningLogger = common.NewJobLogger(Client.CurrentJobID, LogLevel, common.LogPathFolder, "-scanning")
	azcopyScanningLogger.OpenLog()
	glcm.RegisterCloseFunc(func() {
		azcopyScanningLogger.CloseLog()
	})

	// if no logging, set this empty so that we don't display the log location
	if LogLevel == common.LogNone {
		common.LogPathFolder = ""
	}

	// display a warning message to console and job log file if there is a sync operation being performed from local to file share.
	// Reference : https://learn.microsoft.com/en-us/azure/storage/common/storage-use-azcopy-files#synchronize-files
	if cooked.fromTo == common.EFromTo.LocalFile() {

		glcm.Warn(LocalToFileShareWarnMsg)
		common.LogToJobLogWithPrefix(LocalToFileShareWarnMsg, common.LogWarning)

		if cooked.dryrunMode {
			glcm.Dryrun(func(of common.OutputFormat) string {
				if of == common.EOutputFormat.Json() {
					var out struct {
						Warn string `json:"warn"`
					}

					out.Warn = LocalToFileShareWarnMsg
					buf, _ := json.Marshal(out)
					return string(buf)
				}

				return fmt.Sprintf("DRYRUN: warn %s", LocalToFileShareWarnMsg)
			})
		}
	}

	// use the globally generated JobID
	cooked.jobID = Client.CurrentJobID

	cooked.blockSize, err = blockSizeInBytes(cooked.blockSizeMB)
	if err != nil {
		return err
	}
	cooked.putBlobSize, err = blockSizeInBytes(cooked.putBlobSizeMB)
	if err != nil {
		return err
	}

	cooked.cpkOptions = common.CpkOptions{
		CpkScopeInfo: cooked.cpkByName,  // Setting CPK-N
		CpkInfo:      cooked.cpkByValue, // Setting CPK-V
		// Get the key (EncryptionKey and EncryptionKeySHA256) value from environment variables when required.
	}
	// We only support transfer from source encrypted by user key when user wishes to download.
	// Due to service limitation, S2S transfer is not supported for source encrypted by user key.
	if cooked.fromTo.IsDownload() && (cooked.cpkOptions.CpkScopeInfo != "" || cooked.cpkOptions.CpkInfo) {
		glcm.Info("Client Provided Key for encryption/decryption is provided for download scenario. " +
			"Assuming source is encrypted.")
		cooked.cpkOptions.IsSourceEncrypted = true
	}

	return nil
}

type cookedSyncCmdArgs struct {
	// NOTE: for the 64 bit atomic functions to work on a 32 bit system, we have to guarantee the right 64-bit alignment
	// so the 64 bit integers are placed first in the struct to avoid future breaks
	// refer to: https://golang.org/pkg/sync/atomic/#pkg-note-BUG
	// defines the number of files listed at the source and compared.
	atomicSourceFilesScanned uint64
	// defines the number of files listed at the destination and compared.
	atomicDestinationFilesScanned uint64
	// defines the scanning status of the sync operation.
	// 0 means scanning is in progress and 1 means scanning is complete.
	atomicScanningStatus uint32
	// defines whether first part has been ordered or not.
	// 0 means first part is not ordered and 1 means first part is ordered.
	atomicFirstPartOrdered uint32

	// deletion count keeps track of how many extra files from the destination were removed
	atomicDeletionCount uint32

	source                  common.ResourceString
	destination             common.ResourceString
	fromTo                  common.FromTo
	credentialInfo          common.CredentialInfo
	s2sSourceCredentialType common.CredentialType

	// filters
	recursive             bool
	symlinkHandling       common.SymlinkHandlingType
	includePatterns       []string
	excludePatterns       []string
	excludePaths          []string
	includeFileAttributes []string
	excludeFileAttributes []string
	includeRegex          []string
	excludeRegex          []string

	// options
	compareHash             common.SyncHashType
	preservePermissions     common.PreservePermissionsOption
	preserveInfo            bool
	preservePOSIXProperties bool
	putMd5                  bool
	md5ValidationOption     common.HashValidationOption
	blockSize               int64
	putBlobSize             int64
	forceIfReadOnly         bool
	backupMode              bool
	includeDirectoryStubs   bool
	includeRoot             bool

	// commandString hold the user given command which is logged to the Job log file
	commandString string

	// generated
	jobID common.JobID

	// variables used to calculate progress
	// intervalStartTime holds the last time value when the progress summary was fetched
	// the value of this variable is used to calculate the throughput
	// it gets updated every time the progress summary is fetched
	intervalStartTime        time.Time
	intervalBytesTransferred uint64

	// used to calculate job summary
	jobStartTime time.Time

	// this flag is set by the enumerator
	// it is useful to indicate whether we are simply waiting for the purpose of cancelling
	// this is set to true once the final part has been dispatched
	isEnumerationComplete bool

	// this flag indicates the user agreement with respect to deleting the extra files at the destination
	// which do not exists at source. With this flag turned on/off, users will not be asked for permission.
	// otherwise the user is prompted to make a decision
	deleteDestination common.DeleteDestination

	preserveAccessTier bool
	// To specify whether user wants to preserve the blob index tags during service to service transfer.
	s2sPreserveBlobTags bool

	cpkOptions common.CpkOptions

	mirrorMode bool

	dryrunMode  bool
	trailingDot common.TrailingDotOption

	deleteDestinationFileIfNecessary bool
	hardlinks                        common.HardlinkHandlingType
	atomicSkippedSymlinkCount        uint32
	atomicSkippedSpecialFileCount    uint32

	blockSizeMB   float64
	putBlobSizeMB float64
	cpkByName     string
	cpkByValue    bool
}

func (cca *cookedSyncCmdArgs) incrementDeletionCount() {
	atomic.AddUint32(&cca.atomicDeletionCount, 1)
}

func (cca *cookedSyncCmdArgs) getDeletionCount() uint32 {
	return atomic.LoadUint32(&cca.atomicDeletionCount)
}

// setFirstPartOrdered sets the value of atomicFirstPartOrdered to 1
func (cca *cookedSyncCmdArgs) setFirstPartOrdered() {
	atomic.StoreUint32(&cca.atomicFirstPartOrdered, 1)
}

// firstPartOrdered returns the value of atomicFirstPartOrdered.
func (cca *cookedSyncCmdArgs) firstPartOrdered() bool {
	return atomic.LoadUint32(&cca.atomicFirstPartOrdered) > 0
}

// setScanningComplete sets the value of atomicScanningStatus to 1.
func (cca *cookedSyncCmdArgs) setScanningComplete() {
	atomic.StoreUint32(&cca.atomicScanningStatus, 1)
}

// scanningComplete returns the value of atomicScanningStatus.
func (cca *cookedSyncCmdArgs) scanningComplete() bool {
	return atomic.LoadUint32(&cca.atomicScanningStatus) > 0
}

// wraps call to lifecycle manager to wait for the job to complete
// if blocking is specified to true, then this method will never return
// if blocking is specified to false, then another goroutine spawns and wait out the job
func (cca *cookedSyncCmdArgs) waitUntilJobCompletion(blocking bool) {
	// print initial message to indicate that the job is starting
	// Output the log location if log-level is set to other then NONE
	var logPathFolder string
	if common.LogPathFolder != "" {
		logPathFolder = fmt.Sprintf("%s%s%s.log", common.LogPathFolder, common.OS_PATH_SEPARATOR, cca.jobID)
	}
	glcm.Init(common.GetStandardInitOutputBuilder(cca.jobID.String(), logPathFolder, false, ""))

	// initialize the times necessary to track progress
	cca.jobStartTime = time.Now()
	cca.intervalStartTime = time.Now()
	cca.intervalBytesTransferred = 0

	// hand over control to the lifecycle manager if blocking
	if blocking {
		glcm.InitiateProgressReporting(cca)
		glcm.SurrenderControl()
	} else {
		// non-blocking, return after spawning a go routine to watch the job
		glcm.InitiateProgressReporting(cca)
	}
}

func (cca *cookedSyncCmdArgs) Cancel(lcm common.LifecycleMgr) {
	// prompt for confirmation, except when enumeration is complete
	if !cca.isEnumerationComplete {
		answer := lcm.Prompt("The enumeration (source/destination comparison) is not complete, "+
			"cancelling the job at this point means it cannot be resumed.",
			common.PromptDetails{
				PromptType: common.EPromptType.Cancel(),
				ResponseOptions: []common.ResponseOption{
					common.EResponseOption.Yes(),
					common.EResponseOption.No(),
				},
			})

		if answer != common.EResponseOption.Yes() {
			// user aborted cancel
			return
		}
	}

	err := cookedCancelCmdArgs{jobID: cca.jobID}.process()
	if err != nil {
		lcm.Error("error occurred while cancelling the job " + cca.jobID.String() + ". Failed with error " + err.Error())
	}
}

type scanningProgressJsonTemplate struct {
	FilesScannedAtSource      uint64
	FilesScannedAtDestination uint64
}

func (cca *cookedSyncCmdArgs) reportScanningProgress(lcm common.LifecycleMgr, throughput float64) {

	lcm.Progress(func(format common.OutputFormat) string {
		srcScanned := atomic.LoadUint64(&cca.atomicSourceFilesScanned)
		dstScanned := atomic.LoadUint64(&cca.atomicDestinationFilesScanned)

		if format == common.EOutputFormat.Json() {
			jsonOutputTemplate := scanningProgressJsonTemplate{
				FilesScannedAtSource:      srcScanned,
				FilesScannedAtDestination: dstScanned,
			}
			outputString, err := json.Marshal(jsonOutputTemplate)
			common.PanicIfErr(err)
			return string(outputString)
		}

		// text output
		throughputString := ""
		if cca.firstPartOrdered() {
			throughputString = fmt.Sprintf(", 2-sec Throughput (Mb/s): %v", jobsAdmin.ToFixed(throughput, 4))
		}
		return fmt.Sprintf("%v Files Scanned at Source, %v Files Scanned at Destination%s",
			srcScanned, dstScanned, throughputString)
	})
}

func (cca *cookedSyncCmdArgs) getJsonOfSyncJobSummary(summary common.ListJobSummaryResponse) string {
	wrapped := common.ListSyncJobSummaryResponse{ListJobSummaryResponse: summary}
	wrapped.DeleteTotalTransfers = cca.getDeletionCount()
	wrapped.DeleteTransfersCompleted = cca.getDeletionCount()
	jsonOutput, err := json.Marshal(wrapped)
	common.PanicIfErr(err)
	return string(jsonOutput)
}

func (cca *cookedSyncCmdArgs) ReportProgressOrExit(lcm common.LifecycleMgr) (totalKnownCount uint32) {
	duration := time.Since(cca.jobStartTime) // report the total run time of the job
	var summary common.ListJobSummaryResponse
	var throughput float64
	var jobDone bool

	// fetch a job status and compute throughput if the first part was dispatched
	if cca.firstPartOrdered() {
		summary = jobsAdmin.GetJobSummary(cca.jobID)
		lcm = jobsAdmin.GetJobLCMWrapper(cca.jobID)
		jobDone = summary.JobStatus.IsJobDone()
		totalKnownCount = summary.TotalTransfers

		// compute the average throughput for the last time interval
		bytesInMb := float64(float64(summary.BytesOverWire-cca.intervalBytesTransferred) * 8 / float64(base10Mega))
		timeElapsed := time.Since(cca.intervalStartTime).Seconds()
		throughput = common.Iff(timeElapsed != 0, bytesInMb/timeElapsed, 0)

		// reset the interval timer and byte count
		cca.intervalStartTime = time.Now()
		cca.intervalBytesTransferred = summary.BytesOverWire
	}

	// first part not dispatched, and we are still scanning
	// so a special message is outputted to notice the user that we are not stalling
	if !cca.scanningComplete() {
		cca.reportScanningProgress(lcm, throughput)
		return
	}

	lcm.Progress(func(format common.OutputFormat) string {
		if format == common.EOutputFormat.Json() {
			return cca.getJsonOfSyncJobSummary(summary)
		}

		// indicate whether constrained by disk or not
		perfString, diskString := getPerfDisplayText(summary.PerfStrings, summary.PerfConstraint, duration, false)

		return fmt.Sprintf("%.1f %%, %v Done, %v Failed, %v Pending, %v Total%s, 2-sec Throughput (Mb/s): %v%s",
			summary.PercentComplete,
			summary.TransfersCompleted,
			summary.TransfersFailed,
			summary.TotalTransfers-summary.TransfersCompleted-summary.TransfersFailed,
			summary.TotalTransfers, perfString, jobsAdmin.ToFixed(throughput, 4), diskString)
	})

	if jobDone {
		exitCode := common.EExitCode.Success()
		if summary.TransfersFailed > 0 || summary.JobStatus == common.EJobStatus.Cancelled() || summary.JobStatus == common.EJobStatus.Cancelling() {
			exitCode = common.EExitCode.Error()
		}

		summary.SkippedSymlinkCount = atomic.LoadUint32(&cca.atomicSkippedSymlinkCount)
		summary.SkippedSpecialFileCount = atomic.LoadUint32(&cca.atomicSkippedSpecialFileCount)

		lcm.Exit(func(format common.OutputFormat) string {
			if format == common.EOutputFormat.Json() {
				return cca.getJsonOfSyncJobSummary(summary)
			}
			screenStats, logStats := formatExtraStats(cca.fromTo, summary.AverageIOPS, summary.AverageE2EMilliseconds, summary.NetworkErrorPercentage, summary.ServerBusyPercentage)

			output := fmt.Sprintf(
				`
Job %s Summary
Files Scanned at Source: %v
Files Scanned at Destination: %v
Elapsed Time (Minutes): %v
Number of Copy Transfers for Files: %v
Number of Copy Transfers for Folder Properties: %v 
Total Number of Copy Transfers: %v
Number of Copy Transfers Completed: %v
Number of Copy Transfers Failed: %v
Number of Deletions at Destination: %v
Number of Symbolic Links Skipped: %v
Number of Special Files Skipped: %v
Number of Hardlinks Converted: %v
Total Number of Bytes Transferred: %v
Total Number of Bytes Enumerated: %v
Final Job Status: %v%s%s
`,
				summary.JobID.String(),
				atomic.LoadUint64(&cca.atomicSourceFilesScanned),
				atomic.LoadUint64(&cca.atomicDestinationFilesScanned),
				jobsAdmin.ToFixed(duration.Minutes(), 4),
				summary.FileTransfers,
				summary.FolderPropertyTransfers,
				summary.TotalTransfers,
				summary.TransfersCompleted,
				summary.TransfersFailed,
				cca.atomicDeletionCount,
				summary.SkippedSymlinkCount,
				summary.SkippedSpecialFileCount,
				summary.HardlinksConvertedCount,
				summary.TotalBytesTransferred,
				summary.TotalBytesEnumerated,
				summary.JobStatus,
				screenStats,
				formatPerfAdvice(summary.PerformanceAdvice))

			jobMan, exists := jobsAdmin.JobsAdmin.JobMgr(summary.JobID)
			if exists {
				jobMan.Log(common.LogInfo, logStats+"\n"+output)
			}

			return output
		}, exitCode)
	}

	return
}

func (cca *cookedSyncCmdArgs) process() (err error) {
	ctx := context.WithValue(context.TODO(), ste.ServiceAPIVersionOverride, ste.DefaultServiceApiVersion)

	err = common.SetBackupMode(cca.backupMode, cca.fromTo)
	if err != nil {
		return err
	}

	if err := common.VerifyIsURLResolvable(cca.source.Value); cca.fromTo.From().IsRemote() && err != nil {
		return fmt.Errorf("failed to resolve source: %w", err)
	}

	if err := common.VerifyIsURLResolvable(cca.destination.Value); cca.fromTo.To().IsRemote() && err != nil {
		return fmt.Errorf("failed to resolve destination: %w", err)
	}

	// Verifies credential type and initializes credential info.
	// Note that this is for the destination.
	cca.credentialInfo, _, err = GetCredentialInfoForLocation(ctx, cca.fromTo.To(), cca.destination, false, cca.cpkOptions)
	if err != nil {
		return err
	}

	srcCredInfo, _, err := GetCredentialInfoForLocation(ctx, cca.fromTo.From(), cca.source, true, cca.cpkOptions)
	if err != nil {
		return err
	}
	cca.s2sSourceCredentialType = srcCredInfo.CredentialType
	// Download is the only time our primary credential type will be based on source
	if cca.fromTo.IsDownload() {
		cca.credentialInfo = srcCredInfo
	} else if cca.fromTo.IsS2S() {
		cca.s2sSourceCredentialType = srcCredInfo.CredentialType // Assign the source credential type in S2S
	}

	// For OAuthToken credential, assign OAuthTokenInfo to CopyJobPartOrderRequest properly,
	// the info will be transferred to STE.
	if cca.credentialInfo.CredentialType.IsAzureOAuth() || srcCredInfo.CredentialType.IsAzureOAuth() {
		uotm := GetUserOAuthTokenManagerInstance()
		// Get token from env var or cache.
		if tokenInfo, err := uotm.GetTokenInfo(ctx); err != nil {
			return err
		} else if _, err := tokenInfo.GetTokenCredential(); err != nil {
			return err
		}
	}

<<<<<<< HEAD
=======
	// TODO: Remove this check when FileBlob w/ File OAuth works.
	if cca.fromTo.IsS2S() && (cca.fromTo.From() == common.ELocation.File() || cca.fromTo.From() == common.ELocation.FileNFS()) && srcCredInfo.CredentialType.IsAzureOAuth() && cca.fromTo.To() != common.ELocation.File() {
		return fmt.Errorf("S2S sync from Azure File authenticated with Azure AD to Blob/BlobFS is not supported")
	}

>>>>>>> 019ed3e8
	// Check if destination is system container
	if cca.fromTo.IsS2S() || cca.fromTo.IsUpload() {
		dstContainerName, err := GetContainerName(cca.destination.Value, cca.fromTo.To())
		if err != nil {
			return fmt.Errorf("failed to get container name from destination (is it formatted correctly?)")
		}
		if common.IsSystemContainer(dstContainerName) {
			return fmt.Errorf("cannot copy to system container '%s'", dstContainerName)
		}
	}

	enumerator, err := cca.initEnumerator(ctx)
	if err != nil {
		return err
	}

	// trigger the progress reporting
	if !cca.dryrunMode {
		cca.waitUntilJobCompletion(false)
	}

	// trigger the enumeration
	err = enumerator.enumerate()
	if err != nil {
		return err
	}
	return nil
}

func init() {
	raw := rawSyncCmdArgs{}
	// syncCmd represents the sync command
	var syncCmd = &cobra.Command{
		Use:     "sync",
		Aliases: []string{"sc", "s"},
		Short:   syncCmdShortDescription,
		Long:    syncCmdLongDescription,
		Example: syncCmdExample,
		Args: func(cmd *cobra.Command, args []string) error {
			if len(args) != 2 {
				return fmt.Errorf("2 arguments source and destination are required for this command. Number of commands passed %d", len(args))
			}
			raw.src = args[0]
			raw.dst = args[1]
			return nil
		},
		Run: func(cmd *cobra.Command, args []string) {
			glcm.EnableInputWatcher()
			if cancelFromStdin {
				glcm.EnableCancelFromStdIn()
			}
			// We infer FromTo and validate it here since it is critical to a lot of other options parsing below.
			userFromTo, err := ValidateFromTo(raw.src, raw.dst, raw.fromTo)
			if err != nil {
				glcm.Error("failed to parse --from-to user input due to error: " + err.Error())
			}

			raw.preserveInfo, raw.preservePermissions = ComputePreserveFlags(cmd, userFromTo,
				raw.preserveInfo, raw.preserveSMBInfo, raw.preservePermissions, raw.preserveSMBPermissions)
			// TODO: Remove. Added for debugging purposes.
			//fmt.Println(fmt.Sprintf("PreserveInfo: %v, PreservePermissions: %v, NFS: %v", raw.preserveInfo, raw.preservePermissions, common.IsNFSCopy()))

			cooked, err := raw.cook()
			if err != nil {
				glcm.Error("error parsing the input given by the user. Failed with error " + err.Error() + getErrorCodeUrl(err))
			}

			cooked.commandString = copyHandlerUtil{}.ConstructCommandStringFromArgs()
			err = cooked.process()
			if err != nil {
				glcm.Error("Cannot perform sync due to error: " + err.Error() + getErrorCodeUrl(err))
			}
			if cooked.dryrunMode {
				glcm.Exit(nil, common.EExitCode.Success())
			}

			glcm.SurrenderControl()
		},
	}

	rootCmd.AddCommand(syncCmd)
	syncCmd.PersistentFlags().BoolVar(&raw.recursive, "recursive", true,
		"True by default, look into sub-directories recursively when syncing between directories. (default true).")

	syncCmd.PersistentFlags().StringVar(&raw.fromTo, "from-to", "",
		"Source-to-destination combination. Required for NFS transfers; optional for SMB."+
			"Examples: LocalBlob, BlobLocal, LocalFileSMB, FileSMBLocal, BlobFile, FileBlob, LocaFileNFS, "+
			"FileNFSLocal, FileNFSFileNFS, etc.")

	syncCmd.PersistentFlags().BoolVar(&raw.includeDirectoryStubs, "include-directory-stub", false,
		"False by default, includes blobs with the hdi_isfolder metadata in the transfer.")

	// TODO: enable for copy with IfSourceNewer
	// smb info/permissions can be persisted in the scenario of File -> File
	syncCmd.PersistentFlags().BoolVar(&raw.preserveSMBPermissions, "preserve-smb-permissions", false,
		"False by default. "+
			"\n Preserves SMB ACLs between aware resources (Azure Files). "+
			"\n This flag applies to both files and folders, unless a file-only filter is specified (e.g. include-pattern).")

	syncCmd.PersistentFlags().BoolVar(&raw.preserveSMBInfo, "preserve-smb-info", (runtime.GOOS == "windows"),
		"Preserves SMB property info (last write time, creation time, attribute bits)"+
			" between SMB-aware resources (Windows and Azure Files SMB). "+
			"On windows, this flag will be set to true by default. \n If the source or destination is a "+
			"\n volume mounted on Linux using SMB protocol, this flag will have to be explicitly set to true."+
			"\n  Only the attribute bits supported by Azure Files will be transferred; any others will be ignored. "+
			"\n This flag applies to both files and folders, unless a file-only filter is specified "+
			"(e.g. include-pattern). \n The info transferred for folders is the same as that for files, "+
			"except for Last Write Time which is never preserved for folders.")

	//Marking this flag as hidden as we might not support it in the future
	_ = syncCmd.PersistentFlags().MarkHidden("preserve-smb-info")
	syncCmd.PersistentFlags().BoolVar(&raw.preserveInfo, PreserveInfoFlag, false,
		"Specify this flag if you want to preserve properties during the transfer operation."+
			"The previously available flag for SMB (--preserve-smb-info) is now redirected to --preserve-info "+
			"flag for both SMB and NFS operations. The default value is true for Windows when copying to Azure Files SMB"+
			"share and for Linux when copying to Azure Files NFS share. ")

	syncCmd.PersistentFlags().BoolVar(&raw.preservePOSIXProperties, "preserve-posix-properties", false,
		"False by default. 'Preserves' property info gleaned from stat or statx into object metadata.")

	// TODO: enable when we support local <-> File
	syncCmd.PersistentFlags().BoolVar(&raw.forceIfReadOnly, "force-if-read-only", false, "False by default. "+
		"\n When overwriting an existing file on Windows or Azure Files, force the overwrite to work even if the"+
		"existing file has its read-only attribute set.")
	// syncCmd.PersistentFlags().BoolVar(&raw.preserveOwner, common.PreserveOwnerFlagName, common.PreserveOwnerDefault, "Only has an effect in downloads, and only when --preserve-smb-permissions is used. If true (the default), the file Owner and Group are preserved in downloads. If set to false, --preserve-smb-permissions will still preserve ACLs but Owner and Group will be based on the user running AzCopy")
	// syncCmd.PersistentFlags().BoolVar(&raw.backupMode, common.BackupModeFlagName, false, "Activates Windows' SeBackupPrivilege for uploads, or SeRestorePrivilege for downloads, to allow AzCopy to see read all files, regardless of their file system permissions, and to restore all permissions. Requires that the account running AzCopy already has these permissions (e.g. has Administrator rights or is a member of the 'Backup Operators' group). All this flag does is activate privileges that the account already has")

	syncCmd.PersistentFlags().Float64Var(&raw.blockSizeMB, "block-size-mb", 0,
		"Use this block size (specified in MiB) when uploading to Azure Storage or downloading from Azure Storage. "+
			"\n Default is automatically calculated based on file size. Decimal fractions are allowed (For example: 0.25).")

	syncCmd.PersistentFlags().Float64Var(&raw.putBlobSizeMB, "put-blob-size-mb", 0,
		"Use this size (specified in MiB) as a threshold to determine whether to upload a blob as a single PUT request"+
			"when uploading to Azure Storage. \n The default value is automatically calculated based on file size."+
			"Decimal fractions are allowed (For example: 0.25).")

	syncCmd.PersistentFlags().StringVar(&raw.include, "include-pattern", "",
		"Include only files where the name matches the pattern list. For example: *.jpg;*.pdf;exactName")

	syncCmd.PersistentFlags().StringVar(&raw.exclude, "exclude-pattern", "",
		"Exclude files where the name matches the pattern list.\n For example: *.jpg;*.pdf;exactName")

	syncCmd.PersistentFlags().StringVar(&raw.excludePath, "exclude-path", "",
		"Exclude these paths when comparing the source against the destination. "+
			"\n This option does not support wildcard characters (*). "+
			"\n Checks relative path prefix(For example: myFolder;myFolder/subDirName/file.pdf).")

	syncCmd.PersistentFlags().StringVar(&raw.includeFileAttributes, "include-attributes", "",
		"(Windows only) Include only files whose attributes match the attribute list.\n For example: A;S;R")

	syncCmd.PersistentFlags().StringVar(&raw.excludeFileAttributes, "exclude-attributes", "",
		"(Windows only) Exclude files whose attributes match the attribute list.\n For example: A;S;R")

	syncCmd.PersistentFlags().StringVar(&raw.includeRegex, "include-regex", "",
		"Include the relative path of the files that match with the regular expressions. "+
			"\n Separate regular expressions with ';'.")

	syncCmd.PersistentFlags().StringVar(&raw.excludeRegex, "exclude-regex", "",
		"Exclude the relative path of the files that match with the regular expressions. "+
			"\n Separate regular expressions with ';'.")

	syncCmd.PersistentFlags().StringVar(&raw.deleteDestination, "delete-destination", "false",
		"Defines whether to delete extra files from the destination that are not present at the source. "+
			"\n Could be set to true, false, or prompt. "+
			"\n If set to prompt, the user will be asked a question before scheduling files and blobs for deletion. (default 'false').")

	syncCmd.PersistentFlags().BoolVar(&raw.putMd5, "put-md5", false,
		"Create an MD5 hash of each file, and save the hash as the Content-MD5 property of the destination blob or file. "+
			"\n (By default the hash is NOT created.) Only available when uploading.")

	syncCmd.PersistentFlags().StringVar(&raw.md5ValidationOption, "check-md5", common.DefaultHashValidationOption.String(),
		"Specifies how strictly MD5 hashes should be validated when downloading. "+
			"\n This option is only available when downloading. "+
			"\n Available values include: NoCheck, LogOnly, FailIfDifferent, FailIfDifferentOrMissing. (default 'FailIfDifferent').")

	syncCmd.PersistentFlags().BoolVar(&raw.s2sPreserveAccessTier, "s2s-preserve-access-tier", true,
		"Preserve access tier during service to service copy. "+
			"\n Please refer to [Azure Blob storage: hot, cool, and archive access tiers](https://docs.microsoft.com/azure/storage/blobs/storage-blob-storage-tiers) to ensure destination storage account supports setting access tier. "+
			"\n In the cases that setting access tier is not supported, please use s2sPreserveAccessTier=false to bypass copying access tier (default true). ")

	syncCmd.PersistentFlags().BoolVar(&raw.s2sPreserveBlobTags, "s2s-preserve-blob-tags", false,
		"False by default. "+
			"\n Preserve index tags during service to service sync from one blob storage to another.")

	// Public Documentation: https://docs.microsoft.com/en-us/azure/storage/blobs/encryption-customer-provided-keys
	// Clients making requests against Azure Blob storage have the option to provide an encryption key on a per-request basis.
	// Including the encryption key on the request provides granular control over encryption settings for Blob storage operations.
	// Customer-provided keys can be stored in Azure Key Vault or in another key store linked to storage account.
	syncCmd.PersistentFlags().StringVar(&raw.cpkScopeInfo, "cpk-by-name", "",
		"Client provided key by name let clients making requests against Azure Blob storage an option "+
			"\n to provide an encryption key on a per-request basis. "+
			"\n Provided key name will be fetched from Azure Key Vault and will be used to encrypt the data")

	syncCmd.PersistentFlags().BoolVar(&raw.cpkInfo, "cpk-by-value", false,
		"False by default. Client provided key by name let clients making requests against Azure Blob storage an option "+
			"\n to provide an encryption key on a per-request basis. "+
			"\n Provided key and its hash will be fetched from environment variables (CPK_ENCRYPTION_KEY and CPK_ENCRYPTION_KEY_SHA256 must be set).")

	syncCmd.PersistentFlags().BoolVar(&raw.mirrorMode, "mirror-mode", false,
		"Disable last-modified-time based comparison and "+
			"\n overwrites the conflicting files and blobs at the destination if this flag is set to true. "+
			"\n Default is false.")

	syncCmd.PersistentFlags().BoolVar(&raw.dryrun, "dry-run", false,
		"False by default. Prints the path of files that would be copied or removed by the sync command. "+
			"\n This flag does not copy or remove the actual files.")

	syncCmd.PersistentFlags().StringVar(&raw.trailingDot, "trailing-dot", "",
		"'Enable' by default to treat file share related operations in a safe manner."+
			"\n  Available options: "+strings.Join(common.ValidTrailingDotOptions(), ", ")+". "+
			"\n Choose 'Disable' to go back to legacy (potentially unsafe) treatment of trailing dot files where the file service will trim any trailing dots in paths. "+
			"\n This can result in potential data corruption if the transfer contains two paths that differ only by a trailing dot (ex: mypath and mypath.). "+
			"\n If this flag is set to 'Disable' and AzCopy encounters a trailing dot file, it will warn customers in the scanning log but will not attempt to abort the operation."+
			"\n If the destination does not support trailing dot files (Windows or Blob Storage), "+
			"\n AzCopy will fail if the trailing dot file is the root of the transfer and skip any trailing dot paths encountered during enumeration.")

	syncCmd.PersistentFlags().BoolVar(&raw.includeRoot, "include-root", false, "Disabled by default. "+
		"\n Enable to include the root directory's properties when persisting properties such as SMB or HNS ACLs")

	syncCmd.PersistentFlags().StringVar(&raw.compareHash, "compare-hash", "None",
		"Inform sync to rely on hashes as an alternative to LMT. "+
			"\n Missing hashes at a remote source will throw an error. (None, MD5) Default: None")

	syncCmd.PersistentFlags().StringVar(&common.LocalHashDir, "hash-meta-dir", "",
		"When using `--local-hash-storage-mode=HiddenFiles` "+
			"\n you can specify an alternate directory to store hash metadata files in (as opposed to next to the related files in the source)")

	syncCmd.PersistentFlags().StringVar(&raw.localHashStorageMode, "local-hash-storage-mode",
		common.EHashStorageMode.Default().String(), "Specify an alternative way to cache file hashes; "+
			"\n valid options are: HiddenFiles (OS Agnostic), "+
			"\n XAttr (Linux/MacOS only; requires user_xattr on all filesystems traversed @ source), "+
			"\n AlternateDataStreams (Windows only; requires named streams on target volume)")

	// temp, to assist users with change in param names, by providing a clearer message when these obsolete ones are accidentally used
	syncCmd.PersistentFlags().StringVar(&raw.legacyInclude, "include", "", "Legacy include param. DO NOT USE")
	syncCmd.PersistentFlags().StringVar(&raw.legacyExclude, "exclude", "", "Legacy exclude param. DO NOT USE")
	_ = syncCmd.PersistentFlags().MarkHidden("include")
	_ = syncCmd.PersistentFlags().MarkHidden("exclude")

	// TODO follow sym link is not implemented, clarify behavior first
	// syncCmd.PersistentFlags().BoolVar(&raw.followSymlinks, "follow-symlinks", false, "follow symbolic links when performing sync from local file system.")

	// TODO sync does not support all BlobAttributes on the command line, this functionality should be added

	// Deprecate the old persist-smb-permissions flag
	_ = syncCmd.PersistentFlags().MarkHidden("preserve-smb-permissions")
	syncCmd.PersistentFlags().BoolVar(&raw.preservePermissions, PreservePermissionsFlag, false, "False by default. "+
		"\nPreserves ACLs between aware resources (Windows and Azure Files SMB or Data Lake Storage to Data Lake Storage)"+
		"and permissions between aware resources(Linux to Azure Files NFS). "+
		"\nFor accounts that have a hierarchical namespace, your security principal must be the owning user of the target container or it must be assigned "+
		"\nthe Storage Blob Data Owner role, scoped to the target container, storage account, parent resource group, or subscription. "+
		"\nFor downloads, you will also need the --backup flag to restore permissions where the new Owner will not be the user running AzCopy. "+
		"\nThis flag applies to both files and folders, unless a file-only filter is specified (e.g. include-pattern).")

	// Deletes destination blobs with uncommitted blocks when staging block, hidden because we want to preserve default behavior
	syncCmd.PersistentFlags().BoolVar(&raw.deleteDestinationFileIfNecessary, "delete-destination-file", false, "False by default. Deletes destination blobs, specifically blobs with uncommitted blocks when staging block.")
	_ = syncCmd.PersistentFlags().MarkHidden("delete-destination-file")

	syncCmd.PersistentFlags().StringVar(&raw.hardlinks, HardlinksFlag, "follow",
		"Follow by default. Preserve hardlinks for NFS resources. "+
			"\n This flag is only applicable when the source is Azure NFS file share or the destination is NFS file share. "+
			"\n Available options: skip, preserve, follow (default 'follow').")
}<|MERGE_RESOLUTION|>--- conflicted
+++ resolved
@@ -771,14 +771,6 @@
 		}
 	}
 
-<<<<<<< HEAD
-=======
-	// TODO: Remove this check when FileBlob w/ File OAuth works.
-	if cca.fromTo.IsS2S() && (cca.fromTo.From() == common.ELocation.File() || cca.fromTo.From() == common.ELocation.FileNFS()) && srcCredInfo.CredentialType.IsAzureOAuth() && cca.fromTo.To() != common.ELocation.File() {
-		return fmt.Errorf("S2S sync from Azure File authenticated with Azure AD to Blob/BlobFS is not supported")
-	}
-
->>>>>>> 019ed3e8
 	// Check if destination is system container
 	if cca.fromTo.IsS2S() || cca.fromTo.IsUpload() {
 		dstContainerName, err := GetContainerName(cca.destination.Value, cca.fromTo.To())
