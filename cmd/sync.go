--- conflicted
+++ resolved
@@ -138,36 +138,12 @@
 	// consider making a map of valid source/dest combos and consolidating this to generic source/dest setups, akin to the lower if statement
 	// TODO: if expand the set of source/dest combos supported by sync, update this method the declarative test framework:
 
-<<<<<<< HEAD
-	/* We support DFS by using blob end-point of the account. We replace dfs by blob in src and dst */
-	srcHNS, dstHNS := false, false
-	if loc := InferArgumentLocation(raw.src); loc == common.ELocation.BlobFS() {
-		raw.src = strings.Replace(raw.src, ".dfs", ".blob", 1)
-		glcm.Info("Sync operates only on blob endpoint. Switching to use blob endpoint on source account.")
-		srcHNS = true
-	}
-
-	if loc := InferArgumentLocation(raw.dst); loc == common.ELocation.BlobFS() {
-		raw.dst = strings.Replace(raw.dst, ".dfs", ".blob", 1)
-		msg := fmt.Sprintf("Sync operates only on blob endpoint. Switching to use blob endpoint on destination account. There are some limitations when switching endpoints. " +
-			"Please refer to https://learn.microsoft.com/en-us/azure/storage/blobs/data-lake-storage-known-issues#blob-storage-apis")
-		glcm.Info(msg)
-		if azcopyScanningLogger != nil {
-			azcopyScanningLogger.Log(pipeline.LogInfo, msg)
-		}
-		dstHNS = true
-	}
-
 	var err error
-	cooked.isHNSToHNS = srcHNS && dstHNS
 	err = cooked.trailingDot.Parse(raw.trailingDot)
 	if err != nil {
 		return cooked, err
 	}
 
-=======
-	var err error
->>>>>>> f7dbdc07
 	cooked.fromTo, err = ValidateFromTo(raw.src, raw.dst, raw.fromTo)
 	if err != nil {
 		return cooked, err
@@ -186,15 +162,11 @@
 	case common.EFromTo.BlobLocal(), common.EFromTo.FileLocal():
 		cooked.source, err = SplitResourceString(raw.src, cooked.fromTo.From())
 		common.PanicIfErr(err)
-<<<<<<< HEAD
 		// cooked.trailingDot is enabled by default, so checking raw.trailingDot
 		if cooked.fromTo.From() != common.ELocation.File() && raw.trailingDot != "" {
 			return cooked, fmt.Errorf("trailing-dot is only support for operations on file share accounts")
 		}
-	case common.EFromTo.BlobBlob(), common.EFromTo.FileFile(), common.EFromTo.BlobFile(), common.EFromTo.FileBlob():
-=======
 	case common.EFromTo.BlobBlob(), common.EFromTo.FileFile(), common.EFromTo.BlobFile(), common.EFromTo.FileBlob(), common.EFromTo.BlobFSBlobFS(), common.EFromTo.BlobFSBlob(), common.EFromTo.BlobFSFile(), common.EFromTo.BlobBlobFS(), common.EFromTo.FileBlobFS():
->>>>>>> f7dbdc07
 		cooked.destination, err = SplitResourceString(raw.dst, cooked.fromTo.To())
 		common.PanicIfErr(err)
 		cooked.source, err = SplitResourceString(raw.src, cooked.fromTo.From())
