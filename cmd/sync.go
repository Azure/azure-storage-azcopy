// Copyright © 2017 Microsoft <wastore@microsoft.com>
//
// Permission is hereby granted, free of charge, to any person obtaining a copy
// of this software and associated documentation files (the "Software"), to deal
// in the Software without restriction, including without limitation the rights
// to use, copy, modify, merge, publish, distribute, sublicense, and/or sell
// copies of the Software, and to permit persons to whom the Software is
// furnished to do so, subject to the following conditions:
//
// The above copyright notice and this permission notice shall be included in
// all copies or substantial portions of the Software.
//
// THE SOFTWARE IS PROVIDED "AS IS", WITHOUT WARRANTY OF ANY KIND, EXPRESS OR
// IMPLIED, INCLUDING BUT NOT LIMITED TO THE WARRANTIES OF MERCHANTABILITY,
// FITNESS FOR A PARTICULAR PURPOSE AND NONINFRINGEMENT. IN NO EVENT SHALL THE
// AUTHORS OR COPYRIGHT HOLDERS BE LIABLE FOR ANY CLAIM, DAMAGES OR OTHER
// LIABILITY, WHETHER IN AN ACTION OF CONTRACT, TORT OR OTHERWISE, ARISING FROM,
// OUT OF OR IN CONNECTION WITH THE SOFTWARE OR THE USE OR OTHER DEALINGS IN
// THE SOFTWARE.

package cmd

import (
	"context"
	"encoding/json"
	"fmt"
	"os"
	"os/signal"
	"runtime"
	"strings"
	"syscall"

	"github.com/Azure/azure-sdk-for-go/sdk/azcore/to"
	"github.com/Azure/azure-storage-azcopy/v10/azcopy"
	"github.com/Azure/azure-storage-azcopy/v10/common"
	"github.com/Azure/azure-storage-azcopy/v10/jobsAdmin"
	"github.com/spf13/cobra"
)

var LocalToFileShareWarnMsg = "AzCopy sync is supported but not fully recommended for Azure Files. AzCopy sync doesn't support differential copies at scale, and some file fidelity might be lost."

type rawSyncCmdArgs struct {
	src       string
	dst       string
	recursive bool
	fromTo    string

	// options from flags
	blockSizeMB           float64
	putBlobSizeMB         float64
	include               string
	exclude               string
	excludePath           string
	includeFileAttributes string
	excludeFileAttributes string
	legacyInclude         string // for warning messages only
	legacyExclude         string // for warning messages only
	includeRegex          string
	excludeRegex          string
	compareHash           string
	localHashStorageMode  string

	includeDirectoryStubs   bool // Includes hdi_isfolder objects in the sync even w/o preservePermissions.
	preservePermissions     bool
	preserveSMBPermissions  bool // deprecated and synonymous with preservePermissions
	preserveSMBInfo         bool
	preservePOSIXProperties bool
	followSymlinks          bool
	preserveSymlinks        bool
	putMd5                  bool
	md5ValidationOption     string
	includeRoot             bool
	// this flag indicates the user agreement with respect to deleting the extra files at the destination
	// which do not exists at source. With this flag turned on/off, users will not be asked for permission.
	// otherwise the user is prompted to make a decision
	deleteDestination string

	// this flag is to disable comparator and overwrite files at destination irrespective
	mirrorMode bool

	s2sPreserveAccessTier bool
	// Opt-in flag to preserve the blob index tags during service to service transfer.
	s2sPreserveBlobTags bool

	forceIfReadOnly bool

	// Optional flag to encrypt user data with user provided key.
	// Key is provide in the REST request itself
	// Provided key (EncryptionKey and EncryptionKeySHA256) and its hash will be fetched from environment variables
	// Set EncryptionAlgorithm = "AES256" by default.
	cpkInfo bool
	// Key is present in AzureKeyVault and Azure KeyVault is linked with storage account.
	// Provided key name will be fetched from Azure Key Vault and will be used to encrypt the data
	cpkScopeInfo string
	// dry run mode bool
	dryrun      bool
	trailingDot string

	// when specified, AzCopy deletes the destination blob that has uncommitted blocks, not just the uncommitted blocks
	deleteDestinationFileIfNecessary bool
	// Opt-in flag to persist additional properties to Azure Files
	preserveInfo bool
	hardlinks    string
	hashMetaDir  string
}

<<<<<<< HEAD
// it is assume that the given url has the SAS stripped, and safe to print
func validateURLIsNotServiceLevel(url string, location common.Location) error {
	srcLevel, err := azcopy.DetermineLocationLevel(url, location, true)
	if err != nil {
		return err
	}

	if srcLevel == azcopy.ELocationLevel.Service() {
		return fmt.Errorf("service level URLs (%s) are not supported in sync: ", url)
	}

	return nil
}

func (raw rawSyncCmdArgs) toOptions() (opts azcopy.SyncOptions, err error) {
	opts = azcopy.SyncOptions{
		Recursive:               to.Ptr(raw.recursive),
		IncludeDirectoryStubs:   raw.includeDirectoryStubs,
		PreserveInfo:            to.Ptr(raw.preserveInfo),
		PreservePosixProperties: raw.preservePOSIXProperties,
		ForceIfReadOnly:         raw.forceIfReadOnly,
		BlockSizeMB:             raw.blockSizeMB,
		PutBlobSizeMB:           raw.putBlobSizeMB,
		PutMd5:                  raw.putMd5,
		S2SPreserveAccessTier:   to.Ptr(raw.s2sPreserveAccessTier), // finalize code will ensure this is only set for S2S
		S2SPreserveBlobTags:     raw.s2sPreserveBlobTags,
		CpkByName:               raw.cpkScopeInfo,
		CpkByValue:              raw.cpkInfo,
		MirrorMode:              raw.mirrorMode,
		IncludeRoot:             raw.includeRoot,
		HashMetaDir:             raw.hashMetaDir,
		PreservePermissions:     raw.preservePermissions,
	}
	opts.FromTo, err = azcopy.InferAndValidateFromTo(raw.src, raw.dst, raw.fromTo)
	if err != nil {
		return opts, err
	}
	opts.IncludePatterns = parsePatterns(raw.include)
	opts.ExcludePatterns = parsePatterns(raw.exclude)
	opts.ExcludePaths = parsePatterns(raw.excludePath)
	opts.IncludeAttributes = parsePatterns(raw.includeFileAttributes)
	opts.ExcludeAttributes = parsePatterns(raw.excludeFileAttributes)
	opts.IncludeRegex = parsePatterns(raw.includeRegex)
	opts.ExcludeRegex = parsePatterns(raw.excludeRegex)
	err = opts.DeleteDestination.Parse(raw.deleteDestination)
	if err != nil {
		return opts, err
	}
	err = opts.CheckMd5.Parse(raw.md5ValidationOption)
	if err != nil {
		return opts, err
	}
	err = opts.TrailingDot.Parse(raw.trailingDot)
	if err != nil {
		return opts, err
	}
	err = opts.CompareHash.Parse(raw.compareHash)
	if err != nil {
		return opts, err
	}
	var hashStorageMode common.HashStorageMode
	err = hashStorageMode.Parse(raw.localHashStorageMode)
	if err != nil {
		return opts, err
	}
	opts.LocalHashStorageMode = to.Ptr(hashStorageMode)
	err = opts.Hardlinks.Parse(raw.hardlinks)
	if err != nil {
		return opts, err
	}
	err = opts.Symlinks.Determine(raw.followSymlinks, raw.preserveSymlinks)
	if err != nil {
		return opts, err
=======
func (raw rawSyncCmdArgs) toOptions() (opts azcopy.SyncOptions, err error) {
	opts = azcopy.SyncOptions{
		Recursive:               to.Ptr(raw.recursive),
		IncludeDirectoryStubs:   raw.includeDirectoryStubs,
		PreserveInfo:            to.Ptr(raw.preserveInfo),
		PreservePosixProperties: raw.preservePOSIXProperties,
		ForceIfReadOnly:         raw.forceIfReadOnly,
		BlockSizeMB:             raw.blockSizeMB,
		PutBlobSizeMB:           raw.putBlobSizeMB,
		PutHash:                 raw.putMd5,
		S2SPreserveAccessTier:   to.Ptr(raw.s2sPreserveAccessTier), // finalize code will ensure this is only set for S2S
		S2SPreserveBlobTags:     raw.s2sPreserveBlobTags,
		CpkByName:               raw.cpkScopeInfo,
		CpkByValue:              raw.cpkInfo,
		MirrorMode:              raw.mirrorMode,
		IncludeRoot:             raw.includeRoot,
		HashMetaDir:             raw.hashMetaDir,
		PreservePermissions:     raw.preservePermissions,
	}
	opts.FromTo, err = azcopy.InferAndValidateFromTo(raw.src, raw.dst, raw.fromTo)
	if err != nil {
		return opts, err
	}
	opts.IncludePatterns = parsePatterns(raw.include)
	opts.ExcludePatterns = parsePatterns(raw.exclude)
	opts.ExcludePaths = parsePatterns(raw.excludePath)
	opts.IncludeAttributes = parsePatterns(raw.includeFileAttributes)
	opts.ExcludeAttributes = parsePatterns(raw.excludeFileAttributes)
	opts.IncludeRegex = parsePatterns(raw.includeRegex)
	opts.ExcludeRegex = parsePatterns(raw.excludeRegex)
	err = opts.DeleteDestination.Parse(raw.deleteDestination)
	if err != nil {
		return opts, err
	}
	err = opts.CheckHash.Parse(raw.md5ValidationOption)
	if err != nil {
		return opts, err
	}
	err = opts.TrailingDot.Parse(raw.trailingDot)
	if err != nil {
		return opts, err
	}
	err = opts.CompareHash.Parse(raw.compareHash)
	if err != nil {
		return opts, err
	}
	var hashStorageMode common.HashStorageMode
	err = hashStorageMode.Parse(raw.localHashStorageMode)
	if err != nil {
		return opts, err
	}
	opts.LocalHashStorageMode = to.Ptr(hashStorageMode)
	err = opts.Hardlinks.Parse(raw.hardlinks)
	if err != nil {
		return opts, err
	}
	err = opts.Symlinks.Determine(raw.followSymlinks, raw.preserveSymlinks)
	if err != nil {
		return opts, err
>>>>>>> d083a610
	}
	// set internal only options
	cmd := ConstructCommandStringFromArgs()
	opts.SetInternalOptions(raw.dryrun, raw.deleteDestinationFileIfNecessary, cmd, dryrunNewCopyJobPartOrder, dryrunDelete)
	return opts, nil
<<<<<<< HEAD
}

type CLISyncHandler struct {
}

=======
}

type CLISyncHandler struct {
}

>>>>>>> d083a610
func (C CLISyncHandler) OnStart(ctx azcopy.JobContext) {
	glcm.Init(GetStandardInitOutputBuilder(ctx.JobID.String(), ctx.LogPath, false, ""))
}

type scanningProgressJsonTemplate struct {
	FilesScannedAtSource      uint64
	FilesScannedAtDestination uint64
}

func (C CLISyncHandler) OnScanProgress(progress azcopy.SyncScanProgress) {
	builder := func(format OutputFormat) string {
		if format == EOutputFormat.Json() {
			jsonOutputTemplate := scanningProgressJsonTemplate{
				FilesScannedAtSource:      progress.SourceFilesScanned,
				FilesScannedAtDestination: progress.DestinationFilesScanned,
			}
			outputString, err := json.Marshal(jsonOutputTemplate)
			common.PanicIfErr(err)
			return string(outputString)
		}

		// text output
		throughputString := ""
		if progress.Throughput != nil {
			throughputString = fmt.Sprintf(", 2-sec Throughput (Mb/s): %v", jobsAdmin.ToFixed(*progress.Throughput, 4))
		}
		return fmt.Sprintf("%v Files Scanned at Source, %v Files Scanned at Destination%s",
			progress.SourceFilesScanned, progress.DestinationFilesScanned, throughputString)
	}
	if common.AzcopyCurrentJobLogger != nil {
		common.AzcopyCurrentJobLogger.Log(common.LogInfo, builder(EOutputFormat.Text()))
	}

	glcm.Progress(builder)
}

func (C CLISyncHandler) OnTransferProgress(progress azcopy.SyncJobProgress) {
	builder := func(format OutputFormat) string {
		if format == EOutputFormat.Json() {
			wrapped := common.ListSyncJobSummaryResponse{ListJobSummaryResponse: progress.ListJobSummaryResponse}
			wrapped.DeleteTotalTransfers = progress.DeleteTotalTransfers
			wrapped.DeleteTransfersCompleted = progress.DeleteTransfersCompleted
			jsonOutput, err := json.Marshal(wrapped)
			common.PanicIfErr(err)
			return string(jsonOutput)
		}

		// indicate whether constrained by disk or not
		perfString, diskString := getPerfDisplayText(progress.PerfStrings, progress.PerfConstraint, progress.ElapsedTime, false)

		return fmt.Sprintf("%.1f %%, %v Done, %v Failed, %v Pending, %v Total%s, 2-sec Throughput (Mb/s): %v%s",
			progress.PercentComplete,
			progress.TransfersCompleted,
			progress.TransfersFailed,
			progress.TotalTransfers-progress.TransfersCompleted-progress.TransfersFailed,
			progress.TotalTransfers, perfString, jobsAdmin.ToFixed(progress.Throughput, 4), diskString)
	}
	if common.AzcopyCurrentJobLogger != nil {
		common.AzcopyCurrentJobLogger.Log(common.LogInfo, builder(EOutputFormat.Text()))
	}
	glcm.Progress(builder)
}

func init() {
	raw := rawSyncCmdArgs{}
	// syncCmd represents the sync command
	var syncCmd = &cobra.Command{
		Use:     "sync",
		Aliases: []string{"sc", "s"},
		Short:   syncCmdShortDescription,
		Long:    syncCmdLongDescription,
		Example: syncCmdExample,
		Args: func(cmd *cobra.Command, args []string) error {
			if len(args) != 2 {
				return fmt.Errorf("2 arguments source and destination are required for this command. Number of commands passed %d", len(args))
			}
			raw.src = args[0]
			raw.dst = args[1]
			return nil
		},
		Run: func(cmd *cobra.Command, args []string) {
			glcm.EnableInputWatcher()
			if cancelFromStdin {
				glcm.EnableCancelFromStdIn()
			}
			// deprecated flags
			// warn on legacy filters
			if raw.legacyInclude != "" || raw.legacyExclude != "" {
				glcm.Error("the include and exclude parameters have been replaced by include-pattern and exclude-pattern. They work on filenames only (not paths)")
			}

			// We infer FromTo and validate it here since it is critical to a lot of other options parsing below.
			userFromTo, err := azcopy.InferAndValidateFromTo(raw.src, raw.dst, raw.fromTo)
			if err != nil {
				glcm.Error("failed to parse --from-to user input due to error: " + err.Error())
			}

			if azcopy.AreBothLocationsNFSAware(userFromTo) {
				if (raw.preserveSMBInfo && runtime.GOOS == "linux") || raw.preserveSMBPermissions {
					glcm.Error(InvalidFlagsForNFSMsg)
				}
			}

			// if both flags are set, we honor the new flag and ignore the old one
			if cmd.Flags().Changed("preserve-info") && cmd.Flags().Changed("preserve-smb-info") {
<<<<<<< HEAD
				raw.preserveInfo = raw.preserveInfo
			} else if cmd.Flags().Changed("preserve-info") {
				raw.preserveInfo = raw.preserveInfo
=======
			} else if cmd.Flags().Changed("preserve-info") {
>>>>>>> d083a610
			} else if cmd.Flags().Changed("preserve-smb-info") {
				raw.preserveInfo = raw.preserveSMBInfo
			} else {
				raw.preserveInfo = azcopy.GetPreserveInfoDefault(userFromTo)
			}
			// if transfer is NFS aware, honor the preserve-permissions flag, otherwise honor preserve-smb-permissions flag
<<<<<<< HEAD
			if azcopy.AreBothLocationsNFSAware(userFromTo) {
				raw.preservePermissions = raw.preservePermissions
			} else {
=======
			if !azcopy.AreBothLocationsNFSAware(userFromTo) {
>>>>>>> d083a610
				raw.preservePermissions = raw.preservePermissions || raw.preserveSMBPermissions
			}

			var opts azcopy.SyncOptions
			if opts, err = raw.toOptions(); err != nil {
				glcm.Error("error parsing the input given by the user. Failed with error " + err.Error() + getErrorCodeUrl(err))
			}

			if OutputLevel == EOutputVerbosity.Quiet() || OutputLevel == EOutputVerbosity.Essential() {
				if opts.DeleteDestination == common.EDeleteDestination.Prompt() {
					err = fmt.Errorf("cannot set output level '%s' with delete-destination option '%s'", OutputLevel.String(), opts.DeleteDestination.String())
				} else if raw.dryrun {
					err = fmt.Errorf("cannot set output level '%s' with dry-run mode", OutputLevel.String())
				}
			}
<<<<<<< HEAD
=======
			if err != nil {
				glcm.Error("Cannot perform sync due to error: " + err.Error() + getErrorCodeUrl(err))
			}
>>>>>>> d083a610

			// Create a context that can be cancelled by Ctrl-C
			ctx, cancel := context.WithCancel(context.Background())
			defer cancel()

			// Set up signal handling for graceful cancellation
			go func() {
				sigChan := make(chan os.Signal, 1)
				signal.Notify(sigChan, os.Interrupt, syscall.SIGTERM)
				<-sigChan
				cancel()
			}()

			summary, err := Client.Sync(ctx, raw.src, raw.dst, opts, CLISyncHandler{})
			if err != nil {
				glcm.Error("Cannot perform sync due to error: " + err.Error() + getErrorCodeUrl(err))
			}

			if raw.dryrun {
				glcm.Exit(nil, EExitCode.Success())
			} else {
				// Print summary
				exitCode := EExitCode.Success()
				if summary.TransfersFailed > 0 || summary.JobStatus == common.EJobStatus.Cancelled() || summary.JobStatus == common.EJobStatus.Cancelling() {
					exitCode = EExitCode.Error()
				}

				glcm.Exit(func(format OutputFormat) string {
					screenStats, logStats := formatExtraStats(opts.FromTo, summary.AverageIOPS, summary.AverageE2EMilliseconds, summary.NetworkErrorPercentage, summary.ServerBusyPercentage)

					output := fmt.Sprintf(
						`
Job %s Summary
Files Scanned at Source: %v
Files Scanned at Destination: %v
Elapsed Time (Minutes): %v
Number of Copy Transfers for Files: %v
Number of Copy Transfers for Folder Properties: %v 
Number of Symlink Transfers: %v
Total Number of Copy Transfers: %v
Number of Copy Transfers Completed: %v
Number of Copy Transfers Failed: %v
Number of Deletions at Destination: %v
Number of Symbolic Links Skipped: %v
Number of Special Files Skipped: %v
Number of Hardlinks Converted: %v
Number of Hardlinks Skipped: %v
Total Number of Bytes Transferred: %v
Total Number of Bytes Enumerated: %v
Final Job Status: %v%s%s
`,
						summary.JobID.String(),
						summary.SourceFilesScanned,
						summary.DestinationFilesScanned,
						jobsAdmin.ToFixed(summary.ElapsedTime.Minutes(), 4),
						summary.FileTransfers,
						summary.FolderPropertyTransfers,
						summary.SymlinkTransfers,
						summary.TotalTransfers,
						summary.TransfersCompleted,
						summary.TransfersFailed,
						summary.DeleteTransfersCompleted,
						summary.SkippedSymlinkCount,
						summary.SkippedSpecialFileCount,
						summary.HardlinksConvertedCount,
						summary.SkippedHardlinkCount,
						summary.TotalBytesTransferred,
						summary.TotalBytesEnumerated,
						summary.JobStatus,
						screenStats,
						formatPerfAdvice(summary.PerformanceAdvice))

					if jobsAdmin.JobsAdmin != nil {
						jobMan, exists := jobsAdmin.JobsAdmin.JobMgr(summary.JobID)
						if exists {
							jobMan.Log(common.LogInfo, logStats+"\n"+output)
						}
					}
					if format == EOutputFormat.Json() {
						wrapped := common.ListSyncJobSummaryResponse{ListJobSummaryResponse: summary.ListJobSummaryResponse}
						wrapped.DeleteTotalTransfers = summary.DeleteTotalTransfers
						wrapped.DeleteTransfersCompleted = summary.DeleteTransfersCompleted
						jsonOutput, err := json.Marshal(wrapped)
						common.PanicIfErr(err)
						return string(jsonOutput)
					} else {
						return output
					}
				}, exitCode)
			}

			// Wait for the user to see the final output before exiting
			glcm.SurrenderControl()
		},
	}

	rootCmd.AddCommand(syncCmd)
	syncCmd.PersistentFlags().BoolVar(&raw.recursive, "recursive", true,
		"True by default, look into sub-directories recursively when syncing between directories. (default true).")

	syncCmd.PersistentFlags().StringVar(&raw.fromTo, "from-to", "",
		"Source-to-destination combination. Required for NFS transfers; optional for SMB."+
			"Examples: LocalBlob, BlobLocal, LocalFileSMB, FileSMBLocal, BlobFile, FileBlob, LocaFileNFS, "+
			"FileNFSLocal, FileNFSFileNFS, etc.")

	syncCmd.PersistentFlags().BoolVar(&raw.includeDirectoryStubs, "include-directory-stub", false,
		"False by default, includes blobs with the hdi_isfolder metadata in the transfer.")

	// TODO: enable for copy with IfSourceNewer
	// smb info/permissions can be persisted in the scenario of File -> File
	syncCmd.PersistentFlags().BoolVar(&raw.preserveSMBPermissions, "preserve-smb-permissions", false,
		"False by default. "+
			"\n Preserves SMB ACLs between aware resources (Azure Files). "+
			"\n This flag applies to both files and folders, unless a file-only filter is specified (e.g. include-pattern).")

	syncCmd.PersistentFlags().BoolVar(&raw.preserveSMBInfo, "preserve-smb-info", (runtime.GOOS == "windows"),
		"Preserves SMB property info (last write time, creation time, attribute bits)"+
			" between SMB-aware resources (Windows and Azure Files SMB). "+
			"On windows, this flag will be set to true by default. \n If the source or destination is a "+
			"\n volume mounted on Linux using SMB protocol, this flag will have to be explicitly set to true."+
			"\n  Only the attribute bits supported by Azure Files will be transferred; any others will be ignored. "+
			"\n This flag applies to both files and folders, unless a file-only filter is specified "+
			"(e.g. include-pattern). \n The info transferred for folders is the same as that for files, "+
			"except for Last Write Time which is never preserved for folders.")

	//Marking this flag as hidden as we might not support it in the future
	_ = syncCmd.PersistentFlags().MarkHidden("preserve-smb-info")
	syncCmd.PersistentFlags().BoolVar(&raw.preserveInfo, azcopy.PreserveInfoFlag, false,
		"Specify this flag if you want to preserve properties during the transfer operation."+
			"The previously available flag for SMB (--preserve-smb-info) is now redirected to --preserve-info "+
			"flag for both SMB and NFS operations. The default value is true for Windows when copying to Azure Files SMB"+
			"share and for Linux when copying to Azure Files NFS share. ")

	syncCmd.PersistentFlags().BoolVar(&raw.preservePOSIXProperties, "preserve-posix-properties", false,
		"False by default. 'Preserves' property info gleaned from stat or statx into object metadata.")

	// TODO: enable when we support local <-> File
	syncCmd.PersistentFlags().BoolVar(&raw.forceIfReadOnly, "force-if-read-only", false, "False by default. "+
		"\n When overwriting an existing file on Windows or Azure Files, force the overwrite to work even if the"+
		"existing file has its read-only attribute set.")
	// syncCmd.PersistentFlags().BoolVar(&raw.preserveOwner, common.PreserveOwnerFlagName, common.PreserveOwnerDefault, "Only has an effect in downloads, and only when --preserve-smb-permissions is used. If true (the default), the file Owner and Group are preserved in downloads. If set to false, --preserve-smb-permissions will still preserve ACLs but Owner and Group will be based on the user running AzCopy")
	// syncCmd.PersistentFlags().BoolVar(&raw.backupMode, common.BackupModeFlagName, false, "Activates Windows' SeBackupPrivilege for uploads, or SeRestorePrivilege for downloads, to allow AzCopy to see read all files, regardless of their file system permissions, and to restore all permissions. Requires that the account running AzCopy already has these permissions (e.g. has Administrator rights or is a member of the 'Backup Operators' group). All this flag does is activate privileges that the account already has")

	syncCmd.PersistentFlags().Float64Var(&raw.blockSizeMB, "block-size-mb", 0,
		"Use this block size (specified in MiB) when uploading to Azure Storage or downloading from Azure Storage. "+
			"\n Default is automatically calculated based on file size. Decimal fractions are allowed (For example: 0.25).")

	syncCmd.PersistentFlags().Float64Var(&raw.putBlobSizeMB, "put-blob-size-mb", 0,
		"Use this size (specified in MiB) as a threshold to determine whether to upload a blob as a single PUT request"+
			"when uploading to Azure Storage. \n The default value is automatically calculated based on file size."+
			"Decimal fractions are allowed (For example: 0.25).")

	syncCmd.PersistentFlags().StringVar(&raw.include, "include-pattern", "",
		"Include only files where the name matches the pattern list. For example: *.jpg;*.pdf;exactName")

	syncCmd.PersistentFlags().StringVar(&raw.exclude, "exclude-pattern", "",
		"Exclude files where the name matches the pattern list.\n For example: *.jpg;*.pdf;exactName")

	syncCmd.PersistentFlags().StringVar(&raw.excludePath, "exclude-path", "",
		"Exclude these paths when comparing the source against the destination. "+
			"\n This option does not support wildcard characters (*). "+
			"\n Checks relative path prefix(For example: myFolder;myFolder/subDirName/file.pdf).")

	syncCmd.PersistentFlags().StringVar(&raw.includeFileAttributes, "include-attributes", "",
		"(Windows only) Include only files whose attributes match the attribute list.\n For example: A;S;R")

	syncCmd.PersistentFlags().StringVar(&raw.excludeFileAttributes, "exclude-attributes", "",
		"(Windows only) Exclude files whose attributes match the attribute list.\n For example: A;S;R")

	syncCmd.PersistentFlags().StringVar(&raw.includeRegex, "include-regex", "",
		"Include the relative path of the files that match with the regular expressions. "+
			"\n Separate regular expressions with ';'.")

	syncCmd.PersistentFlags().StringVar(&raw.excludeRegex, "exclude-regex", "",
		"Exclude the relative path of the files that match with the regular expressions. "+
			"\n Separate regular expressions with ';'.")

	syncCmd.PersistentFlags().StringVar(&raw.deleteDestination, "delete-destination", "false",
		"Defines whether to delete extra files from the destination that are not present at the source. "+
			"\n Could be set to true, false, or prompt. "+
			"\n If set to prompt, the user will be asked a question before scheduling files and blobs for deletion. (default 'false').")

	syncCmd.PersistentFlags().BoolVar(&raw.putMd5, "put-md5", false,
		"Create an MD5 hash of each file, and save the hash as the Content-MD5 property of the destination blob or file. "+
			"\n (By default the hash is NOT created.) Only available when uploading.")

	syncCmd.PersistentFlags().StringVar(&raw.md5ValidationOption, "check-md5", common.DefaultHashValidationOption.String(),
		"Specifies how strictly MD5 hashes should be validated when downloading. "+
			"\n This option is only available when downloading. "+
			"\n Available values include: NoCheck, LogOnly, FailIfDifferent, FailIfDifferentOrMissing. (default 'FailIfDifferent').")

	syncCmd.PersistentFlags().BoolVar(&raw.s2sPreserveAccessTier, "s2s-preserve-access-tier", true,
		"Preserve access tier during service to service copy. "+
			"\n Please refer to [Azure Blob storage: hot, cool, and archive access tiers](https://docs.microsoft.com/azure/storage/blobs/storage-blob-storage-tiers) to ensure destination storage account supports setting access tier. "+
			"\n In the cases that setting access tier is not supported, please use s2sPreserveAccessTier=false to bypass copying access tier (default true). ")

	syncCmd.PersistentFlags().BoolVar(&raw.s2sPreserveBlobTags, "s2s-preserve-blob-tags", false,
		"False by default. "+
			"\n Preserve index tags during service to service sync from one blob storage to another.")

	// Public Documentation: https://docs.microsoft.com/en-us/azure/storage/blobs/encryption-customer-provided-keys
	// Clients making requests against Azure Blob storage have the option to provide an encryption key on a per-request basis.
	// Including the encryption key on the request provides granular control over encryption settings for Blob storage operations.
	// Customer-provided keys can be stored in Azure Key Vault or in another key store linked to storage account.
	syncCmd.PersistentFlags().StringVar(&raw.cpkScopeInfo, "cpk-by-name", "",
		"Client provided key by name let clients making requests against Azure Blob storage an option "+
			"\n to provide an encryption key on a per-request basis. "+
			"\n Provided key name will be fetched from Azure Key Vault and will be used to encrypt the data")

	syncCmd.PersistentFlags().BoolVar(&raw.cpkInfo, "cpk-by-value", false,
		"False by default. Client provided key by name let clients making requests against Azure Blob storage an option "+
			"\n to provide an encryption key on a per-request basis. "+
			"\n Provided key and its hash will be fetched from environment variables (CPK_ENCRYPTION_KEY and CPK_ENCRYPTION_KEY_SHA256 must be set).")

	syncCmd.PersistentFlags().BoolVar(&raw.mirrorMode, "mirror-mode", false,
		"Disable last-modified-time based comparison and "+
			"\n overwrites the conflicting files and blobs at the destination if this flag is set to true. "+
			"\n Default is false.")

	syncCmd.PersistentFlags().BoolVar(&raw.dryrun, "dry-run", false,
		"False by default. Prints the path of files that would be copied or removed by the sync command. "+
			"\n This flag does not copy or remove the actual files.")

	syncCmd.PersistentFlags().StringVar(&raw.trailingDot, "trailing-dot", "",
		"'Enable' by default to treat file share related operations in a safe manner."+
			"\n  Available options: "+strings.Join(common.ValidTrailingDotOptions(), ", ")+". "+
			"\n Choose 'Disable' to go back to legacy (potentially unsafe) treatment of trailing dot files where the file service will trim any trailing dots in paths. "+
			"\n This can result in potential data corruption if the transfer contains two paths that differ only by a trailing dot (ex: mypath and mypath.). "+
			"\n If this flag is set to 'Disable' and AzCopy encounters a trailing dot file, it will warn customers in the scanning log but will not attempt to abort the operation."+
			"\n If the destination does not support trailing dot files (Windows or Blob Storage), "+
			"\n AzCopy will fail if the trailing dot file is the root of the transfer and skip any trailing dot paths encountered during enumeration.")

	syncCmd.PersistentFlags().BoolVar(&raw.includeRoot, "include-root", false, "Disabled by default. "+
		"\n Enable to include the root directory's properties when persisting properties such as SMB or HNS ACLs."+
		"\n For persisting properties or permissions, use this flag in-tandem with respective preservation flag.")

	syncCmd.PersistentFlags().StringVar(&raw.compareHash, "compare-hash", "None",
		"Inform sync to rely on hashes as an alternative to LMT. "+
			"\n Missing hashes at a remote source will throw an error. (None, MD5) Default: None")

	syncCmd.PersistentFlags().StringVar(&raw.hashMetaDir, "hash-meta-dir", "",
		"When using `--local-hash-storage-mode=HiddenFiles` "+
			"\n you can specify an alternate directory to store hash metadata files in (as opposed to next to the related files in the source)")

	syncCmd.PersistentFlags().StringVar(&raw.localHashStorageMode, "local-hash-storage-mode",
		common.EHashStorageMode.Default().String(), "Specify an alternative way to cache file hashes; "+
			"\n valid options are: HiddenFiles (OS Agnostic), "+
			"\n XAttr (Linux/MacOS only; requires user_xattr on all filesystems traversed @ source), "+
			"\n AlternateDataStreams (Windows only; requires named streams on target volume)")

	// temp, to assist users with change in param names, by providing a clearer message when these obsolete ones are accidentally used
	syncCmd.PersistentFlags().StringVar(&raw.legacyInclude, "include", "", "Legacy include param. DO NOT USE")
	syncCmd.PersistentFlags().StringVar(&raw.legacyExclude, "exclude", "", "Legacy exclude param. DO NOT USE")
	_ = syncCmd.PersistentFlags().MarkHidden("include")
	_ = syncCmd.PersistentFlags().MarkHidden("exclude")

	// TODO: Follow symlink is not implemented for Blob or Azure Files SMB.
	// TODO: Clarify expected behavior before enabling for Blob scenarios.

	// Defining this flag specifically for NFS.
	// Not applicable to SMB or Blob as symlinks are not supported for SMB and for Blob we dont have defined behavior.
	syncCmd.PersistentFlags().BoolVar(&raw.followSymlinks, "follow-symlinks", false,
		"Follow symbolic links when uploading from local file system."+
			"This flag is applicable only if destination is an NFS file share. "+
			"Note: This flag is not supported for Azure Files SMB shares or Blob storage in case of sync")

	// Defining this flag specifically for NFS.
	// Not applicable to SMB or Blob as symlinks are not supported for SMB and for Blob we dont have defined behavior.
	syncCmd.PersistentFlags().BoolVar(&raw.preserveSymlinks, "preserve-symlinks", false,
		"Preserve symbolic links when performing sync for NFS resources. "+
			"This flag is only applicable when either the source or destination is an NFS file share. "+
			"Note: This flag is not supported for Azure Files SMB shares or Blob storage, as symlinks are not supported in those services.")

	// TODO sync does not support all BlobAttributes on the command line, this functionality should be added

	// Deprecate the old persist-smb-permissions flag
	_ = syncCmd.PersistentFlags().MarkHidden("preserve-smb-permissions")
	syncCmd.PersistentFlags().BoolVar(&raw.preservePermissions, azcopy.PreservePermissionsFlag, false, "False by default. "+
		"\nPreserves ACLs between aware resources (Windows and Azure Files SMB or Data Lake Storage to Data Lake Storage)"+
		"and permissions between aware resources(Linux to Azure Files NFS). "+
		"\nFor accounts that have a hierarchical namespace, your security principal must be the owning user of the target container or it must be assigned "+
		"\nthe Storage Blob Data Owner role, scoped to the target container, storage account, parent resource group, or subscription. "+
		"\nFor downloads, you will also need the --backup flag to restore permissions where the new Owner will not be the user running AzCopy. "+
		"\nThis flag applies to both files and folders, unless a file-only filter is specified (e.g. include-pattern).")

	// Deletes destination blobs with uncommitted blocks when staging block, hidden because we want to preserve default behavior
	syncCmd.PersistentFlags().BoolVar(&raw.deleteDestinationFileIfNecessary, "delete-destination-file", false, "False by default. Deletes destination blobs, specifically blobs with uncommitted blocks when staging block.")
	_ = syncCmd.PersistentFlags().MarkHidden("delete-destination-file")

	syncCmd.PersistentFlags().StringVar(&raw.hardlinks, HardlinksFlag, "follow",
		"Follow by default. Preserve hardlinks for NFS resources. "+
			"\n This flag is only applicable when the source is Azure NFS file share or the destination is NFS file share. "+
			"\n Available options: skip, preserve, follow (default 'follow').")
}<|MERGE_RESOLUTION|>--- conflicted
+++ resolved
@@ -104,81 +104,6 @@
 	hashMetaDir  string
 }
 
-<<<<<<< HEAD
-// it is assume that the given url has the SAS stripped, and safe to print
-func validateURLIsNotServiceLevel(url string, location common.Location) error {
-	srcLevel, err := azcopy.DetermineLocationLevel(url, location, true)
-	if err != nil {
-		return err
-	}
-
-	if srcLevel == azcopy.ELocationLevel.Service() {
-		return fmt.Errorf("service level URLs (%s) are not supported in sync: ", url)
-	}
-
-	return nil
-}
-
-func (raw rawSyncCmdArgs) toOptions() (opts azcopy.SyncOptions, err error) {
-	opts = azcopy.SyncOptions{
-		Recursive:               to.Ptr(raw.recursive),
-		IncludeDirectoryStubs:   raw.includeDirectoryStubs,
-		PreserveInfo:            to.Ptr(raw.preserveInfo),
-		PreservePosixProperties: raw.preservePOSIXProperties,
-		ForceIfReadOnly:         raw.forceIfReadOnly,
-		BlockSizeMB:             raw.blockSizeMB,
-		PutBlobSizeMB:           raw.putBlobSizeMB,
-		PutMd5:                  raw.putMd5,
-		S2SPreserveAccessTier:   to.Ptr(raw.s2sPreserveAccessTier), // finalize code will ensure this is only set for S2S
-		S2SPreserveBlobTags:     raw.s2sPreserveBlobTags,
-		CpkByName:               raw.cpkScopeInfo,
-		CpkByValue:              raw.cpkInfo,
-		MirrorMode:              raw.mirrorMode,
-		IncludeRoot:             raw.includeRoot,
-		HashMetaDir:             raw.hashMetaDir,
-		PreservePermissions:     raw.preservePermissions,
-	}
-	opts.FromTo, err = azcopy.InferAndValidateFromTo(raw.src, raw.dst, raw.fromTo)
-	if err != nil {
-		return opts, err
-	}
-	opts.IncludePatterns = parsePatterns(raw.include)
-	opts.ExcludePatterns = parsePatterns(raw.exclude)
-	opts.ExcludePaths = parsePatterns(raw.excludePath)
-	opts.IncludeAttributes = parsePatterns(raw.includeFileAttributes)
-	opts.ExcludeAttributes = parsePatterns(raw.excludeFileAttributes)
-	opts.IncludeRegex = parsePatterns(raw.includeRegex)
-	opts.ExcludeRegex = parsePatterns(raw.excludeRegex)
-	err = opts.DeleteDestination.Parse(raw.deleteDestination)
-	if err != nil {
-		return opts, err
-	}
-	err = opts.CheckMd5.Parse(raw.md5ValidationOption)
-	if err != nil {
-		return opts, err
-	}
-	err = opts.TrailingDot.Parse(raw.trailingDot)
-	if err != nil {
-		return opts, err
-	}
-	err = opts.CompareHash.Parse(raw.compareHash)
-	if err != nil {
-		return opts, err
-	}
-	var hashStorageMode common.HashStorageMode
-	err = hashStorageMode.Parse(raw.localHashStorageMode)
-	if err != nil {
-		return opts, err
-	}
-	opts.LocalHashStorageMode = to.Ptr(hashStorageMode)
-	err = opts.Hardlinks.Parse(raw.hardlinks)
-	if err != nil {
-		return opts, err
-	}
-	err = opts.Symlinks.Determine(raw.followSymlinks, raw.preserveSymlinks)
-	if err != nil {
-		return opts, err
-=======
 func (raw rawSyncCmdArgs) toOptions() (opts azcopy.SyncOptions, err error) {
 	opts = azcopy.SyncOptions{
 		Recursive:               to.Ptr(raw.recursive),
@@ -238,25 +163,16 @@
 	err = opts.Symlinks.Determine(raw.followSymlinks, raw.preserveSymlinks)
 	if err != nil {
 		return opts, err
->>>>>>> d083a610
 	}
 	// set internal only options
 	cmd := ConstructCommandStringFromArgs()
 	opts.SetInternalOptions(raw.dryrun, raw.deleteDestinationFileIfNecessary, cmd, dryrunNewCopyJobPartOrder, dryrunDelete)
 	return opts, nil
-<<<<<<< HEAD
 }
 
 type CLISyncHandler struct {
 }
 
-=======
-}
-
-type CLISyncHandler struct {
-}
-
->>>>>>> d083a610
 func (C CLISyncHandler) OnStart(ctx azcopy.JobContext) {
 	glcm.Init(GetStandardInitOutputBuilder(ctx.JobID.String(), ctx.LogPath, false, ""))
 }
@@ -362,26 +278,14 @@
 
 			// if both flags are set, we honor the new flag and ignore the old one
 			if cmd.Flags().Changed("preserve-info") && cmd.Flags().Changed("preserve-smb-info") {
-<<<<<<< HEAD
-				raw.preserveInfo = raw.preserveInfo
 			} else if cmd.Flags().Changed("preserve-info") {
-				raw.preserveInfo = raw.preserveInfo
-=======
-			} else if cmd.Flags().Changed("preserve-info") {
->>>>>>> d083a610
 			} else if cmd.Flags().Changed("preserve-smb-info") {
 				raw.preserveInfo = raw.preserveSMBInfo
 			} else {
 				raw.preserveInfo = azcopy.GetPreserveInfoDefault(userFromTo)
 			}
 			// if transfer is NFS aware, honor the preserve-permissions flag, otherwise honor preserve-smb-permissions flag
-<<<<<<< HEAD
-			if azcopy.AreBothLocationsNFSAware(userFromTo) {
-				raw.preservePermissions = raw.preservePermissions
-			} else {
-=======
 			if !azcopy.AreBothLocationsNFSAware(userFromTo) {
->>>>>>> d083a610
 				raw.preservePermissions = raw.preservePermissions || raw.preserveSMBPermissions
 			}
 
@@ -397,12 +301,6 @@
 					err = fmt.Errorf("cannot set output level '%s' with dry-run mode", OutputLevel.String())
 				}
 			}
-<<<<<<< HEAD
-=======
-			if err != nil {
-				glcm.Error("Cannot perform sync due to error: " + err.Error() + getErrorCodeUrl(err))
-			}
->>>>>>> d083a610
 
 			// Create a context that can be cancelled by Ctrl-C
 			ctx, cancel := context.WithCancel(context.Background())
@@ -493,7 +391,6 @@
 					}
 				}, exitCode)
 			}
-
 			// Wait for the user to see the final output before exiting
 			glcm.SurrenderControl()
 		},
