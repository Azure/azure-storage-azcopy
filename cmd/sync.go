// Copyright © 2017 Microsoft <wastore@microsoft.com>
//
// Permission is hereby granted, free of charge, to any person obtaining a copy
// of this software and associated documentation files (the "Software"), to deal
// in the Software without restriction, including without limitation the rights
// to use, copy, modify, merge, publish, distribute, sublicense, and/or sell
// copies of the Software, and to permit persons to whom the Software is
// furnished to do so, subject to the following conditions:
//
// The above copyright notice and this permission notice shall be included in
// all copies or substantial portions of the Software.
//
// THE SOFTWARE IS PROVIDED "AS IS", WITHOUT WARRANTY OF ANY KIND, EXPRESS OR
// IMPLIED, INCLUDING BUT NOT LIMITED TO THE WARRANTIES OF MERCHANTABILITY,
// FITNESS FOR A PARTICULAR PURPOSE AND NONINFRINGEMENT. IN NO EVENT SHALL THE
// AUTHORS OR COPYRIGHT HOLDERS BE LIABLE FOR ANY CLAIM, DAMAGES OR OTHER
// LIABILITY, WHETHER IN AN ACTION OF CONTRACT, TORT OR OTHERWISE, ARISING FROM,
// OUT OF OR IN CONNECTION WITH THE SOFTWARE OR THE USE OR OTHER DEALINGS IN
// THE SOFTWARE.

package cmd

import (
	"context"
	"encoding/json"
	"fmt"
	"strings"
	"sync/atomic"
	"time"

	"github.com/Azure/azure-pipeline-go/pipeline"

	"github.com/Azure/azure-storage-azcopy/v10/common"
	"github.com/Azure/azure-storage-azcopy/v10/ste"

	"github.com/spf13/cobra"
)

type rawSyncCmdArgs struct {
	src       string
	dst       string
	recursive bool

	// options from flags
	blockSizeMB           float64
	logVerbosity          string
	include               string
	exclude               string
	excludePath           string
	includeFileAttributes string
	excludeFileAttributes string
	legacyInclude         string // for warning messages only
	legacyExclude         string // for warning messages only
	includeRegex          string
	excludeRegex          string

	preserveSMBPermissions bool
	preserveOwner          bool
	preserveSMBInfo        bool
	followSymlinks         bool
	backupMode             bool
	putMd5                 bool
	md5ValidationOption    string
	// this flag indicates the user agreement with respect to deleting the extra files at the destination
	// which do not exists at source. With this flag turned on/off, users will not be asked for permission.
	// otherwise the user is prompted to make a decision
	deleteDestination string

	// this flag is to disable comparator and overwrite files at destination irrespective
	mirrorMode bool

	s2sPreserveAccessTier bool
	// Opt-in flag to preserve the blob index tags during service to service transfer.
	s2sPreserveBlobTags bool

	forceIfReadOnly bool

	// Optional flag to encrypt user data with user provided key.
	// Key is provide in the REST request itself
	// Provided key (EncryptionKey and EncryptionKeySHA256) and its hash will be fetched from environment variables
	// Set EncryptionAlgorithm = "AES256" by default.
	cpkInfo bool
	// Key is present in AzureKeyVault and Azure KeyVault is linked with storage account.
	// Provided key name will be fetched from Azure Key Vault and will be used to encrypt the data
	cpkScopeInfo string
	// dry run mode bool
	dryrun bool
}

func (raw *rawSyncCmdArgs) parsePatterns(pattern string) (cookedPatterns []string) {
	cookedPatterns = make([]string, 0)
	rawPatterns := strings.Split(pattern, ";")
	for _, pattern := range rawPatterns {

		// skip the empty patterns
		if len(pattern) != 0 {
			cookedPatterns = append(cookedPatterns, pattern)
		}
	}

	return
}

// it is assume that the given url has the SAS stripped, and safe to print
func (raw *rawSyncCmdArgs) validateURLIsNotServiceLevel(url string, location common.Location) error {
	srcLevel, err := determineLocationLevel(url, location, true)
	if err != nil {
		return err
	}

	if srcLevel == ELocationLevel.Service() {
		return fmt.Errorf("service level URLs (%s) are not supported in sync: ", url)
	}

	return nil
}

// validates and transform raw input into cooked input
func (raw *rawSyncCmdArgs) cook() (cookedSyncCmdArgs, error) {
	cooked := cookedSyncCmdArgs{}

	err := cooked.logVerbosity.Parse(raw.logVerbosity)
	if err != nil {
		return cooked, err
	}

	// set up the front end scanning logger
	azcopyScanningLogger = common.NewJobLogger(azcopyCurrentJobID, cooked.logVerbosity, azcopyLogPathFolder, "-scanning")
	azcopyScanningLogger.OpenLog()
	glcm.RegisterCloseFunc(func() {
		azcopyScanningLogger.CloseLog()
	})

	// this if statement ladder remains instead of being separated to help determine valid combinations for sync
	// consider making a map of valid source/dest combos and consolidating this to generic source/dest setups, akin to the lower if statement
	// TODO: if expand the set of source/dest combos supported by sync, update this method the declarative test framework:

	/* We support DFS by using blob end-point of the account. We replace dfs by blob in src and dst */
	if loc := inferArgumentLocation(raw.src); loc == common.ELocation.BlobFS() {
		raw.src = strings.Replace(raw.src, ".dfs", ".blob", 1)
		glcm.Info("Sync operates only on blob endpoint. Switching to use blob endpoint on source account.")
	}

	if loc := inferArgumentLocation(raw.dst); loc == common.ELocation.BlobFS() {
		raw.dst = strings.Replace(raw.dst, ".dfs", ".blob", 1)
		glcm.Info("Sync operates only on blob endpoint. Switching to use blob endpoint on destination account.")
	}

	cooked.fromTo = inferFromTo(raw.src, raw.dst)
	switch cooked.fromTo {
	case common.EFromTo.Unknown():
		return cooked, fmt.Errorf("Unable to infer the source '%s' / destination '%s'. ", raw.src, raw.dst)
	case common.EFromTo.LocalBlob(), common.EFromTo.LocalFile():
		cooked.destination, err = SplitResourceString(raw.dst, cooked.fromTo.To())
		common.PanicIfErr(err)
	case common.EFromTo.BlobLocal(), common.EFromTo.FileLocal():
		cooked.source, err = SplitResourceString(raw.src, cooked.fromTo.From())
		common.PanicIfErr(err)
	case common.EFromTo.BlobBlob(), common.EFromTo.FileFile(), common.EFromTo.BlobFile(), common.EFromTo.FileBlob():
		cooked.destination, err = SplitResourceString(raw.dst, cooked.fromTo.To())
		common.PanicIfErr(err)
		cooked.source, err = SplitResourceString(raw.src, cooked.fromTo.From())
		common.PanicIfErr(err)
	default:
		return cooked, fmt.Errorf("source '%s' / destination '%s' combination '%s' not supported for sync command ", raw.src, raw.dst, cooked.fromTo)
	}

	// Do this check separately so we don't end up with a bunch of code duplication when new src/dstn are added
	if cooked.fromTo.From() == common.ELocation.Local() {
		cooked.source = common.ResourceString{Value: common.ToExtendedPath(cleanLocalPath(raw.src))}
	} else if cooked.fromTo.To() == common.ELocation.Local() {
		cooked.destination = common.ResourceString{Value: common.ToExtendedPath(cleanLocalPath(raw.dst))}
	}

	// we do not support service level sync yet
	if cooked.fromTo.From().IsRemote() {
		err = raw.validateURLIsNotServiceLevel(cooked.source.Value, cooked.fromTo.From())
		if err != nil {
			return cooked, err
		}
	}

	// we do not support service level sync yet
	if cooked.fromTo.To().IsRemote() {
		err = raw.validateURLIsNotServiceLevel(cooked.destination.Value, cooked.fromTo.To())
		if err != nil {
			return cooked, err
		}
	}

	// use the globally generated JobID
	cooked.jobID = azcopyCurrentJobID

	cooked.blockSize, err = blockSizeInBytes(raw.blockSizeMB)
	if err != nil {
		return cooked, err
	}

	cooked.followSymlinks = raw.followSymlinks
	if err = crossValidateSymlinksAndPermissions(cooked.followSymlinks, true /* replace with real value when available */); err != nil {
		return cooked, err
	}
	cooked.recursive = raw.recursive
	cooked.forceIfReadOnly = raw.forceIfReadOnly
	if err = validateForceIfReadOnly(cooked.forceIfReadOnly, cooked.fromTo); err != nil {
		return cooked, err
	}

	cooked.backupMode = raw.backupMode
	if err = validateBackupMode(cooked.backupMode, cooked.fromTo); err != nil {
		return cooked, err
	}

	// determine whether we should prompt the user to delete extra files
	err = cooked.deleteDestination.Parse(raw.deleteDestination)
	if err != nil {
		return cooked, err
	}

	// warn on legacy filters
	if raw.legacyInclude != "" || raw.legacyExclude != "" {
		return cooked, fmt.Errorf("the include and exclude parameters have been replaced by include-pattern and exclude-pattern. They work on filenames only (not paths)")
	}

	// parse the filter patterns
	cooked.includePatterns = raw.parsePatterns(raw.include)
	cooked.excludePatterns = raw.parsePatterns(raw.exclude)
	cooked.excludePaths = raw.parsePatterns(raw.excludePath)

	// parse the attribute filter patterns
	cooked.includeFileAttributes = raw.parsePatterns(raw.includeFileAttributes)
	cooked.excludeFileAttributes = raw.parsePatterns(raw.excludeFileAttributes)

	if err = validatePreserveSMBPropertyOption(raw.preserveSMBPermissions, cooked.fromTo, nil, "preserve-smb-permissions"); err != nil {
		return cooked, err
	}
	// TODO: the check on raw.preserveSMBPermissions on the next line can be removed once we have full support for these properties in sync
	//if err = validatePreserveOwner(raw.preserveOwner, cooked.fromTo); raw.preserveSMBPermissions && err != nil {
	//	return cooked, err
	//}
	cooked.preserveSMBPermissions = common.NewPreservePermissionsOption(raw.preserveSMBPermissions, raw.preserveOwner, cooked.fromTo)

	cooked.preserveSMBInfo = raw.preserveSMBInfo
	if err = validatePreserveSMBPropertyOption(cooked.preserveSMBInfo, cooked.fromTo, nil, "preserve-smb-info"); err != nil {
		return cooked, err
	}

	cooked.putMd5 = raw.putMd5
	if err = validatePutMd5(cooked.putMd5, cooked.fromTo); err != nil {
		return cooked, err
	}

	err = cooked.md5ValidationOption.Parse(raw.md5ValidationOption)
	if err != nil {
		return cooked, err
	}
	if err = validateMd5Option(cooked.md5ValidationOption, cooked.fromTo); err != nil {
		return cooked, err
	}

	if cooked.fromTo.IsS2S() {
		cooked.preserveAccessTier = raw.s2sPreserveAccessTier
	}

	// Check if user has provided `s2s-preserve-blob-tags` flag.
	// If yes, we have to ensure that both source and destination must be blob storages.
	if raw.s2sPreserveBlobTags {
		if cooked.fromTo.From() != common.ELocation.Blob() || cooked.fromTo.To() != common.ELocation.Blob() {
			return cooked, fmt.Errorf("either source or destination is not a blob storage. " +
				"blob index tags is a property of blobs only therefore both source and destination must be blob storage")
		} else {
			cooked.s2sPreserveBlobTags = raw.s2sPreserveBlobTags
		}
	}

	// Setting CPK-N
	cpkOptions := common.CpkOptions{}
	// Setting CPK-N
	if raw.cpkScopeInfo != "" {
		if raw.cpkInfo {
			return cooked, fmt.Errorf("cannot use both cpk-by-name and cpk-by-value at the same time")
		}
		cpkOptions.CpkScopeInfo = raw.cpkScopeInfo
	}

	// Setting CPK-V
	// Get the key (EncryptionKey and EncryptionKeySHA256) value from environment variables when required.
	cpkOptions.CpkInfo = raw.cpkInfo

	// We only support transfer from source encrypted by user key when user wishes to download.
	// Due to service limitation, S2S transfer is not supported for source encrypted by user key.
	if cooked.fromTo.IsDownload() && (cpkOptions.CpkScopeInfo != "" || cpkOptions.CpkInfo) {
		glcm.Info("Client Provided Key for encryption/decryption is provided for download scenario. " +
			"Assuming source is encrypted.")
		cpkOptions.IsSourceEncrypted = true
	}

	cooked.cpkOptions = cpkOptions

	cooked.mirrorMode = raw.mirrorMode

<<<<<<< HEAD
=======
	cooked.includeRegex = raw.parsePatterns(raw.includeRegex)
	cooked.excludeRegex = raw.parsePatterns(raw.excludeRegex)

>>>>>>> 17031a28
	cooked.dryrunMode = raw.dryrun

	return cooked, nil
}

type cookedSyncCmdArgs struct {
	// NOTE: for the 64 bit atomic functions to work on a 32 bit system, we have to guarantee the right 64-bit alignment
	// so the 64 bit integers are placed first in the struct to avoid future breaks
	// refer to: https://golang.org/pkg/sync/atomic/#pkg-note-BUG
	// defines the number of files listed at the source and compared.
	atomicSourceFilesScanned uint64
	// defines the number of files listed at the destination and compared.
	atomicDestinationFilesScanned uint64
	// defines the scanning status of the sync operation.
	// 0 means scanning is in progress and 1 means scanning is complete.
	atomicScanningStatus uint32
	// defines whether first part has been ordered or not.
	// 0 means first part is not ordered and 1 means first part is ordered.
	atomicFirstPartOrdered uint32

	// deletion count keeps track of how many extra files from the destination were removed
	atomicDeletionCount uint32

	source         common.ResourceString
	destination    common.ResourceString
	fromTo         common.FromTo
	credentialInfo common.CredentialInfo

	// filters
	recursive             bool
	followSymlinks        bool
	includePatterns       []string
	excludePatterns       []string
	excludePaths          []string
	includeFileAttributes []string
	excludeFileAttributes []string
	includeRegex          []string
	excludeRegex          []string

	// options
	preserveSMBPermissions common.PreservePermissionsOption
	preserveSMBInfo        bool
	putMd5                 bool
	md5ValidationOption    common.HashValidationOption
	blockSize              int64
	logVerbosity           common.LogLevel
	forceIfReadOnly        bool
	backupMode             bool

	// commandString hold the user given command which is logged to the Job log file
	commandString string

	// generated
	jobID common.JobID

	// variables used to calculate progress
	// intervalStartTime holds the last time value when the progress summary was fetched
	// the value of this variable is used to calculate the throughput
	// it gets updated every time the progress summary is fetched
	intervalStartTime        time.Time
	intervalBytesTransferred uint64

	// used to calculate job summary
	jobStartTime time.Time

	// this flag is set by the enumerator
	// it is useful to indicate whether we are simply waiting for the purpose of cancelling
	// this is set to true once the final part has been dispatched
	isEnumerationComplete bool

	// this flag indicates the user agreement with respect to deleting the extra files at the destination
	// which do not exists at source. With this flag turned on/off, users will not be asked for permission.
	// otherwise the user is prompted to make a decision
	deleteDestination common.DeleteDestination

	preserveAccessTier bool
	// To specify whether user wants to preserve the blob index tags during service to service transfer.
	s2sPreserveBlobTags bool

	cpkOptions common.CpkOptions

	mirrorMode bool

	dryrunMode bool
}

func (cca *cookedSyncCmdArgs) incrementDeletionCount() {
	atomic.AddUint32(&cca.atomicDeletionCount, 1)
}

func (cca *cookedSyncCmdArgs) getDeletionCount() uint32 {
	return atomic.LoadUint32(&cca.atomicDeletionCount)
}

// setFirstPartOrdered sets the value of atomicFirstPartOrdered to 1
func (cca *cookedSyncCmdArgs) setFirstPartOrdered() {
	atomic.StoreUint32(&cca.atomicFirstPartOrdered, 1)
}

// firstPartOrdered returns the value of atomicFirstPartOrdered.
func (cca *cookedSyncCmdArgs) firstPartOrdered() bool {
	return atomic.LoadUint32(&cca.atomicFirstPartOrdered) > 0
}

// setScanningComplete sets the value of atomicScanningStatus to 1.
func (cca *cookedSyncCmdArgs) setScanningComplete() {
	atomic.StoreUint32(&cca.atomicScanningStatus, 1)
}

// scanningComplete returns the value of atomicScanningStatus.
func (cca *cookedSyncCmdArgs) scanningComplete() bool {
	return atomic.LoadUint32(&cca.atomicScanningStatus) > 0
}

// wraps call to lifecycle manager to wait for the job to complete
// if blocking is specified to true, then this method will never return
// if blocking is specified to false, then another goroutine spawns and wait out the job
func (cca *cookedSyncCmdArgs) waitUntilJobCompletion(blocking bool) {
	// print initial message to indicate that the job is starting
	glcm.Init(common.GetStandardInitOutputBuilder(cca.jobID.String(), fmt.Sprintf("%s%s%s.log", azcopyLogPathFolder, common.OS_PATH_SEPARATOR, cca.jobID), false, ""))

	// initialize the times necessary to track progress
	cca.jobStartTime = time.Now()
	cca.intervalStartTime = time.Now()
	cca.intervalBytesTransferred = 0

	// hand over control to the lifecycle manager if blocking
	if blocking {
		glcm.InitiateProgressReporting(cca)
		glcm.SurrenderControl()
	} else {
		// non-blocking, return after spawning a go routine to watch the job
		glcm.InitiateProgressReporting(cca)
	}
}

func (cca *cookedSyncCmdArgs) Cancel(lcm common.LifecycleMgr) {
	// prompt for confirmation, except when enumeration is complete
	if !cca.isEnumerationComplete {
		answer := lcm.Prompt("The enumeration (source/destination comparison) is not complete, "+
			"cancelling the job at this point means it cannot be resumed.",
			common.PromptDetails{
				PromptType: common.EPromptType.Cancel(),
				ResponseOptions: []common.ResponseOption{
					common.EResponseOption.Yes(),
					common.EResponseOption.No(),
				},
			})

		if answer != common.EResponseOption.Yes() {
			// user aborted cancel
			return
		}
	}

	err := cookedCancelCmdArgs{jobID: cca.jobID}.process()
	if err != nil {
		lcm.Error("error occurred while cancelling the job " + cca.jobID.String() + ". Failed with error " + err.Error())
	}
}

type scanningProgressJsonTemplate struct {
	FilesScannedAtSource      uint64
	FilesScannedAtDestination uint64
}

func (cca *cookedSyncCmdArgs) reportScanningProgress(lcm common.LifecycleMgr, throughput float64) {

	lcm.Progress(func(format common.OutputFormat) string {
		srcScanned := atomic.LoadUint64(&cca.atomicSourceFilesScanned)
		dstScanned := atomic.LoadUint64(&cca.atomicDestinationFilesScanned)

		if format == common.EOutputFormat.Json() {
			jsonOutputTemplate := scanningProgressJsonTemplate{
				FilesScannedAtSource:      srcScanned,
				FilesScannedAtDestination: dstScanned,
			}
			outputString, err := json.Marshal(jsonOutputTemplate)
			common.PanicIfErr(err)
			return string(outputString)
		}

		// text output
		throughputString := ""
		if cca.firstPartOrdered() {
			throughputString = fmt.Sprintf(", 2-sec Throughput (Mb/s): %v", ste.ToFixed(throughput, 4))
		}
		return fmt.Sprintf("%v Files Scanned at Source, %v Files Scanned at Destination%s",
			srcScanned, dstScanned, throughputString)
	})
}

func (cca *cookedSyncCmdArgs) getJsonOfSyncJobSummary(summary common.ListJobSummaryResponse) string {
	wrapped := common.ListSyncJobSummaryResponse{ListJobSummaryResponse: summary}
	wrapped.DeleteTotalTransfers = cca.getDeletionCount()
	wrapped.DeleteTransfersCompleted = cca.getDeletionCount()
	jsonOutput, err := json.Marshal(wrapped)
	common.PanicIfErr(err)
	return string(jsonOutput)
}

func (cca *cookedSyncCmdArgs) ReportProgressOrExit(lcm common.LifecycleMgr) (totalKnownCount uint32) {
	duration := time.Now().Sub(cca.jobStartTime) // report the total run time of the job
	var summary common.ListJobSummaryResponse
	var throughput float64
	var jobDone bool

	// fetch a job status and compute throughput if the first part was dispatched
	if cca.firstPartOrdered() {
		Rpc(common.ERpcCmd.ListJobSummary(), &cca.jobID, &summary)
		Rpc(common.ERpcCmd.GetJobLCMWrapper(), &cca.jobID, &lcm)
		jobDone = summary.JobStatus.IsJobDone()
		totalKnownCount = summary.TotalTransfers

		// compute the average throughput for the last time interval
		bytesInMb := float64(float64(summary.BytesOverWire-cca.intervalBytesTransferred) * 8 / float64(base10Mega))
		timeElapsed := time.Since(cca.intervalStartTime).Seconds()
		throughput = common.Iffloat64(timeElapsed != 0, bytesInMb/timeElapsed, 0)

		// reset the interval timer and byte count
		cca.intervalStartTime = time.Now()
		cca.intervalBytesTransferred = summary.BytesOverWire
	}

	// first part not dispatched, and we are still scanning
	// so a special message is outputted to notice the user that we are not stalling
	if !cca.scanningComplete() {
		cca.reportScanningProgress(lcm, throughput)
		return
	}

	if jobDone {
		exitCode := common.EExitCode.Success()
		if summary.TransfersFailed > 0 {
			exitCode = common.EExitCode.Error()
		}

		lcm.Exit(func(format common.OutputFormat) string {
			if format == common.EOutputFormat.Json() {
				return cca.getJsonOfSyncJobSummary(summary)
			}
			screenStats, logStats := formatExtraStats(cca.fromTo, summary.AverageIOPS, summary.AverageE2EMilliseconds, summary.NetworkErrorPercentage, summary.ServerBusyPercentage)

			output := fmt.Sprintf(
				`
Job %s Summary
Files Scanned at Source: %v
Files Scanned at Destination: %v
Elapsed Time (Minutes): %v
Number of Copy Transfers for Files: %v
Number of Copy Transfers for Folder Properties: %v 
Total Number Of Copy Transfers: %v
Number of Copy Transfers Completed: %v
Number of Copy Transfers Failed: %v
Number of Deletions at Destination: %v
Total Number of Bytes Transferred: %v
Total Number of Bytes Enumerated: %v
Final Job Status: %v%s%s
`,
				summary.JobID.String(),
				atomic.LoadUint64(&cca.atomicSourceFilesScanned),
				atomic.LoadUint64(&cca.atomicDestinationFilesScanned),
				ste.ToFixed(duration.Minutes(), 4),
				summary.FileTransfers,
				summary.FolderPropertyTransfers,
				summary.TotalTransfers,
				summary.TransfersCompleted,
				summary.TransfersFailed,
				cca.atomicDeletionCount,
				summary.TotalBytesTransferred,
				summary.TotalBytesEnumerated,
				summary.JobStatus,
				screenStats,
				formatPerfAdvice(summary.PerformanceAdvice))

			jobMan, exists := ste.JobsAdmin.JobMgr(summary.JobID)
			if exists {
				jobMan.Log(pipeline.LogInfo, logStats+"\n"+output)
			}

			return output
		}, exitCode)
	}

	lcm.Progress(func(format common.OutputFormat) string {
		if format == common.EOutputFormat.Json() {
			return cca.getJsonOfSyncJobSummary(summary)
		}

		// indicate whether constrained by disk or not
		perfString, diskString := getPerfDisplayText(summary.PerfStrings, summary.PerfConstraint, duration, false)

		return fmt.Sprintf("%.1f %%, %v Done, %v Failed, %v Pending, %v Total%s, 2-sec Throughput (Mb/s): %v%s",
			summary.PercentComplete,
			summary.TransfersCompleted,
			summary.TransfersFailed,
			summary.TotalTransfers-summary.TransfersCompleted-summary.TransfersFailed,
			summary.TotalTransfers, perfString, ste.ToFixed(throughput, 4), diskString)
	})

	return
}

func (cca *cookedSyncCmdArgs) process() (err error) {
	ctx := context.WithValue(context.TODO(), ste.ServiceAPIVersionOverride, ste.DefaultServiceApiVersion)

	err = common.SetBackupMode(cca.backupMode, cca.fromTo)
	if err != nil {
		return err
	}

	// Verifies credential type and initializes credential info.
	// Note that this is for the destination.
	cca.credentialInfo, _, err = getCredentialInfoForLocation(ctx, cca.fromTo.To(), cca.destination.Value, cca.destination.SAS, false, cca.cpkOptions)

	if err != nil {
		return err
	}

	srcCredInfo, _, err := getCredentialInfoForLocation(ctx, cca.fromTo.From(), cca.source.Value, cca.source.SAS, true, cca.cpkOptions)

	if err != nil {
		return err
	}

	// If the source wants OAuth and the destination doesn't, override the credential type because this could be a download, or oauth to SAS.
	if srcCredInfo.CredentialType == common.ECredentialType.OAuthToken() && cca.credentialInfo.CredentialType != common.ECredentialType.OAuthToken() {
		cca.credentialInfo = srcCredInfo
	}

	// For OAuthToken credential, assign OAuthTokenInfo to CopyJobPartOrderRequest properly,
	// the info will be transferred to STE.
	if cca.credentialInfo.CredentialType == common.ECredentialType.OAuthToken() {
		uotm := GetUserOAuthTokenManagerInstance()
		// Get token from env var or cache.
		if tokenInfo, err := uotm.GetTokenInfo(ctx); err != nil {
			return err
		} else {
			cca.credentialInfo.OAuthTokenInfo = *tokenInfo
		}
	}

	enumerator, err := cca.initEnumerator(ctx)
	if err != nil {
		return err
	}

	// trigger the progress reporting
	cca.waitUntilJobCompletion(false)

	// trigger the enumeration
	err = enumerator.enumerate()
	if err != nil {
		return err
	}
	return nil
}

func init() {
	raw := rawSyncCmdArgs{}
	// syncCmd represents the sync command
	var syncCmd = &cobra.Command{
		Use:     "sync",
		Aliases: []string{"sc", "s"},
		Short:   syncCmdShortDescription,
		Long:    syncCmdLongDescription,
		Example: syncCmdExample,
		Args: func(cmd *cobra.Command, args []string) error {
			if len(args) != 2 {
				return fmt.Errorf("2 arguments source and destination are required for this command. Number of commands passed %d", len(args))
			}
			raw.src = args[0]
			raw.dst = args[1]
			return nil
		},
		Run: func(cmd *cobra.Command, args []string) {
			glcm.EnableInputWatcher()
			if cancelFromStdin {
				glcm.EnableCancelFromStdIn()
			}

			cooked, err := raw.cook()
			if err != nil {
				glcm.Error("error parsing the input given by the user. Failed with error " + err.Error())
			}
			cooked.commandString = copyHandlerUtil{}.ConstructCommandStringFromArgs()
			err = cooked.process()
			if err != nil {
				glcm.Error("Cannot perform sync due to error: " + err.Error())
			}

			glcm.SurrenderControl()
		},
	}

	rootCmd.AddCommand(syncCmd)
	syncCmd.PersistentFlags().BoolVar(&raw.recursive, "recursive", true, "True by default, look into sub-directories recursively when syncing between directories. (default true).")

	// TODO: enable for copy with IfSourceNewer
	// smb info/permissions can be persisted in the scenario of File -> File
	syncCmd.PersistentFlags().BoolVar(&raw.preserveSMBPermissions, "preserve-smb-permissions", false, "False by default. Preserves SMB ACLs between aware resources (Azure Files). This flag applies to both files and folders, unless a file-only filter is specified (e.g. include-pattern).")
	syncCmd.PersistentFlags().BoolVar(&raw.preserveSMBInfo, "preserve-smb-info", false, "False by default. Preserves SMB property info (last write time, creation time, attribute bits) between SMB-aware resources (Azure Files). This flag applies to both files and folders, unless a file-only filter is specified (e.g. include-pattern). The info transferred for folders is the same as that for files, except for Last Write Time which is not preserved for folders. ")

	// TODO: enable when we support local <-> File
	//syncCmd.PersistentFlags().BoolVar(&raw.forceIfReadOnly, "force-if-read-only", false, "When overwriting an existing file on Windows or Azure Files, force the overwrite to work even if the existing file has its read-only attribute set")
	//syncCmd.PersistentFlags().BoolVar(&raw.preserveOwner, common.PreserveOwnerFlagName, common.PreserveOwnerDefault, "Only has an effect in downloads, and only when --preserve-smb-permissions is used. If true (the default), the file Owner and Group are preserved in downloads. If set to false, --preserve-smb-permissions will still preserve ACLs but Owner and Group will be based on the user running AzCopy")
	//syncCmd.PersistentFlags().BoolVar(&raw.backupMode, common.BackupModeFlagName, false, "Activates Windows' SeBackupPrivilege for uploads, or SeRestorePrivilege for downloads, to allow AzCopy to see read all files, regardless of their file system permissions, and to restore all permissions. Requires that the account running AzCopy already has these permissions (e.g. has Administrator rights or is a member of the 'Backup Operators' group). All this flag does is activate privileges that the account already has")

	syncCmd.PersistentFlags().Float64Var(&raw.blockSizeMB, "block-size-mb", 0, "Use this block size (specified in MiB) when uploading to Azure Storage or downloading from Azure Storage. Default is automatically calculated based on file size. Decimal fractions are allowed (For example: 0.25).")
	syncCmd.PersistentFlags().StringVar(&raw.include, "include-pattern", "", "Include only files where the name matches the pattern list. For example: *.jpg;*.pdf;exactName")
	syncCmd.PersistentFlags().StringVar(&raw.exclude, "exclude-pattern", "", "Exclude files where the name matches the pattern list. For example: *.jpg;*.pdf;exactName")
	syncCmd.PersistentFlags().StringVar(&raw.excludePath, "exclude-path", "", "Exclude these paths when comparing the source against the destination. "+
		"This option does not support wildcard characters (*). Checks relative path prefix(For example: myFolder;myFolder/subDirName/file.pdf).")
	syncCmd.PersistentFlags().StringVar(&raw.includeFileAttributes, "include-attributes", "", "(Windows only) Include only files whose attributes match the attribute list. For example: A;S;R")
	syncCmd.PersistentFlags().StringVar(&raw.excludeFileAttributes, "exclude-attributes", "", "(Windows only) Exclude files whose attributes match the attribute list. For example: A;S;R")
	syncCmd.PersistentFlags().StringVar(&raw.includeRegex, "include-regex", "", "Include the relative path of the files that match with the regular expressions. Separate regular expressions with ';'.")
	syncCmd.PersistentFlags().StringVar(&raw.excludeRegex, "exclude-regex", "", "Exclude the relative path of the files that match with the regular expressions. Separate regular expressions with ';'.")
	syncCmd.PersistentFlags().StringVar(&raw.logVerbosity, "log-level", "INFO", "Define the log verbosity for the log file, available levels: INFO(all requests and responses), WARNING(slow responses), ERROR(only failed requests), and NONE(no output logs). (default INFO).")
	syncCmd.PersistentFlags().StringVar(&raw.deleteDestination, "delete-destination", "false", "Defines whether to delete extra files from the destination that are not present at the source. Could be set to true, false, or prompt. "+
		"If set to prompt, the user will be asked a question before scheduling files and blobs for deletion. (default 'false').")
	syncCmd.PersistentFlags().BoolVar(&raw.putMd5, "put-md5", false, "Create an MD5 hash of each file, and save the hash as the Content-MD5 property of the destination blob or file. (By default the hash is NOT created.) Only available when uploading.")
	syncCmd.PersistentFlags().StringVar(&raw.md5ValidationOption, "check-md5", common.DefaultHashValidationOption.String(), "Specifies how strictly MD5 hashes should be validated when downloading. This option is only available when downloading. Available values include: NoCheck, LogOnly, FailIfDifferent, FailIfDifferentOrMissing. (default 'FailIfDifferent').")
	syncCmd.PersistentFlags().BoolVar(&raw.s2sPreserveAccessTier, "s2s-preserve-access-tier", true, "Preserve access tier during service to service copy. "+
		"Please refer to [Azure Blob storage: hot, cool, and archive access tiers](https://docs.microsoft.com/azure/storage/blobs/storage-blob-storage-tiers) to ensure destination storage account supports setting access tier. "+
		"In the cases that setting access tier is not supported, please use s2sPreserveAccessTier=false to bypass copying access tier. (default true). ")
	syncCmd.PersistentFlags().BoolVar(&raw.s2sPreserveBlobTags, "s2s-preserve-blob-tags", false, "Preserve index tags during service to service sync from one blob storage to another")
	// Public Documentation: https://docs.microsoft.com/en-us/azure/storage/blobs/encryption-customer-provided-keys
	// Clients making requests against Azure Blob storage have the option to provide an encryption key on a per-request basis.
	// Including the encryption key on the request provides granular control over encryption settings for Blob storage operations.
	// Customer-provided keys can be stored in Azure Key Vault or in another key store linked to storage account.
	syncCmd.PersistentFlags().StringVar(&raw.cpkScopeInfo, "cpk-by-name", "", "Client provided key by name let clients making requests against Azure Blob storage an option to provide an encryption key on a per-request basis. Provided key name will be fetched from Azure Key Vault and will be used to encrypt the data")
	syncCmd.PersistentFlags().BoolVar(&raw.cpkInfo, "cpk-by-value", false, "Client provided key by name let clients making requests against Azure Blob storage an option to provide an encryption key on a per-request basis. Provided key and its hash will be fetched from environment variables")
	syncCmd.PersistentFlags().BoolVar(&raw.mirrorMode, "mirror-mode", false, "Disable last-modified-time based comparison and overwrites the conflicting files and blobs at the destination if this flag is set to true. Default is false")

	// temp, to assist users with change in param names, by providing a clearer message when these obsolete ones are accidentally used
	syncCmd.PersistentFlags().StringVar(&raw.legacyInclude, "include", "", "Legacy include param. DO NOT USE")
	syncCmd.PersistentFlags().StringVar(&raw.legacyExclude, "exclude", "", "Legacy exclude param. DO NOT USE")
	syncCmd.PersistentFlags().MarkHidden("include")
	syncCmd.PersistentFlags().MarkHidden("exclude")

	// TODO follow sym link is not implemented, clarify behavior first
	//syncCmd.PersistentFlags().BoolVar(&raw.followSymlinks, "follow-symlinks", false, "follow symbolic links when performing sync from local file system.")

	// TODO sync does not support all BlobAttributes on the command line, this functionality should be added
}<|MERGE_RESOLUTION|>--- conflicted
+++ resolved
@@ -299,12 +299,9 @@
 
 	cooked.mirrorMode = raw.mirrorMode
 
-<<<<<<< HEAD
-=======
 	cooked.includeRegex = raw.parsePatterns(raw.includeRegex)
 	cooked.excludeRegex = raw.parsePatterns(raw.excludeRegex)
 
->>>>>>> 17031a28
 	cooked.dryrunMode = raw.dryrun
 
 	return cooked, nil
