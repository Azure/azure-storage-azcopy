--- conflicted
+++ resolved
@@ -628,13 +628,8 @@
 
 	// fetch a job status and compute throughput if the first part was dispatched
 	if cca.firstPartOrdered() {
-<<<<<<< HEAD
-		summary = jobsAdmin.GetJobSummary(cca.jobID)
-		Rpc(common.ERpcCmd.GetJobLCMWrapper(), &cca.jobID, &lcm)
-=======
 		summary := jobsAdmin.GetJobSummary(cca.jobID)
 		lcm = jobsAdmin.GetJobLCMWrapper(cca.jobID)
->>>>>>> 550d858c
 		jobDone = summary.JobStatus.IsJobDone()
 		totalKnownCount = summary.TotalTransfers
 
