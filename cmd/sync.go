--- conflicted
+++ resolved
@@ -831,17 +831,10 @@
 		"will be transferred; any others will be ignored. This flag applies to both files and folders, unless a file-only filter is specified "+
 		"(e.g. include-pattern). The info transferred for folders is the same as that for files, except for Last Write Time which is never preserved for folders.")
 
-<<<<<<< HEAD
-	syncCmd.PersistentFlags().BoolVar(&raw.isNFSCopy, "nfs", false, "False by default. Specifies whether the copy operation is an NFS copy. TODO: Add flag description")
-	//Marking this flag as hidden as we might not support it in the future
-	_ = syncCmd.PersistentFlags().MarkHidden("preserve-smb-info")
-	syncCmd.PersistentFlags().BoolVar(&raw.preserveInfo, PreserveInfoFlag, false, "Preserves properties. TODO: Add flag description")
-=======
 	syncCmd.PersistentFlags().BoolVar(&raw.isNFSCopy, IsNFSProtocolFlag, false, "False by default. Specify this flag if you intend to transfer data to NFS file share. This flag is only applicable when the destination is an NFS file share.")
 	//Marking this flag as hidden as we might not support it in the future
 	_ = syncCmd.PersistentFlags().MarkHidden("preserve-smb-info")
 	syncCmd.PersistentFlags().BoolVar(&raw.preserveInfo, PreserveInfoFlag, false, "Specify this flag if you want to preserve properties during the transfer operation.The previously available flag for SMB (--preserve-smb-info) is now redirected to --preserve-info flag for both SMB and NFS operations. The default value is true for Windows when copying to Azure Files SMB share and for Linux when copying to Azure Files NFS share. ")
->>>>>>> 2f1780e1
 
 	syncCmd.PersistentFlags().BoolVar(&raw.preservePOSIXProperties, "preserve-posix-properties", false, "False by default. 'Preserves' property info gleaned from stat or statx into object metadata.")
 
