--- conflicted
+++ resolved
@@ -47,26 +47,17 @@
 	dst       string
 	recursive bool
 	// options from flags
-<<<<<<< HEAD
-	blockSizeMB         float64
-	logVerbosity        string
+	blockSizeMB             float64
+	logVerbosity            string
 	include             string
 	includePath         string
 	exclude             string
 	excludePath         string
-	followSymlinks      bool
-	putMd5              bool
-=======
-	blockSizeMB             float64
-	logVerbosity            string
-	include                 string
-	exclude                 string
 	includeFileAttributes   string
 	excludeFileAttributes   string
 
 	followSymlinks          bool
 	putMd5                  bool
->>>>>>> 9008a3bb
 	md5ValidationOption string
 	// this flag indicates the user agreement with respect to deleting the extra files at the destination
 	// which do not exists at source. With this flag turned on/off, users will not be asked for permission.
@@ -197,21 +188,14 @@
 	credentialInfo common.CredentialInfo
 
 	// filters
-<<<<<<< HEAD
-	recursive      bool
-	followSymlinks bool
-	include        []string
-	includePath    []string
-	exclude        []string
-	excludePath    []string
-=======
 	recursive             bool
 	followSymlinks        bool
 	include               []string
+  includePath           []string
 	exclude               []string
+	excludePath           []string
 	includeFileAttributes []string
 	excludeFileAttributes []string
->>>>>>> 9008a3bb
 
 	// options
 	putMd5              bool
@@ -543,12 +527,9 @@
 	syncCmd.PersistentFlags().StringVar(&raw.include, "include", "", "only include files whose name matches the pattern list. Example: *.jpg;*.pdf;exactName")
 	syncCmd.PersistentFlags().StringVar(&raw.includePath, "include-path", "", "only include files whose relative paths match the pattern list. Example: myFolder/*.txt;*/mySubDir/*.pdf")
 	syncCmd.PersistentFlags().StringVar(&raw.exclude, "exclude", "", "exclude files whose name matches the pattern list. Example: *.jpg;*.pdf;exactName")
-<<<<<<< HEAD
 	syncCmd.PersistentFlags().StringVar(&raw.excludePath, "exclude-path", "", "exclude files whose relative paths match the pattern list. Example: myFolder/*.txt;*/mySubDir/*.pdf")
-=======
 	syncCmd.PersistentFlags().StringVar(&raw.includeFileAttributes, "include-attributes", "", "(Windows only) only include files whose attributes match the attribute list. Example: A;S;R")
 	syncCmd.PersistentFlags().StringVar(&raw.excludeFileAttributes, "exclude-attributes", "", "(Windows only) exclude files whose attributes match the attribute list. Example: A;S;R")
->>>>>>> 9008a3bb
 	syncCmd.PersistentFlags().StringVar(&raw.logVerbosity, "log-level", "INFO", "define the log verbosity for the log file, available levels: INFO(all requests/responses), WARNING(slow responses), ERROR(only failed requests), and NONE(no output logs).")
 	syncCmd.PersistentFlags().StringVar(&raw.deleteDestination, "delete-destination", "false", "defines whether to delete extra files from the destination that are not present at the source. Could be set to true, false, or prompt. "+
 		"If set to prompt, user will be asked a question before scheduling files/blobs for deletion.")
