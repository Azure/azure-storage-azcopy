--- conflicted
+++ resolved
@@ -122,22 +122,6 @@
 	return nil
 }
 
-<<<<<<< HEAD
-// validates and transform raw input into cooked input
-func (raw *rawSyncCmdArgs) cook() (cookedSyncCmdArgs, error) {
-	cooked := cookedSyncCmdArgs{}
-
-	// set up the front end scanning logger
-	azcopyScanningLogger = common.NewJobLogger(azcopyCurrentJobID, LogLevel, azcopyLogPathFolder, "-scanning")
-	azcopyScanningLogger.OpenLog()
-	glcm.RegisterCloseFunc(func() {
-		azcopyScanningLogger.CloseLog()
-	})
-
-	// if no logging, set this empty so that we don't display the log location
-	if LogLevel == common.LogNone {
-		azcopyLogPathFolder = ""
-=======
 func (raw rawSyncCmdArgs) toOptions() (cooked cookedSyncCmdArgs, err error) {
 	cooked = cookedSyncCmdArgs{
 		dryrunMode:                       raw.dryrun,
@@ -155,7 +139,6 @@
 		deleteDestinationFileIfNecessary: raw.deleteDestinationFileIfNecessary,
 		includeDirectoryStubs:            raw.includeDirectoryStubs,
 		includeRoot:                      raw.includeRoot,
->>>>>>> db295069
 	}
 	err = cooked.trailingDot.Parse(raw.trailingDot)
 	if err != nil {
@@ -353,14 +336,14 @@
 
 func (cooked *cookedSyncCmdArgs) processArgs() (err error) {
 	// set up the front end scanning logger
-	azcopyScanningLogger = common.NewJobLogger(azcopyCurrentJobID, azcopyLogVerbosity, azcopyLogPathFolder, "-scanning")
+	azcopyScanningLogger = common.NewJobLogger(azcopyCurrentJobID, LogLevel, azcopyLogPathFolder, "-scanning")
 	azcopyScanningLogger.OpenLog()
 	glcm.RegisterCloseFunc(func() {
 		azcopyScanningLogger.CloseLog()
 	})
 
 	// if no logging, set this empty so that we don't display the log location
-	if azcopyLogVerbosity == common.LogNone {
+	if LogLevel == common.LogNone {
 		azcopyLogPathFolder = ""
 	}
 
