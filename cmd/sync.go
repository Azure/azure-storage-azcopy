--- conflicted
+++ resolved
@@ -54,7 +54,8 @@
 	includeRegex          string
 	excludeRegex          string
 
-	preserveSMBPermissions bool
+	preservePermissions    bool
+	preserveSMBPermissions bool // deprecated and synonymous with preservePermissions
 	preserveOwner          bool
 	preserveSMBInfo        bool
 	followSymlinks         bool
@@ -84,7 +85,7 @@
 	// Provided key name will be fetched from Azure Key Vault and will be used to encrypt the data
 	cpkScopeInfo string
 	// dry run mode bool
-	dryrun bool
+	dryrun              bool
 }
 
 func (raw *rawSyncCmdArgs) parsePatterns(pattern string) (cookedPatterns []string) {
@@ -236,25 +237,22 @@
 	cooked.includeFileAttributes = raw.parsePatterns(raw.includeFileAttributes)
 	cooked.excludeFileAttributes = raw.parsePatterns(raw.excludeFileAttributes)
 
-<<<<<<< HEAD
-	if err = validatePreserveSMBPropertyOption(raw.preserveSMBPermissions, cooked.fromTo, nil, "preserve-smb-permissions", false); err != nil {
-=======
 	cooked.preserveSMBInfo = areBothLocationsSMBAware(cooked.fromTo)
 	// If user has explicitly specified not to copy SMB Information, set cooked.preserveSMBInfo to false
 	if !raw.preserveSMBInfo {
 		cooked.preserveSMBInfo = false
 	}
 
-	if err = validatePreserveSMBPropertyOption(cooked.preserveSMBInfo, cooked.fromTo, nil, "preserve-smb-info"); err != nil {
-		return cooked, err
-	}
-
-	if cooked.preserveSMBInfo && !raw.preserveSMBPermissions {
-		glcm.Info("Please note: the preserve-smb-permissions flag is set to false, thus AzCopy will not copy SMB ACLs between the source and destination.")
-	}
-
-	if err = validatePreserveSMBPropertyOption(raw.preserveSMBPermissions, cooked.fromTo, nil, "preserve-smb-permissions"); err != nil {
->>>>>>> 41ceb310
+	if err = validatePreserveSMBPropertyOption(cooked.preserveSMBInfo, cooked.fromTo, nil, "preserve-smb-info", false); err != nil {
+		return cooked, err
+	}
+
+	isUserPersistingPermissions := raw.preserveSMBPermissions || raw.preservePermissions
+	if cooked.preserveSMBInfo && !isUserPersistingPermissions {
+		glcm.Info("Please note: the preserve-permissions flag is set to false, thus AzCopy will not copy SMB ACLs between the source and destination.")
+	}
+
+	if err = validatePreserveSMBPropertyOption(isUserPersistingPermissions, cooked.fromTo, nil, "preserve-smb-permissions", cooked.isDfsDfs); err != nil {
 		return cooked, err
 	}
 	// TODO: the check on raw.preserveSMBPermissions on the next line can be removed once we have full support for these properties in sync
@@ -263,14 +261,6 @@
 	//}
 	cooked.preserveSMBPermissions = common.NewPreservePermissionsOption(raw.preserveSMBPermissions, raw.preserveOwner, cooked.fromTo)
 
-<<<<<<< HEAD
-	cooked.preserveSMBInfo = raw.preserveSMBInfo
-	if err = validatePreserveSMBPropertyOption(cooked.preserveSMBInfo, cooked.fromTo, nil, "preserve-smb-info", false); err != nil {
-		return cooked, err
-	}
-
-=======
->>>>>>> 41ceb310
 	cooked.putMd5 = raw.putMd5
 	if err = validatePutMd5(cooked.putMd5, cooked.fromTo); err != nil {
 		return cooked, err
@@ -779,4 +769,8 @@
 	//syncCmd.PersistentFlags().BoolVar(&raw.followSymlinks, "follow-symlinks", false, "follow symbolic links when performing sync from local file system.")
 
 	// TODO sync does not support all BlobAttributes on the command line, this functionality should be added
+
+	// Deprecate the old persist-smb-permissions flag
+	syncCmd.PersistentFlags().MarkHidden("preserve-smb-permissions")
+	syncCmd.PersistentFlags().BoolVar(&raw.preservePermissions, PreservePermissionsFlag, false, "False by default. Preserves ACLs between aware resources (Windows and Azure Files, or ADLS Gen 2 to ADLS Gen 2). For Hierarchical Namespace accounts, you will need a container SAS or OAuth token with Modify Ownership and Modify Permissions permissions. For downloads, you will also need the --backup flag to restore permissions where the new Owner will not be the user running AzCopy. This flag applies to both files and folders, unless a file-only filter is specified (e.g. include-pattern).")
 }