--- conflicted
+++ resolved
@@ -289,15 +289,10 @@
 	// NFS/SMB validation
 	if cooked.fromTo.IsNFS() {
 		if err := performNFSSpecificValidation(
-<<<<<<< HEAD
 			cooked.fromTo,
 			cooked.preservePermissions,
 			cooked.preserveInfo,
-			cooked.hardlinks); err != nil {
-=======
-			cooked.fromTo, cooked.preservePermissions, cooked.preserveInfo,
-			cooked.symlinkHandling, &cooked.hardlinks); err != nil {
->>>>>>> 46ffafe1
+			&cooked.hardlinks); err != nil {
 			return err
 		}
 	} else {
