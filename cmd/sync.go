--- conflicted
+++ resolved
@@ -270,14 +270,13 @@
 		if err != nil {
 			return cooked, err
 		}
-<<<<<<< HEAD
 		if err = validateSymlinkFlag(raw.followSymlinks, raw.preserveSymlinks); err != nil {
-=======
+			return cooked, err
+		}
 		if err = cooked.preserveHardlinks.Parse(raw.preserveHardlinks); err != nil {
 			return cooked, err
 		}
 		if err = validatePreserveHardlinks(cooked.preserveHardlinks, cooked.fromTo, cooked.isNFSCopy); err != nil {
->>>>>>> 549edf2f
 			return cooked, err
 		}
 	} else {
