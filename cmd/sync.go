// Copyright © 2017 Microsoft <wastore@microsoft.com>
//
// Permission is hereby granted, free of charge, to any person obtaining a copy
// of this software and associated documentation files (the "Software"), to deal
// in the Software without restriction, including without limitation the rights
// to use, copy, modify, merge, publish, distribute, sublicense, and/or sell
// copies of the Software, and to permit persons to whom the Software is
// furnished to do so, subject to the following conditions:
//
// The above copyright notice and this permission notice shall be included in
// all copies or substantial portions of the Software.
//
// THE SOFTWARE IS PROVIDED "AS IS", WITHOUT WARRANTY OF ANY KIND, EXPRESS OR
// IMPLIED, INCLUDING BUT NOT LIMITED TO THE WARRANTIES OF MERCHANTABILITY,
// FITNESS FOR A PARTICULAR PURPOSE AND NONINFRINGEMENT. IN NO EVENT SHALL THE
// AUTHORS OR COPYRIGHT HOLDERS BE LIABLE FOR ANY CLAIM, DAMAGES OR OTHER
// LIABILITY, WHETHER IN AN ACTION OF CONTRACT, TORT OR OTHERWISE, ARISING FROM,
// OUT OF OR IN CONNECTION WITH THE SOFTWARE OR THE USE OR OTHER DEALINGS IN
// THE SOFTWARE.

package cmd

import (
	"context"
	"encoding/json"
	"fmt"
	"os"
	"os/signal"
	"runtime"
	"strings"
	"sync/atomic"
	"syscall"
	"time"

	"github.com/Azure/azure-sdk-for-go/sdk/azcore/to"
	"github.com/Azure/azure-storage-azcopy/v10/azcopy"
	"github.com/Azure/azure-storage-azcopy/v10/jobsAdmin"
	"github.com/Azure/azure-storage-azcopy/v10/traverser"

	"github.com/Azure/azure-storage-azcopy/v10/common"
	"github.com/Azure/azure-storage-azcopy/v10/ste"

	"github.com/spf13/cobra"
)

type rawSyncCmdArgs struct {
	src       string
	dst       string
	recursive bool
	fromTo    string

	// options from flags
	blockSizeMB           float64
	putBlobSizeMB         float64
	include               string
	exclude               string
	excludePath           string
	includeFileAttributes string
	excludeFileAttributes string
	legacyInclude         string // for warning messages only
	legacyExclude         string // for warning messages only
	includeRegex          string
	excludeRegex          string
	compareHash           string
	localHashStorageMode  string

	includeDirectoryStubs   bool // Includes hdi_isfolder objects in the sync even w/o preservePermissions.
	preservePermissions     bool
	preserveSMBPermissions  bool // deprecated and synonymous with preservePermissions
	preserveSMBInfo         bool
	preservePOSIXProperties bool
	putMd5                  bool
	md5ValidationOption     string
	includeRoot             bool
	// this flag indicates the user agreement with respect to deleting the extra files at the destination
	// which do not exists at source. With this flag turned on/off, users will not be asked for permission.
	// otherwise the user is prompted to make a decision
	deleteDestination string

	// this flag is to disable comparator and overwrite files at destination irrespective
	mirrorMode bool

	s2sPreserveAccessTier bool
	// Opt-in flag to preserve the blob index tags during service to service transfer.
	s2sPreserveBlobTags bool

	forceIfReadOnly bool

	// Optional flag to encrypt user data with user provided key.
	// Key is provide in the REST request itself
	// Provided key (EncryptionKey and EncryptionKeySHA256) and its hash will be fetched from environment variables
	// Set EncryptionAlgorithm = "AES256" by default.
	cpkInfo bool
	// Key is present in AzureKeyVault and Azure KeyVault is linked with storage account.
	// Provided key name will be fetched from Azure Key Vault and will be used to encrypt the data
	cpkScopeInfo string
	// dry run mode bool
	dryrun      bool
	trailingDot string

	// when specified, AzCopy deletes the destination blob that has uncommitted blocks, not just the uncommitted blocks
	deleteDestinationFileIfNecessary bool
	// Opt-in flag to persist additional properties to Azure Files
	preserveInfo bool
	hardlinks    string

	hashMetaDir string
}

// it is assume that the given url has the SAS stripped, and safe to print
func validateURLIsNotServiceLevel(url string, location common.Location) error {
	srcLevel, err := traverser.DetermineLocationLevel(url, location, true)
	if err != nil {
		return err
	}

	if srcLevel == traverser.ELocationLevel.Service() {
		return fmt.Errorf("service level URLs (%s) are not supported in sync: ", url)
	}

	return nil
}

func (raw rawSyncCmdArgs) toSyncOptions() (opts azcopy.SyncOptions, err error) {
	opts = azcopy.SyncOptions{
		Recursive:                        to.Ptr(raw.recursive),
		IncludeDirectoryStubs:            raw.includeDirectoryStubs,
		PreserveInfo:                     to.Ptr(raw.preserveInfo),
		PreservePosixProperties:          raw.preservePOSIXProperties,
		ForceIfReadOnly:                  raw.forceIfReadOnly,
		BlockSizeMB:                      raw.blockSizeMB,
		PutBlobSizeMB:                    raw.putBlobSizeMB,
		PutMd5:                           raw.putMd5,
		S2SPreserveAccessTier:            to.Ptr(raw.s2sPreserveAccessTier), // finalize code will ensure this is only set for S2S
		S2SPreserveBlobTags:              raw.s2sPreserveBlobTags,
		CpkByName:                        raw.cpkScopeInfo,
		CpkByValue:                       raw.cpkInfo,
		MirrorMode:                       raw.mirrorMode,
		IncludeRoot:                      raw.includeRoot,
		HashMetaDir:                      raw.hashMetaDir,
		PreservePermissions:              raw.preservePermissions,
		DryRun:                           raw.dryrun,
		DeleteDestinationFileIfNecessary: raw.deleteDestinationFileIfNecessary,
	}
	opts.FromTo, err = azcopy.InferAndValidateFromTo(raw.src, raw.dst, raw.fromTo)
	if err != nil {
		return opts, err
	}
	opts.IncludePatterns = parsePatterns(raw.include)
	opts.ExcludePatterns = parsePatterns(raw.exclude)
	opts.ExcludePaths = parsePatterns(raw.excludePath)
	opts.IncludeAttributes = parsePatterns(raw.includeFileAttributes)
	opts.ExcludeAttributes = parsePatterns(raw.excludeFileAttributes)
	opts.IncludeRegex = parsePatterns(raw.includeRegex)
	opts.ExcludeRegex = parsePatterns(raw.excludeRegex)
	err = opts.DeleteDestination.Parse(raw.deleteDestination)
	if err != nil {
		return opts, err
	}
	err = opts.CheckMd5.Parse(raw.md5ValidationOption)
	if err != nil {
		return opts, err
	}
	err = opts.TrailingDot.Parse(raw.trailingDot)
	if err != nil {
		return opts, err
	}
	err = opts.CompareHash.Parse(raw.compareHash)
	if err != nil {
		return opts, err
	}
	err = opts.LocalHashStorageMode.Parse(raw.localHashStorageMode)
	if err != nil {
		return opts, err
	}
	err = opts.Hardlinks.Parse(raw.hardlinks)
	if err != nil {
		return opts, err
	}
	return opts, nil
}

func (raw rawSyncCmdArgs) toOptions() (cooked cookedSyncCmdArgs, err error) {
	cooked = cookedSyncCmdArgs{}

	return cooked, nil
}

type cookedSyncCmdArgs struct {
	// NOTE: for the 64 bit atomic functions to work on a 32 bit system, we have to guarantee the right 64-bit alignment
	// so the 64 bit integers are placed first in the struct to avoid future breaks
	// refer to: https://golang.org/pkg/sync/atomic/#pkg-note-BUG
	// defines the number of files listed at the source and compared.
	atomicSourceFilesScanned uint64
	// defines the number of files listed at the destination and compared.
	atomicDestinationFilesScanned uint64
	// defines the scanning status of the sync operation.
	// 0 means scanning is in progress and 1 means scanning is complete.
	atomicScanningStatus uint32
	// defines whether first part has been ordered or not.
	// 0 means first part is not ordered and 1 means first part is ordered.
	atomicFirstPartOrdered uint32

	// deletion count keeps track of how many extra files from the destination were removed
	atomicDeletionCount uint32

	source      common.ResourceString
	destination common.ResourceString
	fromTo      common.FromTo

	// filters
	recursive             bool
	includePatterns       []string
	excludePatterns       []string
	excludePaths          []string
	includeFileAttributes []string
	excludeFileAttributes []string
	includeRegex          []string
	excludeRegex          []string

	// options
	compareHash             common.SyncHashType
	preservePermissions     common.PreservePermissionsOption
	preserveInfo            bool
	preservePOSIXProperties bool
	putMd5                  bool
	md5ValidationOption     common.HashValidationOption
	blockSize               int64
	putBlobSize             int64
	forceIfReadOnly         bool
	//backupMode bool
	includeDirectoryStubs bool
	includeRoot           bool

	// commandString hold the user given command which is logged to the Job log file
	commandString string

	// generated
	jobID common.JobID

	// variables used to calculate progress
	// intervalStartTime holds the last time value when the progress summary was fetched
	// the value of this variable is used to calculate the throughput
	// it gets updated every time the progress summary is fetched
	intervalStartTime        time.Time
	intervalBytesTransferred uint64

	// used to calculate job summary
	jobStartTime time.Time

	// this flag is set by the enumerator
	// it is useful to indicate whether we are simply waiting for the purpose of cancelling
	// this is set to true once the final part has been dispatched
	isEnumerationComplete bool

	// this flag indicates the user agreement with respect to deleting the extra files at the destination
	// which do not exists at source. With this flag turned on/off, users will not be asked for permission.
	// otherwise the user is prompted to make a decision
	deleteDestination common.DeleteDestination

	preserveAccessTier bool
	// To specify whether user wants to preserve the blob index tags during service to service transfer.
	s2sPreserveBlobTags bool

	cpkOptions common.CpkOptions

	mirrorMode bool

	dryrunMode  bool
	trailingDot common.TrailingDotOption

	deleteDestinationFileIfNecessary bool
	hardlinks                        common.HardlinkHandlingType
	atomicSkippedSymlinkCount        uint32
	atomicSkippedSpecialFileCount    uint32

	blockSizeMB   float64
	putBlobSizeMB float64
	cpkByName     string
	cpkByValue    bool
}

func (cca *cookedSyncCmdArgs) incrementDeletionCount() {
	atomic.AddUint32(&cca.atomicDeletionCount, 1)
}

func (cca *cookedSyncCmdArgs) getDeletionCount() uint32 {
	return atomic.LoadUint32(&cca.atomicDeletionCount)
}

// setFirstPartOrdered sets the value of atomicFirstPartOrdered to 1
func (cca *cookedSyncCmdArgs) setFirstPartOrdered() {
	atomic.StoreUint32(&cca.atomicFirstPartOrdered, 1)
}

// firstPartOrdered returns the value of atomicFirstPartOrdered.
func (cca *cookedSyncCmdArgs) firstPartOrdered() bool {
	return atomic.LoadUint32(&cca.atomicFirstPartOrdered) > 0
}

// setScanningComplete sets the value of atomicScanningStatus to 1.
func (cca *cookedSyncCmdArgs) setScanningComplete() {
	atomic.StoreUint32(&cca.atomicScanningStatus, 1)
}

// scanningComplete returns the value of atomicScanningStatus.
func (cca *cookedSyncCmdArgs) scanningComplete() bool {
	return atomic.LoadUint32(&cca.atomicScanningStatus) > 0
}

// wraps call to lifecycle manager to wait for the job to complete
// if blocking is specified to true, then this method will never return
// if blocking is specified to false, then another goroutine spawns and wait out the job
func (cca *cookedSyncCmdArgs) waitUntilJobCompletion(blocking bool) {
	// print initial message to indicate that the job is starting
	// Output the log location if log-level is set to other then NONE
	var logPathFolder string
	if common.LogPathFolder != "" {
		logPathFolder = fmt.Sprintf("%s%s%s.log", common.LogPathFolder, common.OS_PATH_SEPARATOR, cca.jobID)
	}
	glcm.OnStart(common.JobContext{JobID: cca.jobID, LogPath: logPathFolder})

	// initialize the times necessary to track progress
	cca.jobStartTime = time.Now()
	cca.intervalStartTime = time.Now()
	cca.intervalBytesTransferred = 0

	glcm.InitiateProgressReporting(cca)
	if blocking {
		// blocking, hand over control to the lifecycle manager
		glcm.SurrenderControl()
	} else {
		// non-blocking, return after spawning a go routine to watch the job
	}
}

func (cca *cookedSyncCmdArgs) Cancel(lcm LifecycleMgr) {
	// prompt for confirmation, except when enumeration is complete
	if !cca.isEnumerationComplete {
		answer := lcm.Prompt("The enumeration (source/destination comparison) is not complete, "+
			"cancelling the job at this point means it cannot be resumed.",
			common.PromptDetails{
				PromptType: common.EPromptType.Cancel(),
				ResponseOptions: []common.ResponseOption{
					common.EResponseOption.Yes(),
					common.EResponseOption.No(),
				},
			})

		if answer != common.EResponseOption.Yes() {
			// user aborted cancel
			return
		}
	}

	err := cookedCancelCmdArgs{jobID: cca.jobID}.process()
	if err != nil {
		lcm.Error("error occurred while cancelling the job " + cca.jobID.String() + ". Failed with error " + err.Error())
	}
}

func (cca *cookedSyncCmdArgs) reportScanningProgress(lcm LifecycleMgr, throughput float64) {
	scanProgress := common.ScanProgress{
		Source:             atomic.LoadUint64(&cca.atomicSourceFilesScanned),
		Destination:        atomic.LoadUint64(&cca.atomicDestinationFilesScanned),
		TransferThroughput: common.Iff(cca.firstPartOrdered(), &throughput, nil),
	}
	// Log to Job Log
	if common.AzcopyCurrentJobLogger != nil {
		common.AzcopyCurrentJobLogger.Log(common.LogInfo, common.GetScanProgressOutputBuilder(scanProgress)(common.EOutputFormat.Text()))
	}

	lcm.OnScanProgress(scanProgress)
}

func (cca *cookedSyncCmdArgs) getJsonOfSyncJobSummary(summary common.ListJobSummaryResponse) string {
	wrapped := common.ListSyncJobSummaryResponse{ListJobSummaryResponse: summary}
	wrapped.DeleteTotalTransfers = cca.getDeletionCount()
	wrapped.DeleteTransfersCompleted = cca.getDeletionCount()
	jsonOutput, err := json.Marshal(wrapped)
	common.PanicIfErr(err)
	return string(jsonOutput)
}

func (cca *cookedSyncCmdArgs) ReportProgressOrExit(lcm LifecycleMgr) (totalKnownCount uint32) {
	duration := time.Since(cca.jobStartTime) // report the total run time of the job
	var summary common.ListJobSummaryResponse
	var throughput float64
	var jobDone bool

	// fetch a job status and compute throughput if the first part was dispatched
	if cca.firstPartOrdered() {
		summary = jobsAdmin.GetJobSummary(cca.jobID)
		jobDone = summary.JobStatus.IsJobDone()
		totalKnownCount = summary.TotalTransfers

		// compute the average throughput for the last time interval
		bytesInMb := float64(float64(summary.BytesOverWire-cca.intervalBytesTransferred) * 8 / float64(common.Base10Mega))
		timeElapsed := time.Since(cca.intervalStartTime).Seconds()
		throughput = common.Iff(timeElapsed != 0, bytesInMb/timeElapsed, 0)

		// reset the interval timer and byte count
		cca.intervalStartTime = time.Now()
		cca.intervalBytesTransferred = summary.BytesOverWire
	}

	// first part not dispatched, and we are still scanning
	// so a special message is outputted to notice the user that we are not stalling
	if !cca.scanningComplete() {
		cca.reportScanningProgress(glcm, throughput)
		return
	}
	transferProgress := common.TransferProgress{
		ListJobSummaryResponse:   summary,
		DeleteTotalTransfers:     cca.getDeletionCount(),
		DeleteTransfersCompleted: cca.getDeletionCount(),
		Throughput:               throughput,
		ElapsedTime:              duration,
		JobType:                  common.EJobType.Sync(),
	}
	if common.AzcopyCurrentJobLogger != nil {
		common.AzcopyCurrentJobLogger.Log(common.LogInfo, common.GetProgressOutputBuilder(transferProgress)(common.EOutputFormat.Text()))
	}
	glcm.OnTransferProgress(transferProgress)

	if jobDone {

		exitCode := common.EExitCode.Success()
		if summary.TransfersFailed > 0 || summary.JobStatus == common.EJobStatus.Cancelled() || summary.JobStatus == common.EJobStatus.Cancelling() {
			exitCode = common.EExitCode.Error()
		}
		summary.SkippedSymlinkCount = atomic.LoadUint32(&cca.atomicSkippedSymlinkCount)
		summary.SkippedSpecialFileCount = atomic.LoadUint32(&cca.atomicSkippedSpecialFileCount)

		jobSummary := common.JobSummary{
			ExitCode:                 exitCode,
			ListJobSummaryResponse:   summary,
			DeleteTotalTransfers:     cca.getDeletionCount(),
			DeleteTransfersCompleted: cca.getDeletionCount(),
			ElapsedTime:              duration,
			SourceFilesScanned:       atomic.LoadUint64(&cca.atomicSourceFilesScanned),
			DestinationFilesScanned:  atomic.LoadUint64(&cca.atomicDestinationFilesScanned),
			JobType:                  common.EJobType.Sync(),
		}
		lcm.OnComplete(jobSummary)

		jobMan, exists := jobsAdmin.JobsAdmin.JobMgr(summary.JobID)
		if exists {
			_, logStats := common.FormatExtraStats(common.EJobType.Sync(), summary.AverageIOPS, summary.AverageE2EMilliseconds, summary.NetworkErrorPercentage, summary.ServerBusyPercentage)
			jobMan.Log(common.LogInfo, logStats+"\n"+common.GetJobSummaryOutputBuilder(jobSummary)(common.EOutputFormat.Text()))
		}
	}

	return
}

func (cca *cookedSyncCmdArgs) process() (err error) {
	ctx := context.WithValue(context.TODO(), ste.ServiceAPIVersionOverride, ste.DefaultServiceApiVersion)

<<<<<<< HEAD
	// Verifies credential type and initializes credential info.
	// Note that this is for the destination.
	uotm := Client.GetUserOAuthTokenManagerInstance()
	cca.credentialInfo, _, err = GetCredentialInfoForLocation(ctx, cca.fromTo.To(), cca.destination, false, uotm, cca.cpkOptions)
	if err != nil {
		return err
	}

	srcCredInfo, _, err := GetCredentialInfoForLocation(ctx, cca.fromTo.From(), cca.source, true, uotm, cca.cpkOptions)
	if err != nil {
		return err
	}
	cca.s2sSourceCredentialType = srcCredInfo.CredentialType
	// Download is the only time our primary credential type will be based on source
	if cca.fromTo.IsDownload() {
		cca.credentialInfo = srcCredInfo
	} else if cca.fromTo.IsS2S() {
		cca.s2sSourceCredentialType = srcCredInfo.CredentialType // Assign the source credential type in S2S
	}

	// For OAuthToken credential, assign OAuthTokenInfo to CopyJobPartOrderRequest properly,
	// the info will be transferred to STE.
	if cca.credentialInfo.CredentialType.IsAzureOAuth() || srcCredInfo.CredentialType.IsAzureOAuth() {
		// Get token from env var or cache.
		if tokenInfo, err := uotm.GetTokenInfo(ctx); err != nil {
			return err
		} else if _, err := tokenInfo.GetTokenCredential(); err != nil {
			return err
		}
=======
	if err := common.VerifyIsURLResolvable(cca.source.Value); cca.fromTo.From().IsRemote() && err != nil {
		return fmt.Errorf("failed to resolve source: %w", err)
	}

	if err := common.VerifyIsURLResolvable(cca.destination.Value); cca.fromTo.To().IsRemote() && err != nil {
		return fmt.Errorf("failed to resolve destination: %w", err)
>>>>>>> 44a7543b
	}

	// Check if destination is system container

	enumerator, err := cca.initEnumerator(ctx)
	if err != nil {
		return err
	}

	// trigger the progress reporting
	if !cca.dryrunMode {
		cca.waitUntilJobCompletion(false)
	}

	// trigger the enumeration
	err = enumerator.Enumerate()
	if err != nil {
		return err
	}
	return nil
}

func init() {
	raw := rawSyncCmdArgs{}
	// syncCmd represents the sync command
	var syncCmd = &cobra.Command{
		Use:     "sync",
		Aliases: []string{"sc", "s"},
		Short:   syncCmdShortDescription,
		Long:    syncCmdLongDescription,
		Example: syncCmdExample,
		Args: func(cmd *cobra.Command, args []string) error {
			if len(args) != 2 {
				return fmt.Errorf("2 arguments source and destination are required for this command. Number of commands passed %d", len(args))
			}
			raw.src = args[0]
			raw.dst = args[1]
			return nil
		},
		Run: func(cmd *cobra.Command, args []string) {
			glcm.EnableInputWatcher()
			if cancelFromStdin {
				glcm.EnableCancelFromStdIn()
			}
			// Deal with any parameters that have been deprecated - include/exclude/preserve-smb-info/preserve-smb-permissions
			if raw.legacyInclude != "" || raw.legacyExclude != "" {
				glcm.Error(fmt.Sprintf("the include and exclude parameters have been replaced by include-pattern and exclude-pattern. They work on filenames only (not paths)"))
			}

			// We infer FromTo and validate it here since it is critical to a lot of other options parsing below.
			userFromTo, err := azcopy.InferAndValidateFromTo(raw.src, raw.dst, raw.fromTo)
			if err != nil {
				glcm.Error("failed to parse --from-to user input due to error: " + err.Error())
			}

			// validate setting of invalid smb flags for NFS aware transfers
			if userFromTo.IsNFSAware() {
				if (raw.preserveSMBInfo && runtime.GOOS == "linux") || raw.preserveSMBPermissions {
					glcm.Error(InvalidFlagsForNFSMsg)
				}
			}

			// if both flags are set, we honor the new flag and ignore the old one
			if cmd.Flags().Changed(PreserveInfoFlag) && cmd.Flags().Changed(PreserveSMBInfoFlag) {
				raw.preserveInfo = raw.preserveInfo
			} else if cmd.Flags().Changed(PreserveInfoFlag) {
				raw.preserveInfo = raw.preserveInfo
			} else if cmd.Flags().Changed(PreserveSMBInfoFlag) {
				raw.preserveInfo = raw.preserveSMBInfo
			} else {
				raw.preserveInfo = azcopy.GetPreserveInfoDefault(userFromTo)
			}
			// if transfer is NFS aware, honor the preserve-permissions flag, otherwise honor preserve-smb-permissions flag
			if userFromTo.IsNFSAware() {
				raw.preservePermissions = raw.preservePermissions
			} else {
				raw.preservePermissions = raw.preservePermissions || raw.preserveSMBPermissions
			}

			// OutputLevel validations
			if OutputLevel == common.EOutputVerbosity.Quiet() || OutputLevel == common.EOutputVerbosity.Essential() {
				if strings.EqualFold(raw.deleteDestination, common.EDeleteDestination.Prompt().String()) {
					glcm.Error(fmt.Sprintf("cannot set output level '%s' with delete-destination option '%s'", OutputLevel.String(), raw.deleteDestination))
				} else if raw.dryrun {
					glcm.Error(fmt.Sprintf("cannot set output level '%s' with dry-run mode", OutputLevel.String()))
				}
			}

			opts, err := raw.toSyncOptions()
			if err != nil {
				glcm.Error("error parsing the input given by the user. Failed with error " + err.Error())
			}
			opts.WithCommandString(gCopyUtil.ConstructCommandStringFromArgs())

			var _ azcopy.SyncResult
			// Create a context that can be cancelled by Ctrl-C
			ctx, cancel := context.WithCancel(context.Background())
			defer cancel()

			// Set up signal handling for graceful cancellation
			go func() {
				sigChan := make(chan os.Signal, 1)
				signal.Notify(sigChan, os.Interrupt, syscall.SIGTERM)
				<-sigChan
				cancel()
			}()

			_, err = Client.Sync(ctx, raw.src, raw.dst, opts)
			if err != nil {
				glcm.Error("Cannot perform sync due to error: " + err.Error() + getErrorCodeUrl(err))
			}
			if raw.dryrun {
				glcm.Exit(nil, common.EExitCode.Success())
			} else {
				// Print summary
				// glcm.OnComplete()
			}

			cooked := &cookedSyncCmdArgs{}
			err = cooked.process()
			if err != nil {
				glcm.Error("Cannot perform sync due to error: " + err.Error() + getErrorCodeUrl(err))
			}
			if cooked.dryrunMode {
				glcm.Exit(nil, common.EExitCode.Success())
			}

			glcm.SurrenderControl()
		},
	}

	rootCmd.AddCommand(syncCmd)
	syncCmd.PersistentFlags().BoolVar(&raw.recursive, "recursive", true,
		"True by default, look into sub-directories recursively when syncing between directories. (default true).")

	syncCmd.PersistentFlags().StringVar(&raw.fromTo, "from-to", "",
		"Source-to-destination combination. Required for NFS transfers; optional for SMB."+
			"Examples: LocalBlob, BlobLocal, LocalFileSMB, FileSMBLocal, BlobFile, FileBlob, LocaFileNFS, "+
			"FileNFSLocal, FileNFSFileNFS, etc.")

	syncCmd.PersistentFlags().BoolVar(&raw.includeDirectoryStubs, "include-directory-stub", false,
		"False by default, includes blobs with the hdi_isfolder metadata in the transfer.")

	// TODO: enable for copy with IfSourceNewer
	// smb info/permissions can be persisted in the scenario of File -> File
	syncCmd.PersistentFlags().BoolVar(&raw.preserveSMBPermissions, "preserve-smb-permissions", false,
		"False by default. "+
			"\n Preserves SMB ACLs between aware resources (Azure Files). "+
			"\n This flag applies to both files and folders, unless a file-only filter is specified (e.g. include-pattern).")
	// Deprecate the old persist-smb-permissions flag
	_ = syncCmd.PersistentFlags().MarkHidden("preserve-smb-permissions")

	syncCmd.PersistentFlags().BoolVar(&raw.preserveSMBInfo, "preserve-smb-info", (runtime.GOOS == "windows"),
		"Preserves SMB property info (last write time, creation time, attribute bits)"+
			" between SMB-aware resources (Windows and Azure Files SMB). "+
			"On windows, this flag will be set to true by default. \n If the source or destination is a "+
			"\n volume mounted on Linux using SMB protocol, this flag will have to be explicitly set to true."+
			"\n  Only the attribute bits supported by Azure Files will be transferred; any others will be ignored. "+
			"\n This flag applies to both files and folders, unless a file-only filter is specified "+
			"(e.g. include-pattern). \n The info transferred for folders is the same as that for files, "+
			"except for Last Write Time which is never preserved for folders.")
	//Marking this flag as hidden as we might not support it in the future
	_ = syncCmd.PersistentFlags().MarkHidden("preserve-smb-info")

	syncCmd.PersistentFlags().BoolVar(&raw.preserveInfo, PreserveInfoFlag, false,
		"Specify this flag if you want to preserve properties during the transfer operation."+
			"The previously available flag for SMB (--preserve-smb-info) is now redirected to --preserve-info "+
			"flag for both SMB and NFS operations. The default value is true for Windows when copying to Azure Files SMB"+
			"share and for Linux when copying to Azure Files NFS share. ")

	syncCmd.PersistentFlags().BoolVar(&raw.preservePOSIXProperties, "preserve-posix-properties", false,
		"False by default. 'Preserves' property info gleaned from stat or statx into object metadata.")

	// TODO: enable when we support local <-> File
	syncCmd.PersistentFlags().BoolVar(&raw.forceIfReadOnly, "force-if-read-only", false, "False by default. "+
		"\n When overwriting an existing file on Windows or Azure Files, force the overwrite to work even if the"+
		"existing file has its read-only attribute set.")
	// syncCmd.PersistentFlags().BoolVar(&raw.preserveOwner, common.PreserveOwnerFlagName, common.PreserveOwnerDefault, "Only has an effect in downloads, and only when --preserve-smb-permissions is used. If true (the default), the file Owner and Group are preserved in downloads. If set to false, --preserve-smb-permissions will still preserve ACLs but Owner and Group will be based on the user running AzCopy")
	// syncCmd.PersistentFlags().BoolVar(&raw.backupMode, common.BackupModeFlagName, false, "Activates Windows' SeBackupPrivilege for uploads, or SeRestorePrivilege for downloads, to allow AzCopy to see read all files, regardless of their file system permissions, and to restore all permissions. Requires that the account running AzCopy already has these permissions (e.g. has Administrator rights or is a member of the 'Backup Operators' group). All this flag does is activate privileges that the account already has")

	syncCmd.PersistentFlags().Float64Var(&raw.blockSizeMB, "block-size-mb", 0,
		"Use this block size (specified in MiB) when uploading to Azure Storage or downloading from Azure Storage. "+
			"\n Default is automatically calculated based on file size. Decimal fractions are allowed (For example: 0.25).")

	syncCmd.PersistentFlags().Float64Var(&raw.putBlobSizeMB, "put-blob-size-mb", 0,
		"Use this size (specified in MiB) as a threshold to determine whether to upload a blob as a single PUT request"+
			"when uploading to Azure Storage. \n The default value is automatically calculated based on file size."+
			"Decimal fractions are allowed (For example: 0.25).")

	syncCmd.PersistentFlags().StringVar(&raw.include, "include-pattern", "",
		"Include only files where the name matches the pattern list. For example: *.jpg;*.pdf;exactName")

	syncCmd.PersistentFlags().StringVar(&raw.exclude, "exclude-pattern", "",
		"Exclude files where the name matches the pattern list.\n For example: *.jpg;*.pdf;exactName")

	syncCmd.PersistentFlags().StringVar(&raw.excludePath, "exclude-path", "",
		"Exclude these paths when comparing the source against the destination. "+
			"\n This option does not support wildcard characters (*). "+
			"\n Checks relative path prefix(For example: myFolder;myFolder/subDirName/file.pdf).")

	syncCmd.PersistentFlags().StringVar(&raw.includeFileAttributes, "include-attributes", "",
		"(Windows only) Include only files whose attributes match the attribute list.\n For example: A;S;R")

	syncCmd.PersistentFlags().StringVar(&raw.excludeFileAttributes, "exclude-attributes", "",
		"(Windows only) Exclude files whose attributes match the attribute list.\n For example: A;S;R")

	syncCmd.PersistentFlags().StringVar(&raw.includeRegex, "include-regex", "",
		"Include the relative path of the files that match with the regular expressions. "+
			"\n Separate regular expressions with ';'.")

	syncCmd.PersistentFlags().StringVar(&raw.excludeRegex, "exclude-regex", "",
		"Exclude the relative path of the files that match with the regular expressions. "+
			"\n Separate regular expressions with ';'.")

	syncCmd.PersistentFlags().StringVar(&raw.deleteDestination, "delete-destination", "false",
		"Defines whether to delete extra files from the destination that are not present at the source. "+
			"\n Could be set to true, false, or prompt. "+
			"\n If set to prompt, the user will be asked a question before scheduling files and blobs for deletion. (default 'false').")

	syncCmd.PersistentFlags().BoolVar(&raw.putMd5, "put-md5", false,
		"Create an MD5 hash of each file, and save the hash as the Content-MD5 property of the destination blob or file. "+
			"\n (By default the hash is NOT created.) Only available when uploading.")

	syncCmd.PersistentFlags().StringVar(&raw.md5ValidationOption, "check-md5", common.DefaultHashValidationOption.String(),
		"Specifies how strictly MD5 hashes should be validated when downloading. "+
			"\n This option is only available when downloading. "+
			"\n Available values include: NoCheck, LogOnly, FailIfDifferent, FailIfDifferentOrMissing. (default 'FailIfDifferent').")

	syncCmd.PersistentFlags().BoolVar(&raw.s2sPreserveAccessTier, "s2s-preserve-access-tier", true,
		"Preserve access tier during service to service copy. "+
			"\n Please refer to [Azure Blob storage: hot, cool, and archive access tiers](https://docs.microsoft.com/azure/storage/blobs/storage-blob-storage-tiers) to ensure destination storage account supports setting access tier. "+
			"\n In the cases that setting access tier is not supported, please use s2sPreserveAccessTier=false to bypass copying access tier (default true). ")

	syncCmd.PersistentFlags().BoolVar(&raw.s2sPreserveBlobTags, "s2s-preserve-blob-tags", false,
		"False by default. "+
			"\n Preserve index tags during service to service sync from one blob storage to another.")

	// Public Documentation: https://docs.microsoft.com/en-us/azure/storage/blobs/encryption-customer-provided-keys
	// Clients making requests against Azure Blob storage have the option to provide an encryption key on a per-request basis.
	// Including the encryption key on the request provides granular control over encryption settings for Blob storage operations.
	// Customer-provided keys can be stored in Azure Key Vault or in another key Store linked to storage account.
	syncCmd.PersistentFlags().StringVar(&raw.cpkScopeInfo, "cpk-by-name", "",
		"Client provided key by name let clients making requests against Azure Blob storage an option "+
			"\n to provide an encryption key on a per-request basis. "+
			"\n Provided key name will be fetched from Azure Key Vault and will be used to encrypt the data")

	syncCmd.PersistentFlags().BoolVar(&raw.cpkInfo, "cpk-by-value", false,
		"False by default. Client provided key by name let clients making requests against Azure Blob storage an option "+
			"\n to provide an encryption key on a per-request basis. "+
			"\n Provided key and its hash will be fetched from environment variables (CPK_ENCRYPTION_KEY and CPK_ENCRYPTION_KEY_SHA256 must be set).")

	syncCmd.PersistentFlags().BoolVar(&raw.mirrorMode, "mirror-mode", false,
		"Disable last-modified-time based comparison and "+
			"\n overwrites the conflicting files and blobs at the destination if this flag is set to true. "+
			"\n Default is false.")

	syncCmd.PersistentFlags().BoolVar(&raw.dryrun, "dry-run", false,
		"False by default. Prints the path of files that would be copied or removed by the sync command. "+
			"\n This flag does not copy or remove the actual files.")

	syncCmd.PersistentFlags().StringVar(&raw.trailingDot, "trailing-dot", "",
		"'Enable' by default to treat file share related operations in a safe manner."+
			"\n  Available options: "+strings.Join(common.ValidTrailingDotOptions(), ", ")+". "+
			"\n Choose 'Disable' to go back to legacy (potentially unsafe) treatment of trailing dot files where the file service will trim any trailing dots in paths. "+
			"\n This can result in potential data corruption if the transfer contains two paths that differ only by a trailing dot (ex: mypath and mypath.). "+
			"\n If this flag is set to 'Disable' and AzCopy encounters a trailing dot file, it will warn customers in the scanning log but will not attempt to abort the operation."+
			"\n If the destination does not support trailing dot files (Windows or Blob Storage), "+
			"\n AzCopy will fail if the trailing dot file is the root of the transfer and skip any trailing dot paths encountered during enumeration.")

	syncCmd.PersistentFlags().BoolVar(&raw.includeRoot, "include-root", false, "Disabled by default. "+
		"\n Enable to include the root directory's properties when persisting properties such as SMB or HNS ACLs")

	syncCmd.PersistentFlags().StringVar(&raw.compareHash, "compare-hash", "None",
		"Inform sync to rely on hashes as an alternative to LMT. "+
			"\n Missing hashes at a remote source will throw an error. (None, MD5) Default: None")

	syncCmd.PersistentFlags().StringVar(&raw.hashMetaDir, "hash-meta-dir", "",
		"When using `--local-hash-storage-mode=HiddenFiles` "+
			"\n you can specify an alternate directory to Store hash metadata files in (as opposed to next to the related files in the source)")

	syncCmd.PersistentFlags().StringVar(&raw.localHashStorageMode, "local-hash-storage-mode",
		common.EHashStorageMode.Default().String(), "Specify an alternative way to cache file hashes; "+
			"\n valid options are: HiddenFiles (OS Agnostic), "+
			"\n XAttr (Linux/MacOS only; requires user_xattr on all filesystems traversed @ source), "+
			"\n AlternateDataStreams (Windows only; requires named streams on target volume)")

	// temp, to assist users with change in param names, by providing a clearer message when these obsolete ones are accidentally used
	syncCmd.PersistentFlags().StringVar(&raw.legacyInclude, "include", "", "Legacy include param. DO NOT USE")
	syncCmd.PersistentFlags().StringVar(&raw.legacyExclude, "exclude", "", "Legacy exclude param. DO NOT USE")
	_ = syncCmd.PersistentFlags().MarkHidden("include")
	_ = syncCmd.PersistentFlags().MarkHidden("exclude")

	// TODO follow sym link is not implemented, clarify behavior first
	// syncCmd.PersistentFlags().BoolVar(&raw.followSymlinks, "follow-symlinks", false, "follow symbolic links when performing sync from local file system.")

	// TODO sync does not support all BlobAttributes on the command line, this functionality should be added

	syncCmd.PersistentFlags().BoolVar(&raw.preservePermissions, PreservePermissionsFlag, false, "False by default. "+
		"\nPreserves ACLs between aware resources (Windows and Azure Files SMB or Data Lake Storage to Data Lake Storage)"+
		"and permissions between aware resources(Linux to Azure Files NFS). "+
		"\nFor accounts that have a hierarchical namespace, your security principal must be the owning user of the target container or it must be assigned "+
		"\nthe Storage Blob Data Owner role, scoped to the target container, storage account, parent resource group, or subscription. "+
		"\nFor downloads, you will also need the --backup flag to restore permissions where the new Owner will not be the user running AzCopy. "+
		"\nThis flag applies to both files and folders, unless a file-only filter is specified (e.g. include-pattern).")

	// Deletes destination blobs with uncommitted blocks when staging block, hidden because we want to preserve default behavior
	syncCmd.PersistentFlags().BoolVar(&raw.deleteDestinationFileIfNecessary, "delete-destination-file", false, "False by default. Deletes destination blobs, specifically blobs with uncommitted blocks when staging block.")
	_ = syncCmd.PersistentFlags().MarkHidden("delete-destination-file")

	syncCmd.PersistentFlags().StringVar(&raw.hardlinks, HardlinksFlag, "follow",
		"Follow by default. Preserve hardlinks for NFS resources. "+
			"\n This flag is only applicable when the source is Azure NFS file share or the destination is NFS file share. "+
			"\n Available options: skip, preserve, follow (default 'follow').")
}<|MERGE_RESOLUTION|>--- conflicted
+++ resolved
@@ -457,46 +457,6 @@
 func (cca *cookedSyncCmdArgs) process() (err error) {
 	ctx := context.WithValue(context.TODO(), ste.ServiceAPIVersionOverride, ste.DefaultServiceApiVersion)
 
-<<<<<<< HEAD
-	// Verifies credential type and initializes credential info.
-	// Note that this is for the destination.
-	uotm := Client.GetUserOAuthTokenManagerInstance()
-	cca.credentialInfo, _, err = GetCredentialInfoForLocation(ctx, cca.fromTo.To(), cca.destination, false, uotm, cca.cpkOptions)
-	if err != nil {
-		return err
-	}
-
-	srcCredInfo, _, err := GetCredentialInfoForLocation(ctx, cca.fromTo.From(), cca.source, true, uotm, cca.cpkOptions)
-	if err != nil {
-		return err
-	}
-	cca.s2sSourceCredentialType = srcCredInfo.CredentialType
-	// Download is the only time our primary credential type will be based on source
-	if cca.fromTo.IsDownload() {
-		cca.credentialInfo = srcCredInfo
-	} else if cca.fromTo.IsS2S() {
-		cca.s2sSourceCredentialType = srcCredInfo.CredentialType // Assign the source credential type in S2S
-	}
-
-	// For OAuthToken credential, assign OAuthTokenInfo to CopyJobPartOrderRequest properly,
-	// the info will be transferred to STE.
-	if cca.credentialInfo.CredentialType.IsAzureOAuth() || srcCredInfo.CredentialType.IsAzureOAuth() {
-		// Get token from env var or cache.
-		if tokenInfo, err := uotm.GetTokenInfo(ctx); err != nil {
-			return err
-		} else if _, err := tokenInfo.GetTokenCredential(); err != nil {
-			return err
-		}
-=======
-	if err := common.VerifyIsURLResolvable(cca.source.Value); cca.fromTo.From().IsRemote() && err != nil {
-		return fmt.Errorf("failed to resolve source: %w", err)
-	}
-
-	if err := common.VerifyIsURLResolvable(cca.destination.Value); cca.fromTo.To().IsRemote() && err != nil {
-		return fmt.Errorf("failed to resolve destination: %w", err)
->>>>>>> 44a7543b
-	}
-
 	// Check if destination is system container
 
 	enumerator, err := cca.initEnumerator(ctx)
