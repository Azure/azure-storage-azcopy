// Copyright © 2017 Microsoft <wastore@microsoft.com>
//
// Permission is hereby granted, free of charge, to any person obtaining a copy
// of this software and associated documentation files (the "Software"), to deal
// in the Software without restriction, including without limitation the rights
// to use, copy, modify, merge, publish, distribute, sublicense, and/or sell
// copies of the Software, and to permit persons to whom the Software is
// furnished to do so, subject to the following conditions:
//
// The above copyright notice and this permission notice shall be included in
// all copies or substantial portions of the Software.
//
// THE SOFTWARE IS PROVIDED "AS IS", WITHOUT WARRANTY OF ANY KIND, EXPRESS OR
// IMPLIED, INCLUDING BUT NOT LIMITED TO THE WARRANTIES OF MERCHANTABILITY,
// FITNESS FOR A PARTICULAR PURPOSE AND NONINFRINGEMENT. IN NO EVENT SHALL THE
// AUTHORS OR COPYRIGHT HOLDERS BE LIABLE FOR ANY CLAIM, DAMAGES OR OTHER
// LIABILITY, WHETHER IN AN ACTION OF CONTRACT, TORT OR OTHERWISE, ARISING FROM,
// OUT OF OR IN CONNECTION WITH THE SOFTWARE OR THE USE OR OTHER DEALINGS IN
// THE SOFTWARE.

package cmd

import (
	"context"
	"encoding/json"
	"fmt"
	"runtime"
	"strings"
	"sync/atomic"
	"time"

	"github.com/Azure/azure-storage-azcopy/v10/jobsAdmin"

	"github.com/Azure/azure-storage-azcopy/v10/common"
	"github.com/Azure/azure-storage-azcopy/v10/ste"

	"github.com/spf13/cobra"
)

var LocalToFileShareWarnMsg = "AzCopy sync is supported but not fully recommended for Azure Files. AzCopy sync doesn't support differential copies at scale, and some file fidelity might be lost."

type rawSyncCmdArgs struct {
	src       string
	dst       string
	recursive bool
	fromTo    string

	// options from flags
	blockSizeMB           float64
	putBlobSizeMB         float64
	include               string
	exclude               string
	excludePath           string
	includeFileAttributes string
	excludeFileAttributes string
	legacyInclude         string // for warning messages only
	legacyExclude         string // for warning messages only
	includeRegex          string
	excludeRegex          string
	compareHash           string
	localHashStorageMode  string

	includeDirectoryStubs   bool // Includes hdi_isfolder objects in the sync even w/o preservePermissions.
	preservePermissions     bool
	preserveSMBPermissions  bool // deprecated and synonymous with preservePermissions
	preserveOwner           bool
	preserveSMBInfo         bool
	preservePOSIXProperties bool
	followSymlinks          bool
	preserveSymlinks        bool
	backupMode              bool
	putMd5                  bool
	md5ValidationOption     string
	includeRoot             bool
	// this flag indicates the user agreement with respect to deleting the extra files at the destination
	// which do not exists at source. With this flag turned on/off, users will not be asked for permission.
	// otherwise the user is prompted to make a decision
	deleteDestination string

	// this flag is to disable comparator and overwrite files at destination irrespective
	mirrorMode bool

	s2sPreserveAccessTier bool
	// Opt-in flag to preserve the blob index tags during service to service transfer.
	s2sPreserveBlobTags bool

	forceIfReadOnly bool

	// Optional flag to encrypt user data with user provided key.
	// Key is provide in the REST request itself
	// Provided key (EncryptionKey and EncryptionKeySHA256) and its hash will be fetched from environment variables
	// Set EncryptionAlgorithm = "AES256" by default.
	cpkInfo bool
	// Key is present in AzureKeyVault and Azure KeyVault is linked with storage account.
	// Provided key name will be fetched from Azure Key Vault and will be used to encrypt the data
	cpkScopeInfo string
	// dry run mode bool
	dryrun      bool
	trailingDot string

	// when specified, AzCopy deletes the destination blob that has uncommitted blocks, not just the uncommitted blocks
	deleteDestinationFileIfNecessary bool
}

func (raw *rawSyncCmdArgs) parsePatterns(pattern string) (cookedPatterns []string) {
	cookedPatterns = make([]string, 0)
	rawPatterns := strings.Split(pattern, ";")
	for _, pattern := range rawPatterns {

		// skip the empty patterns
		if len(pattern) != 0 {
			cookedPatterns = append(cookedPatterns, pattern)
		}
	}

	return
}

// it is assume that the given url has the SAS stripped, and safe to print
func (raw *rawSyncCmdArgs) validateURLIsNotServiceLevel(url string, location common.Location) error {
	srcLevel, err := DetermineLocationLevel(url, location, true)
	if err != nil {
		return err
	}

	if srcLevel == ELocationLevel.Service() {
		return fmt.Errorf("service level URLs (%s) are not supported in sync: ", url)
	}

	return nil
}

// validates and transform raw input into cooked input
func (raw *rawSyncCmdArgs) cook() (cookedSyncCmdArgs, error) {
	cooked := cookedSyncCmdArgs{}

	// set up the front end scanning logger
	azcopyScanningLogger = common.NewJobLogger(azcopyCurrentJobID, azcopyLogVerbosity, azcopyLogPathFolder, "-scanning")
	azcopyScanningLogger.OpenLog()
	glcm.RegisterCloseFunc(func() {
		azcopyScanningLogger.CloseLog()
	})

	// if no logging, set this empty so that we don't display the log location
	if azcopyLogVerbosity == common.LogNone {
		azcopyLogPathFolder = ""
	}

	// this if statement ladder remains instead of being separated to help determine valid combinations for sync
	// consider making a map of valid source/dest combos and consolidating this to generic source/dest setups, akin to the lower if statement
	// TODO: if expand the set of source/dest combos supported by sync, update this method the declarative test framework:

	var err error
	err = cooked.trailingDot.Parse(raw.trailingDot)
	if err != nil {
		return cooked, err
	}

	cooked.fromTo, err = ValidateFromTo(raw.src, raw.dst, raw.fromTo)
	if err != nil {
		return cooked, err
	}

	// display a warning message to console and job log file if there is a sync operation being performed from local to file share.
	// Reference : https://learn.microsoft.com/en-us/azure/storage/common/storage-use-azcopy-files#synchronize-files
	if cooked.fromTo == common.EFromTo.LocalFile() {

		glcm.Warn(LocalToFileShareWarnMsg)
		if jobsAdmin.JobsAdmin != nil {
			jobsAdmin.JobsAdmin.LogToJobLog(LocalToFileShareWarnMsg, common.LogWarning)
		}
		if raw.dryrun {
			glcm.Dryrun(func(of common.OutputFormat) string {
				if of == common.EOutputFormat.Json() {
					var out struct {
						Warn string `json:"warn"`
					}

					out.Warn = LocalToFileShareWarnMsg
					buf, _ := json.Marshal(out)
					return string(buf)
				}

				return fmt.Sprintf("DRYRUN: warn %s", LocalToFileShareWarnMsg)
			})
		}
	}

	switch cooked.fromTo {
	case common.EFromTo.Unknown():
		return cooked, fmt.Errorf("Unable to infer the source '%s' / destination '%s'. ", raw.src, raw.dst)
	case common.EFromTo.LocalBlob(), common.EFromTo.LocalFile(), common.EFromTo.LocalBlobFS():
		cooked.destination, err = SplitResourceString(raw.dst, cooked.fromTo.To())
		common.PanicIfErr(err)
	case common.EFromTo.BlobLocal(), common.EFromTo.FileLocal(), common.EFromTo.BlobFSLocal():
		cooked.source, err = SplitResourceString(raw.src, cooked.fromTo.From())
		common.PanicIfErr(err)
	case common.EFromTo.BlobBlob(), common.EFromTo.FileFile(), common.EFromTo.BlobFile(), common.EFromTo.FileBlob(), common.EFromTo.BlobFSBlobFS(), common.EFromTo.BlobFSBlob(), common.EFromTo.BlobFSFile(), common.EFromTo.BlobBlobFS(), common.EFromTo.FileBlobFS():
		cooked.destination, err = SplitResourceString(raw.dst, cooked.fromTo.To())
		common.PanicIfErr(err)
		cooked.source, err = SplitResourceString(raw.src, cooked.fromTo.From())
		common.PanicIfErr(err)
	default:
		return cooked, fmt.Errorf("source '%s' / destination '%s' combination '%s' not supported for sync command ", raw.src, raw.dst, cooked.fromTo)
	}

	// Do this check separately so we don't end up with a bunch of code duplication when new src/dstn are added
	if cooked.fromTo.From() == common.ELocation.Local() {
		cooked.source = common.ResourceString{Value: common.ToExtendedPath(cleanLocalPath(raw.src))}
	} else if cooked.fromTo.To() == common.ELocation.Local() {
		cooked.destination = common.ResourceString{Value: common.ToExtendedPath(cleanLocalPath(raw.dst))}
	}

	// we do not support service level sync yet
	if cooked.fromTo.From().IsRemote() {
		err = raw.validateURLIsNotServiceLevel(cooked.source.Value, cooked.fromTo.From())
		if err != nil {
			return cooked, err
		}
	}

	// we do not support service level sync yet
	if cooked.fromTo.To().IsRemote() {
		err = raw.validateURLIsNotServiceLevel(cooked.destination.Value, cooked.fromTo.To())
		if err != nil {
			return cooked, err
		}
	}

	// use the globally generated JobID
	cooked.jobID = azcopyCurrentJobID

	cooked.blockSize, err = blockSizeInBytes(raw.blockSizeMB)
	if err != nil {
		return cooked, err
	}
	cooked.putBlobSize, err = blockSizeInBytes(raw.putBlobSizeMB)
	if err != nil {
		return cooked, err
	}

	if err = cooked.symlinkHandling.Determine(raw.followSymlinks, raw.preserveSymlinks); err != nil {
		return cooked, err
	}
	cooked.recursive = raw.recursive
	cooked.forceIfReadOnly = raw.forceIfReadOnly
	if err = validateForceIfReadOnly(cooked.forceIfReadOnly, cooked.fromTo); err != nil {
		return cooked, err
	}

	cooked.backupMode = raw.backupMode
	if err = validateBackupMode(cooked.backupMode, cooked.fromTo); err != nil {
		return cooked, err
	}

	// determine whether we should prompt the user to delete extra files
	err = cooked.deleteDestination.Parse(raw.deleteDestination)
	if err != nil {
		return cooked, err
	}

	// warn on legacy filters
	if raw.legacyInclude != "" || raw.legacyExclude != "" {
		return cooked, fmt.Errorf("the include and exclude parameters have been replaced by include-pattern and exclude-pattern. They work on filenames only (not paths)")
	}

	// parse the filter patterns
	cooked.includePatterns = raw.parsePatterns(raw.include)
	cooked.excludePatterns = raw.parsePatterns(raw.exclude)
	cooked.excludePaths = raw.parsePatterns(raw.excludePath)

	// parse the attribute filter patterns
	cooked.includeFileAttributes = raw.parsePatterns(raw.includeFileAttributes)
	cooked.excludeFileAttributes = raw.parsePatterns(raw.excludeFileAttributes)

	cooked.preserveSMBInfo = raw.preserveSMBInfo && areBothLocationsSMBAware(cooked.fromTo)

	if err = validatePreserveSMBPropertyOption(cooked.preserveSMBInfo, cooked.fromTo, nil, "preserve-smb-info"); err != nil {
		return cooked, err
	}

	isUserPersistingPermissions := raw.preserveSMBPermissions || raw.preservePermissions
	if cooked.preserveSMBInfo && !isUserPersistingPermissions {
		glcm.Info("Please note: the preserve-permissions flag is set to false, thus AzCopy will not copy SMB ACLs between the source and destination. To learn more: https://aka.ms/AzCopyandAzureFiles.")
	}

	if err = validatePreserveSMBPropertyOption(isUserPersistingPermissions, cooked.fromTo, nil, PreservePermissionsFlag); err != nil {
		return cooked, err
	}
	// TODO: the check on raw.preservePermissions on the next line can be removed once we have full support for these properties in sync
	// if err = validatePreserveOwner(raw.preserveOwner, cooked.fromTo); raw.preservePermissions && err != nil {
	//	return cooked, err
	// }
	cooked.preservePermissions = common.NewPreservePermissionsOption(isUserPersistingPermissions, raw.preserveOwner, cooked.fromTo)

	cooked.preservePOSIXProperties = raw.preservePOSIXProperties
	if cooked.preservePOSIXProperties && !areBothLocationsPOSIXAware(cooked.fromTo) {
		return cooked, fmt.Errorf("in order to use --preserve-posix-properties, both the source and destination must be POSIX-aware (valid pairings are Linux->Blob, Blob->Linux, Blob->Blob)")
	}

	if err = cooked.compareHash.Parse(raw.compareHash); err != nil {
		return cooked, err
	} else {
		switch cooked.compareHash {
		case common.ESyncHashType.MD5():
			// Save any new MD5s on files we download.
			raw.putMd5 = true
		default: // no need to put a hash of any kind.
		}
	}

	if err = common.LocalHashStorageMode.Parse(raw.localHashStorageMode); err != nil {
		return cooked, err
	}

	cooked.putMd5 = raw.putMd5
	if err = validatePutMd5(cooked.putMd5, cooked.fromTo); err != nil {
		return cooked, err
	}

	err = cooked.md5ValidationOption.Parse(raw.md5ValidationOption)
	if err != nil {
		return cooked, err
	}
	if err = validateMd5Option(cooked.md5ValidationOption, cooked.fromTo); err != nil {
		return cooked, err
	}

	if cooked.fromTo.IsS2S() {
		cooked.preserveAccessTier = raw.s2sPreserveAccessTier
	}

	// Check if user has provided `s2s-preserve-blob-tags` flag.
	// If yes, we have to ensure that both source and destination must be blob storages.
	if raw.s2sPreserveBlobTags {
		if cooked.fromTo.From() != common.ELocation.Blob() || cooked.fromTo.To() != common.ELocation.Blob() {
			return cooked, fmt.Errorf("either source or destination is not a blob storage. " +
				"blob index tags is a property of blobs only therefore both source and destination must be blob storage")
		} else {
			cooked.s2sPreserveBlobTags = raw.s2sPreserveBlobTags
		}
	}

	// Setting CPK-N
	cpkOptions := common.CpkOptions{}
	// Setting CPK-N
	if raw.cpkScopeInfo != "" {
		if raw.cpkInfo {
			return cooked, fmt.Errorf("cannot use both cpk-by-name and cpk-by-value at the same time")
		}
		cpkOptions.CpkScopeInfo = raw.cpkScopeInfo
	}

	// Setting CPK-V
	// Get the key (EncryptionKey and EncryptionKeySHA256) value from environment variables when required.
	cpkOptions.CpkInfo = raw.cpkInfo

	// We only support transfer from source encrypted by user key when user wishes to download.
	// Due to service limitation, S2S transfer is not supported for source encrypted by user key.
	if cooked.fromTo.IsDownload() && (cpkOptions.CpkScopeInfo != "" || cpkOptions.CpkInfo) {
		glcm.Info("Client Provided Key for encryption/decryption is provided for download scenario. " +
			"Assuming source is encrypted.")
		cpkOptions.IsSourceEncrypted = true
	}

	cooked.cpkOptions = cpkOptions

	cooked.mirrorMode = raw.mirrorMode

	cooked.includeRegex = raw.parsePatterns(raw.includeRegex)
	cooked.excludeRegex = raw.parsePatterns(raw.excludeRegex)

	cooked.dryrunMode = raw.dryrun

	if azcopyOutputVerbosity == common.EOutputVerbosity.Quiet() || azcopyOutputVerbosity == common.EOutputVerbosity.Essential() {
		if cooked.deleteDestination == common.EDeleteDestination.Prompt() {
			err = fmt.Errorf("cannot set output level '%s' with delete-destination option '%s'", azcopyOutputVerbosity.String(), cooked.deleteDestination.String())
		} else if cooked.dryrunMode {
			err = fmt.Errorf("cannot set output level '%s' with dry-run mode", azcopyOutputVerbosity.String())
		}
	}
	if err != nil {
		return cooked, err
	}

	cooked.deleteDestinationFileIfNecessary = raw.deleteDestinationFileIfNecessary

	cooked.includeDirectoryStubs = raw.includeDirectoryStubs
	cooked.includeRoot = raw.includeRoot

	return cooked, nil
}

type cookedSyncCmdArgs struct {
	// NOTE: for the 64 bit atomic functions to work on a 32 bit system, we have to guarantee the right 64-bit alignment
	// so the 64 bit integers are placed first in the struct to avoid future breaks
	// refer to: https://golang.org/pkg/sync/atomic/#pkg-note-BUG
	// defines the number of files listed at the source and compared.
	atomicSourceFilesScanned uint64
	// defines the number of files listed at the destination and compared.
	atomicDestinationFilesScanned uint64
	// defines the scanning status of the sync operation.
	// 0 means scanning is in progress and 1 means scanning is complete.
	atomicScanningStatus uint32
	// defines whether first part has been ordered or not.
	// 0 means first part is not ordered and 1 means first part is ordered.
	atomicFirstPartOrdered uint32

	// deletion count keeps track of how many extra files from the destination were removed
	atomicDeletionCount uint32

	source                  common.ResourceString
	destination             common.ResourceString
	fromTo                  common.FromTo
	credentialInfo          common.CredentialInfo
	s2sSourceCredentialType common.CredentialType

	// filters
	recursive             bool
	symlinkHandling       common.SymlinkHandlingType
	includePatterns       []string
	excludePatterns       []string
	excludePaths          []string
	includeFileAttributes []string
	excludeFileAttributes []string
	includeRegex          []string
	excludeRegex          []string

	// options
	compareHash             common.SyncHashType
	preservePermissions     common.PreservePermissionsOption
	preserveSMBInfo         bool
	preservePOSIXProperties bool
	putMd5                  bool
	md5ValidationOption     common.HashValidationOption
	blockSize               int64
	putBlobSize             int64
	forceIfReadOnly         bool
	backupMode              bool
	includeDirectoryStubs   bool
	includeRoot             bool

	// commandString hold the user given command which is logged to the Job log file
	commandString string

	// generated
	jobID common.JobID

	// variables used to calculate progress
	// intervalStartTime holds the last time value when the progress summary was fetched
	// the value of this variable is used to calculate the throughput
	// it gets updated every time the progress summary is fetched
	intervalStartTime        time.Time
	intervalBytesTransferred uint64

	// used to calculate job summary
	jobStartTime time.Time

	// this flag is set by the enumerator
	// it is useful to indicate whether we are simply waiting for the purpose of cancelling
	// this is set to true once the final part has been dispatched
	isEnumerationComplete bool

	// this flag indicates the user agreement with respect to deleting the extra files at the destination
	// which do not exists at source. With this flag turned on/off, users will not be asked for permission.
	// otherwise the user is prompted to make a decision
	deleteDestination common.DeleteDestination

	preserveAccessTier bool
	// To specify whether user wants to preserve the blob index tags during service to service transfer.
	s2sPreserveBlobTags bool

	cpkOptions common.CpkOptions

	mirrorMode bool

	dryrunMode  bool
	trailingDot common.TrailingDotOption

	deleteDestinationFileIfNecessary bool
}

func (cca *cookedSyncCmdArgs) incrementDeletionCount() {
	atomic.AddUint32(&cca.atomicDeletionCount, 1)
}

func (cca *cookedSyncCmdArgs) getDeletionCount() uint32 {
	return atomic.LoadUint32(&cca.atomicDeletionCount)
}

// setFirstPartOrdered sets the value of atomicFirstPartOrdered to 1
func (cca *cookedSyncCmdArgs) setFirstPartOrdered() {
	atomic.StoreUint32(&cca.atomicFirstPartOrdered, 1)
}

// firstPartOrdered returns the value of atomicFirstPartOrdered.
func (cca *cookedSyncCmdArgs) firstPartOrdered() bool {
	return atomic.LoadUint32(&cca.atomicFirstPartOrdered) > 0
}

// setScanningComplete sets the value of atomicScanningStatus to 1.
func (cca *cookedSyncCmdArgs) setScanningComplete() {
	atomic.StoreUint32(&cca.atomicScanningStatus, 1)
}

// scanningComplete returns the value of atomicScanningStatus.
func (cca *cookedSyncCmdArgs) scanningComplete() bool {
	return atomic.LoadUint32(&cca.atomicScanningStatus) > 0
}

// wraps call to lifecycle manager to wait for the job to complete
// if blocking is specified to true, then this method will never return
// if blocking is specified to false, then another goroutine spawns and wait out the job
func (cca *cookedSyncCmdArgs) waitUntilJobCompletion(blocking bool) {
	// print initial message to indicate that the job is starting
	// Output the log location if log-level is set to other then NONE
	var logPathFolder string
	if azcopyLogPathFolder != "" {
		logPathFolder = fmt.Sprintf("%s%s%s.log", azcopyLogPathFolder, common.OS_PATH_SEPARATOR, cca.jobID)
	}
	glcm.Init(common.GetStandardInitOutputBuilder(cca.jobID.String(), logPathFolder, false, ""))

	// initialize the times necessary to track progress
	cca.jobStartTime = time.Now()
	cca.intervalStartTime = time.Now()
	cca.intervalBytesTransferred = 0

	// hand over control to the lifecycle manager if blocking
	if blocking {
		glcm.InitiateProgressReporting(cca)
		glcm.SurrenderControl()
	} else {
		// non-blocking, return after spawning a go routine to watch the job
		glcm.InitiateProgressReporting(cca)
	}
}

func (cca *cookedSyncCmdArgs) Cancel(lcm common.LifecycleMgr) {
	// prompt for confirmation, except when enumeration is complete
	if !cca.isEnumerationComplete {
		answer := lcm.Prompt("The enumeration (source/destination comparison) is not complete, "+
			"cancelling the job at this point means it cannot be resumed.",
			common.PromptDetails{
				PromptType: common.EPromptType.Cancel(),
				ResponseOptions: []common.ResponseOption{
					common.EResponseOption.Yes(),
					common.EResponseOption.No(),
				},
			})

		if answer != common.EResponseOption.Yes() {
			// user aborted cancel
			return
		}
	}

	err := cookedCancelCmdArgs{jobID: cca.jobID}.process()
	if err != nil {
		lcm.Error("error occurred while cancelling the job " + cca.jobID.String() + ". Failed with error " + err.Error())
	}
}

type scanningProgressJsonTemplate struct {
	FilesScannedAtSource      uint64
	FilesScannedAtDestination uint64
}

func (cca *cookedSyncCmdArgs) reportScanningProgress(lcm common.LifecycleMgr, throughput float64) {

	lcm.Progress(func(format common.OutputFormat) string {
		srcScanned := atomic.LoadUint64(&cca.atomicSourceFilesScanned)
		dstScanned := atomic.LoadUint64(&cca.atomicDestinationFilesScanned)

		if format == common.EOutputFormat.Json() {
			jsonOutputTemplate := scanningProgressJsonTemplate{
				FilesScannedAtSource:      srcScanned,
				FilesScannedAtDestination: dstScanned,
			}
			outputString, err := json.Marshal(jsonOutputTemplate)
			common.PanicIfErr(err)
			return string(outputString)
		}

		// text output
		throughputString := ""
		if cca.firstPartOrdered() {
			throughputString = fmt.Sprintf(", 2-sec Throughput (Mb/s): %v", jobsAdmin.ToFixed(throughput, 4))
		}
		return fmt.Sprintf("%v Files Scanned at Source, %v Files Scanned at Destination%s",
			srcScanned, dstScanned, throughputString)
	})
}

func (cca *cookedSyncCmdArgs) getJsonOfSyncJobSummary(summary common.ListJobSummaryResponse) string {
	wrapped := common.ListSyncJobSummaryResponse{ListJobSummaryResponse: summary}
	wrapped.DeleteTotalTransfers = cca.getDeletionCount()
	wrapped.DeleteTransfersCompleted = cca.getDeletionCount()
	jsonOutput, err := json.Marshal(wrapped)
	common.PanicIfErr(err)
	return string(jsonOutput)
}

func (cca *cookedSyncCmdArgs) ReportProgressOrExit(lcm common.LifecycleMgr) (totalKnownCount uint32) {
	duration := time.Since(cca.jobStartTime) // report the total run time of the job
	var summary common.ListJobSummaryResponse
	var throughput float64
	var jobDone bool

	// fetch a job status and compute throughput if the first part was dispatched
	if cca.firstPartOrdered() {
		Rpc(common.ERpcCmd.ListJobSummary(), &cca.jobID, &summary)
		Rpc(common.ERpcCmd.GetJobLCMWrapper(), &cca.jobID, &lcm)
		jobDone = summary.JobStatus.IsJobDone()
		totalKnownCount = summary.TotalTransfers

		// compute the average throughput for the last time interval
		bytesInMb := float64(float64(summary.BytesOverWire-cca.intervalBytesTransferred) * 8 / float64(base10Mega))
		timeElapsed := time.Since(cca.intervalStartTime).Seconds()
		throughput = common.Iff(timeElapsed != 0, bytesInMb/timeElapsed, 0)

		// reset the interval timer and byte count
		cca.intervalStartTime = time.Now()
		cca.intervalBytesTransferred = summary.BytesOverWire
	}

	// first part not dispatched, and we are still scanning
	// so a special message is outputted to notice the user that we are not stalling
	if !cca.scanningComplete() {
		cca.reportScanningProgress(lcm, throughput)
		return
	}

	lcm.Progress(func(format common.OutputFormat) string {
		if format == common.EOutputFormat.Json() {
			return cca.getJsonOfSyncJobSummary(summary)
		}

		// indicate whether constrained by disk or not
		perfString, diskString := getPerfDisplayText(summary.PerfStrings, summary.PerfConstraint, duration, false)

		return fmt.Sprintf("%.1f %%, %v Done, %v Failed, %v Pending, %v Total%s, 2-sec Throughput (Mb/s): %v%s",
			summary.PercentComplete,
			summary.TransfersCompleted,
			summary.TransfersFailed,
			summary.TotalTransfers-summary.TransfersCompleted-summary.TransfersFailed,
			summary.TotalTransfers, perfString, jobsAdmin.ToFixed(throughput, 4), diskString)
	})

	if jobDone {
		exitCode := common.EExitCode.Success()
		if summary.TransfersFailed > 0 || summary.JobStatus == common.EJobStatus.Cancelled() || summary.JobStatus == common.EJobStatus.Cancelling() {
			exitCode = common.EExitCode.Error()
		}

		lcm.Exit(func(format common.OutputFormat) string {
			if format == common.EOutputFormat.Json() {
				return cca.getJsonOfSyncJobSummary(summary)
			}
			screenStats, logStats := formatExtraStats(cca.fromTo, summary.AverageIOPS, summary.AverageE2EMilliseconds, summary.NetworkErrorPercentage, summary.ServerBusyPercentage)

			output := fmt.Sprintf(
				`
Job %s Summary
Files Scanned at Source: %v
Files Scanned at Destination: %v
Elapsed Time (Minutes): %v
Number of Copy Transfers for Files: %v
Number of Copy Transfers for Folder Properties: %v 
Total Number of Copy Transfers: %v
Number of Copy Transfers Completed: %v
Number of Copy Transfers Failed: %v
Number of Deletions at Destination: %v
Total Number of Bytes Transferred: %v
Total Number of Bytes Enumerated: %v
Final Job Status: %v%s%s
`,
				summary.JobID.String(),
				atomic.LoadUint64(&cca.atomicSourceFilesScanned),
				atomic.LoadUint64(&cca.atomicDestinationFilesScanned),
				jobsAdmin.ToFixed(duration.Minutes(), 4),
				summary.FileTransfers,
				summary.FolderPropertyTransfers,
				summary.TotalTransfers,
				summary.TransfersCompleted,
				summary.TransfersFailed,
				cca.atomicDeletionCount,
				summary.TotalBytesTransferred,
				summary.TotalBytesEnumerated,
				summary.JobStatus,
				screenStats,
				formatPerfAdvice(summary.PerformanceAdvice))

			jobMan, exists := jobsAdmin.JobsAdmin.JobMgr(summary.JobID)
			if exists {
				jobMan.Log(common.LogInfo, logStats+"\n"+output)
			}

			return output
		}, exitCode)
	}

	return
}

func (cca *cookedSyncCmdArgs) process() (err error) {
	ctx := context.WithValue(context.TODO(), ste.ServiceAPIVersionOverride, ste.DefaultServiceApiVersion)

	err = common.SetBackupMode(cca.backupMode, cca.fromTo)
	if err != nil {
		return err
	}

	if err := common.VerifyIsURLResolvable(cca.source.Value); cca.fromTo.From().IsRemote() && err != nil {
		return fmt.Errorf("failed to resolve source: %w", err)
	}

	if err := common.VerifyIsURLResolvable(cca.destination.Value); cca.fromTo.To().IsRemote() && err != nil {
		return fmt.Errorf("failed to resolve destination: %w", err)
	}

	// Verifies credential type and initializes credential info.
	// Note that this is for the destination.
	cca.credentialInfo, _, err = GetCredentialInfoForLocation(ctx, cca.fromTo.To(), cca.destination, false, cca.cpkOptions)
	if err != nil {
		return err
	}

	srcCredInfo, _, err := GetCredentialInfoForLocation(ctx, cca.fromTo.From(), cca.source, true, cca.cpkOptions)
	if err != nil {
		return err
	}
	cca.s2sSourceCredentialType = srcCredInfo.CredentialType
	// Download is the only time our primary credential type will be based on source
	if cca.fromTo.IsDownload() {
		cca.credentialInfo = srcCredInfo
	} else if cca.fromTo.IsS2S() {
		cca.s2sSourceCredentialType = srcCredInfo.CredentialType // Assign the source credential type in S2S
	}

	// For OAuthToken credential, assign OAuthTokenInfo to CopyJobPartOrderRequest properly,
	// the info will be transferred to STE.
	if cca.credentialInfo.CredentialType.IsAzureOAuth() || srcCredInfo.CredentialType.IsAzureOAuth() {
		uotm := GetUserOAuthTokenManagerInstance()
		// Get token from env var or cache.
		if tokenInfo, err := uotm.GetTokenInfo(ctx); err != nil {
			return err
		} else if _, err := tokenInfo.GetTokenCredential(); err != nil {
			return err
		}
	}

	// TODO: Remove this check when FileBlob w/ File OAuth works.
	if cca.fromTo.IsS2S() && cca.fromTo.From() == common.ELocation.File() && srcCredInfo.CredentialType.IsAzureOAuth() && cca.fromTo.To() != common.ELocation.File() {
		return fmt.Errorf("S2S sync from Azure File authenticated with Azure AD to Blob/BlobFS is not supported")
	}

	// Check if destination is system container
	if cca.fromTo.IsS2S() || cca.fromTo.IsUpload() {
		dstContainerName, err := GetContainerName(cca.destination.Value, cca.fromTo.To())
		if err != nil {
			return fmt.Errorf("failed to get container name from destination (is it formatted correctly?)")
		}
		if common.IsSystemContainer(dstContainerName) {
			return fmt.Errorf("cannot copy to system container '%s'", dstContainerName)
		}
	}

	enumerator, err := cca.initEnumerator(ctx)
	if err != nil {
		return err
	}

	// trigger the progress reporting
	if !cca.dryrunMode {
		cca.waitUntilJobCompletion(false)
	}

	// trigger the enumeration
	err = enumerator.enumerate()
	if err != nil {
		return err
	}
	return nil
}

func init() {
	raw := rawSyncCmdArgs{}
	// syncCmd represents the sync command
	var syncCmd = &cobra.Command{
		Use:     "sync",
		Aliases: []string{"sc", "s"},
		Short:   syncCmdShortDescription,
		Long:    syncCmdLongDescription,
		Example: syncCmdExample,
		Args: func(cmd *cobra.Command, args []string) error {
			if len(args) != 2 {
				return fmt.Errorf("2 arguments source and destination are required for this command. Number of commands passed %d", len(args))
			}
			raw.src = args[0]
			raw.dst = args[1]
			return nil
		},
		Run: func(cmd *cobra.Command, args []string) {
			glcm.EnableInputWatcher()
			if cancelFromStdin {
				glcm.EnableCancelFromStdIn()
			}

			cooked, err := raw.cook()
			if err != nil {
				glcm.Error("error parsing the input given by the user. Failed with error " + err.Error() + getErrorCodeUrl(err))
			}

			cooked.commandString = copyHandlerUtil{}.ConstructCommandStringFromArgs()
			err = cooked.process()
			if err != nil {
				glcm.Error("Cannot perform sync due to error: " + err.Error() + getErrorCodeUrl(err))
			}
			if cooked.dryrunMode {
				glcm.Exit(nil, common.EExitCode.Success())
			}

			glcm.SurrenderControl()
		},
	}

	rootCmd.AddCommand(syncCmd)
	syncCmd.PersistentFlags().BoolVar(&raw.recursive, "recursive", true, "True by default, look into sub-directories recursively when syncing between directories. (default true).")
	syncCmd.PersistentFlags().StringVar(&raw.fromTo, "from-to", "", "Optionally specifies the source destination combination. For Example: LocalBlob, BlobLocal, LocalFile, FileLocal, BlobFile, FileBlob, etc.")
	syncCmd.PersistentFlags().BoolVar(&raw.includeDirectoryStubs, "include-directory-stub", false, "False by default, includes blobs with the hdi_isfolder metadata in the transfer.")

	// TODO: enable for copy with IfSourceNewer
	// smb info/permissions can be persisted in the scenario of File -> File
	syncCmd.PersistentFlags().BoolVar(&raw.preserveSMBPermissions, "preserve-smb-permissions", false, "False by default. Preserves SMB ACLs between aware resources (Azure Files). This flag applies to both files and folders, unless a file-only filter is specified (e.g. include-pattern).")
	syncCmd.PersistentFlags().BoolVar(&raw.preserveSMBInfo, "preserve-smb-info", (runtime.GOOS == "windows"), "Preserves SMB property info (last write time, creation time, attribute bits)"+
		" between SMB-aware resources (Windows and Azure Files). On windows, this flag will be set to true by default. If the source or destination is a "+
		"volume mounted on Linux using SMB protocol, this flag will have to be explicitly set to true. Only the attribute bits supported by Azure Files "+
		"will be transferred; any others will be ignored. This flag applies to both files and folders, unless a file-only filter is specified "+
		"(e.g. include-pattern). The info transferred for folders is the same as that for files, except for Last Write Time which is never preserved for folders.")
	syncCmd.PersistentFlags().BoolVar(&raw.preservePOSIXProperties, "preserve-posix-properties", false, "False by default. 'Preserves' property info gleaned from stat or statx into object metadata.")

	// TODO: enable when we support local <-> File
	syncCmd.PersistentFlags().BoolVar(&raw.forceIfReadOnly, "force-if-read-only", false, "False by default. When overwriting an existing file on Windows or Azure Files, force the overwrite to work even if the existing file has its read-only attribute set.")
	// syncCmd.PersistentFlags().BoolVar(&raw.preserveOwner, common.PreserveOwnerFlagName, common.PreserveOwnerDefault, "Only has an effect in downloads, and only when --preserve-smb-permissions is used. If true (the default), the file Owner and Group are preserved in downloads. If set to false, --preserve-smb-permissions will still preserve ACLs but Owner and Group will be based on the user running AzCopy")
	// syncCmd.PersistentFlags().BoolVar(&raw.backupMode, common.BackupModeFlagName, false, "Activates Windows' SeBackupPrivilege for uploads, or SeRestorePrivilege for downloads, to allow AzCopy to see read all files, regardless of their file system permissions, and to restore all permissions. Requires that the account running AzCopy already has these permissions (e.g. has Administrator rights or is a member of the 'Backup Operators' group). All this flag does is activate privileges that the account already has")

	syncCmd.PersistentFlags().Float64Var(&raw.blockSizeMB, "block-size-mb", 0, "Use this block size (specified in MiB) when uploading to Azure Storage or downloading from Azure Storage. Default is automatically calculated based on file size. Decimal fractions are allowed (For example: 0.25).")
	syncCmd.PersistentFlags().Float64Var(&raw.putBlobSizeMB, "put-blob-size-mb", 0, "Use this size (specified in MiB) as a threshold to determine whether to upload a blob as a single PUT request when uploading to Azure Storage. The default value is automatically calculated based on file size. Decimal fractions are allowed (For example: 0.25).")
	syncCmd.PersistentFlags().StringVar(&raw.include, "include-pattern", "", "Include only files where the name matches the pattern list. For example: *.jpg;*.pdf;exactName")
	syncCmd.PersistentFlags().StringVar(&raw.exclude, "exclude-pattern", "", "Exclude files where the name matches the pattern list. For example: *.jpg;*.pdf;exactName")
	syncCmd.PersistentFlags().StringVar(&raw.excludePath, "exclude-path", "", "Exclude these paths when comparing the source against the destination. "+
		"This option does not support wildcard characters (*). Checks relative path prefix(For example: myFolder;myFolder/subDirName/file.pdf).")
	syncCmd.PersistentFlags().StringVar(&raw.includeFileAttributes, "include-attributes", "", "(Windows only) Include only files whose attributes match the attribute list. For example: A;S;R")
	syncCmd.PersistentFlags().StringVar(&raw.excludeFileAttributes, "exclude-attributes", "", "(Windows only) Exclude files whose attributes match the attribute list. For example: A;S;R")
	syncCmd.PersistentFlags().StringVar(&raw.includeRegex, "include-regex", "", "Include the relative path of the files that match with the regular expressions. Separate regular expressions with ';'.")
	syncCmd.PersistentFlags().StringVar(&raw.excludeRegex, "exclude-regex", "", "Exclude the relative path of the files that match with the regular expressions. Separate regular expressions with ';'.")
	syncCmd.PersistentFlags().StringVar(&raw.deleteDestination, "delete-destination", "false", "Defines whether to delete extra files from the destination that are not present at the source. Could be set to true, false, or prompt. "+
		"If set to prompt, the user will be asked a question before scheduling files and blobs for deletion. (default 'false').")
	syncCmd.PersistentFlags().BoolVar(&raw.putMd5, "put-md5", false, "Create an MD5 hash of each file, and save the hash as the Content-MD5 property of the destination blob or file. (By default the hash is NOT created.) Only available when uploading.")
	syncCmd.PersistentFlags().StringVar(&raw.md5ValidationOption, "check-md5", common.DefaultHashValidationOption.String(), "Specifies how strictly MD5 hashes should be validated when downloading. This option is only available when downloading. Available values include: NoCheck, LogOnly, FailIfDifferent, FailIfDifferentOrMissing. (default 'FailIfDifferent').")
	syncCmd.PersistentFlags().BoolVar(&raw.s2sPreserveAccessTier, "s2s-preserve-access-tier", true, "Preserve access tier during service to service copy. "+
<<<<<<< HEAD
		"Please refer to [Azure Blob Storage: hot, cool, and archive access tiers](https://docs.microsoft.com/azure/storage/blobs/storage-blob-storage-tiers) to ensure destination storage account supports setting access tier. "+
		"In the cases that setting access tier is not supported, please use s2sPreserveAccessTier=false to bypass copying access tier. (default true). ")
	syncCmd.PersistentFlags().BoolVar(&raw.s2sPreserveBlobTags, "s2s-preserve-blob-tags", false, "Preserve index tags during service to service sync from one blob storage to another")
=======
		"Please refer to [Azure Blob storage: hot, cool, and archive access tiers](https://docs.microsoft.com/azure/storage/blobs/storage-blob-storage-tiers) to ensure destination storage account supports setting access tier. "+
		"In the cases that setting access tier is not supported, please use s2sPreserveAccessTier=false to bypass copying access tier (default true). ")
	syncCmd.PersistentFlags().BoolVar(&raw.s2sPreserveBlobTags, "s2s-preserve-blob-tags", false, "False by default. Preserve index tags during service to service sync from one blob storage to another.")
>>>>>>> 1b3cc0c2
	// Public Documentation: https://docs.microsoft.com/en-us/azure/storage/blobs/encryption-customer-provided-keys
	// Clients making requests against Azure Blob storage have the option to provide an encryption key on a per-request basis.
	// Including the encryption key on the request provides granular control over encryption settings for Blob storage operations.
	// Customer-provided keys can be stored in Azure Key Vault or in another key store linked to storage account.
<<<<<<< HEAD
	syncCmd.PersistentFlags().StringVar(&raw.cpkScopeInfo, "cpk-by-name", "", "Client provided key by name let clients making requests against Azure Blob Storage an option to provide an encryption key on a per-request basis. Provided key name will be fetched from Azure Key Vault and will be used to encrypt the data")
	syncCmd.PersistentFlags().BoolVar(&raw.cpkInfo, "cpk-by-value", false, "Client provided key by name let clients making requests against Azure Blob Storage an option to provide an encryption key on a per-request basis. Provided key and its hash will be fetched from environment variables")
	syncCmd.PersistentFlags().BoolVar(&raw.mirrorMode, "mirror-mode", false, "Disable last-modified-time based comparison and overwrites the conflicting files and blobs at the destination if this flag is set to true. Default is false")
	syncCmd.PersistentFlags().BoolVar(&raw.dryrun, "dry-run", false, "Prints the path of files that would be copied or removed by the sync command. This flag does not copy or remove the actual files.")
	syncCmd.PersistentFlags().StringVar(&raw.trailingDot, "trailing-dot", "", "'Enable' by default to treat file share related operations in a safe manner. Available options: Enable, Disable. "+
=======
	syncCmd.PersistentFlags().StringVar(&raw.cpkScopeInfo, "cpk-by-name", "", "Client provided key by name let clients making requests against Azure Blob storage an option to provide an encryption key on a per-request basis. Provided key name will be fetched from Azure Key Vault and will be used to encrypt the data")
	syncCmd.PersistentFlags().BoolVar(&raw.cpkInfo, "cpk-by-value", false, "False by default. Client provided key by name let clients making requests against Azure Blob storage an option to provide an encryption key on a per-request basis. Provided key and its hash will be fetched from environment variables (CPK_ENCRYPTION_KEY and CPK_ENCRYPTION_KEY_SHA256 must be set).")
	syncCmd.PersistentFlags().BoolVar(&raw.mirrorMode, "mirror-mode", false, "Disable last-modified-time based comparison and overwrites the conflicting files and blobs at the destination if this flag is set to true. Default is false.")
	syncCmd.PersistentFlags().BoolVar(&raw.dryrun, "dry-run", false, "False by default. Prints the path of files that would be copied or removed by the sync command. This flag does not copy or remove the actual files.")
	syncCmd.PersistentFlags().StringVar(&raw.trailingDot, "trailing-dot", "", "'Enable' by default to treat file share related operations in a safe manner. Available options: "+strings.Join(common.ValidTrailingDotOptions(), ", ")+". "+
>>>>>>> 1b3cc0c2
		"Choose 'Disable' to go back to legacy (potentially unsafe) treatment of trailing dot files where the file service will trim any trailing dots in paths. This can result in potential data corruption if the transfer contains two paths that differ only by a trailing dot (ex: mypath and mypath.). If this flag is set to 'Disable' and AzCopy encounters a trailing dot file, it will warn customers in the scanning log but will not attempt to abort the operation."+
		"If the destination does not support trailing dot files (Windows or Blob Storage), AzCopy will fail if the trailing dot file is the root of the transfer and skip any trailing dot paths encountered during enumeration.")
	syncCmd.PersistentFlags().BoolVar(&raw.includeRoot, "include-root", false, "Disabled by default. Enable to include the root directory's properties when persisting properties such as SMB or HNS ACLs")

	syncCmd.PersistentFlags().StringVar(&raw.compareHash, "compare-hash", "None", "Inform sync to rely on hashes as an alternative to LMT. Missing hashes at a remote source will throw an error. (None, MD5) Default: None")
	syncCmd.PersistentFlags().StringVar(&common.LocalHashDir, "hash-meta-dir", "", "When using `--local-hash-storage-mode=HiddenFiles` you can specify an alternate directory to store hash metadata files in (as opposed to next to the related files in the source)")
	syncCmd.PersistentFlags().StringVar(&raw.localHashStorageMode, "local-hash-storage-mode", common.EHashStorageMode.Default().String(), "Specify an alternative way to cache file hashes; valid options are: HiddenFiles (OS Agnostic), XAttr (Linux/MacOS only; requires user_xattr on all filesystems traversed @ source), AlternateDataStreams (Windows only; requires named streams on target volume)")

	// temp, to assist users with change in param names, by providing a clearer message when these obsolete ones are accidentally used
	syncCmd.PersistentFlags().StringVar(&raw.legacyInclude, "include", "", "Legacy include param. DO NOT USE")
	syncCmd.PersistentFlags().StringVar(&raw.legacyExclude, "exclude", "", "Legacy exclude param. DO NOT USE")
	_ = syncCmd.PersistentFlags().MarkHidden("include")
	_ = syncCmd.PersistentFlags().MarkHidden("exclude")

	// TODO follow sym link is not implemented, clarify behavior first
	// syncCmd.PersistentFlags().BoolVar(&raw.followSymlinks, "follow-symlinks", false, "follow symbolic links when performing sync from local file system.")

	// TODO sync does not support all BlobAttributes on the command line, this functionality should be added

	// Deprecate the old persist-smb-permissions flag
	_ = syncCmd.PersistentFlags().MarkHidden("preserve-smb-permissions")
	syncCmd.PersistentFlags().BoolVar(&raw.preservePermissions, PreservePermissionsFlag, false, "False by default. Preserves ACLs between aware resources (Windows and Azure Files, or Data Lake Storage to Data Lake Storage). For Hierarchical Namespace accounts, you will need a container SAS or OAuth token with Modify Ownership and Modify Permissions permissions. For downloads, you will also need the --backup flag to restore permissions where the new Owner will not be the user running AzCopy. This flag applies to both files and folders, unless a file-only filter is specified (e.g. include-pattern).")

	// Deletes destination blobs with uncommitted blocks when staging block, hidden because we want to preserve default behavior
	syncCmd.PersistentFlags().BoolVar(&raw.deleteDestinationFileIfNecessary, "delete-destination-file", false, "False by default. Deletes destination blobs, specifically blobs with uncommitted blocks when staging block.")
	_ = syncCmd.PersistentFlags().MarkHidden("delete-destination-file")
}<|MERGE_RESOLUTION|>--- conflicted
+++ resolved
@@ -859,32 +859,18 @@
 	syncCmd.PersistentFlags().BoolVar(&raw.putMd5, "put-md5", false, "Create an MD5 hash of each file, and save the hash as the Content-MD5 property of the destination blob or file. (By default the hash is NOT created.) Only available when uploading.")
 	syncCmd.PersistentFlags().StringVar(&raw.md5ValidationOption, "check-md5", common.DefaultHashValidationOption.String(), "Specifies how strictly MD5 hashes should be validated when downloading. This option is only available when downloading. Available values include: NoCheck, LogOnly, FailIfDifferent, FailIfDifferentOrMissing. (default 'FailIfDifferent').")
 	syncCmd.PersistentFlags().BoolVar(&raw.s2sPreserveAccessTier, "s2s-preserve-access-tier", true, "Preserve access tier during service to service copy. "+
-<<<<<<< HEAD
-		"Please refer to [Azure Blob Storage: hot, cool, and archive access tiers](https://docs.microsoft.com/azure/storage/blobs/storage-blob-storage-tiers) to ensure destination storage account supports setting access tier. "+
-		"In the cases that setting access tier is not supported, please use s2sPreserveAccessTier=false to bypass copying access tier. (default true). ")
-	syncCmd.PersistentFlags().BoolVar(&raw.s2sPreserveBlobTags, "s2s-preserve-blob-tags", false, "Preserve index tags during service to service sync from one blob storage to another")
-=======
 		"Please refer to [Azure Blob storage: hot, cool, and archive access tiers](https://docs.microsoft.com/azure/storage/blobs/storage-blob-storage-tiers) to ensure destination storage account supports setting access tier. "+
 		"In the cases that setting access tier is not supported, please use s2sPreserveAccessTier=false to bypass copying access tier (default true). ")
 	syncCmd.PersistentFlags().BoolVar(&raw.s2sPreserveBlobTags, "s2s-preserve-blob-tags", false, "False by default. Preserve index tags during service to service sync from one blob storage to another.")
->>>>>>> 1b3cc0c2
 	// Public Documentation: https://docs.microsoft.com/en-us/azure/storage/blobs/encryption-customer-provided-keys
 	// Clients making requests against Azure Blob storage have the option to provide an encryption key on a per-request basis.
 	// Including the encryption key on the request provides granular control over encryption settings for Blob storage operations.
 	// Customer-provided keys can be stored in Azure Key Vault or in another key store linked to storage account.
-<<<<<<< HEAD
-	syncCmd.PersistentFlags().StringVar(&raw.cpkScopeInfo, "cpk-by-name", "", "Client provided key by name let clients making requests against Azure Blob Storage an option to provide an encryption key on a per-request basis. Provided key name will be fetched from Azure Key Vault and will be used to encrypt the data")
-	syncCmd.PersistentFlags().BoolVar(&raw.cpkInfo, "cpk-by-value", false, "Client provided key by name let clients making requests against Azure Blob Storage an option to provide an encryption key on a per-request basis. Provided key and its hash will be fetched from environment variables")
-	syncCmd.PersistentFlags().BoolVar(&raw.mirrorMode, "mirror-mode", false, "Disable last-modified-time based comparison and overwrites the conflicting files and blobs at the destination if this flag is set to true. Default is false")
-	syncCmd.PersistentFlags().BoolVar(&raw.dryrun, "dry-run", false, "Prints the path of files that would be copied or removed by the sync command. This flag does not copy or remove the actual files.")
-	syncCmd.PersistentFlags().StringVar(&raw.trailingDot, "trailing-dot", "", "'Enable' by default to treat file share related operations in a safe manner. Available options: Enable, Disable. "+
-=======
 	syncCmd.PersistentFlags().StringVar(&raw.cpkScopeInfo, "cpk-by-name", "", "Client provided key by name let clients making requests against Azure Blob storage an option to provide an encryption key on a per-request basis. Provided key name will be fetched from Azure Key Vault and will be used to encrypt the data")
 	syncCmd.PersistentFlags().BoolVar(&raw.cpkInfo, "cpk-by-value", false, "False by default. Client provided key by name let clients making requests against Azure Blob storage an option to provide an encryption key on a per-request basis. Provided key and its hash will be fetched from environment variables (CPK_ENCRYPTION_KEY and CPK_ENCRYPTION_KEY_SHA256 must be set).")
 	syncCmd.PersistentFlags().BoolVar(&raw.mirrorMode, "mirror-mode", false, "Disable last-modified-time based comparison and overwrites the conflicting files and blobs at the destination if this flag is set to true. Default is false.")
 	syncCmd.PersistentFlags().BoolVar(&raw.dryrun, "dry-run", false, "False by default. Prints the path of files that would be copied or removed by the sync command. This flag does not copy or remove the actual files.")
 	syncCmd.PersistentFlags().StringVar(&raw.trailingDot, "trailing-dot", "", "'Enable' by default to treat file share related operations in a safe manner. Available options: "+strings.Join(common.ValidTrailingDotOptions(), ", ")+". "+
->>>>>>> 1b3cc0c2
 		"Choose 'Disable' to go back to legacy (potentially unsafe) treatment of trailing dot files where the file service will trim any trailing dots in paths. This can result in potential data corruption if the transfer contains two paths that differ only by a trailing dot (ex: mypath and mypath.). If this flag is set to 'Disable' and AzCopy encounters a trailing dot file, it will warn customers in the scanning log but will not attempt to abort the operation."+
 		"If the destination does not support trailing dot files (Windows or Blob Storage), AzCopy will fail if the trailing dot file is the root of the transfer and skip any trailing dot paths encountered during enumeration.")
 	syncCmd.PersistentFlags().BoolVar(&raw.includeRoot, "include-root", false, "Disabled by default. Enable to include the root directory's properties when persisting properties such as SMB or HNS ACLs")
