--- conflicted
+++ resolved
@@ -87,12 +87,9 @@
 
 	TryGetPerformanceAdvice(bytesInJob uint64, filesInJob uint32, fromTo common.FromTo, dir common.TransferDirection, p *ste.PipelineNetworkStats) []common.PerformanceAdvice
 
-<<<<<<< HEAD
-=======
 	SetConcurrencySettingsToAuto()
 	GetConcurrencySettings() (int, bool)
 
->>>>>>> 28c6d8b7
 	// JobMgrCleanUp do the JobMgr cleanup.
 	JobMgrCleanUp(jobId common.JobID)
 }
@@ -185,11 +182,8 @@
 
 func (ja *jobsAdmin) createConcurrencyTuner() ste.ConcurrencyTuner {
 	if ja.concurrency.AutoTuneMainPool() {
-<<<<<<< HEAD
 		t := ste.NewAutoConcurrencyTuner(ja.concurrency.InitialMainPoolSize, ja.concurrency.MaxMainPoolSize.Value, &ja.atomicCurrentMainPoolSize, ja.provideBenchmarkResults)
-=======
-		t := ste.NewAutoConcurrencyTuner(ja.concurrency.InitialMainPoolSize, ja.concurrency.MaxMainPoolSize.Value, BenchmarkResults)
->>>>>>> 28c6d8b7
+
 		if !t.RequestCallbackWhenStable(func() { ja.recordTuningCompleted(true) }) {
 			panic("could not register tuning completion callback")
 		}
@@ -385,7 +379,6 @@
 	return true
 }
 
-<<<<<<< HEAD
 func (ja *jobsAdmin) ListJobs(givenStatus common.JobStatus) common.ListJobsResponse {
 	ret := common.ListJobsResponse{JobIDDetails: []common.JobIDDetails{}}
 	files := func(ext string) []os.FileInfo {
@@ -420,7 +413,8 @@
 	}
 
 	return ret
-=======
+}
+
 func (ja *jobsAdmin) SetConcurrencySettingsToAuto() {
 	// Setting initial pool size to 4 and max pool size to 3,000
 	ja.concurrency.InitialMainPoolSize = 4
@@ -434,7 +428,6 @@
 func (ja *jobsAdmin) GetConcurrencySettings() (int, bool) {
 	// return a copy of the concurrency settings, so that caller cannot modify the original
 	return ja.concurrency.EnumerationPoolSize.Value, ja.concurrency.ParallelStatFiles.Value
->>>>>>> 28c6d8b7
 }
 
 // TODO: I think something is wrong here: I think delete and cleanup should be merged together.
