// Copyright © 2017 Microsoft <wastore@microsoft.com>
//
// Permission is hereby granted, free of charge, to any person obtaining a copy
// of this software and associated documentation files (the "Software"), to deal
// in the Software without restriction, including without limitation the rights
// to use, copy, modify, merge, publish, distribute, sublicense, and/or sell
// copies of the Software, and to permit persons to whom the Software is
// furnished to do so, subject to the following conditions:
//
// The above copyright notice and this permission notice shall be included in
// all copies or substantial portions of the Software.
//
// THE SOFTWARE IS PROVIDED "AS IS", WITHOUT WARRANTY OF ANY KIND, EXPRESS OR
// IMPLIED, INCLUDING BUT NOT LIMITED TO THE WARRANTIES OF MERCHANTABILITY,
// FITNESS FOR A PARTICULAR PURPOSE AND NONINFRINGEMENT. IN NO EVENT SHALL THE
// AUTHORS OR COPYRIGHT HOLDERS BE LIABLE FOR ANY CLAIM, DAMAGES OR OTHER
// LIABILITY, WHETHER IN AN ACTION OF CONTRACT, TORT OR OTHERWISE, ARISING FROM,
// OUT OF OR IN CONNECTION WITH THE SOFTWARE OR THE USE OR OTHER DEALINGS IN
// THE SOFTWARE.

package jobsAdmin

import (
	"context"
	"encoding/json"
	"errors"
	"fmt"
	"os"
	"path/filepath"
	"runtime"
	"sort"
	"strconv"
	"strings"
	"sync"
	"sync/atomic"
	"time"

	"github.com/Azure/azure-storage-azcopy/v10/ste"

	"github.com/Azure/azure-storage-azcopy/v10/common"
)

// sortPlanFiles is struct that implements len, swap and less than functions
// this struct is used to sort the JobPartPlan files of the same job on the basis
// of Part number
// TODO: can use the same struct to sort job part plan files on the basis of job number and part number
type sortPlanFiles struct{ Files []os.FileInfo }

// Less determines the comparison between two fileInfo's
// compares the part number of the Job Part files
func (spf sortPlanFiles) Less(i, j int) bool {
	_, parti, err := ste.JobPartPlanFileName(spf.Files[i].Name()).Parse()
	if err != nil {
		panic(fmt.Errorf("error parsing the JobPartPlanfile name %s. Failed with error %s", spf.Files[i].Name(), err.Error()))
	}
	_, partj, err := ste.JobPartPlanFileName(spf.Files[j].Name()).Parse()
	if err != nil {
		panic(fmt.Errorf("error parsing the JobPartPlanfile name %s. Failed with error %s", spf.Files[j].Name(), err.Error()))
	}
	return parti < partj
}

// Len determines the length of number of files
func (spf sortPlanFiles) Len() int { return len(spf.Files) }

func (spf sortPlanFiles) Swap(i, j int) { spf.Files[i], spf.Files[j] = spf.Files[j], spf.Files[i] }

// JobAdmin is the singleton that manages ALL running Jobs, their parts, & their transfers
var JobsAdmin interface {
	NewJobPartPlanFileName(jobID common.JobID, partNumber common.PartNumber) ste.JobPartPlanFileName

	// JobIDDetails returns point-in-time list of JobIDDetails
	JobIDs() []common.JobID

	// JobMgr returns the specified JobID's JobMgr
	JobMgr(jobID common.JobID) (ste.IJobMgr, bool)
	JobMgrEnsureExists(jobID common.JobID, level common.LogLevel, commandString string) ste.IJobMgr

	// AddJobPartMgr associates the specified JobPartMgr with the Jobs Administrator
	//AddJobPartMgr(appContext context.Context, planFile JobPartPlanFileName) IJobPartMgr
	/*ScheduleTransfer(jptm IJobPartTransferMgr)*/
	ResurrectJob(jobId common.JobID, sourceSAS string, destinationSAS string, srcServiceClient *common.ServiceClient, dstServiceClient *common.ServiceClient, srcIsOAuth bool) bool

	ResurrectJobParts()

	// AppPathFolder returns the Azcopy application path folder.
	// JobPartPlanFile will be created inside this folder.
	AppPathFolder() string

	// returns the current value of bytesOverWire.
	BytesOverWire() int64

	LogToJobLog(msg string, level common.LogLevel)

	//DeleteJob(jobID common.JobID)
	common.ILoggerCloser

	CurrentMainPoolSize() int

	TryGetPerformanceAdvice(bytesInJob uint64, filesInJob uint32, fromTo common.FromTo, dir common.TransferDirection, p *ste.PipelineNetworkStats) []common.PerformanceAdvice

	SetConcurrencySettingsToAuto()

	// JobMgrCleanUp do the JobMgr cleanup.
	JobMgrCleanUp(jobId common.JobID)
	ListJobs(givenStatus common.JobStatus) common.ListJobsResponse
}

func initJobsAdmin(appCtx context.Context, concurrency ste.ConcurrencySettings, targetRateInMegaBitsPerSec float64, azcopyJobPlanFolder string, azcopyLogPathFolder string, providePerfAdvice bool) {
	if JobsAdmin != nil {
		panic("initJobsAdmin was already called once")
	}

	cpuMon := common.NewNullCpuMonitor()
	// One day, we might monitor CPU as the app runs in all cases (and report CPU as possible constraint like we do with disk).
	// But for now, we only monitor it when tuning the GR pool size.
	if concurrency.AutoTuneMainPool() && concurrency.CheckCpuWhenTuning.Value {
		// let our CPU monitor self-calibrate BEFORE we start doing any real work TODO: remove if we switch to gopsutil
		cpuMon = common.NewCalibratedCpuUsageMonitor()
	}

	maxRamBytesToUse := getMaxRamForChunks()

	// use the "networking mega" (based on powers of 10, not powers of 2, since that's what mega means in networking context)
	targetRateInBytesPerSec := int64(targetRateInMegaBitsPerSec * 1000 * 1000 / 8)
	unusedExpectedCoarseRequestByteCount := int64(0)
	pacer := ste.NewTokenBucketPacer(targetRateInBytesPerSec, unusedExpectedCoarseRequestByteCount)
	// Note: as at July 2019, we don't currently have a shutdown method/event on JobsAdmin where this pacer
	// could be shut down. But, it's global anyway, so we just leave it running until application exit.

	ja := &jobsAdmin{
		concurrency:             concurrency,
		logger:                  common.AzcopyCurrentJobLogger,
		jobIDToJobMgr:           newJobIDToJobMgr(),
		logDir:                  azcopyLogPathFolder,
		planDir:                 azcopyJobPlanFolder,
		pacer:                   pacer,
		slicePool:               common.NewMultiSizeSlicePool(common.MaxBlockBlobBlockSize),
		cacheLimiter:            common.NewCacheLimiter(maxRamBytesToUse),
		fileCountLimiter:        common.NewCacheLimiter(int64(concurrency.MaxOpenDownloadFiles)),
		cpuMonitor:              cpuMon,
		appCtx:                  appCtx,
		commandLineMbpsCap:      targetRateInMegaBitsPerSec,
		provideBenchmarkResults: providePerfAdvice,
	}
	// create new context with the defaultService api version set as value to serviceAPIVersionOverride in the app context.
	ja.appCtx = context.WithValue(ja.appCtx, ste.ServiceAPIVersionOverride, ste.DefaultServiceApiVersion)
	ja.jobLogger = common.AzcopyCurrentJobLogger

	// create concurrency tuner...
	// ... but don't spin up the main pool. That is done when
	// the first piece of work actually arrives. Why do it then?
	// So that we don't start tuning with no traffic to process, since doing so skews
	// the tuning results and, in the worst case, leads to "completion" of tuning before any traffic has been sent.
	ja.concurrencyTuner = ja.createConcurrencyTuner()

	JobsAdmin = ja

	// Spin up slice pool pruner
	go ja.slicePoolPruneLoop()

	go ja.messageHandler(common.GetLifecycleMgr().MsgHandlerChannel())

}

// Decide on a max amount of RAM we are willing to use. This functions as a cap, and prevents excessive usage.
// There's no measure of physical RAM in the STD library, so we guesstimate conservatively, based on  CPU count (logical, not physical CPUs)
// Note that, as at Feb 2019, the multiSizeSlicePooler uses additional RAM, over this level, since it includes the cache of
// currently-unused, reusable slices, that is not tracked by cacheLimiter.
// Also, block sizes that are not powers of two result in extra usage over and above this limit. (E.g. 100 MB blocks each
// count 100 MB towards this limit, but actually consume 128 MB)
func getMaxRamForChunks() int64 {

	// return the user-specified override value, if any
	envVar := common.EEnvironmentVariable.BufferGB()
	overrideString := common.GetLifecycleMgr().GetEnvironmentVariable(envVar)
	if overrideString != "" {
		overrideValue, err := strconv.ParseFloat(overrideString, 64)
		if err != nil {
			common.GetLifecycleMgr().Error(fmt.Sprintf("Cannot parse environment variable %s, due to error %s", envVar.Name, err))
		} else {
			return int64(overrideValue * 1024 * 1024 * 1024)
		}
	}

	// else use a sensible default
	// TODO maybe one day measure actual RAM available
	const gbToUsePerCpu = 0.5 // should be enough to support the amount of traffic 1 CPU can drive, and also less than the typical installed RAM-per-CPU
	maxTotalGB := float32(16) // Even 6 is enough at 10 Gbps with standard 8MB chunk size, but we need allow extra here to help if larger blob block sizes are selected by user, since then we need more memory to get enough chunks to have enough network-level concurrency
	if strconv.IntSize == 32 {
		maxTotalGB = 1 // 32-bit apps can only address 2 GB, and best to leave plenty for needs outside our cache (e.g. running the app itself)
	}
	gbToUse := float32(runtime.NumCPU()) * gbToUsePerCpu
	if gbToUse > maxTotalGB {
		gbToUse = maxTotalGB // cap it.
	}
	maxRamBytesToUse := int64(gbToUse * 1024 * 1024 * 1024)
	return maxRamBytesToUse
}

func (ja *jobsAdmin) createConcurrencyTuner() ste.ConcurrencyTuner {
	if ja.concurrency.AutoTuneMainPool() {
		t := ste.NewAutoConcurrencyTuner(ja.concurrency.InitialMainPoolSize, ja.concurrency.MaxMainPoolSize.Value, ja.provideBenchmarkResults)
		if !t.RequestCallbackWhenStable(func() { ja.recordTuningCompleted(true) }) {
			panic("could not register tuning completion callback")
		}
		return t
	} else {
		ja.recordTuningCompleted(false)
		return &ste.NullConcurrencyTuner{FixedValue: ja.concurrency.InitialMainPoolSize}
	}
}

func (ja *jobsAdmin) recordTuningCompleted(showOutput bool) {
	// remember how many bytes were transferred during tuning, so we can exclude them from our post-tuning throughput calculations
	atomic.StoreInt64(&ja.atomicBytesTransferredWhileTuning, ja.BytesOverWire())
	atomic.StoreInt64(&ja.atomicTuningEndSeconds, time.Now().Unix())

	if showOutput {
		msg := "Automatic concurrency tuning completed."
		if ja.provideBenchmarkResults {
			msg += " Recording of performance stats will begin now."
		}
		common.GetLifecycleMgr().Info("")
		common.GetLifecycleMgr().Info(msg)
		if ja.provideBenchmarkResults {
			common.GetLifecycleMgr().Info("")
			common.GetLifecycleMgr().Info("*** After a minute or two, you may cancel the job with CTRL-C to trigger early analysis of the stats. ***")
			common.GetLifecycleMgr().Info("*** You do not need to wait for whole job to finish.                                                  ***")
		}
		common.GetLifecycleMgr().Info("")
		ja.LogToJobLog(msg, common.LogInfo)
	}
}

////////////////////////////////////////////////////////////////////////////////////////////////////////////////////////

// There will be only 1 instance of the jobsAdmin type.
// The coordinator uses this to manage all the running jobs and their job parts.
type jobsAdmin struct {
	atomicBytesTransferredWhileTuning int64
	atomicTuningEndSeconds            int64
	atomicCurrentMainPoolSize         int32 // align 64 bit integers for 32 bit arch
	concurrency                       ste.ConcurrencySettings
	logger                            common.ILoggerCloser
	jobIDToJobMgr                     jobIDToJobMgr // Thread-safe map from each JobID to its JobInfo
	// Other global state can be stored in more fields here...
	logDir                  string // Where log files are stored
	planDir                 string // Initialize to directory where Job Part Plans are stored
	appCtx                  context.Context
	pacer                   ste.PacerAdmin
	slicePool               common.ByteSlicePooler
	cacheLimiter            common.CacheLimiter
	fileCountLimiter        common.CacheLimiter
	concurrencyTuner        ste.ConcurrencyTuner
	commandLineMbpsCap      float64
	provideBenchmarkResults bool
	cpuMonitor              common.CPUMonitor
	jobLogger               common.ILoggerResetable
}

////////////////////////////////////////////////////////////////////////////////////////////////////////////////////////

func (ja *jobsAdmin) NewJobPartPlanFileName(jobID common.JobID, partNumber common.PartNumber) ste.JobPartPlanFileName {
	return ste.JobPartPlanFileName(fmt.Sprintf(ste.JobPartPlanFileNameFormat, jobID.String(), partNumber, ste.DataSchemaVersion))
}

func (ja *jobsAdmin) FileExtension() string {
	return fmt.Sprintf(".strV%05d", ste.DataSchemaVersion)
}

// JobIDDetails returns point-in-time list of JobIDDetails
func (ja *jobsAdmin) JobIDs() []common.JobID {
	var jobIDs []common.JobID
	ja.jobIDToJobMgr.Iterate(false, func(k common.JobID, v ste.IJobMgr) {
		jobIDs = append(jobIDs, k)
	})
	return jobIDs
}

// JobMgr returns the specified JobID's JobMgr if it exists
func (ja *jobsAdmin) JobMgr(jobID common.JobID) (ste.IJobMgr, bool) {
	return ja.jobIDToJobMgr.Get(jobID)
}

// AppPathFolder returns the Azcopy application path folder.
// JobPartPlanFile will be created inside this folder.
func (ja *jobsAdmin) AppPathFolder() string {
	return ja.planDir
}

// JobMgrEnsureExists returns the specified JobID's IJobMgr if it exists or creates it if it doesn't already exit
// If it does exist, then the appCtx argument is ignored.
func (ja *jobsAdmin) JobMgrEnsureExists(jobID common.JobID,
	level common.LogLevel, commandString string) ste.IJobMgr {

	return ja.jobIDToJobMgr.EnsureExists(jobID,
		func() ste.IJobMgr {
			// Return existing or new IJobMgr to caller
			return ste.NewJobMgr(ja.concurrency, jobID, ja.appCtx, ja.cpuMonitor, level, commandString, ja.logDir, ja.concurrencyTuner, ja.pacer, ja.slicePool, ja.cacheLimiter, ja.fileCountLimiter, ja.jobLogger, false)
		})
}

// JobMgrCleanup cleans up the jobMgr identified by the given jobId. It undoes what NewJobMgr() does, basically it does the following:
// 1. Stop all go routines started to process this job.
// 2. Release the memory allocated for this JobMgr instance.
// Note: this is not thread safe and only one goroutine should call this for a job.
func (ja *jobsAdmin) JobMgrCleanUp(jobId common.JobID) {
	// First thing get the jobMgr.
	jm, found := ja.JobMgr(jobId)

	if found {
		/*
		 * Change log level to Info, so that we can capture these messages in job log file.
		 * These log messages useful in debuggability and tells till what stage cleanup done.
		 */
		jm.Log(common.LogInfo, "JobMgrCleanUp Enter")

		// Delete the jobMgr from jobIDtoJobMgr map, so that next call will fail.
		ja.DeleteJob(jobId)

		jm.Log(common.LogInfo, "Job deleted from jobMgr map")

		/*
		 * Rest of jobMgr related cleanup done by DeferredCleanupJobMgr function.
		 * Now that we have removed the jobMgr from the map, no new caller will find it and hence cannot start any
		 * new activity using the jobMgr. We cleanup the resources of the jobMgr in a deferred manner as a safety net
		 * to allow processing any messages that may be in transit.
		 *
		 * NOTE: This is not really required but we don't want to miss any in-transit messages as some of the TODOs in
		 *               the code suggest.
		 */
		go jm.DeferredCleanupJobMgr()
	}
}

func (ja *jobsAdmin) BytesOverWire() int64 {
	return ja.pacer.GetTotalTraffic()
}

func (ja *jobsAdmin) UpdateTargetBandwidth(newTarget int64) {
	if newTarget < 0 {
		return
	}
	ja.pacer.UpdateTargetBytesPerSecond(newTarget)
}

/*
func (ja *jobsAdmin) AddSuccessfulBytesInActiveFiles(n int64) {
	atomic.AddInt64(&ja.atomicSuccessfulBytesInActiveFiles, n)
}

func (ja *jobsAdmin) SuccessfulBytesInActiveFiles() uint64 {
	n := atomic.LoadInt64(&ja.atomicSuccessfulBytesInActiveFiles)
	if n < 0 {
		n = 0 // should never happen, but would result in nasty over/underflow if it did
	}
	return uint64(n)
}
*/

func (ja *jobsAdmin) ResurrectJob(jobId common.JobID,
	sourceSAS string,
	destinationSAS string,
	srcServiceClient *common.ServiceClient,
	dstServiceClient *common.ServiceClient,
	srcIsOAuth bool) bool {
	// Search the existing plan files for the PartPlans for the given jobId
	// only the files which are not empty and have JobId has prefix and DataSchemaVersion as Suffix
	// are include in the result
	files := func(prefix, ext string) []os.FileInfo {
		var files []os.FileInfo
		_ = filepath.Walk(ja.planDir, func(path string, fileInfo os.FileInfo, _ error) error {
			if !fileInfo.IsDir() && fileInfo.Size() != 0 && strings.HasPrefix(fileInfo.Name(), prefix) && strings.HasSuffix(fileInfo.Name(), ext) {
				files = append(files, fileInfo)
			}
			return nil
		})
		return files
	}(jobId.String(), fmt.Sprintf(".steV%d", ste.DataSchemaVersion))
	// If no files with JobId exists then return false
	if len(files) == 0 {
		return false
	}
	// sort the JobPartPlan files with respect to Part Number
	sort.Sort(sortPlanFiles{Files: files})
	for f := 0; f < len(files); f++ {
		planFile := ste.JobPartPlanFileName(files[f].Name())
		jobID, partNum, err := planFile.Parse()
		if err != nil {
			continue
		}
		mmf := planFile.Map()
		jm := ja.JobMgrEnsureExists(jobID, mmf.Plan().LogLevel, "")
		args := &ste.AddJobPartArgs{
			PartNum:           partNum,
			PlanFile:          planFile,
			ExistingPlanMMF:   mmf,
			SrcClient:         srcServiceClient,
			DstClient:         dstServiceClient,
			SrcIsOAuth:        srcIsOAuth,
			ScheduleTransfers: false,
			CompletionChan:    nil,
		}
		jm.AddJobPart2(args)
	}

	jm, _ := ja.JobMgr(jobId)
	js := resurrectJobSummary(jm)
	jm.ResurrectSummary(js)

	return true
}

// reconstructTheExistingJobParts reconstructs the in memory JobPartPlanInfo for existing memory map JobFile
func (ja *jobsAdmin) ResurrectJobParts() {
	// Get all the Job part plan files in the plan directory
	files := func(ext string) []os.FileInfo {
		var files []os.FileInfo
		_ = filepath.Walk(ja.planDir, func(path string, fileInfo os.FileInfo, _ error) error {
			if !fileInfo.IsDir() && fileInfo.Size() != 0 && strings.HasSuffix(fileInfo.Name(), ext) {
				files = append(files, fileInfo)
			}
			return nil
		})
		return files
	}(fmt.Sprintf(".steV%d", ste.DataSchemaVersion))

	// TODO : sort the file.
	for f := 0; f < len(files); f++ {
		planFile := ste.JobPartPlanFileName(files[f].Name())
		jobID, partNum, err := planFile.Parse()
		if err != nil {
			continue
		}
		mmf := planFile.Map()
		//todo : call the compute transfer function here for each job.
		jm := ja.JobMgrEnsureExists(jobID, mmf.Plan().LogLevel, "")
		jm.AddJobPart(partNum, planFile, mmf, EMPTY_SAS_STRING, EMPTY_SAS_STRING, false, nil)
	}
}

func (ja *jobsAdmin) ListJobs(givenStatus common.JobStatus) common.ListJobsResponse {
	ret := common.ListJobsResponse{JobIDDetails: []common.JobIDDetails{}}
	files := func(ext string) []os.FileInfo {
		var files []os.FileInfo
		_ = filepath.Walk(ja.planDir, func(path string, fileInfo os.FileInfo, _ error) error {
			if !fileInfo.IsDir() && strings.HasSuffix(fileInfo.Name(), ext) {
				files = append(files, fileInfo)
			}
			return nil
		})
		return files
	}(fmt.Sprintf(".steV%d", ste.DataSchemaVersion))

	// TODO : sort the file.
	for f := 0; f < len(files); f++ {
		planFile := ste.JobPartPlanFileName(files[f].Name())
		jobID, partNum, err := planFile.Parse()
		if err != nil || partNum != 0 { // Summary is in 0th JobPart
			continue
		}

		mmf := planFile.Map()
		jpph := mmf.Plan()

		if givenStatus == common.EJobStatus.All() || givenStatus == jpph.JobStatus() {
			ret.JobIDDetails = append(ret.JobIDDetails,
				common.JobIDDetails{JobId: jobID, CommandString: jpph.CommandString(),
					StartTime: jpph.StartTime, JobStatus: jpph.JobStatus()})
		}

		mmf.Unmap()
	}

	return ret
}

func (ja *jobsAdmin) SetConcurrencySettingsToAuto() {
	// Setting initial pool size to 4 and max pool size to 3,000
	ja.concurrency.InitialMainPoolSize = 4
	ja.concurrency.MaxMainPoolSize = &ste.ConfiguredInt{Value: 3000, IsUserSpecified: false, EnvVarName: common.EEnvironmentVariable.ConcurrencyValue().Name, DefaultSourceDesc: "auto-tuning limit"}

	// recreate the concurrency tuner.
	// Tuner isn't called until the first job part is scheduled for transfer, so it is safe to update it before that.
	ja.concurrencyTuner = ja.createConcurrencyTuner()
}

// TODO: I think something is wrong here: I think delete and cleanup should be merged together.
// DeleteJobInfo api deletes an entry of given JobId the JobsInfo
// TODO: add the clean up logic for all Jobparts.
func (ja *jobsAdmin) DeleteJob(jobID common.JobID) {
	ja.jobIDToJobMgr.Delete(jobID)
}

// cleanUpJob api unmaps all the memory map JobPartFile and deletes the JobPartFile
/*
	* Load PartMap for given JobId
    * Iterate through each part order of given Job and then shutdowns the JobInfo handler
    * Iterate through each part order of given Job and then shutdowns the JobInfo handler
	* Delete all the job part files stored on disk
    * Closes the logger file opened for logging logs related to given job
	* Removes the entry of given JobId from JobsInfo
*/

// TODO: take care of this.
/*func (ja *jobsAdmin) cleanUpJob(jobID common.JobID) {
	jm, found := ja.JobMgr(jobID)
	if !found {
		ja.Panic(fmt.Errorf("no job found with JobID %v to clean up", jobID))
	}
	for p := PartNumber(0); true; p++ {
		jpm, found := jm.JobPartMgr(p)
		if !found { // TODO
		}
		// TODO: Fix jpm.planMMF.Unmap()	// unmapping the memory map JobPart file
		err := jpm.filename.Delete()
		if err != nil {
			ja.Panic(fmt.Errorf("error removing the job part file %s. Failed with following error %s", jpm.filename, err))
		}
		//TODO: jobHandler.shutDownHandler(ji.logger)
	}
	ji.closeLogForJob()
	// deletes the entry for given JobId from Map
	ja.DeleteJob(jobID)
}
*/
func (ja *jobsAdmin) ShouldLog(level common.LogLevel) bool  { return ja.logger.ShouldLog(level) }
func (ja *jobsAdmin) Log(level common.LogLevel, msg string) { ja.logger.Log(level, msg) }
func (ja *jobsAdmin) Panic(err error)                       { ja.logger.Panic(err) }
func (ja *jobsAdmin) CloseLog()                             { ja.logger.CloseLog() }

func (ja *jobsAdmin) CurrentMainPoolSize() int {
	return int(atomic.LoadInt32(&ja.atomicCurrentMainPoolSize))
}

func (ja *jobsAdmin) slicePoolPruneLoop() {
	// if something in the pool has been unused for this long, we probably don't need it
	const pruneInterval = 5 * time.Second

	ticker := time.NewTicker(pruneInterval)
	defer ticker.Stop()

	for {
		select {
		case <-ticker.C:
			ja.slicePool.Prune()
		case <-ja.appCtx.Done():
			break
		}
	}
}

// TODO: review or replace (or confirm to leave as is?)  Originally, JobAdmin couldn't use individual job logs because there could
// be several concurrent jobs running. That's not the case any more, so this is safe now, but it doesn't quite fit with the
// architecture around it.
func (ja *jobsAdmin) LogToJobLog(msg string, level common.LogLevel) {
	prefix := ""
	if level <= common.LogWarning {
		prefix = fmt.Sprintf("%s: ", common.LogLevel(level)) // so readers can find serious ones, but information ones still look uncluttered without INFO:
	}
	ja.jobLogger.Log(level, prefix+msg)
}

////////////////////////////////////////////////////////////////////////////////////////////////////////////////////////

func (ja *jobsAdmin) TryGetPerformanceAdvice(bytesInJob uint64, filesInJob uint32, fromTo common.FromTo, dir common.TransferDirection, p *ste.PipelineNetworkStats) []common.PerformanceAdvice {
	if !ja.provideBenchmarkResults {
		return make([]common.PerformanceAdvice, 0)
	}

	megabitsPerSec := float64(0)
	finalReason, finalConcurrency := ja.concurrencyTuner.GetFinalState()

	secondsAfterTuning := float64(0)
	tuningEndSeconds := atomic.LoadInt64(&ja.atomicTuningEndSeconds)
	if tuningEndSeconds > 0 {
		bytesTransferredAfterTuning := ja.BytesOverWire() - atomic.LoadInt64(&ja.atomicBytesTransferredWhileTuning)
		secondsAfterTuning = time.Since(time.Unix(tuningEndSeconds, 0)).Seconds()
		megabitsPerSec = (8 * float64(bytesTransferredAfterTuning) / secondsAfterTuning) / (1000 * 1000)
	}

	// if we we didn't run enough after the end of tuning, due to too little time or too close the slow patch as throughput winds down approaching 100%,
	// then pretend that we didn't get any tuning result at all
	percentCompleteAtTuningStart := 100 * float64(atomic.LoadInt64(&ja.atomicBytesTransferredWhileTuning)) / float64(bytesInJob)
	if finalReason != ste.ConcurrencyReasonTunerDisabled && (secondsAfterTuning < 10 || percentCompleteAtTuningStart > 95) {
		finalReason = ste.ConcurrencyReasonNone
	}

	averageBytesPerFile := int64(0)
	if filesInJob > 0 {
		averageBytesPerFile = int64(bytesInJob / uint64(filesInJob))
	}

	isToAzureFiles := fromTo.To() == common.ELocation.File()
	a := ste.NewPerformanceAdvisor(p, ja.commandLineMbpsCap, int64(megabitsPerSec), finalReason, finalConcurrency, dir, averageBytesPerFile, isToAzureFiles)
	return a.GetAdvice()
}

func (ja *jobsAdmin) messageHandler(inputChan <-chan *common.LCMMsg) {
	toBitsPerSec := func(megaBitsPerSec int64) int64 {
		return megaBitsPerSec * 1000 * 1000 / 8
	}

	const minIntervalBetweenPerfAdjustment = time.Minute
	lastPerfAdjustTime := time.Now().Add(-2 * minIntervalBetweenPerfAdjustment)
	var err error

	for {
		msg := <-inputChan
		var msgType common.LCMMsgType
		_ = msgType.Parse(msg.Req.MsgType) // MsgType is already verified by LCM
		switch msgType {
		case common.ELCMMsgType.PerformanceAdjustment():
			var resp common.PerfAdjustmentResp
			var perfAdjustmentReq common.PerfAdjustmentReq

			if time.Since(lastPerfAdjustTime) < minIntervalBetweenPerfAdjustment {
<<<<<<< HEAD
				err = errors.New("Performance Adjustment already in progress. Please try after " +
=======
				err = fmt.Errorf("Performance Adjustment already in progress. Please try after %s",
>>>>>>> 6413253a
					lastPerfAdjustTime.Add(minIntervalBetweenPerfAdjustment).Format(time.RFC3339))
			}

			if e := json.Unmarshal([]byte(msg.Req.Value), &perfAdjustmentReq); e != nil {
				err = fmt.Errorf("parsing %s failed with %s", msg.Req.Value, e.Error())
			}

			if perfAdjustmentReq.Throughput < 0 {
				err = fmt.Errorf("invalid value %d for cap-mbps. cap-mpbs should be greater than 0",
					perfAdjustmentReq.Throughput)
			}

			if err == nil {
				lastPerfAdjustTime = time.Now()
				ja.UpdateTargetBandwidth(toBitsPerSec(perfAdjustmentReq.Throughput))

				resp.Status = true
				resp.AdjustedThroughPut = perfAdjustmentReq.Throughput
				resp.NextAdjustmentAfter = lastPerfAdjustTime.Add(minIntervalBetweenPerfAdjustment)
				resp.Err = ""
			} else {
				resp.Status = false
				resp.AdjustedThroughPut = -1
				resp.NextAdjustmentAfter = lastPerfAdjustTime.Add(minIntervalBetweenPerfAdjustment)
				resp.Err = err.Error()
			}

			msg.SetResponse(&common.LCMMsgResp{
				TimeStamp: time.Now(),
				MsgType:   msg.Req.MsgType,
				Value:     resp,
				Err:       err,
			})

			msg.Reply()

		default:
		}

	}

}

////////////////////////////////////////////////////////////////////////////////////////////////////////////////////////

// The jobIDToJobMgr maps each JobID to its JobMgr
type jobIDToJobMgr struct {
	nocopy common.NoCopy
	lock   sync.RWMutex
	m      map[common.JobID]ste.IJobMgr
}

func newJobIDToJobMgr() jobIDToJobMgr {
	return jobIDToJobMgr{m: make(map[common.JobID]ste.IJobMgr)}
}

func (j *jobIDToJobMgr) Set(key common.JobID, value ste.IJobMgr) {
	j.nocopy.Check()
	j.lock.Lock()
	j.m[key] = value
	j.lock.Unlock()
}

func (j *jobIDToJobMgr) Get(key common.JobID) (value ste.IJobMgr, found bool) {
	j.nocopy.Check()
	j.lock.RLock()
	value, found = j.m[key]
	j.lock.RUnlock()
	return
}

func (j *jobIDToJobMgr) EnsureExists(jobID common.JobID, newJobMgr func() ste.IJobMgr) ste.IJobMgr {
	j.nocopy.Check()
	j.lock.Lock()

	// defined variables both jm & found above condition since defined variables might get re-initialized
	// in if condition if any variable in the left was not initialized.
	var jm ste.IJobMgr
	var found bool

	// NOTE: We look up the desired IJobMgr and add it if it's not there atomically using a write lock
	if jm, found = j.m[jobID]; !found {
		jm = newJobMgr()
		j.m[jobID] = jm
	}
	j.lock.Unlock()
	return jm
}

func (j *jobIDToJobMgr) Delete(key common.JobID) {
	j.nocopy.Check()
	j.lock.Lock()
	delete(j.m, key)
	j.lock.Unlock()
}

func (j *jobIDToJobMgr) Iterate(write bool, f func(k common.JobID, v ste.IJobMgr)) {
	j.nocopy.Check()
	locker := sync.Locker(&j.lock)
	if !write {
		locker = j.lock.RLocker()
	}
	locker.Lock()
	for k, v := range j.m {
		f(k, v)
	}
	locker.Unlock()
}

////////////////////////////////////////////////////////////////////////////////////////////////////////////////////////<|MERGE_RESOLUTION|>--- conflicted
+++ resolved
@@ -616,11 +616,7 @@
 			var perfAdjustmentReq common.PerfAdjustmentReq
 
 			if time.Since(lastPerfAdjustTime) < minIntervalBetweenPerfAdjustment {
-<<<<<<< HEAD
-				err = errors.New("Performance Adjustment already in progress. Please try after " +
-=======
 				err = fmt.Errorf("Performance Adjustment already in progress. Please try after %s",
->>>>>>> 6413253a
 					lastPerfAdjustTime.Add(minIntervalBetweenPerfAdjustment).Format(time.RFC3339))
 			}
 
