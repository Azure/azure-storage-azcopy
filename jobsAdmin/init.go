--- conflicted
+++ resolved
@@ -584,10 +584,7 @@
 	if js.TotalBytesTransferred+jm.SuccessfulBytesInActiveFiles() <= js.TotalBytesExpected {
 		js.TotalBytesTransferred += jm.SuccessfulBytesInActiveFiles()
 	}
-<<<<<<< HEAD
-=======
 	mu.Unlock()
->>>>>>> c5e0e71e
 	if js.TotalBytesExpected == 0 {
 		// if no bytes expected, and we should avoid dividing by 0 (which results in NaN)
 		js.PercentComplete = 100
