// Copyright © 2017 Microsoft <wastore@microsoft.com>
//
// Permission is hereby granted, free of charge, to any person obtaining a copy
// of this software and associated documentation files (the "Software"), to deal
// in the Software without restriction, including without limitation the rights
// to use, copy, modify, merge, publish, distribute, sublicense, and/or sell
// copies of the Software, and to permit persons to whom the Software is
// furnished to do so, subject to the following conditions:
//
// The above copyright notice and this permission notice shall be included in
// all copies or substantial portions of the Software.
//
// THE SOFTWARE IS PROVIDED "AS IS", WITHOUT WARRANTY OF ANY KIND, EXPRESS OR
// IMPLIED, INCLUDING BUT NOT LIMITED TO THE WARRANTIES OF MERCHANTABILITY,
// FITNESS FOR A PARTICULAR PURPOSE AND NONINFRINGEMENT. IN NO EVENT SHALL THE
// AUTHORS OR COPYRIGHT HOLDERS BE LIABLE FOR ANY CLAIM, DAMAGES OR OTHER
// LIABILITY, WHETHER IN AN ACTION OF CONTRACT, TORT OR OTHERWISE, ARISING FROM,
// OUT OF OR IN CONNECTION WITH THE SOFTWARE OR THE USE OR OTHER DEALINGS IN
// THE SOFTWARE.

package jobsAdmin

import (
	"context"
	"encoding/json"
	"fmt"
	"math"
	"os"
	"sync"
	"time"

	"github.com/Azure/azure-storage-azcopy/v10/common"
	"github.com/Azure/azure-storage-azcopy/v10/ste"
)

var steCtx = context.Background()
var mu sync.Mutex // Prevent inconsistent state between check and update of TotalBytesTransferred variable

type azCopyConfig struct {
	MIMETypeMapping map[string]string
}

// round api rounds up the float number after the decimal point.
func round(num float64) int {
	return int(num + math.Copysign(0.5, num))
}

// ToFixed api returns the float number precised up to given decimal places.
func ToFixed(num float64, precision int) float64 {
	output := math.Pow(10, float64(precision))
	return float64(round(num*output)) / output
}

// MainSTE initializes the Storage Transfer Engine
<<<<<<< HEAD
func MainSTE(concurrency ste.ConcurrencySettings, targetRateInMegaBitsPerSec float64, providePerfAdvice bool) error {
	// Initialize the JobsAdmin, resurrect Job plan files
	initJobsAdmin(steCtx, concurrency, targetRateInMegaBitsPerSec, providePerfAdvice)
=======
func MainSTE(concurrency ste.ConcurrencySettings, targetRateInMegaBitsPerSec float64) error {
	// Initialize the JobsAdmin, resurrect Job plan files
	initJobsAdmin(steCtx, concurrency, targetRateInMegaBitsPerSec)
>>>>>>> 550d858c
	// TODO: We may want to list listen first and terminate if there is already an instance listening

	// if we've a custom mime map
	if path := common.GetEnvironmentVariable(common.EEnvironmentVariable.MimeMapping()); path != "" {
		data, err := os.ReadFile(path)
		if err != nil {
			return err
		}

		var config azCopyConfig
		err = json.Unmarshal(data, &config)
		if err != nil {
			return err
		}

		ste.EnvironmentMimeMap = config.MIMETypeMapping
	}
<<<<<<< HEAD

	deserialize := func(request *http.Request, v interface{}) {
		// TODO: Check the HTTP verb here?
		// reading the entire request body and closing the request body
		body, err := io.ReadAll(request.Body)
		request.Body.Close()
		if err != nil {
			JobsAdmin.Panic(fmt.Errorf("error deserializing HTTP request"))
		}
		_ = json.Unmarshal(body, v)
	}
	serialize := func(v interface{}, response http.ResponseWriter) {
		payload, err := json.Marshal(response)
		if err != nil {
			JobsAdmin.Panic(fmt.Errorf("error serializing HTTP response"))
		}
		// sending successful response back to front end
		response.WriteHeader(http.StatusAccepted)
		_, _ = response.Write(payload)
	}
	http.HandleFunc(common.ERpcCmd.CopyJobPartOrder().Pattern(),
		func(writer http.ResponseWriter, request *http.Request) {
			var payload common.CopyJobPartOrderRequest
			deserialize(request, &payload)
			serialize(ExecuteNewCopyJobPartOrder(payload), writer)
		})
	/*
		http.HandleFunc(common.ERpcCmd.CancelJob().Pattern(),
			func(writer http.ResponseWriter, request *http.Request) {
				var payload common.JobID
				deserialize(request, &payload)
				serialize(CancelPauseJobOrder(payload, common.EJobStatus.Cancelling()), writer)
			})
		http.HandleFunc(common.ERpcCmd.PauseJob().Pattern(),
			func(writer http.ResponseWriter, request *http.Request) {
				var payload common.JobID
				deserialize(request, &payload)
				serialize(CancelPauseJobOrder(payload, common.EJobStatus.Paused()), writer)
			})
	*/
	http.HandleFunc(common.ERpcCmd.ResumeJob().Pattern(),
		func(writer http.ResponseWriter, request *http.Request) {
			var payload common.ResumeJobRequest
			deserialize(request, &payload)
			serialize(ResumeJobOrder(payload), writer)
		})

	http.HandleFunc(common.ERpcCmd.GetJobDetails().Pattern(),
		func(writer http.ResponseWriter, request *http.Request) {
			var payload common.GetJobDetailsRequest
			deserialize(request, &payload)
			serialize(GetJobDetails(payload), writer)
		})

	// Listen for front-end requests
	// if err := http.ListenAndServe("localhost:1337", nil); err != nil {
	//	fmt.Print("Server already initialized")
	//	return err
	// }
=======
>>>>>>> 550d858c
	return nil // TODO: don't return (like normal main)
}

// /////////////////////////////////////////////////////////////////////////////

// ExecuteNewCopyJobPartOrder api executes a new job part order
func ExecuteNewCopyJobPartOrder(order common.CopyJobPartOrderRequest) common.CopyJobPartOrderResponse {
	// Get the file name for this Job Part's Plan
	jppfn := JobsAdmin.NewJobPartPlanFileName(order.JobID, order.PartNum)
	jppfn.Create(order)                                                                  // Convert the order to a plan file
	jm := JobsAdmin.JobMgrEnsureExists(order.JobID, order.LogLevel, order.CommandString) // Get a this job part's job manager (create it if it doesn't exist)

	if len(order.Transfers.List) == 0 && order.IsFinalPart {
		/*
		 * We set the status of this jobPart to Completed()
		 * immediately after it is scheduled, and wind down
		 * the transfer
		 */
		jm.Log(common.LogWarning, "No transfers were scheduled.")
	}
	// Get credential info from RPC request order, and set in InMemoryTransitJobState.
	jm.SetInMemoryTransitJobState(
		ste.InMemoryTransitJobState{
			CredentialInfo:          order.CredentialInfo,
			S2SSourceCredentialType: order.S2SSourceCredentialType,
		})
	// Supply no plan MMF because we don't have one, and AddJobPart will create one on its own.
	// Add this part to the Job and schedule its transfers

	args := &ste.AddJobPartArgs{
		PartNum:           order.PartNum,
		PlanFile:          jppfn,
		ExistingPlanMMF:   nil,
		SrcClient:         order.SrcServiceClient,
		DstClient:         order.DstServiceClient,
		SrcIsOAuth:        order.S2SSourceCredentialType.IsAzureOAuth(),
		ScheduleTransfers: true,
	}
	jm.AddJobPart(args)

	// Update jobPart Status with the status Manager
	jm.SendJobPartCreatedMsg(ste.JobPartCreatedMsg{TotalTransfers: uint32(len(order.Transfers.List)),
		IsFinalPart:             order.IsFinalPart,
		TotalBytesEnumerated:    order.Transfers.TotalSizeInBytes,
		FileTransfers:           order.Transfers.FileTransferCount,
		SymlinkTransfers:        order.Transfers.SymlinkTransferCount,
		FolderTransfer:          order.Transfers.FolderTransferCount,
		HardlinksConvertedCount: order.Transfers.HardlinksConvertedCount})

	return common.CopyJobPartOrderResponse{JobStarted: true}
}

// cancelpauseJobOrder api cancel/pause a job with given JobId
/* A Job cannot be cancelled/paused in following cases
	* If the Job has not been ordered completely it cannot be cancelled or paused
    * If all the transfers in the Job are either failed or completed, then Job cannot be cancelled or paused
    * If a job is already paused, it cannot be paused again
*/

func CancelPauseJobOrder(jobID common.JobID, desiredJobStatus common.JobStatus) common.CancelPauseResumeResponse {
	jm, found := JobsAdmin.JobMgr(jobID) // Find Job being paused/canceled
	if !found {
		// If the Job is not found, search for Job Plan files in the existing plan file
		// and resurrect the job
		if !JobsAdmin.ResurrectJob(jobID, nil, nil, false) {
			return common.CancelPauseResumeResponse{
				CancelledPauseResumed: false,
				ErrorMsg:              fmt.Sprintf("no active job with JobId %s exists", jobID.String()),
			}
		}
		jm, _ = JobsAdmin.JobMgr(jobID)
	}
	return jm.CancelPauseJobOrder(desiredJobStatus)
}

func ResumeJobOrder(req common.ResumeJobRequest) common.CancelPauseResumeResponse {
	// Strip '?' if present as first character of the source sas / destination sas
	if len(req.SourceSAS) > 0 && req.SourceSAS[0] == '?' {
		req.SourceSAS = req.SourceSAS[1:]
	}
	if len(req.DestinationSAS) > 0 && req.DestinationSAS[0] == '?' {
		req.DestinationSAS = req.DestinationSAS[1:]
	}
	// Always search the plan files in Azcopy folder,
	// and resurrect the Job with provided credentials, to ensure SAS and etc get updated.
	if !JobsAdmin.ResurrectJob(req.JobID, req.SrcServiceClient, req.DstServiceClient, false) {
		return common.CancelPauseResumeResponse{
			CancelledPauseResumed: false,
			ErrorMsg:              fmt.Sprintf("no job with JobId %v exists", req.JobID),
		}
	}
	// If the job manager was not found, then Job was resurrected
	// Get the Job manager again for given JobId
	jm, _ := JobsAdmin.JobMgr(req.JobID)

	// Check whether Job has been completely ordered or not
	completeJobOrdered := func(jm ste.IJobMgr) bool {
		// completeJobOrdered determines whether final part for job with JobId has been ordered or not.
		completeJobOrdered := false
		for p := ste.PartNumber(0); true; p++ {
			jpm, found := jm.JobPartMgr(p)
			if !found {
				break
			}
			completeJobOrdered = completeJobOrdered || jpm.Plan().IsFinalPart
		}
		return completeJobOrdered
	}
	// If the job has not been ordered completely, then job cannot be resumed
	if !completeJobOrdered(jm) {
		return common.CancelPauseResumeResponse{
			CancelledPauseResumed: false,
			ErrorMsg:              fmt.Sprintf("cannot resume job with JobId %s . It hasn't been ordered completely", req.JobID),
		}
	}

	var jr common.CancelPauseResumeResponse
	jpm, found := jm.JobPartMgr(0)
	if !found {
		return common.CancelPauseResumeResponse{
			CancelledPauseResumed: false,
			ErrorMsg:              fmt.Sprintf("JobID=%v, Part#=0 not found", req.JobID),
		}
	}

	// If the credential type is is Anonymous, to resume the Job destinationSAS / sourceSAS needs to be provided
	// Depending on the FromType, sourceSAS or destinationSAS is checked.
	if req.CredentialInfo.CredentialType == common.ECredentialType.Anonymous() {
		var errorMsg = ""
		switch jpm.Plan().FromTo {
		case common.EFromTo.LocalBlob(),
			common.EFromTo.LocalFile(),
			common.EFromTo.S3Blob(),
			common.EFromTo.GCPBlob():
			if len(req.DestinationSAS) == 0 {
				errorMsg = "The destination-sas switch must be provided to resume the job"
			}
		case common.EFromTo.BlobLocal(),
			common.EFromTo.FileLocal(),
			common.EFromTo.BlobTrash(),
			common.EFromTo.FileTrash():
			if len(req.SourceSAS) == 0 {
				plan := jpm.Plan()
				if plan.FromTo.From() == common.ELocation.Blob() {
					src := string(plan.SourceRoot[:plan.SourceRootLength])
					if common.IsSourcePublicBlob(src, steCtx) {
						break
					}
				}

				errorMsg = "The source-sas switch must be provided to resume the job"
			}
		case common.EFromTo.BlobBlob(),
			common.EFromTo.FileBlob():
			if len(req.SourceSAS) == 0 ||
				len(req.DestinationSAS) == 0 {

				plan := jpm.Plan()
				if plan.FromTo.From() == common.ELocation.Blob() && len(req.DestinationSAS) != 0 {
					src := string(plan.SourceRoot[:plan.SourceRootLength])
					if common.IsSourcePublicBlob(src, steCtx) {
						break
					}
				}

				errorMsg = "Both the source-sas and destination-sas switches must be provided to resume the job"
			}
		}
		if len(errorMsg) != 0 {
			return common.CancelPauseResumeResponse{
				CancelledPauseResumed: false,
				ErrorMsg:              fmt.Sprintf("cannot resume job with JobId %s. %s", req.JobID, errorMsg),
			}
		}
	}

	// After creating the Job mgr, set the include / exclude list of transfer.
	jm.SetIncludeExclude(req.IncludeTransfer, req.ExcludeTransfer)
	jpp0 := jpm.Plan()
	switch jpp0.JobStatus() {
	// Cannot resume a Job which is in Cancelling state
	// Cancelling is an intermediary state. The reason we accept and process it here, rather than returning an error,
	// is in case a process was terminated while its job was in cancelling state.
	case common.EJobStatus.Cancelling():
		jpp0.SetJobStatus(common.EJobStatus.Cancelled())
		fallthrough

	// Resume all the failed / In Progress Transfers.
	case common.EJobStatus.InProgress(),
		common.EJobStatus.Completed(),
		common.EJobStatus.CompletedWithErrors(),
		common.EJobStatus.CompletedWithSkipped(),
		common.EJobStatus.CompletedWithErrorsAndSkipped(),
		common.EJobStatus.Cancelled(),
		common.EJobStatus.Paused():
		// go func() {
		// Navigate through transfers and schedule them independently
		// This is done to avoid FE to get blocked until all the transfers have been scheduled
		// Get credential info from RPC request, and set in InMemoryTransitJobState.
		jm.SetInMemoryTransitJobState(
			ste.InMemoryTransitJobState{
				CredentialInfo: req.CredentialInfo,
			})

		// Prevents previous number of failed transfers seeping into a new run
		jm.ResetFailedTransfersCount()

		jpp0.SetJobStatus(common.EJobStatus.InProgress())

		// Jank, force the jstm to recognize that it's also in progress
		summaryResp := jm.ListJobSummary()
		summaryResp.JobStatus = common.EJobStatus.InProgress()
		jm.ResurrectSummary(summaryResp)

		if jm.ShouldLog(common.LogInfo) {
			jm.Log(common.LogInfo, fmt.Sprintf("JobID=%v resumed", req.JobID))
		}

		// Iterate through all transfer of the Job Parts and reset the transfer status
		jm.IterateJobParts(true, func(partNum common.PartNumber, jpm ste.IJobPartMgr) {
			jpp := jpm.Plan()
			// Iterate through this job part's transfers
			for t := uint32(0); t < jpp.NumTransfers; t++ {
				// transferHeader represents the memory map transfer header of transfer at index position for given job and part number
				jppt := jpp.Transfer(t)
				// If the transfer status is less than -1, it means the transfer failed because of some reason.
				// Transfer Status needs to reset.
				if jppt.TransferStatus() <= common.ETransferStatus.Failed() {
					jppt.SetTransferStatus(common.ETransferStatus.Restarted(), true)
					jppt.SetErrorCode(0, true)
				}
			}
		})

		jm.ResumeTransfers(steCtx) // Reschedule all job part's transfers
		// }()
		jr = common.CancelPauseResumeResponse{
			CancelledPauseResumed: true,
			ErrorMsg:              "",
		}
	}
	return jr
}

// GetJobSummary api returns the job progress summary of an active job
/*
* Return following Properties in Job Progress Summary
* CompleteJobOrdered - determines whether final part of job has been ordered or not
* TotalTransfers - total number of transfers available for the given job
* TotalNumberOfTransfersCompleted - total number of transfers in the job completed
* NumberOfTransfersCompletedAfterCheckpoint - number of transfers completed after the last checkpoint
* NumberOfTransferFailedAfterCheckpoint - number of transfers failed after last checkpoint timestamp
* PercentageProgress - job progress reported in terms of percentage
* FailedTransfers - list of transfer after last checkpoint timestamp that failed.
 */
func GetJobSummary(jobID common.JobID) common.ListJobSummaryResponse {
	// getJobPartMapFromJobPartInfoMap gives the map of partNo to JobPartPlanInfo Pointer for a given JobId
	jm, found := JobsAdmin.JobMgr(jobID)
	if !found {
		// Job with JobId does not exists
		// Search the plan files in Azcopy folder
		// and resurrect the Job
		if !JobsAdmin.ResurrectJob(jobID, nil, nil, false) {
			return common.ListJobSummaryResponse{
				ErrorMsg: fmt.Sprintf("no job with JobId %v exists", jobID),
			}
		}
		// If the job manager was not found, then Job was resurrected
		// Get the Job manager again for given JobId
		jm, _ = JobsAdmin.JobMgr(jobID)
	}

	js := jm.ListJobSummary()
	js.Timestamp = time.Now().UTC()
	js.JobID = jm.JobID()
	js.ErrorMsg = ""

	part0, ok := jm.JobPartMgr(0)
	if !ok {
		return js
	}
	part0PlanStatus := part0.Plan().JobStatus()

	// Add on byte count from files in flight, to get a more accurate running total
	// Check is added to prevent double counting
	if js.TotalBytesTransferred+jm.SuccessfulBytesInActiveFiles() <= js.TotalBytesExpected {
		js.TotalBytesTransferred += jm.SuccessfulBytesInActiveFiles()
	}
	if js.TotalBytesExpected == 0 {
		// if no bytes expected, and we should avoid dividing by 0 (which results in NaN)
		js.PercentComplete = 100
	} else {
		js.PercentComplete = 100 * (float32(js.TotalBytesTransferred) / float32(js.TotalBytesExpected))
	}
	if js.PercentComplete > 100 {
		js.PercentComplete = 100
	}

	// This is added to let FE to continue fetching the Job Progress Summary
	// in case of resume. In case of resume, the Job is already completely
	// ordered so the progress summary should be fetched until all job parts
	// are iterated and have been scheduled
	js.CompleteJobOrdered = js.CompleteJobOrdered || jm.AllTransfersScheduled()

	js.BytesOverWire = uint64(JobsAdmin.BytesOverWire())

	// Get the number of active go routines performing the transfer or executing the chunk Func
	// TODO: added for debugging purpose. remove later (is covered by GetPerfInfo now anyway)
	js.ActiveConnections = jm.ActiveConnections()

	js.PerfStrings, js.PerfConstraint = jm.GetPerfInfo()

	pipeStats := jm.PipelineNetworkStats()
	if pipeStats != nil {
		js.AverageIOPS = pipeStats.OperationsPerSecond()
		js.AverageE2EMilliseconds = pipeStats.AverageE2EMilliseconds()
		js.NetworkErrorPercentage = pipeStats.NetworkErrorPercentage()
		js.ServerBusyPercentage = pipeStats.TotalServerBusyPercentage()
	}

	// If the status is cancelled, then no need to check for completerJobOrdered
	// since user must have provided the consent to cancel an incompleteJob if that
	// is the case.
	dir := jm.TransferDirection()
	p := jm.PipelineNetworkStats()
	if part0PlanStatus == common.EJobStatus.Cancelled() {
		js.JobStatus = part0PlanStatus
		js.PerformanceAdvice = JobsAdmin.TryGetPerformanceAdvice(js.TotalBytesExpected, js.TotalTransfers-js.TransfersSkipped, part0.Plan().FromTo, dir, p)
	} else {
		// Job is completed if Job order is complete AND ALL transfers are completed/failed
		// FIX: active or inactive state, then job order is said to be completed if final part of job has been ordered.
		if (js.CompleteJobOrdered) && (part0PlanStatus.IsJobDone()) {
			js.JobStatus = part0PlanStatus
		}

		if js.JobStatus.IsJobDone() {
			js.PerformanceAdvice = JobsAdmin.TryGetPerformanceAdvice(js.TotalBytesExpected, js.TotalTransfers-js.TransfersSkipped, part0.Plan().FromTo, dir, p)
		}
	}

	return js
}

func resurrectJobSummary(jm ste.IJobMgr) common.ListJobSummaryResponse {
	js := common.ListJobSummaryResponse{
		Timestamp:          time.Now().UTC(),
		JobID:              jm.JobID(),
		ErrorMsg:           "",
		JobStatus:          common.EJobStatus.InProgress(), // Default
		CompleteJobOrdered: false,                          // default to false; returns true if ALL job parts have been ordered
		FailedTransfers:    []common.TransferDetail{},
	}

	// To avoid race condition: get overall status BEFORE we get counts of completed files)
	// (if we get it afterwards, we can get a cases where the counts haven't reached 100% done, but by the time we
	// get the status, the job IS finished - and so we report completion with a lower total file count than what the job really had).
	// Better to check overall status first, and see it as uncompleted on this call (and completed on the next call).
	part0, ok := jm.JobPartMgr(0)
	if !ok {
		panic(fmt.Errorf("error getting the 0th part of Job %s", jm.JobID()))
	}
	part0PlanStatus := part0.Plan().JobStatus()

	// Now iterate and count things up, rebuild job summary by examining the current state of all transfers
	jm.IterateJobParts(true, func(partNum common.PartNumber, jpm ste.IJobPartMgr) {
		jpp := jpm.Plan()
		js.CompleteJobOrdered = js.CompleteJobOrdered || jpp.IsFinalPart
		js.TotalTransfers += jpp.NumTransfers

		// Iterate through this job part's transfers
		for t := uint32(0); t < jpp.NumTransfers; t++ {
			// transferHeader represents the memory map transfer header of transfer at index position for given job and part number
			jppt := jpp.Transfer(t)
			js.TotalBytesEnumerated += uint64(jppt.SourceSize)

			switch jppt.EntityType {
			case common.EEntityType.File():
				js.FileTransfers++
			case common.EEntityType.Folder():
				js.FolderPropertyTransfers++
			case common.EEntityType.Symlink():
				js.SymlinkTransfers++
			case common.EEntityType.Hardlink():
				js.HardlinksConvertedCount++
			}

			// check for all completed transfer to calculate the progress percentage at the end
			switch jppt.TransferStatus() {
			case common.ETransferStatus.NotStarted(),
				common.ETransferStatus.FolderCreated(),
				common.ETransferStatus.Started(),
				common.ETransferStatus.Restarted(),
				common.ETransferStatus.Cancelled():
				js.TotalBytesExpected += uint64(jppt.SourceSize)
			case common.ETransferStatus.Success():
				js.TransfersCompleted++
				js.TotalBytesTransferred += uint64(jppt.SourceSize)
				js.TotalBytesExpected += uint64(jppt.SourceSize)
			case common.ETransferStatus.Failed(),
				common.ETransferStatus.TierAvailabilityCheckFailure(),
				common.ETransferStatus.BlobTierFailure():
				js.TransfersFailed++
				// getting the source and destination for failed transfer at position - index
				src, dst, isFolder := jpp.TransferSrcDstStrings(t)
				// appending to list of failed transfer
				js.FailedTransfers = append(js.FailedTransfers,
					common.TransferDetail{
						Src:                src,
						Dst:                dst,
						IsFolderProperties: isFolder,
						TransferStatus:     common.ETransferStatus.Failed(),
						ErrorCode:          jppt.ErrorCode()}) // TODO: Optimize
			case common.ETransferStatus.SkippedEntityAlreadyExists(),
				common.ETransferStatus.SkippedBlobHasSnapshots():
				js.TransfersSkipped++
				// getting the source and destination for skipped transfer at position - index
				src, dst, isFolder := jpp.TransferSrcDstStrings(t)
				js.SkippedTransfers = append(js.SkippedTransfers,
					common.TransferDetail{
						Src:                src,
						Dst:                dst,
						IsFolderProperties: isFolder,
						TransferStatus:     jppt.TransferStatus(),
					})
			}
		}
	})

	mu.Lock()
	// Add on byte count from files in flight, to get a more accurate running total
	// Check is added to prevent double counting
	if js.TotalBytesTransferred+jm.SuccessfulBytesInActiveFiles() <= js.TotalBytesExpected {
		js.TotalBytesTransferred += jm.SuccessfulBytesInActiveFiles()
	}
	mu.Unlock()
	if js.TotalBytesExpected == 0 {
		// if no bytes expected, and we should avoid dividing by 0 (which results in NaN)
		js.PercentComplete = 100
	} else {
		js.PercentComplete = 100 * float32(js.TotalBytesTransferred) / float32(js.TotalBytesExpected)
	}
	if js.PercentComplete > 100 {
		js.PercentComplete = 100
	}

	// This is added to let FE to continue fetching the Job Progress Summary
	// in case of resume. In case of resume, the Job is already completely
	// ordered so the progress summary should be fetched until all job parts
	// are iterated and have been scheduled
	js.CompleteJobOrdered = js.CompleteJobOrdered || jm.AllTransfersScheduled()

	js.BytesOverWire = uint64(JobsAdmin.BytesOverWire())

	// Get the number of active go routines performing the transfer or executing the chunk Func
	// TODO: added for debugging purpose. remove later (is covered by GetPerfInfo now anyway)
	js.ActiveConnections = jm.ActiveConnections()

	js.PerfStrings, js.PerfConstraint = jm.GetPerfInfo()

	pipeStats := jm.PipelineNetworkStats()
	if pipeStats != nil {
		js.AverageIOPS = pipeStats.OperationsPerSecond()
		js.AverageE2EMilliseconds = pipeStats.AverageE2EMilliseconds()
		js.NetworkErrorPercentage = pipeStats.NetworkErrorPercentage()
		js.ServerBusyPercentage = pipeStats.TotalServerBusyPercentage()
	}

	// If the status is cancelled, then no need to check for completerJobOrdered
	// since user must have provided the consent to cancel an incompleteJob if that
	// is the case.
	dir := jm.TransferDirection()
	p := jm.PipelineNetworkStats()
	if part0PlanStatus == common.EJobStatus.Cancelled() {
		js.JobStatus = part0PlanStatus
		js.PerformanceAdvice = JobsAdmin.TryGetPerformanceAdvice(js.TotalBytesExpected, js.TotalTransfers-js.TransfersSkipped, part0.Plan().FromTo, dir, p)
		return js
	}
	// Job is completed if Job order is complete AND ALL transfers are completed/failed
	// FIX: active or inactive state, then job order is said to be completed if final part of job has been ordered.
	if (js.CompleteJobOrdered) && (part0PlanStatus.IsJobDone()) {
		js.JobStatus = part0PlanStatus
	}

	if js.JobStatus.IsJobDone() {
		js.PerformanceAdvice = JobsAdmin.TryGetPerformanceAdvice(js.TotalBytesExpected, js.TotalTransfers-js.TransfersSkipped, part0.Plan().FromTo, dir, p)
	}

	return js
}

// ListJobTransfers api returns the list of transfer with specific status for given jobId in http response
func ListJobTransfers(r common.ListJobTransfersRequest) common.ListJobTransfersResponse {
	// getJobPartInfoReferenceFromMap gives the JobPartPlanInfo Pointer for given JobId and partNumber
	jm, found := JobsAdmin.JobMgr(r.JobID)
	if !found {
		// Job with JobId does not exists
		// Search the plan files in Azcopy folder
		// and resurrect the Job
		if !JobsAdmin.ResurrectJob(r.JobID, nil, nil, false) {
			return common.ListJobTransfersResponse{
				ErrorMsg: fmt.Sprintf("no job with JobId %v exists", r.JobID),
			}
		}
		// If the job manager was not found, then Job was resurrected
		// Get the Job manager again for given JobId
		jm, _ = JobsAdmin.JobMgr(r.JobID)
	}

	ljt := common.ListJobTransfersResponse{
		JobID:   r.JobID,
		Details: []common.TransferDetail{},
	}
	for partNum := ste.PartNumber(0); true; partNum++ {
		jpm, found := jm.JobPartMgr(partNum)
		if !found {
			break
		}
		// jPartPlan represents the memory map JobPartPlanHeader for given jobid and part number
		jpp := jpm.Plan()
		// numTransfer := jPartPlan.NumTransfers
		// transferStatusList represents the list containing number of transfer for given jobID and part number
		for t := uint32(0); t < jpp.NumTransfers; t++ {
			// getting transfer header of transfer at index index for given jobId and part number
			transferEntry := jpp.Transfer(t)
			// If the expected status is not to list all transfer and
			// if the transfer status is not equal to the given status
			// skip the transfer.
			// If the given status is failed and the current transfer status is <= -1,
			// it means transfer failed and could have failed because of some other reason.
			// In this case we don't skip the transfer.
			// For Example: In case with-status is Failed, transfers with status "BlobAlreadyExistsFailure"
			// will also be included.
			if r.OfStatus != common.ETransferStatus.All() &&
				((transferEntry.TransferStatus() != r.OfStatus) &&
					!(r.OfStatus == common.ETransferStatus.Failed() && transferEntry.TransferStatus() <= common.ETransferStatus.Failed())) {
				continue
			}
			// getting source and destination of a transfer at index index for given jobId and part number.
			src, dst, isFolder := jpp.TransferSrcDstStrings(t)
			ljt.Details = append(ljt.Details,
				common.TransferDetail{Src: src, Dst: dst, IsFolderProperties: isFolder, TransferStatus: transferEntry.TransferStatus(), ErrorCode: transferEntry.ErrorCode()})
		}
	}
	return ljt
}

func GetJobLCMWrapper(jobID common.JobID) common.LifecycleMgr {
	jobmgr, found := JobsAdmin.JobMgr(jobID)
	lcm := common.GetLifecycleMgr()

	if !found {
		return lcm
	}

	return ste.JobLogLCMWrapper{
		JobManager:   jobmgr,
		LifecycleMgr: lcm,
	}
}

// GetJobDetails api returns the job FromTo info.
func GetJobDetails(r common.GetJobDetailsRequest) common.GetJobDetailsResponse {
	jm, found := JobsAdmin.JobMgr(r.JobID)
	if !found {
		// Job with JobId does not exists.
		// Search the plan files in Azcopy folder and resurrect the Job.
		if !JobsAdmin.ResurrectJob(r.JobID, nil, nil, false) {
			return common.GetJobDetailsResponse{
				ErrorMsg: fmt.Sprintf("Job with JobID %v does not exist or is invalid", r.JobID),
			}
		}
		jm, _ = JobsAdmin.JobMgr(r.JobID)
	}

	// Get zeroth part of the job part plan.
	jp0, ok := jm.JobPartMgr(0)
	if !ok {
		return common.GetJobDetailsResponse{
			ErrorMsg: fmt.Sprintf("error getting the job's FromTo with JobID %v", r.JobID),
		}
	}

	// Use first transfer's source/destination as represent.
	source, destination, _ := jp0.Plan().TransferSrcDstStrings(0)
	if source == "" && destination == "" {
		return common.GetJobDetailsResponse{
			ErrorMsg: fmt.Sprintf("error getting the source/destination with JobID %v", r.JobID),
		}
	}

	return common.GetJobDetailsResponse{
		ErrorMsg:    "",
		FromTo:      jp0.Plan().FromTo,
		Source:      source,
		Destination: destination,
		TrailingDot: jp0.Plan().DstFileData.TrailingDot,
	}
}<|MERGE_RESOLUTION|>--- conflicted
+++ resolved
@@ -52,15 +52,9 @@
 }
 
 // MainSTE initializes the Storage Transfer Engine
-<<<<<<< HEAD
-func MainSTE(concurrency ste.ConcurrencySettings, targetRateInMegaBitsPerSec float64, providePerfAdvice bool) error {
-	// Initialize the JobsAdmin, resurrect Job plan files
-	initJobsAdmin(steCtx, concurrency, targetRateInMegaBitsPerSec, providePerfAdvice)
-=======
 func MainSTE(concurrency ste.ConcurrencySettings, targetRateInMegaBitsPerSec float64) error {
 	// Initialize the JobsAdmin, resurrect Job plan files
 	initJobsAdmin(steCtx, concurrency, targetRateInMegaBitsPerSec)
->>>>>>> 550d858c
 	// TODO: We may want to list listen first and terminate if there is already an instance listening
 
 	// if we've a custom mime map
@@ -78,68 +72,6 @@
 
 		ste.EnvironmentMimeMap = config.MIMETypeMapping
 	}
-<<<<<<< HEAD
-
-	deserialize := func(request *http.Request, v interface{}) {
-		// TODO: Check the HTTP verb here?
-		// reading the entire request body and closing the request body
-		body, err := io.ReadAll(request.Body)
-		request.Body.Close()
-		if err != nil {
-			JobsAdmin.Panic(fmt.Errorf("error deserializing HTTP request"))
-		}
-		_ = json.Unmarshal(body, v)
-	}
-	serialize := func(v interface{}, response http.ResponseWriter) {
-		payload, err := json.Marshal(response)
-		if err != nil {
-			JobsAdmin.Panic(fmt.Errorf("error serializing HTTP response"))
-		}
-		// sending successful response back to front end
-		response.WriteHeader(http.StatusAccepted)
-		_, _ = response.Write(payload)
-	}
-	http.HandleFunc(common.ERpcCmd.CopyJobPartOrder().Pattern(),
-		func(writer http.ResponseWriter, request *http.Request) {
-			var payload common.CopyJobPartOrderRequest
-			deserialize(request, &payload)
-			serialize(ExecuteNewCopyJobPartOrder(payload), writer)
-		})
-	/*
-		http.HandleFunc(common.ERpcCmd.CancelJob().Pattern(),
-			func(writer http.ResponseWriter, request *http.Request) {
-				var payload common.JobID
-				deserialize(request, &payload)
-				serialize(CancelPauseJobOrder(payload, common.EJobStatus.Cancelling()), writer)
-			})
-		http.HandleFunc(common.ERpcCmd.PauseJob().Pattern(),
-			func(writer http.ResponseWriter, request *http.Request) {
-				var payload common.JobID
-				deserialize(request, &payload)
-				serialize(CancelPauseJobOrder(payload, common.EJobStatus.Paused()), writer)
-			})
-	*/
-	http.HandleFunc(common.ERpcCmd.ResumeJob().Pattern(),
-		func(writer http.ResponseWriter, request *http.Request) {
-			var payload common.ResumeJobRequest
-			deserialize(request, &payload)
-			serialize(ResumeJobOrder(payload), writer)
-		})
-
-	http.HandleFunc(common.ERpcCmd.GetJobDetails().Pattern(),
-		func(writer http.ResponseWriter, request *http.Request) {
-			var payload common.GetJobDetailsRequest
-			deserialize(request, &payload)
-			serialize(GetJobDetails(payload), writer)
-		})
-
-	// Listen for front-end requests
-	// if err := http.ListenAndServe("localhost:1337", nil); err != nil {
-	//	fmt.Print("Server already initialized")
-	//	return err
-	// }
-=======
->>>>>>> 550d858c
 	return nil // TODO: don't return (like normal main)
 }
 
