// Copyright © 2017 Microsoft <wastore@microsoft.com>
//
// Permission is hereby granted, free of charge, to any person obtaining a copy
// of this software and associated documentation files (the "Software"), to deal
// in the Software without restriction, including without limitation the rights
// to use, copy, modify, merge, publish, distribute, sublicense, and/or sell
// copies of the Software, and to permit persons to whom the Software is
// furnished to do so, subject to the following conditions:
//
// The above copyright notice and this permission notice shall be included in
// all copies or substantial portions of the Software.
//
// THE SOFTWARE IS PROVIDED "AS IS", WITHOUT WARRANTY OF ANY KIND, EXPRESS OR
// IMPLIED, INCLUDING BUT NOT LIMITED TO THE WARRANTIES OF MERCHANTABILITY,
// FITNESS FOR A PARTICULAR PURPOSE AND NONINFRINGEMENT. IN NO EVENT SHALL THE
// AUTHORS OR COPYRIGHT HOLDERS BE LIABLE FOR ANY CLAIM, DAMAGES OR OTHER
// LIABILITY, WHETHER IN AN ACTION OF CONTRACT, TORT OR OTHERWISE, ARISING FROM,
// OUT OF OR IN CONNECTION WITH THE SOFTWARE OR THE USE OR OTHER DEALINGS IN
// THE SOFTWARE.

package jobsAdmin

import (
	"context"
	"encoding/json"
	"fmt"
	"math"
	"os"
	"sync"
	"time"

	"github.com/Azure/azure-storage-azcopy/v10/common"
	"github.com/Azure/azure-storage-azcopy/v10/ste"
)

var steCtx = context.Background()
var mu sync.Mutex // Prevent inconsistent state between check and update of TotalBytesTransferred variable

type azCopyConfig struct {
	MIMETypeMapping map[string]string
}

// round api rounds up the float number after the decimal point.
func round(num float64) int {
	return int(num + math.Copysign(0.5, num))
}

// ToFixed api returns the float number precised up to given decimal places.
func ToFixed(num float64, precision int) float64 {
	output := math.Pow(10, float64(precision))
	return float64(round(num*output)) / output
}

// MainSTE initializes the Storage Transfer Engine
func MainSTE(concurrency ste.ConcurrencySettings, targetRateInMegaBitsPerSec float64) error {
	// Initialize the JobsAdmin, resurrect Job plan files
	initJobsAdmin(steCtx, concurrency, targetRateInMegaBitsPerSec)
	// TODO: We may want to list listen first and terminate if there is already an instance listening

	// if we've a custom mime map
	if path := common.GetEnvironmentVariable(common.EEnvironmentVariable.MimeMapping()); path != "" {
		data, err := os.ReadFile(path)
		if err != nil {
			return err
		}

		var config azCopyConfig
		err = json.Unmarshal(data, &config)
		if err != nil {
			return err
		}

		ste.EnvironmentMimeMap = config.MIMETypeMapping
	}
	return nil // TODO: don't return (like normal main)
}

// /////////////////////////////////////////////////////////////////////////////

var ExecuteNewCopyJobPartOrder =
// ExecuteNewCopyJobPartOrder api executes a new job part order
func(order common.CopyJobPartOrderRequest) common.CopyJobPartOrderResponse {
	// Get the file name for this Job Part's Plan
	jppfn := JobsAdmin.NewJobPartPlanFileName(order.JobID, order.PartNum)
	jppfn.Create(order)                                                                  // Convert the order to a plan file
	jm := JobsAdmin.JobMgrEnsureExists(order.JobID, order.LogLevel, order.CommandString) // Get a this job part's job manager (create it if it doesn't exist)
	JobsAdmin.RegisterStatsMonitorIfNotDone()

	if len(order.Transfers.List) == 0 && order.IsFinalPart {
		/*
		 * We set the status of this jobPart to Completed()
		 * immediately after it is scheduled, and wind down
		 * the transfer
		 */
		jm.Log(common.LogWarning, "No transfers were scheduled.")
	}
	// Get credential info from RPC request order, and set in InMemoryTransitJobState.
	jm.SetInMemoryTransitJobState(
		ste.InMemoryTransitJobState{
			CredentialInfo:          order.CredentialInfo,
			S2SSourceCredentialType: order.S2SSourceCredentialType,
			Provider:                order.Provider,
		})
	// Supply no plan MMF because we don't have one, and AddJobPart will create one on its own.
	// Add this part to the Job and schedule its transfers

	// Warn if more objects than recommended threshold
	jm.AddTotalNumFilesProcessed(int64(len(order.Transfers.List)))
	if jm.GetTotalNumFilesProcessed() > common.RECOMMENDED_OBJECTS_COUNT {
		common.WarnIfTooManyObjects()
	}

	args := &ste.AddJobPartArgs{
		PartNum:           order.PartNum,
		PlanFile:          jppfn,
		ExistingPlanMMF:   nil,
		SrcClient:         order.SrcServiceClient,
		DstClient:         order.DstServiceClient,
		SrcIsOAuth:        order.S2SSourceCredentialType.IsAzureOAuth(),
		ScheduleTransfers: true,
	}
	jm.AddJobPart(args)
	// Update jobPart Status with the status Manager
	jm.SendJobPartCreatedMsg(ste.JobPartCreatedMsg{TotalTransfers: uint32(len(order.Transfers.List)),
		IsFinalPart:             order.IsFinalPart,
		TotalBytesEnumerated:    order.Transfers.TotalSizeInBytes,
		FileTransfers:           order.Transfers.FileTransferCount,
		SymlinkTransfers:        order.Transfers.SymlinkTransferCount,
		FolderTransfer:          order.Transfers.FolderTransferCount,
		HardlinksConvertedCount: order.Transfers.HardlinksConvertedCount,
<<<<<<< HEAD
		FilePropertyTransfers:   order.Transfers.FilePropertyTransferCount,
=======
>>>>>>> d6980769
	})

	return common.CopyJobPartOrderResponse{JobStarted: true}
}

// cancelpauseJobOrder api cancel/pause a job with given JobId
/* A Job cannot be cancelled/paused in following cases
	* If the Job has not been ordered completely it cannot be cancelled or paused
    * If all the transfers in the Job are either failed or completed, then Job cannot be cancelled or paused
    * If a job is already paused, it cannot be paused again
*/

func CancelPauseJobOrder(jobID common.JobID, desiredJobStatus common.JobStatus) common.CancelPauseResumeResponse {
	jm, found := JobsAdmin.JobMgr(jobID) // Find Job being paused/canceled
	if !found {
		// If the Job is not found, search for Job Plan files in the existing plan file
		// and resurrect the job
		if !JobsAdmin.ResurrectJob(jobID, nil, nil, false) {
			return common.CancelPauseResumeResponse{
				CancelledPauseResumed: false,
				ErrorMsg:              fmt.Sprintf("no active job with JobId %s exists", jobID.String()),
			}
		}
		jm, _ = JobsAdmin.JobMgr(jobID)
	}
	return jm.CancelPauseJobOrder(desiredJobStatus)
}

func ResumeJobOrder(req common.ResumeJobRequest) common.CancelPauseResumeResponse {
	// Strip '?' if present as first character of the source sas / destination sas
	if len(req.SourceSAS) > 0 && req.SourceSAS[0] == '?' {
		req.SourceSAS = req.SourceSAS[1:]
	}
	if len(req.DestinationSAS) > 0 && req.DestinationSAS[0] == '?' {
		req.DestinationSAS = req.DestinationSAS[1:]
	}
	// Always search the plan files in Azcopy folder,
	// and resurrect the Job with provided credentials, to ensure SAS and etc get updated.
	if !JobsAdmin.ResurrectJob(req.JobID, req.SrcServiceClient, req.DstServiceClient, false) {
		return common.CancelPauseResumeResponse{
			CancelledPauseResumed: false,
			ErrorMsg:              fmt.Sprintf("no job with JobId %v exists", req.JobID),
		}
	}
	// If the job manager was not found, then Job was resurrected
	// Get the Job manager again for given JobId
	jm, _ := JobsAdmin.JobMgr(req.JobID)

	// Check whether Job has been completely ordered or not
	completeJobOrdered := func(jm ste.IJobMgr) bool {
		// completeJobOrdered determines whether final part for job with JobId has been ordered or not.
		completeJobOrdered := false
		for p := ste.PartNumber(0); true; p++ {
			jpm, found := jm.JobPartMgr(p)
			if !found {
				break
			}
			completeJobOrdered = completeJobOrdered || jpm.Plan().IsFinalPart
		}
		return completeJobOrdered
	}
	// If the job has not been ordered completely, then job cannot be resumed
	if !completeJobOrdered(jm) {
		return common.CancelPauseResumeResponse{
			CancelledPauseResumed: false,
			ErrorMsg:              fmt.Sprintf("cannot resume job with JobId %s . It hasn't been ordered completely", req.JobID),
		}
	}

	var jr common.CancelPauseResumeResponse
	jpm, found := jm.JobPartMgr(0)
	if !found {
		return common.CancelPauseResumeResponse{
			CancelledPauseResumed: false,
			ErrorMsg:              fmt.Sprintf("JobID=%v, Part#=0 not found", req.JobID),
		}
	}

	// If the credential type is is Anonymous, to resume the Job destinationSAS / sourceSAS needs to be provided
	// Depending on the FromType, sourceSAS or destinationSAS is checked.
	if req.CredentialInfo.CredentialType == common.ECredentialType.Anonymous() {
		var errorMsg = ""
		switch jpm.Plan().FromTo {
		case common.EFromTo.LocalBlob(),
			common.EFromTo.LocalFile(),
			common.EFromTo.LocalFileNFS(),
			common.EFromTo.S3Blob(),
			common.EFromTo.GCPBlob():
			if len(req.DestinationSAS) == 0 {
				errorMsg = "The destination-sas switch must be provided to resume the job"
			}
		case common.EFromTo.BlobLocal(),
			common.EFromTo.FileLocal(),
			common.EFromTo.FileNFSLocal(),
			common.EFromTo.BlobTrash(),
			common.EFromTo.FileTrash():
			if len(req.SourceSAS) == 0 {
				plan := jpm.Plan()
				if plan.FromTo.From() == common.ELocation.Blob() {
					src := string(plan.SourceRoot[:plan.SourceRootLength])
					if common.IsSourcePublicBlob(src, steCtx) {
						break
					}
				}

				errorMsg = "The source-sas switch must be provided to resume the job"
			}
		case common.EFromTo.BlobBlob(),
			common.EFromTo.FileBlob():
			if len(req.SourceSAS) == 0 ||
				len(req.DestinationSAS) == 0 {

				plan := jpm.Plan()
				if plan.FromTo.From() == common.ELocation.Blob() && len(req.DestinationSAS) != 0 {
					src := string(plan.SourceRoot[:plan.SourceRootLength])
					if common.IsSourcePublicBlob(src, steCtx) {
						break
					}
				}

				errorMsg = "Both the source-sas and destination-sas switches must be provided to resume the job"
			}
		}
		if len(errorMsg) != 0 {
			return common.CancelPauseResumeResponse{
				CancelledPauseResumed: false,
				ErrorMsg:              fmt.Sprintf("cannot resume job with JobId %s. %s", req.JobID, errorMsg),
			}
		}
	}

	// After creating the Job mgr, set the include / exclude list of transfer.
	jm.SetIncludeExclude(req.IncludeTransfer, req.ExcludeTransfer)
	jpp0 := jpm.Plan()
	switch jpp0.JobStatus() {
	// Cannot resume a Job which is in Cancelling state
	// Cancelling is an intermediary state. The reason we accept and process it here, rather than returning an error,
	// is in case a process was terminated while its job was in cancelling state.
	case common.EJobStatus.Cancelling():
		jpp0.SetJobStatus(common.EJobStatus.Cancelled())
		fallthrough

	// Resume all the failed / In Progress Transfers.
	case common.EJobStatus.InProgress(),
		common.EJobStatus.Completed(),
		common.EJobStatus.CompletedWithErrors(),
		common.EJobStatus.CompletedWithSkipped(),
		common.EJobStatus.CompletedWithErrorsAndSkipped(),
		common.EJobStatus.Cancelled(),
		common.EJobStatus.Paused(),
		common.EJobStatus.Failed():
		// go func() {
		// Navigate through transfers and schedule them independently
		// This is done to avoid FE to get blocked until all the transfers have been scheduled
		// Get credential info from RPC request, and set in InMemoryTransitJobState.
		jm.SetInMemoryTransitJobState(
			ste.InMemoryTransitJobState{
				CredentialInfo: req.CredentialInfo,
				Provider:       req.Provider,
			})

		// Prevents previous number of failed transfers seeping into a new run
		jm.ResetFailedTransfersCount()

		jpp0.SetJobStatus(common.EJobStatus.InProgress())

		// Jank, force the jstm to recognize that it's also in progress
		summaryResp := jm.ListJobSummary()
		summaryResp.JobStatus = common.EJobStatus.InProgress()
		jm.ResurrectSummary(summaryResp)

		if jm.ShouldLog(common.LogInfo) {
			jm.Log(common.LogInfo, fmt.Sprintf("JobID=%v resumed", req.JobID))
		}

		// Iterate through all transfer of the Job Parts and reset the transfer status
		jm.IterateJobParts(true, func(partNum common.PartNumber, jpm ste.IJobPartMgr) {
			jpp := jpm.Plan()
			// Iterate through this job part's transfers
			for t := uint32(0); t < jpp.NumTransfers; t++ {
				// transferHeader represents the memory map transfer header of transfer at index position for given job and part number
				jppt := jpp.Transfer(t)
				// If the transfer status is less than -1, it means the transfer failed because of some reason.
				// Transfer Status needs to reset.
				if jppt.TransferStatus() <= common.ETransferStatus.Failed() {
					jppt.SetTransferStatus(common.ETransferStatus.Restarted(), true)
					jppt.SetErrorCode(0, true)
					jppt.SetErrorMessage("", true)
				}
			}
		})

		jm.ResumeTransfers(steCtx) // Reschedule all job part's transfers
		// }()
		jr = common.CancelPauseResumeResponse{
			CancelledPauseResumed: true,
			ErrorMsg:              "",
		}
	}
	return jr
}

// GetJobSummary api returns the job progress summary of an active job
// jobID - the ID of the job to retrieve the summary for
// reset parameter (optional, default true) controls whether failed/skipped transfer lists are reset after retrieval
/*
* Return following Properties in Job Progress Summary
* CompleteJobOrdered - determines whether final part of job has been ordered or not
* TotalTransfers - total number of transfers available for the given job
* TotalNumberOfTransfersCompleted - total number of transfers in the job completed
* NumberOfTransfersCompletedAfterCheckpoint - number of transfers completed after the last checkpoint
* NumberOfTransferFailedAfterCheckpoint - number of transfers failed after last checkpoint timestamp
* PercentageProgress - job progress reported in terms of percentage
* FailedTransfers - list of transfer after last checkpoint timestamp that failed.
 */
func GetJobSummary(jobID common.JobID, reset ...bool) common.ListJobSummaryResponse {
	resetLists := true // default value
	if len(reset) > 0 {
		resetLists = reset[0]
	}

	// getJobPartMapFromJobPartInfoMap gives the map of partNo to JobPartPlanInfo Pointer for a given JobId
	jm, found := JobsAdmin.JobMgr(jobID)
	if !found {
		// Job with JobId does not exists
		// Search the plan files in Azcopy folder
		// and resurrect the Job
		if !JobsAdmin.ResurrectJob(jobID, nil, nil, false) {
			return common.ListJobSummaryResponse{
				ErrorMsg: fmt.Sprintf("no job with JobId %v exists", jobID),
			}
		}
		// If the job manager was not found, then Job was resurrected
		// Get the Job manager again for given JobId
		jm, _ = JobsAdmin.JobMgr(jobID)
	}

	js := jm.ListJobSummary(resetLists)
	js.Timestamp = time.Now().UTC()
	js.JobID = jm.JobID()
	js.ErrorMsg = ""

	part0, ok := jm.JobPartMgr(0)
	if !ok {
		return js
	}
	part0PlanStatus := part0.Plan().JobStatus()

	// Add on byte count from files in flight, to get a more accurate running total
	// Check is added to prevent double counting
	if js.TotalBytesTransferred+jm.SuccessfulBytesInActiveFiles() <= js.TotalBytesExpected {
		js.TotalBytesTransferred += jm.SuccessfulBytesInActiveFiles()
	}
	if js.TotalBytesExpected == 0 {
		// if no bytes expected, and we should avoid dividing by 0 (which results in NaN)
		js.PercentComplete = 100
	} else {
		js.PercentComplete = 100 * (float32(js.TotalBytesTransferred) / float32(js.TotalBytesExpected))
	}
	if js.PercentComplete > 100 {
		js.PercentComplete = 100
	}

	// This is added to let FE to continue fetching the Job Progress Summary
	// in case of resume. In case of resume, the Job is already completely
	// ordered so the progress summary should be fetched until all job parts
	// are iterated and have been scheduled
	js.CompleteJobOrdered = js.CompleteJobOrdered || jm.AllTransfersScheduled()

	js.BytesOverWire = uint64(JobsAdmin.BytesOverWire())

	// Get the number of active go routines performing the transfer or executing the chunk Func
	// TODO: added for debugging purpose. remove later (is covered by GetPerfInfo now anyway)
	js.ActiveConnections = jm.ActiveConnections()

	js.PerfStrings, js.PerfConstraint = jm.GetPerfInfo()

	pipeStats := jm.PipelineNetworkStats()
	if pipeStats != nil {
		js.AverageIOPS = pipeStats.OperationsPerSecond()
		js.AverageE2EMilliseconds = pipeStats.AverageE2EMilliseconds()
		js.NetworkErrorPercentage = pipeStats.NetworkErrorPercentage()
		js.ServerBusyPercentage = pipeStats.TotalServerBusyPercentage()
	}

	// If the status is cancelled, then no need to check for completerJobOrdered
	// since user must have provided the consent to cancel an incompleteJob if that
	// is the case.
	dir := jm.TransferDirection()
	p := jm.PipelineNetworkStats()
	if part0PlanStatus == common.EJobStatus.Cancelled() {
		js.JobStatus = part0PlanStatus
		js.PerformanceAdvice = JobsAdmin.TryGetPerformanceAdvice(js.TotalBytesExpected, js.TotalTransfers-js.TransfersSkipped, part0.Plan().FromTo, dir, p)
	} else {
		// Job is completed if Job order is complete AND ALL transfers are completed/failed
		// FIX: active or inactive state, then job order is said to be completed if final part of job has been ordered.
		if (js.CompleteJobOrdered) && (part0PlanStatus.IsJobDone()) {
			js.JobStatus = part0PlanStatus
		}

		if js.JobStatus.IsJobDone() {
			js.PerformanceAdvice = JobsAdmin.TryGetPerformanceAdvice(js.TotalBytesExpected, js.TotalTransfers-js.TransfersSkipped, part0.Plan().FromTo, dir, p)
		}
	}

	return js
}

func resurrectJobSummary(jm ste.IJobMgr) common.ListJobSummaryResponse {
	js := common.ListJobSummaryResponse{
		Timestamp:          time.Now().UTC(),
		JobID:              jm.JobID(),
		ErrorMsg:           "",
		JobStatus:          common.EJobStatus.InProgress(), // Default
		CompleteJobOrdered: false,                          // default to false; returns true if ALL job parts have been ordered
		FailedTransfers:    []common.TransferDetail{},
	}

	// To avoid race condition: get overall status BEFORE we get counts of completed files)
	// (if we get it afterwards, we can get a cases where the counts haven't reached 100% done, but by the time we
	// get the status, the job IS finished - and so we report completion with a lower total file count than what the job really had).
	// Better to check overall status first, and see it as uncompleted on this call (and completed on the next call).
	part0, ok := jm.JobPartMgr(0)
	if !ok {
		panic(fmt.Errorf("error getting the 0th part of Job %s", jm.JobID()))
	}
	part0PlanStatus := part0.Plan().JobStatus()

	// Now iterate and count things up, rebuild job summary by examining the current state of all transfers
	jm.IterateJobParts(true, func(partNum common.PartNumber, jpm ste.IJobPartMgr) {
		jpp := jpm.Plan()
		js.CompleteJobOrdered = js.CompleteJobOrdered || jpp.IsFinalPart
		js.TotalTransfers += jpp.NumTransfers
		if js.TotalTransfers > common.RECOMMENDED_OBJECTS_COUNT {
			common.WarnIfTooManyObjects()
		}

		// Iterate through this job part's transfers
		for t := uint32(0); t < jpp.NumTransfers; t++ {
			// transferHeader represents the memory map transfer header of transfer at index position for given job and part number
			jppt := jpp.Transfer(t)
			js.TotalBytesEnumerated += uint64(jppt.SourceSize)

			switch jppt.EntityType {
			case common.EEntityType.File():
				js.FileTransfers++
			case common.EEntityType.Folder():
				js.FolderPropertyTransfers++
			case common.EEntityType.Symlink():
				js.SymlinkTransfers++
			case common.EEntityType.Hardlink():
				js.HardlinksConvertedCount++
			case common.EEntityType.FileProperties():
				js.FilePropertyTransfers++
			}

			// check for all completed transfer to calculate the progress percentage at the end
			switch jppt.TransferStatus() {
			case common.ETransferStatus.NotStarted(),
				common.ETransferStatus.FolderCreated(),
				common.ETransferStatus.Started(),
				common.ETransferStatus.Restarted(),
				common.ETransferStatus.Cancelled():
				js.TotalBytesExpected += uint64(jppt.SourceSize)
			case common.ETransferStatus.Success():
				js.TransfersCompleted++
				js.TotalBytesTransferred += uint64(jppt.SourceSize)
				js.TotalBytesExpected += uint64(jppt.SourceSize)
			case common.ETransferStatus.Failed(),
				common.ETransferStatus.TierAvailabilityCheckFailure(),
				common.ETransferStatus.BlobTierFailure():
				js.TransfersFailed++
				// getting the source and destination for failed transfer at position - index
				src, dst, isFolder := jpp.TransferSrcDstStrings(t)
				// appending to list of failed transfer
				js.FailedTransfers = append(js.FailedTransfers,
					common.TransferDetail{
						Src:                src,
						Dst:                dst,
						IsFolderProperties: isFolder,
						TransferStatus:     common.ETransferStatus.Failed(),
						ErrorCode:          jppt.ErrorCode(),
						ErrorMessage:       jppt.ErrorMessage(),
					}) // TODO: Optimize
			case common.ETransferStatus.SkippedEntityAlreadyExists(),
				common.ETransferStatus.SkippedBlobHasSnapshots():
				js.TransfersSkipped++
				// getting the source and destination for skipped transfer at position - index
				src, dst, isFolder := jpp.TransferSrcDstStrings(t)
				js.SkippedTransfers = append(js.SkippedTransfers,
					common.TransferDetail{
						Src:                src,
						Dst:                dst,
						IsFolderProperties: isFolder,
						TransferStatus:     jppt.TransferStatus(),
					})
			}
		}
	})

	mu.Lock()
	// Add on byte count from files in flight, to get a more accurate running total
	// Check is added to prevent double counting
	if js.TotalBytesTransferred+jm.SuccessfulBytesInActiveFiles() <= js.TotalBytesExpected {
		js.TotalBytesTransferred += jm.SuccessfulBytesInActiveFiles()
	}
	mu.Unlock()
	if js.TotalBytesExpected == 0 {
		// if no bytes expected, and we should avoid dividing by 0 (which results in NaN)
		js.PercentComplete = 100
	} else {
		js.PercentComplete = 100 * float32(js.TotalBytesTransferred) / float32(js.TotalBytesExpected)
	}
	if js.PercentComplete > 100 {
		js.PercentComplete = 100
	}

	// This is added to let FE to continue fetching the Job Progress Summary
	// in case of resume. In case of resume, the Job is already completely
	// ordered so the progress summary should be fetched until all job parts
	// are iterated and have been scheduled
	js.CompleteJobOrdered = js.CompleteJobOrdered || jm.AllTransfersScheduled()

	js.BytesOverWire = uint64(JobsAdmin.BytesOverWire())

	// Get the number of active go routines performing the transfer or executing the chunk Func
	// TODO: added for debugging purpose. remove later (is covered by GetPerfInfo now anyway)
	js.ActiveConnections = jm.ActiveConnections()

	js.PerfStrings, js.PerfConstraint = jm.GetPerfInfo()

	pipeStats := jm.PipelineNetworkStats()
	if pipeStats != nil {
		js.AverageIOPS = pipeStats.OperationsPerSecond()
		js.AverageE2EMilliseconds = pipeStats.AverageE2EMilliseconds()
		js.NetworkErrorPercentage = pipeStats.NetworkErrorPercentage()
		js.ServerBusyPercentage = pipeStats.TotalServerBusyPercentage()
	}

	// If the status is cancelled, then no need to check for completerJobOrdered
	// since user must have provided the consent to cancel an incompleteJob if that
	// is the case.
	dir := jm.TransferDirection()
	p := jm.PipelineNetworkStats()
	if part0PlanStatus == common.EJobStatus.Cancelled() {
		js.JobStatus = part0PlanStatus
		js.PerformanceAdvice = JobsAdmin.TryGetPerformanceAdvice(js.TotalBytesExpected, js.TotalTransfers-js.TransfersSkipped, part0.Plan().FromTo, dir, p)
		return js
	}
	// Job is completed if Job order is complete AND ALL transfers are completed/failed
	// FIX: active or inactive state, then job order is said to be completed if final part of job has been ordered.
	if (js.CompleteJobOrdered) && (part0PlanStatus.IsJobDone()) {
		js.JobStatus = part0PlanStatus
	}

	if js.JobStatus.IsJobDone() {
		js.PerformanceAdvice = JobsAdmin.TryGetPerformanceAdvice(js.TotalBytesExpected, js.TotalTransfers-js.TransfersSkipped, part0.Plan().FromTo, dir, p)
	}

	return js
}

// ListJobTransfers api returns the list of transfer with specific status for given jobId in http response
func ListJobTransfers(r common.ListJobTransfersRequest) common.ListJobTransfersResponse {
	// getJobPartInfoReferenceFromMap gives the JobPartPlanInfo Pointer for given JobId and partNumber
	jm, found := JobsAdmin.JobMgr(r.JobID)
	if !found {
		// Job with JobId does not exists
		// Search the plan files in Azcopy folder
		// and resurrect the Job
		if !JobsAdmin.ResurrectJob(r.JobID, nil, nil, false) {
			return common.ListJobTransfersResponse{
				ErrorMsg: fmt.Sprintf("no job with JobId %v exists", r.JobID),
			}
		}
		// If the job manager was not found, then Job was resurrected
		// Get the Job manager again for given JobId
		jm, _ = JobsAdmin.JobMgr(r.JobID)
	}

	ljt := common.ListJobTransfersResponse{
		JobID:   r.JobID,
		Details: []common.TransferDetail{},
	}
	for partNum := ste.PartNumber(0); true; partNum++ {
		jpm, found := jm.JobPartMgr(partNum)
		if !found {
			break
		}
		// jPartPlan represents the memory map JobPartPlanHeader for given jobid and part number
		jpp := jpm.Plan()
		// numTransfer := jPartPlan.NumTransfers
		// transferStatusList represents the list containing number of transfer for given jobID and part number
		for t := uint32(0); t < jpp.NumTransfers; t++ {
			// getting transfer header of transfer at index index for given jobId and part number
			transferEntry := jpp.Transfer(t)
			// If the expected status is not to list all transfer and
			// if the transfer status is not equal to the given status
			// skip the transfer.
			// If the given status is failed and the current transfer status is <= -1,
			// it means transfer failed and could have failed because of some other reason.
			// In this case we don't skip the transfer.
			// For Example: In case with-status is Failed, transfers with status "BlobAlreadyExistsFailure"
			// will also be included.
			if r.OfStatus != common.ETransferStatus.All() &&
				((transferEntry.TransferStatus() != r.OfStatus) &&
					!(r.OfStatus == common.ETransferStatus.Failed() && transferEntry.TransferStatus() <= common.ETransferStatus.Failed())) {
				continue
			}
			// getting source and destination of a transfer at index index for given jobId and part number.
			src, dst, isFolder := jpp.TransferSrcDstStrings(t)
			ljt.Details = append(ljt.Details,
				common.TransferDetail{Src: src, Dst: dst, IsFolderProperties: isFolder, TransferStatus: transferEntry.TransferStatus(), ErrorCode: transferEntry.ErrorCode(), ErrorMessage: transferEntry.ErrorMessage()})
		}
	}
	return ljt
}

func GetJobLCMWrapper(jobID common.JobID) common.LifecycleMgr {
	jobmgr, found := JobsAdmin.JobMgr(jobID)
	lcm := common.GetLifecycleMgr()

	if !found {
		return lcm
	}

	return ste.JobLogLCMWrapper{
		JobManager:   jobmgr,
		LifecycleMgr: lcm,
	}
}

// GetJobDetails api returns the job FromTo info.
func GetJobDetails(r common.GetJobDetailsRequest) common.GetJobDetailsResponse {
	jm, found := JobsAdmin.JobMgr(r.JobID)
	if !found {
		// Job with JobId does not exists.
		// Search the plan files in Azcopy folder and resurrect the Job.
		if !JobsAdmin.ResurrectJob(r.JobID, nil, nil, false) {
			return common.GetJobDetailsResponse{
				ErrorMsg: fmt.Sprintf("Job with JobID %v does not exist or is invalid", r.JobID),
			}
		}
		jm, _ = JobsAdmin.JobMgr(r.JobID)
	}

	// Get zeroth part of the job part plan.
	jp0, ok := jm.JobPartMgr(0)
	if !ok {
		return common.GetJobDetailsResponse{
			ErrorMsg: fmt.Sprintf("error getting the job's FromTo with JobID %v", r.JobID),
		}
	}

	// Use first transfer's source/destination as represent.
	source, destination, _ := jp0.Plan().TransferSrcDstStrings(0)
	if source == "" && destination == "" {
		return common.GetJobDetailsResponse{
			ErrorMsg: fmt.Sprintf("error getting the source/destination with JobID %v", r.JobID),
		}
	}

	return common.GetJobDetailsResponse{
		ErrorMsg:    "",
		FromTo:      jp0.Plan().FromTo,
		Source:      source,
		Destination: destination,
		TrailingDot: jp0.Plan().DstFileData.TrailingDot,
	}
}<|MERGE_RESOLUTION|>--- conflicted
+++ resolved
@@ -128,10 +128,7 @@
 		SymlinkTransfers:        order.Transfers.SymlinkTransferCount,
 		FolderTransfer:          order.Transfers.FolderTransferCount,
 		HardlinksConvertedCount: order.Transfers.HardlinksConvertedCount,
-<<<<<<< HEAD
 		FilePropertyTransfers:   order.Transfers.FilePropertyTransferCount,
-=======
->>>>>>> d6980769
 	})
 
 	return common.CopyJobPartOrderResponse{JobStarted: true}
