trigger:
  branches:
    include:
      - dev
      - main

pr:
  branches:
    include:
      - dev
      - main

jobs:

  - job: Build
    timeoutInMinutes: 360
    strategy:
      matrix:
        Ubuntu-20:
          imageName: 'ubuntu-20.04'
          type: 'linux'
        MacOS:
          imageName: 'macos-11'
          type: 'mac-os'
    pool:
      vmImage: $(imageName)
    steps:
      - task: GoTool@0
        env:
          GO111MODULE: 'on'
        inputs:
          version: '1.19.2'

      - script: |
          curl -sSfL https://raw.githubusercontent.com/golangci/golangci-lint/master/install.sh | sh -s v1.46.2
          echo 'Installation complete' 
          ./bin/golangci-lint --version 
          ./bin/golangci-lint run e2etest
        displayName: 'Golang Lint Check - Linux'
        workingDirectory: $(System.DefaultWorkingDirectory)
        condition: eq(variables.type, 'linux')

      - script: |
          echo 'Running GO Vet'
          go vet 
        displayName: 'Golang Vet - Linux'
        workingDirectory: $(System.DefaultWorkingDirectory)

      - script: |
          GOARCH=amd64 GOOS=linux go build -o "$(Build.ArtifactStagingDirectory)/azcopy_linux_amd64"
        displayName: 'Generate Linux AMD64'
        condition: eq(variables.type, 'linux')

      - script: |
          GOARCH=amd64 GOOS=linux go build -tags "se_integration" -o "$(Build.ArtifactStagingDirectory)/azcopy_linux_se_amd64"
        displayName: 'Generate Linux AMD64 SE Integration'
        condition: eq(variables.type, 'linux')

      - script: |
          GOARCH=arm64 GOOS=linux go build -o "$(Build.ArtifactStagingDirectory)/azcopy_linux_arm64"
        displayName: 'Generate Linux ARM64'
        condition: eq(variables.type, 'linux')

      - script: |
          GOARCH=amd64 GOOS=windows go build -o "$(Build.ArtifactStagingDirectory)/azcopy_windows_amd64.exe"
        displayName: 'Generate Windows AMD64'
        condition: eq(variables.type, 'linux')

      - script: |
          GOARCH=386 GOOS=windows go build -o "$(Build.ArtifactStagingDirectory)/azcopy_windows_386.exe"
        displayName: 'Generate Windows i386'
        condition: eq(variables.type, 'linux')

      - script: |
          GOARCH=arm GOARM=7 GOOS=windows go build -o "$(Build.ArtifactStagingDirectory)/azcopy_windows_v7_arm.exe"
        displayName: 'Generate Windows ARM'
        condition: eq(variables.type, 'linux')

      - script: |
          cp NOTICE.txt $(Build.ArtifactStagingDirectory)
        displayName: 'Copy NOTICE.txt'
        condition: eq(variables.type, 'linux')

      - script: |
          go build -o "$(Build.ArtifactStagingDirectory)/azcopy_darwin_amd64"
        displayName: 'Generate MacOS Build with AMD64'
        condition: eq(variables.type, 'mac-os')

      - script: |
          GOARCH=arm64 CGO_ENABLED=1 go build -o "$(Build.ArtifactStagingDirectory)/azcopy_darwin_arm64"
        displayName: 'Generate MacOS Build with ARM64'
        condition: eq(variables.type, 'mac-os')

      - task: PublishBuildArtifacts@1
        displayName: 'Publish Artifacts'
        condition: succeededOrFailed()

      - task: ComponentGovernanceComponentDetection@0
        inputs:
          scanType: 'Register'
          verbosity: 'Verbose'
          alertWarningLevel: 'High'

  - job: E2E_Test
    timeoutInMinutes: 360
    # Creating strategies for GOOS: Windows Server 2019 /macOS X Mojave 10.15/Ubuntu 20.04
    strategy:
      matrix:
        Ubuntu-20:
          imageName: 'ubuntu-20.04'
          type: 'linux'
        Windows:
          imageName: 'windows-2019'
          type: 'windows'
        MacOS:
          imageName: 'macos-11'
          type: 'mac-os'
    pool:
      vmImage: $(imageName)

    steps:
      - task: GoTool@0
        inputs:
          version: '1.19.2'

      # Running E2E Tests on Linux - AMD64
      - script: |
          set -e
          GOARCH=amd64 GOOS=linux go build -o azcopy_linux_amd64
          export AZCOPY_E2E_EXECUTABLE_PATH=$(pwd)/azcopy_linux_amd64
          go test -timeout 60m -race -short -coverprofile=$(Build.ArtifactStagingDirectory)/coverage_linux.out ./e2etest
          go tool cover -html=$(Build.ArtifactStagingDirectory)/coverage_linux.out -o $(Build.ArtifactStagingDirectory)/coverage_linux.html
        env:
          AZCOPY_E2E_ACCOUNT_KEY: $(AZCOPY_E2E_ACCOUNT_KEY)
          AZCOPY_E2E_ACCOUNT_NAME: $(AZCOPY_E2E_ACCOUNT_NAME)
          AZCOPY_E2E_ACCOUNT_KEY_HNS: $(AZCOPY_E2E_ACCOUNT_KEY_HNS)
          AZCOPY_E2E_ACCOUNT_NAME_HNS: $(AZCOPY_E2E_ACCOUNT_NAME_HNS)
          AZCOPY_E2E_TENANT_ID: $(OAUTH_TENANT_ID)
          AZCOPY_E2E_APPLICATION_ID: $(ACTIVE_DIRECTORY_APPLICATION_ID)
          AZCOPY_E2E_CLIENT_SECRET: $(AZCOPY_SPA_CLIENT_SECRET)
          AZCOPY_E2E_CLASSIC_ACCOUNT_NAME: $(AZCOPY_E2E_CLASSIC_ACCOUNT_NAME)
          AZCOPY_E2E_CLASSIC_ACCOUNT_KEY: $(AZCOPY_E2E_CLASSIC_ACCOUNT_KEY)
          AZCOPY_E2E_LOG_OUTPUT: '$(System.DefaultWorkingDirectory)/logs'
          AZCOPY_E2E_OAUTH_MANAGED_DISK_CONFIG: $(AZCOPY_E2E_OAUTH_MANAGED_DISK_CONFIG)
          AZCOPY_E2E_STD_MANAGED_DISK_CONFIG: $(AZCOPY_E2E_STD_MANAGED_DISK_CONFIG)
          CPK_ENCRYPTION_KEY: $(CPK_ENCRYPTION_KEY)
          CPK_ENCRYPTION_KEY_SHA256: $(CPK_ENCRYPTION_KEY_SHA256)
        displayName: 'E2E Test Linux - AMD64'
        condition: eq(variables.type, 'linux')

      # Running E2E Tests on Windows - AMD64
      - script: |
          go build -o $(System.DefaultWorkingDirectory)/azcopy_windows_amd64.exe
          go build -o $(System.DefaultWorkingDirectory)/azcopy_windows_386.exe
          echo 'starting E2E tests on windows'
          go test -timeout 60m -race -coverprofile=$(Build.ArtifactStagingDirectory)/coverage_windows.out -v ./e2etest
          go tool cover -html=$(Build.ArtifactStagingDirectory)/coverage_windows.out -o $(Build.ArtifactStagingDirectory)/coverage_windows.html
        env:
          AZCOPY_E2E_ACCOUNT_KEY: $(AZCOPY_E2E_ACCOUNT_KEY)
          AZCOPY_E2E_ACCOUNT_NAME: $(AZCOPY_E2E_ACCOUNT_NAME)
          AZCOPY_E2E_ACCOUNT_KEY_HNS: $(AZCOPY_E2E_ACCOUNT_KEY_HNS)
          AZCOPY_E2E_ACCOUNT_NAME_HNS: $(AZCOPY_E2E_ACCOUNT_NAME_HNS)
          AZCOPY_E2E_TENANT_ID: $(OAUTH_TENANT_ID)
          AZCOPY_E2E_APPLICATION_ID: $(ACTIVE_DIRECTORY_APPLICATION_ID)
          AZCOPY_E2E_CLIENT_SECRET: $(AZCOPY_SPA_CLIENT_SECRET)
          AZCOPY_E2E_CLASSIC_ACCOUNT_NAME: $(AZCOPY_E2E_CLASSIC_ACCOUNT_NAME)
          AZCOPY_E2E_CLASSIC_ACCOUNT_KEY: $(AZCOPY_E2E_CLASSIC_ACCOUNT_KEY)
          AZCOPY_E2E_LOG_OUTPUT: '$(System.DefaultWorkingDirectory)/logs'
          AZCOPY_E2E_OAUTH_MANAGED_DISK_CONFIG: $(AZCOPY_E2E_OAUTH_MANAGED_DISK_CONFIG)
          AZCOPY_E2E_STD_MANAGED_DISK_CONFIG: $(AZCOPY_E2E_STD_MANAGED_DISK_CONFIG)
          CPK_ENCRYPTION_KEY: $(CPK_ENCRYPTION_KEY)
          CPK_ENCRYPTION_KEY_SHA256: $(CPK_ENCRYPTION_KEY_SHA256)
          AZCOPY_E2E_EXECUTABLE_PATH: $(System.DefaultWorkingDirectory)/azcopy_windows_amd64.exe
        displayName: 'E2E Test Windows - AMD64'
        condition: eq(variables.type, 'windows')

      # Running E2E Tests on Mac
      - script: |
          set -e
          go build -o azcopy_darwin_amd64
          echo 'starting E2E tests on mac-os'
          export AZCOPY_E2E_EXECUTABLE_PATH=$(pwd)/azcopy_darwin_amd64
          go test -timeout 60m -race -coverprofile=$(Build.ArtifactStagingDirectory)/coverage_darwin_amd64.out -v ./e2etest
          go tool cover -html=$(Build.ArtifactStagingDirectory)/coverage_darwin_amd64.out -o $(Build.ArtifactStagingDirectory)/coverage_darwin_amd64.html
        env:
          AZCOPY_E2E_ACCOUNT_KEY: $(AZCOPY_E2E_ACCOUNT_KEY)
          AZCOPY_E2E_ACCOUNT_NAME: $(AZCOPY_E2E_ACCOUNT_NAME)
          AZCOPY_E2E_ACCOUNT_KEY_HNS: $(AZCOPY_E2E_ACCOUNT_KEY_HNS)
          AZCOPY_E2E_ACCOUNT_NAME_HNS: $(AZCOPY_E2E_ACCOUNT_NAME_HNS)
          AZCOPY_E2E_TENANT_ID: $(OAUTH_TENANT_ID)
          AZCOPY_E2E_APPLICATION_ID: $(ACTIVE_DIRECTORY_APPLICATION_ID)
          AZCOPY_E2E_CLIENT_SECRET: $(AZCOPY_SPA_CLIENT_SECRET)
          AZCOPY_E2E_CLASSIC_ACCOUNT_NAME: $(AZCOPY_E2E_CLASSIC_ACCOUNT_NAME)
          AZCOPY_E2E_CLASSIC_ACCOUNT_KEY: $(AZCOPY_E2E_CLASSIC_ACCOUNT_KEY)
          AZCOPY_E2E_LOG_OUTPUT: '$(System.DefaultWorkingDirectory)/logs'
          AZCOPY_E2E_OAUTH_MANAGED_DISK_CONFIG: $(AZCOPY_E2E_OAUTH_MANAGED_DISK_CONFIG)
          AZCOPY_E2E_STD_MANAGED_DISK_CONFIG: $(AZCOPY_E2E_STD_MANAGED_DISK_CONFIG)
          CPK_ENCRYPTION_KEY: $(CPK_ENCRYPTION_KEY)
          CPK_ENCRYPTION_KEY_SHA256: $(CPK_ENCRYPTION_KEY_SHA256)
        displayName: 'E2E Test MacOs AMD64'
        condition: eq(variables.type, 'mac-os')

<<<<<<< HEAD
      # Publish the Artifacts
      - task: PublishBuildArtifacts@1
        inputs:
          artifactName: 'AzCopy Coverage $(imageName)'
        displayName: 'Publish Artifacts for AzCopy code coverage'
        condition: succeeded()
=======
      - task: PublishBuildArtifacts@1
        displayName: 'Publish logs'
        condition: succeededOrFailed()
        inputs:
          pathToPublish: '$(System.DefaultWorkingDirectory)/logs'
          artifactName: logs
>>>>>>> dc7666aa

  - job: Test_On_Ubuntu
    variables:
      isMutexSet: 'false'
    # allow maximum build time, in case we have build congestion
    timeoutInMinutes: 360
    pool:
      vmImage: 'ubuntu-20.04'
    steps:
      - task: UsePythonVersion@0
        name: 'Set_up_Python'
        inputs:
          versionSpec: '3.7'
      - task: GoTool@0
        name: 'Set_up_Golang'
        inputs:
          version: '1.19.2'
      - task: DownloadSecureFile@1
        name: ciGCSServiceAccountKey
        displayName: 'Download GCS Service Account Key'
        inputs:
          secureFile: 'ci-gcs-dev.json'
      - script: |
          pip install azure-storage-blob==12.12.0
          # set the variable to indicate that the mutex is being acquired
          # note: we set it before acquiring the mutex to ensure we release the mutex. 
          # setting this after can result in an un-broken mutex if someone cancels the pipeline after we acquire the 
          # mutex but before we set this variable.
          # setting this before will always work since it is valid to break an un-acquired mutex.
          echo '##vso[task.setvariable variable=isMutexSet]true'
          # acquire the mutex before running live tests to avoid conflicts
          python ./tool_distributed_mutex.py lock "$(MUTEX_URL)"
        name: 'Acquire_the_distributed_mutex'
      - script: |
          # run unit test and build executable
          # the set -e line is needed so that the unit tests failure would cause the job to fail properly
          # "-check.v" (must be after package list) outputs timings
          set -e
          go test -timeout 60m -race -short -coverprofile=$(Build.ArtifactStagingDirectory)/unit_coverage_linux.out  ./cmd ./common ./common/parallel ./ste ./azbfs ./sddl "-check.v"
          go tool cover -html=$(Build.ArtifactStagingDirectory)/unit_coverage_linux.out -o $(Build.ArtifactStagingDirectory)/unit_coverage_linux.html
          GOARCH=amd64 GOOS=linux go build -o azcopy_linux_amd64
        name: 'Run_unit_tests'
        env:
          ACCOUNT_NAME: $(ACCOUNT_NAME)
          ACCOUNT_KEY: $(ACCOUNT_KEY)
          AZCOPY_E2E_ACCOUNT_KEY: $(AZCOPY_E2E_ACCOUNT_KEY)
          AZCOPY_E2E_ACCOUNT_NAME: $(AZCOPY_E2E_ACCOUNT_NAME)
          AWS_ACCESS_KEY_ID: $(AWS_ACCESS_KEY_ID)
          AWS_SECRET_ACCESS_KEY: $(AWS_SECRET_ACCESS_KEY)
          GOOGLE_APPLICATION_CREDENTIALS: $(ciGCSServiceAccountKey.secureFilePath)
          GOOGLE_CLOUD_PROJECT: $(GOOGLE_CLOUD_PROJECT)
      # Publish the Artifacts
      - task: PublishBuildArtifacts@1
        inputs:
          artifactName: 'AzCopy Coverage $(imageName)'
        displayName: 'Publish Artifacts for AzCopy code coverage'
        condition: succeeded()
      - script: |
          go build -o test-validator ./testSuite/
          mkdir test-temp
          export AZCOPY_EXECUTABLE_PATH=$(pwd)/azcopy_linux_amd64
          export TEST_SUITE_EXECUTABLE_LOCATION=$(pwd)/test-validator
          export TEST_DIRECTORY_PATH=$(pwd)/test-temp

          keyctl session test python ./testSuite/scripts/run.py
        name: 'Run_smoke_tests'
        env:
          ACCOUNT_NAME: $(ACCOUNT_NAME)
          ACCOUNT_KEY: $(ACCOUNT_KEY)
          AWS_ACCESS_KEY_ID: $(AWS_ACCESS_KEY_ID)
          AWS_SECRET_ACCESS_KEY: $(AWS_SECRET_ACCESS_KEY)
          GOOGLE_CLOUD_PROJECT: $(GOOGLE_CLOUD_PROJECT)
          GOOGLE_APPLICATION_CREDENTIALS: $(ciGCSServiceAccountKey.secureFilePath)
          ACTIVE_DIRECTORY_APPLICATION_ID: $(ACTIVE_DIRECTORY_APPLICATION_ID)
          AZCOPY_SPA_CLIENT_SECRET: $(AZCOPY_SPA_CLIENT_SECRET)
          CONTAINER_OAUTH_URL: $(CONTAINER_OAUTH_URL)
          CONTAINER_OAUTH_VALIDATE_SAS_URL: $(CONTAINER_OAUTH_VALIDATE_SAS_URL)
          CONTAINER_SAS_URL: $(CONTAINER_SAS_URL)
          FILESYSTEM_SAS_URL: $(FILESYSTEM_SAS_URL)
          FILESYSTEM_URL: $(FILESYSTEM_URL)
          OAUTH_AAD_ENDPOINT: $(OAUTH_AAD_ENDPOINT)
          OAUTH_TENANT_ID: $(OAUTH_TENANT_ID)
          PREMIUM_CONTAINER_SAS_URL: $(PREMIUM_CONTAINER_SAS_URL)
          S2S_DST_BLOB_ACCOUNT_SAS_URL: $(S2S_DST_BLOB_ACCOUNT_SAS_URL)
          S2S_SRC_BLOB_ACCOUNT_SAS_URL: $(S2S_SRC_BLOB_ACCOUNT_SAS_URL)
          S2S_SRC_FILE_ACCOUNT_SAS_URL: $(S2S_SRC_FILE_ACCOUNT_SAS_URL)
          S2S_SRC_S3_SERVICE_URL: $(S2S_SRC_S3_SERVICE_URL)
          S2S_SRC_GCP_SERVICE_URL: $(S2S_SRC_GCP_SERVICE_URL)
          SHARE_SAS_URL: $(SHARE_SAS_URL)
      - script: |
          pip install azure-storage-blob==12.12.0
          python ./tool_distributed_mutex.py unlock "$(MUTEX_URL)"
        name: 'Release_the_distributed_mutex'
        # this runs even if the job was canceled (only if the mutex was acquired by this job)
        condition: and(always(), eq(variables['isMutexSet'], 'true'))<|MERGE_RESOLUTION|>--- conflicted
+++ resolved
@@ -200,21 +200,19 @@
         displayName: 'E2E Test MacOs AMD64'
         condition: eq(variables.type, 'mac-os')
 
-<<<<<<< HEAD
       # Publish the Artifacts
       - task: PublishBuildArtifacts@1
         inputs:
           artifactName: 'AzCopy Coverage $(imageName)'
         displayName: 'Publish Artifacts for AzCopy code coverage'
         condition: succeeded()
-=======
+
       - task: PublishBuildArtifacts@1
         displayName: 'Publish logs'
         condition: succeededOrFailed()
         inputs:
           pathToPublish: '$(System.DefaultWorkingDirectory)/logs'
           artifactName: logs
->>>>>>> dc7666aa
 
   - job: Test_On_Ubuntu
     variables:
