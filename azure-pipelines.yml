variables:
  AZCOPY_GOLANG_VERSION: '1.24.0'
  AZCOPY_GOLANG_VERSION_COVERAGE: '1.24.0'

trigger:
  branches:
    include: [ 'main' ]

pr:
  branches:
    include: [ '*' ]
     
jobs:
  - job: Build
    timeoutInMinutes: 360
    strategy:
      matrix:
        Ubuntu-20:
          imageName: 'ubuntu-latest'
          type: 'linux'
        MacOS:
          imageName: 'macos-latest'
          type: 'mac-os'
        Windows:
          imageName: 'windows-latest'
          type: 'windows'
    pool:
      vmImage: $(imageName)
    steps:
      - task: GoTool@0
        env:
          GO111MODULE: 'on'
        inputs:
          version: $(AZCOPY_GOLANG_VERSION)

      - script: |
          echo 'Running GO Vet'
          go vet 
        displayName: 'Golang Vet - Linux'
        workingDirectory: $(System.DefaultWorkingDirectory)

      - script: |
          sudo apt-get update
          sudo apt-get install -y libsecret-1-dev libglib2.0-dev
        displayName: 'Install dependencies'
        condition: eq(variables['type'], 'linux')
        
      - script: |
          GOARCH=amd64 GOOS=linux go build -tags "netgo" -o "$(Build.ArtifactStagingDirectory)/azcopy_linux_amd64"
        displayName: 'Generate Linux AMD64'
        condition: eq(variables.type, 'linux')

      - script: |
          sudo apt-get install libsecret-1-dev
          GOARCH=amd64 GOOS=linux go build -tags "netgo,se_integration" -o "$(Build.ArtifactStagingDirectory)/azcopy_linux_se_amd64"
        displayName: 'Generate Linux AMD64 SE Integration'
        condition: eq(variables.type, 'linux')

      - script: |
          GOARCH=arm64 GOOS=linux go build -tags "netgo" -o "$(Build.ArtifactStagingDirectory)/azcopy_linux_arm64"
        displayName: 'Generate Linux ARM64'
        condition: eq(variables.type, 'linux')

      - script: |
          go build -o "$(Build.ArtifactStagingDirectory)/azcopy_windows_amd64.exe"
        displayName: 'Generate Windows AMD64'
        condition: eq(variables.type, 'windows')
        env:
          GOARCH: amd64
          GOOS: windows
          CGO_ENABLED: 0

      - script: |
          go build -o "$(Build.ArtifactStagingDirectory)/azcopy_windows_386.exe"
        displayName: 'Generate Windows i386'
        condition: eq(variables.type, 'windows')
        env:
          GOARCH: 386
          GOOS: windows
          CGO_ENABLED: 0

      - script: |
          go build -o "$(Build.ArtifactStagingDirectory)/azcopy_windows_v7_arm.exe"
        displayName: 'Generate Windows ARM'
        condition: eq(variables.type, 'windows')
        env:
          GOARCH: arm
          GOARM: 7
          GOOS: windows
          CGO_ENABLED: 0

      - script: |
          cp NOTICE.txt $(Build.ArtifactStagingDirectory)
        displayName: 'Copy NOTICE.txt'
        condition: eq(variables.type, 'linux')

      - script: |
          CGO_ENABLED=1 go build -o "$(Build.ArtifactStagingDirectory)/azcopy_darwin_amd64"
        displayName: 'Generate MacOS Build with AMD64'
        condition: eq(variables.type, 'mac-os')

      # uncomment below when manually releasing for m1
#      - script: |
#          curl -o "$(Build.ArtifactStagingDirectory)/azcopy_darwin_arm64" -L "BUILD_URL"
#        displayName: 'Generate MacOS Build with ARM64'
#        condition: eq(variables.type, 'mac-os')

      # cross compile to make sure nothing broke
      - script: |
          GOARCH=arm64 CGO_ENABLED=1 go build
        displayName: 'Test Cross-compiled MacOS Build with ARM64'
        condition: eq(variables.type, 'mac-os')

      - task: PublishBuildArtifacts@1
        displayName: 'Publish Artifacts'
        condition: succeededOrFailed()
        
      - task: ComponentGovernanceComponentDetection@0
        inputs:
          scanType: 'Register'
          verbosity: 'Verbose'
          alertWarningLevel: 'High'

  - template: azurePipelineTemplates/run-e2e.yml
    parameters:
      name: 'Old_E2E'
      test_cli_param: '-tags olde2etest'

  - template: azurePipelineTemplates/run-e2e.yml
    parameters:
      name: 'New_E2E'
      test_cli_param: '-run "TestNewE2E/.*"'

  - job: Test_On_Ubuntu
    variables:
      isMutexSet: 'false'
    # allow maximum build time, in case we have build congestion
    timeoutInMinutes: 360
    pool:
      vmImage: 'ubuntu-latest'
    steps:
      - task: UsePythonVersion@0
        name: 'Set_up_Python'
        inputs:
<<<<<<< HEAD
          versionSpec: '3.12.9'
=======
          versionSpec: '3.10'
>>>>>>> f1f5887c
      - task: GoTool@0
        name: 'Set_up_Golang'
        inputs:
          version: $(AZCOPY_GOLANG_VERSION_COVERAGE)
      - task: DownloadSecureFile@1
        name: ciGCSServiceAccountKey
        displayName: 'Download GCS Service Account Key'
        inputs:
          secureFile: 'ci-gcs-dev.json'
      - script: |
          go install github.com/jstemmer/go-junit-report@v0.9.1
          go install github.com/axw/gocov/gocov@v1.1.0
          go install github.com/AlekSi/gocov-xml@v1.0.0
          go install github.com/matm/gocov-html@v0.0.0-20200509184451-71874e2e203b
        displayName: 'Install dependencies'
      - script: |
          pip install azure-storage-blob==12.12.0
          # set the variable to indicate that the mutex is being acquired
          # note: we set it before acquiring the mutex to ensure we release the mutex. 
          # setting this after can result in an un-broken mutex if someone cancels the pipeline after we acquire the 
          # mutex but before we set this variable.
          # setting this before will always work since it is valid to break an un-acquired mutex.
          echo '##vso[task.setvariable variable=isMutexSet]true'
          # acquire the mutex before running live tests to avoid conflicts
          python ./tool_distributed_mutex.py lock "$(MUTEX_URL)"
        name: 'Acquire_the_distributed_mutex'
      - template: azurePipelineTemplates/run-ut.yml
        parameters:
          directory: 'cmd'
          coverage_name: 'cmd'
      - template: azurePipelineTemplates/run-ut.yml
        parameters:
          directory: 'common'
          coverage_name: 'common'
      - template: azurePipelineTemplates/run-ut.yml
        parameters:
          directory: 'common/parallel'
          coverage_name: 'parallel'
      - template: azurePipelineTemplates/run-ut.yml
        parameters:
          directory: 'ste'
          coverage_name: 'ste'
          with_federated_credential: true
      - template: azurePipelineTemplates/run-ut.yml
        parameters:
          directory: 'sddl'
          coverage_name: 'sddl'
      - script: |
          GOARCH=amd64 GOOS=linux go build -cover -tags "netgo" -o azcopy_linux_amd64 
          go build -tags "netgo" -o test-validator ./testSuite/
          mkdir test-temp
          mkdir coverage
          export AZCOPY_EXECUTABLE_PATH=$(pwd)/azcopy_linux_amd64
          export TEST_SUITE_EXECUTABLE_LOCATION=$(pwd)/test-validator
          export TEST_DIRECTORY_PATH=$(pwd)/test-temp

          keyctl session test python ./testSuite/scripts/run.py
          
          echo 'Formatting coverage directory to legacy txt format'
          go tool covdata textfmt -i=coverage -o smoke_coverage.txt
          echo 'Formatting coverage to json format'
          $(go env GOPATH)/bin/gocov convert smoke_coverage.txt > smoke_coverage.json
          echo 'Formatting coverage to xml format'
          $(go env GOPATH)/bin/gocov-xml < smoke_coverage.json > smoke_coverage.xml
        name: 'Run_smoke_tests'
        env:
          ACCOUNT_NAME: $(ACCOUNT_NAME)
          ACCOUNT_KEY: $(ACCOUNT_KEY)
          AWS_ACCESS_KEY_ID: $(AWS_ACCESS_KEY_ID)
          AWS_SECRET_ACCESS_KEY: $(AWS_SECRET_ACCESS_KEY)
          GOOGLE_CLOUD_PROJECT: $(GOOGLE_CLOUD_PROJECT)
          GOOGLE_APPLICATION_CREDENTIALS: $(ciGCSServiceAccountKey.secureFilePath)
          ACTIVE_DIRECTORY_APPLICATION_ID: $(ACTIVE_DIRECTORY_APPLICATION_ID)
          AZCOPY_SPA_CLIENT_SECRET: $(AZCOPY_SPA_CLIENT_SECRET)
          CONTAINER_OAUTH_URL: $(CONTAINER_OAUTH_URL)
          CONTAINER_OAUTH_VALIDATE_SAS_URL: $(CONTAINER_OAUTH_VALIDATE_SAS_URL)
          CONTAINER_SAS_URL: $(CONTAINER_SAS_URL)
          FILESYSTEM_SAS_URL: $(FILESYSTEM_SAS_URL)
          FILESYSTEM_URL: $(FILESYSTEM_URL)
          OAUTH_AAD_ENDPOINT: $(OAUTH_AAD_ENDPOINT)
          OAUTH_TENANT_ID: $(OAUTH_TENANT_ID)
          PREMIUM_CONTAINER_SAS_URL: $(PREMIUM_CONTAINER_SAS_URL)
          S2S_DST_BLOB_ACCOUNT_SAS_URL: $(S2S_DST_BLOB_ACCOUNT_SAS_URL)
          S2S_SRC_BLOB_ACCOUNT_SAS_URL: $(S2S_SRC_BLOB_ACCOUNT_SAS_URL)
          S2S_SRC_FILE_ACCOUNT_SAS_URL: $(S2S_SRC_FILE_ACCOUNT_SAS_URL)
          S2S_SRC_S3_SERVICE_URL: $(S2S_SRC_S3_SERVICE_URL)
          S2S_SRC_GCP_SERVICE_URL: $(S2S_SRC_GCP_SERVICE_URL)
          SHARE_SAS_URL: $(SHARE_SAS_URL)
          GOCOVERDIR: '$(System.DefaultWorkingDirectory)/coverage'
        condition: succeededOrFailed()
      # Smoke Tests Publishing
      - task: PublishCodeCoverageResults@1
        condition: succeededOrFailed()
        inputs:
          codeCoverageTool: Cobertura
          summaryFileLocation: $(System.DefaultWorkingDirectory)/**/smoke_coverage.xml
      - script: |
          pip install azure-storage-blob==12.12.0
          python ./tool_distributed_mutex.py unlock "$(MUTEX_URL)"
        name: 'Release_the_distributed_mutex'
        # this runs even if the job was canceled (only if the mutex was acquired by this job)
        condition: and(always(), eq(variables['isMutexSet'], 'true'))

  - job: Additional_E2E_Test_Linux
    timeoutInMinutes: 360
    strategy:
      matrix:
        Linux:
          AgentName: "blobfuse-ubuntu20"
          build_name: 'azcopy_linux_amd64'
          container_name: 'testcontainer1'
          GOOS: 'linux'
          GOARCH: 'amd64'
          CGO_ENABLED: '0'
    pool:
      name: "blobfuse-ubuntu-pool"
      demands:
        - ImageOverride -equals $(AgentName)

    steps:
      - script: |
          # Install Az.Accounts module using Bash script
          sudo apt-get update
          sudo apt-get install -y powershell
          pwsh -Command "Install-Module -Name Az.Accounts -Scope CurrentUser -Repository PSGallery -AllowClobber -Force"
        displayName: 'Install PowerShell Az Module'

      - task: GoTool@0
        inputs:
          version: $(AZCOPY_GOLANG_VERSION_COVERAGE)
      
      # Install azcli
      - script: |
          curl -sL https://aka.ms/InstallAzureCLIDeb | sudo bash
          az --version
        displayName: 'Install Azure CLI'

      - template: azurePipelineTemplates/run_scenarios.yml
        parameters:
          container_name: $(container_name)
          storage_account_name: $(AZCOPY_E2E_ACCOUNT_NAME)
          orp_source_account_name: $(ORP_SOURCE_ACCOUNT_NAME)
          orp_destination_account_name: $(ORP_DESTINATION_ACCOUNT_NAME)
          orp_source_container_name: $(ORP_SOURCE_CONTAINER_NAME)
          destination_container_name: $(DESTINATION_CONTAINER_NAME)
          GOOS: $(GOOS)
          GOARCH: $(GOARCH)
          CGO_ENABLED: $(CGO_ENABLED)
          build_name: $(build_name)
          azcopy_msi_app_id: $(AZCOPY_MSI_APP_ID)
          
  - job: Additional_E2E_Test_Windows
    timeoutInMinutes: 360
    strategy:
      matrix:
        Windows:
          AgentName: 'azcopy-windows-22'
          build_name: 'azcopy_windows_amd64.exe'
          container_name: 'testcontainer2'
          GOOS: 'windows'
          GOARCH: 'amd64'
          CGO_ENABLED: '0'
    pool:
      name: "azcopy-windows-pool"
      demands:
        - ImageOverride -equals $(AgentName)

    steps:
      - task: PowerShell@2
        inputs:
          targetType: 'inline'
          script: |
            # Install Az.Accounts module using PowerShell
            Install-Module -Name Az.Accounts -Scope CurrentUser -Repository PSGallery -AllowClobber -Force
          displayName: 'Install PowerShell Az Module'

      - task: GoTool@0
        inputs:
          version: $(AZCOPY_GOLANG_VERSION_COVERAGE)

      - task: PowerShell@2
        displayName: 'Install Azure CLI'
        inputs:
          targetType: 'inline'
          script: |
            # Install Azure CLI using Chocolatey
            choco install azure-cli -y
            az --version
          
      - template: azurePipelineTemplates/run_scenarios.yml
        parameters:
          container_name: $(container_name)
          storage_account_name: $(AZCOPY_E2E_ACCOUNT_NAME)
          orp_source_account_name: $(ORP_SOURCE_ACCOUNT_NAME)
          orp_destination_account_name: $(ORP_DESTINATION_ACCOUNT_NAME)
          orp_source_container_name: $(ORP_SOURCE_CONTAINER_NAME)
          destination_container_name: $(DESTINATION_CONTAINER_NAME)
          GOOS: $(GOOS)
          GOARCH: $(GOARCH)
          CGO_ENABLED: $(CGO_ENABLED)
          build_name: $(build_name)
          azcopy_msi_app_id: $(AZCOPY_MSI_APP_ID)

    #TODO: Add MacOS E2E tests after creating macos pool
          <|MERGE_RESOLUTION|>--- conflicted
+++ resolved
@@ -142,11 +142,7 @@
       - task: UsePythonVersion@0
         name: 'Set_up_Python'
         inputs:
-<<<<<<< HEAD
-          versionSpec: '3.12.9'
-=======
           versionSpec: '3.10'
->>>>>>> f1f5887c
       - task: GoTool@0
         name: 'Set_up_Golang'
         inputs:
