trigger:
  branches:
    include:
      - dev
      - main

pr:
  branches:
    include:
      - dev
      - main

jobs:
  - job: Build
    timeoutInMinutes: 360
    strategy:
      matrix:
        Ubuntu-20:
          imageName: 'ubuntu-20.04'
          type: 'linux'
        MacOS:
          imageName: 'macOS-10.15'
          type: 'mac-os'
    pool:
      vmImage: $(imageName)
    steps:
      - task: GoTool@0
        inputs:
          version: '1.16'
      - script: |
          GOARCH=amd64 GOOS=linux go build -o "$(Build.ArtifactStagingDirectory)/azcopy_linux_amd64"
          GOARCH=amd64 GOOS=linux go build -tags "se_integration" -o "$(Build.ArtifactStagingDirectory)/azcopy_linux_se_amd64"
          GOARCH=arm64 GOOS=linux go build -o "$(Build.ArtifactStagingDirectory)/azcopy_linux_arm64"

          GOARCH=amd64 GOOS=windows go build -o "$(Build.ArtifactStagingDirectory)/azcopy_windows_amd64.exe"
          GOARCH=386 GOOS=windows go build -o "$(Build.ArtifactStagingDirectory)/azcopy_windows_386.exe"
          GOARCH=arm GOARM=7 GOOS=windows go build -o "$(Build.ArtifactStagingDirectory)/azcopy_windows_v7_arm.exe"

          cp NOTICE.txt $(Build.ArtifactStagingDirectory)
        displayName: 'Generate Linux And Windows Build'
        condition: eq(variables.type, 'linux')

      - script: |
          go build -o "$(Build.ArtifactStagingDirectory)/azcopy_darwin_amd64"
        displayName: 'Generate MacOS Build'
        condition: eq(variables.type, 'mac-os')

      - task: PublishBuildArtifacts@1
        displayName: 'Publish Artifacts'
        condition: succeededOrFailed()

  - job: E2E_Test
    timeoutInMinutes: 360
    # Creating strategies for GOOS: Windows Server 2019 /macOS X Mojave 10.15/Ubuntu 20.04
    strategy:
      matrix:
        Ubuntu-20:
          imageName: 'ubuntu-20.04'
          type: 'linux'
        Windows:
          imageName: 'windows-2019'
          type: 'windows'
        MacOS:
          imageName: 'macOS-10.15'
          type: 'mac-os'
    pool:
      vmImage: $(imageName)

    steps:
      - task: GoTool@0
        inputs:
          version: '1.16'

      # Running E2E Tests on Linux - AMD64
      - script: |
          set -e
          GOARCH=amd64 GOOS=linux go build -o azcopy_linux_amd64
          export AZCOPY_E2E_EXECUTABLE_PATH=$(pwd)/azcopy_linux_amd64
          go test -timeout 20m -race -short -cover ./e2etest
        env:
          AZCOPY_E2E_ACCOUNT_KEY: $(AZCOPY_E2E_ACCOUNT_KEY)
          AZCOPY_E2E_ACCOUNT_NAME: $(AZCOPY_E2E_ACCOUNT_NAME)
          AZCOPY_E2E_ACCOUNT_KEY_HNS: $(AZCOPY_E2E_ACCOUNT_KEY_HNS)
          AZCOPY_E2E_ACCOUNT_NAME_HNS: $(AZCOPY_E2E_ACCOUNT_NAME_HNS)
          CPK_ENCRYPTION_KEY: $(CPK_ENCRYPTION_KEY)
          CPK_ENCRYPTION_KEY_SHA256: $(CPK_ENCRYPTION_KEY_SHA256)
        displayName: 'E2E Test Linux - AMD64'
        condition: eq(variables.type, 'linux')

      # Running E2E Tests on Windows - AMD64
      - script: |
          go build -o $(System.DefaultWorkingDirectory)/azcopy_windows_amd64.exe
          go build -o $(System.DefaultWorkingDirectory)/azcopy_windows_386.exe
          echo 'starting E2E tests on windows'
          go test -timeout 30m -race -cover -v ./e2etest
        env:
          AZCOPY_E2E_ACCOUNT_KEY: $(AZCOPY_E2E_ACCOUNT_KEY)
          AZCOPY_E2E_ACCOUNT_NAME: $(AZCOPY_E2E_ACCOUNT_NAME)
          AZCOPY_E2E_ACCOUNT_KEY_HNS: $(AZCOPY_E2E_ACCOUNT_KEY_HNS)
          AZCOPY_E2E_ACCOUNT_NAME_HNS: $(AZCOPY_E2E_ACCOUNT_NAME_HNS)
          CPK_ENCRYPTION_KEY: $(CPK_ENCRYPTION_KEY)
          CPK_ENCRYPTION_KEY_SHA256: $(CPK_ENCRYPTION_KEY_SHA256)
          AZCOPY_E2E_EXECUTABLE_PATH: $(System.DefaultWorkingDirectory)/azcopy_windows_amd64.exe
        displayName: 'E2E Test Windows - AMD64'
        condition: eq(variables.type, 'windows')

      # Running E2E Tests on Mac
      - script: |
          set -e
          go build -o azcopy_darwin_amd64
          echo 'starting E2E tests on mac-os'
          export AZCOPY_E2E_EXECUTABLE_PATH=$(pwd)/azcopy_darwin_amd64
          go test -timeout 30m -race -cover -v ./e2etest
        env:
          AZCOPY_E2E_ACCOUNT_KEY: $(AZCOPY_E2E_ACCOUNT_KEY)
          AZCOPY_E2E_ACCOUNT_NAME: $(AZCOPY_E2E_ACCOUNT_NAME)
          AZCOPY_E2E_ACCOUNT_KEY_HNS: $(AZCOPY_E2E_ACCOUNT_KEY_HNS)
          AZCOPY_E2E_ACCOUNT_NAME_HNS: $(AZCOPY_E2E_ACCOUNT_NAME_HNS)
          CPK_ENCRYPTION_KEY: $(CPK_ENCRYPTION_KEY)
          CPK_ENCRYPTION_KEY_SHA256: $(CPK_ENCRYPTION_KEY_SHA256)
        displayName: 'E2E Test MacOs'
        condition: eq(variables.type, 'mac-os')

  - job: Test_On_Ubuntu
    variables:
      isMutexSet: 'false'
    # allow maximum build time, in case we have build congestion
    timeoutInMinutes: 360
    pool:
      vmImage: 'ubuntu-20.04'
    steps:
      - task: UsePythonVersion@0
        name: 'Set_up_Python'
        inputs:
          versionSpec: '3.7'
      - task: GoTool@0
        name: 'Set_up_Golang'
        inputs:
          version: '1.16'
      - task: DownloadSecureFile@1
        name: ciGCSServiceAccountKey
        displayName: 'Download GCS Service Account Key'
        inputs:
          secureFile: 'ci-gcs-dev.json'
      - script: |
          pip install azure-storage-blob==12.0.0b3
          # the recent release 1.0.0b4 has a breaking change
          pip install azure-core==1.0.0b3
          # acquire the mutex before running live tests to avoid conflicts
          python ./tool_distributed_mutex.py lock "$(MUTEX_URL)"
          # set the variable to indicate that the mutex was actually acquired
          echo '##vso[task.setvariable variable=isMutexSet]true'
        name: 'Acquire_the_distributed_mutex'
      - script: |
          # run unit test and build executable
          # the set -e line is needed so that the unit tests failure would cause the job to fail properly
          # "-check.v" (must be after package list) outputs timings
          set -e
          go test -timeout 45m -race -short -cover ./cmd ./common ./common/parallel ./ste ./azbfs ./sddl "-check.v"
          GOARCH=amd64 GOOS=linux go build -o azcopy_linux_amd64
        name: 'Run_unit_tests'
        env:
          ACCOUNT_NAME: $(ACCOUNT_NAME)
          ACCOUNT_KEY: $(ACCOUNT_KEY)
          AZCOPY_E2E_ACCOUNT_KEY: $(AZCOPY_E2E_ACCOUNT_KEY)
          AZCOPY_E2E_ACCOUNT_NAME: $(AZCOPY_E2E_ACCOUNT_NAME)
          AWS_ACCESS_KEY_ID: $(AWS_ACCESS_KEY_ID)
          AWS_SECRET_ACCESS_KEY: $(AWS_SECRET_ACCESS_KEY)
          GOOGLE_APPLICATION_CREDENTIALS: $(ciGCSServiceAccountKey.secureFilePath)
          GOOGLE_CLOUD_PROJECT: $(GOOGLE_CLOUD_PROJECT)
      - script: |
<<<<<<< HEAD
          set -e
          GOARCH=amd64 GOOS=linux go build -o azcopy_linux_amd64
          export AZCOPY_E2E_EXECUTABLE_PATH=$(pwd)/azcopy_linux_amd64
          go test -timeout 20m -race -short -cover ./e2etest         
        name: 'Run_e2e_tests'
        env:
          AZCOPY_E2E_ACCOUNT_KEY: $(AZCOPY_E2E_ACCOUNT_KEY)
          AZCOPY_E2E_ACCOUNT_NAME: $(AZCOPY_E2E_ACCOUNT_NAME)
          AZCOPY_E2E_TENANT_ID: $(OAUTH_TENANT_ID)
          AZCOPY_E2E_APPLICATION_ID: $(ACTIVE_DIRECTORY_APPLICATION_ID)
          AZCOPY_E2E_CLIENT_SECRET: $(AZCOPY_SPA_CLIENT_SECRET)
      - script: |
=======
>>>>>>> 1d1988e9
          go build -o test-validator ./testSuite/
          mkdir test-temp
          export AZCOPY_EXECUTABLE_PATH=$(pwd)/azcopy_linux_amd64
          export TEST_SUITE_EXECUTABLE_LOCATION=$(pwd)/test-validator
          export TEST_DIRECTORY_PATH=$(pwd)/test-temp

          # install the CLFSLoad extension
          pip3 install clfsload

          keyctl session test python ./testSuite/scripts/run.py
        name: 'Run_smoke_tests'
        env:
          ACCOUNT_NAME: $(ACCOUNT_NAME)
          ACCOUNT_KEY: $(ACCOUNT_KEY)
          AWS_ACCESS_KEY_ID: $(AWS_ACCESS_KEY_ID)
          AWS_SECRET_ACCESS_KEY: $(AWS_SECRET_ACCESS_KEY)
          GOOGLE_CLOUD_PROJECT: $(GOOGLE_CLOUD_PROJECT)
          GOOGLE_APPLICATION_CREDENTIALS: $(ciGCSServiceAccountKey.secureFilePath)
          ACTIVE_DIRECTORY_APPLICATION_ID: $(ACTIVE_DIRECTORY_APPLICATION_ID)
          AZCOPY_SPA_CLIENT_SECRET: $(AZCOPY_SPA_CLIENT_SECRET)
          CONTAINER_OAUTH_URL: $(CONTAINER_OAUTH_URL)
          CONTAINER_OAUTH_VALIDATE_SAS_URL: $(CONTAINER_OAUTH_VALIDATE_SAS_URL)
          CONTAINER_SAS_URL: $(CONTAINER_SAS_URL)
          FILESYSTEM_SAS_URL: $(FILESYSTEM_SAS_URL)
          FILESYSTEM_URL: $(FILESYSTEM_URL)
          OAUTH_AAD_ENDPOINT: $(OAUTH_AAD_ENDPOINT)
          OAUTH_TENANT_ID: $(OAUTH_TENANT_ID)
          PREMIUM_CONTAINER_SAS_URL: $(PREMIUM_CONTAINER_SAS_URL)
          S2S_DST_BLOB_ACCOUNT_SAS_URL: $(S2S_DST_BLOB_ACCOUNT_SAS_URL)
          S2S_SRC_BLOB_ACCOUNT_SAS_URL: $(S2S_SRC_BLOB_ACCOUNT_SAS_URL)
          S2S_SRC_FILE_ACCOUNT_SAS_URL: $(S2S_SRC_FILE_ACCOUNT_SAS_URL)
          S2S_SRC_S3_SERVICE_URL: $(S2S_SRC_S3_SERVICE_URL)
          S2S_SRC_GCP_SERVICE_URL: $(S2S_SRC_GCP_SERVICE_URL)
          SHARE_SAS_URL: $(SHARE_SAS_URL)
      - script: |
          pip install azure-storage-blob==12.0.0b3
          # the recent release 1.0.0b4 has a breaking change
          pip install azure-core==1.0.0b3
          python ./tool_distributed_mutex.py unlock "$(MUTEX_URL)"
        name: 'Release_the_distributed_mutex'
        # this runs even if the job was canceled (only if the mutex was acquired by this job)
        condition: and(always(), eq(variables['isMutexSet'], 'true'))<|MERGE_RESOLUTION|>--- conflicted
+++ resolved
@@ -169,7 +169,6 @@
           GOOGLE_APPLICATION_CREDENTIALS: $(ciGCSServiceAccountKey.secureFilePath)
           GOOGLE_CLOUD_PROJECT: $(GOOGLE_CLOUD_PROJECT)
       - script: |
-<<<<<<< HEAD
           set -e
           GOARCH=amd64 GOOS=linux go build -o azcopy_linux_amd64
           export AZCOPY_E2E_EXECUTABLE_PATH=$(pwd)/azcopy_linux_amd64
@@ -182,8 +181,6 @@
           AZCOPY_E2E_APPLICATION_ID: $(ACTIVE_DIRECTORY_APPLICATION_ID)
           AZCOPY_E2E_CLIENT_SECRET: $(AZCOPY_SPA_CLIENT_SECRET)
       - script: |
-=======
->>>>>>> 1d1988e9
           go build -o test-validator ./testSuite/
           mkdir test-temp
           export AZCOPY_EXECUTABLE_PATH=$(pwd)/azcopy_linux_amd64
