--- conflicted
+++ resolved
@@ -101,14 +101,11 @@
           AZCOPY_E2E_ACCOUNT_NAME: $(AZCOPY_E2E_ACCOUNT_NAME)
           AZCOPY_E2E_ACCOUNT_KEY_HNS: $(AZCOPY_E2E_ACCOUNT_KEY_HNS)
           AZCOPY_E2E_ACCOUNT_NAME_HNS: $(AZCOPY_E2E_ACCOUNT_NAME_HNS)
-<<<<<<< HEAD
-          AZCOPY_E2E_TENANT_ID: $(OAUTH_TENANT_ID)
-          AZCOPY_E2E_APPLICATION_ID: $(ACTIVE_DIRECTORY_APPLICATION_ID)
-          AZCOPY_E2E_CLIENT_SECRET: $(AZCOPY_SPA_CLIENT_SECRET)
-=======
+          AZCOPY_E2E_TENANT_ID: $(OAUTH_TENANT_ID)
+          AZCOPY_E2E_APPLICATION_ID: $(ACTIVE_DIRECTORY_APPLICATION_ID)
+          AZCOPY_E2E_CLIENT_SECRET: $(AZCOPY_SPA_CLIENT_SECRET)
           AZCOPY_E2E_CLASSIC_ACCOUNT_NAME: $(AZCOPY_E2E_CLASSIC_ACCOUNT_NAME)
           AZCOPY_E2E_CLASSIC_ACCOUNT_KEY: $(AZCOPY_E2E_CLASSIC_ACCOUNT_KEY)
->>>>>>> ae325472
           CPK_ENCRYPTION_KEY: $(CPK_ENCRYPTION_KEY)
           CPK_ENCRYPTION_KEY_SHA256: $(CPK_ENCRYPTION_KEY_SHA256)
         displayName: 'E2E Test Linux - AMD64'
@@ -125,14 +122,11 @@
           AZCOPY_E2E_ACCOUNT_NAME: $(AZCOPY_E2E_ACCOUNT_NAME)
           AZCOPY_E2E_ACCOUNT_KEY_HNS: $(AZCOPY_E2E_ACCOUNT_KEY_HNS)
           AZCOPY_E2E_ACCOUNT_NAME_HNS: $(AZCOPY_E2E_ACCOUNT_NAME_HNS)
-<<<<<<< HEAD
-          AZCOPY_E2E_TENANT_ID: $(OAUTH_TENANT_ID)
-          AZCOPY_E2E_APPLICATION_ID: $(ACTIVE_DIRECTORY_APPLICATION_ID)
-          AZCOPY_E2E_CLIENT_SECRET: $(AZCOPY_SPA_CLIENT_SECRET)
-=======
+          AZCOPY_E2E_TENANT_ID: $(OAUTH_TENANT_ID)
+          AZCOPY_E2E_APPLICATION_ID: $(ACTIVE_DIRECTORY_APPLICATION_ID)
+          AZCOPY_E2E_CLIENT_SECRET: $(AZCOPY_SPA_CLIENT_SECRET)
           AZCOPY_E2E_CLASSIC_ACCOUNT_NAME: $(AZCOPY_E2E_CLASSIC_ACCOUNT_NAME)
           AZCOPY_E2E_CLASSIC_ACCOUNT_KEY: $(AZCOPY_E2E_CLASSIC_ACCOUNT_KEY)
->>>>>>> ae325472
           CPK_ENCRYPTION_KEY: $(CPK_ENCRYPTION_KEY)
           CPK_ENCRYPTION_KEY_SHA256: $(CPK_ENCRYPTION_KEY_SHA256)
           AZCOPY_E2E_EXECUTABLE_PATH: $(System.DefaultWorkingDirectory)/azcopy_windows_amd64.exe
@@ -151,14 +145,11 @@
           AZCOPY_E2E_ACCOUNT_NAME: $(AZCOPY_E2E_ACCOUNT_NAME)
           AZCOPY_E2E_ACCOUNT_KEY_HNS: $(AZCOPY_E2E_ACCOUNT_KEY_HNS)
           AZCOPY_E2E_ACCOUNT_NAME_HNS: $(AZCOPY_E2E_ACCOUNT_NAME_HNS)
-<<<<<<< HEAD
-          AZCOPY_E2E_TENANT_ID: $(OAUTH_TENANT_ID)
-          AZCOPY_E2E_APPLICATION_ID: $(ACTIVE_DIRECTORY_APPLICATION_ID)
-          AZCOPY_E2E_CLIENT_SECRET: $(AZCOPY_SPA_CLIENT_SECRET)
-=======
+          AZCOPY_E2E_TENANT_ID: $(OAUTH_TENANT_ID)
+          AZCOPY_E2E_APPLICATION_ID: $(ACTIVE_DIRECTORY_APPLICATION_ID)
+          AZCOPY_E2E_CLIENT_SECRET: $(AZCOPY_SPA_CLIENT_SECRET)
           AZCOPY_E2E_CLASSIC_ACCOUNT_NAME: $(AZCOPY_E2E_CLASSIC_ACCOUNT_NAME)
           AZCOPY_E2E_CLASSIC_ACCOUNT_KEY: $(AZCOPY_E2E_CLASSIC_ACCOUNT_KEY)
->>>>>>> ae325472
           CPK_ENCRYPTION_KEY: $(CPK_ENCRYPTION_KEY)
           CPK_ENCRYPTION_KEY_SHA256: $(CPK_ENCRYPTION_KEY_SHA256)
         displayName: 'E2E Test MacOs'
