--- conflicted
+++ resolved
@@ -22,11 +22,7 @@
           imageName: 'macOS-10.15'
           type: 'mac-os'
     pool:
-<<<<<<< HEAD
-      vmImage: 'ubuntu-latest'
-=======
       vmImage: $(imageName)
->>>>>>> 08ed1b21
     steps:
       - task: GoTool@0
         inputs:
@@ -121,11 +117,7 @@
     # allow maximum build time, in case we have build congestion
     timeoutInMinutes: 360
     pool:
-<<<<<<< HEAD
-      vmImage: 'ubuntu-latest'
-=======
       vmImage: 'ubuntu-20.04'
->>>>>>> 08ed1b21
     steps:
       - task: UsePythonVersion@0
         name: 'Set_up_Python'
