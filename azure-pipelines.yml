variables:
  AZCOPY_GOLANG_VERSION: '1.21.8'
  AZCOPY_GOLANG_VERSION_COVERAGE: '1.21.8'

trigger:
  branches:
    include:
      - dev
      - main

pr:
  branches:
    include:
      - dev
      - main

jobs:
<<<<<<< HEAD
  - job: PMC_Test
=======
  - job: PMC Test
>>>>>>> 31bb0e66
    timeoutInMinutes: 360
    pool:
      vmImage: 'ubuntu-20.04'
    steps:
      - checkout: none
      - task: PipAuthenticate@1

      - script: |
          pip install pmc-cli
          displayName: 'Install pmc-cli'
  - job: Build
    timeoutInMinutes: 360
    strategy:
      matrix:
        Ubuntu-20:
          imageName: 'ubuntu-20.04'
          type: 'linux'
        MacOS:
          imageName: 'macos-11'
          type: 'mac-os'
        Windows:
          imageName: 'windows-2019'
          type: 'windows'
    pool:
      vmImage: $(imageName)
    steps:
      - task: GoTool@0
        env:
          GO111MODULE: 'on'
        inputs:
          version: $(AZCOPY_GOLANG_VERSION)

      - script: |
          echo 'Running GO Vet'
          go vet 
        displayName: 'Golang Vet - Linux'
        workingDirectory: $(System.DefaultWorkingDirectory)

      - script: |
          GOARCH=amd64 GOOS=linux go build -tags "netgo" -o "$(Build.ArtifactStagingDirectory)/azcopy_linux_amd64"
        displayName: 'Generate Linux AMD64'
        condition: eq(variables.type, 'linux')

      - script: |
          GOARCH=amd64 GOOS=linux go build -tags "netgo,se_integration" -o "$(Build.ArtifactStagingDirectory)/azcopy_linux_se_amd64"
        displayName: 'Generate Linux AMD64 SE Integration'
        condition: eq(variables.type, 'linux')

      - script: |
          GOARCH=arm64 GOOS=linux go build -tags "netgo" -o "$(Build.ArtifactStagingDirectory)/azcopy_linux_arm64"
        displayName: 'Generate Linux ARM64'
        condition: eq(variables.type, 'linux')

      - script: |
          go build -o "$(Build.ArtifactStagingDirectory)/azcopy_windows_amd64.exe"
        displayName: 'Generate Windows AMD64'
        condition: eq(variables.type, 'windows')
        env:
          GOARCH: amd64
          GOOS: windows
          CGO_ENABLED: 0

      - script: |
          go build -o "$(Build.ArtifactStagingDirectory)/azcopy_windows_386.exe"
        displayName: 'Generate Windows i386'
        condition: eq(variables.type, 'windows')
        env:
          GOARCH: 386
          GOOS: windows
          CGO_ENABLED: 0

      - script: |
          go build -o "$(Build.ArtifactStagingDirectory)/azcopy_windows_v7_arm.exe"
        displayName: 'Generate Windows ARM'
        condition: eq(variables.type, 'windows')
        env:
          GOARCH: arm
          GOARM: 7
          GOOS: windows
          CGO_ENABLED: 0

      - script: |
          cp NOTICE.txt $(Build.ArtifactStagingDirectory)
        displayName: 'Copy NOTICE.txt'
        condition: eq(variables.type, 'linux')

      - script: |
          CGO_ENABLED=1 go build -o "$(Build.ArtifactStagingDirectory)/azcopy_darwin_amd64"
        displayName: 'Generate MacOS Build with AMD64'
        condition: eq(variables.type, 'mac-os')

      # uncomment below when manually releasing for m1
#      - script: |
#          curl -o "$(Build.ArtifactStagingDirectory)/azcopy_darwin_arm64" -L "BUILD_URL"
#        displayName: 'Generate MacOS Build with ARM64'
#        condition: eq(variables.type, 'mac-os')

      # cross compile to make sure nothing broke
      - script: |
          GOARCH=arm64 CGO_ENABLED=1 go build
        displayName: 'Test Cross-compiled MacOS Build with ARM64'
        condition: eq(variables.type, 'mac-os')

      - task: PublishBuildArtifacts@1
        displayName: 'Publish Artifacts'
        condition: succeededOrFailed()
        
      - task: ComponentGovernanceComponentDetection@0
        inputs:
          scanType: 'Register'
          verbosity: 'Verbose'
          alertWarningLevel: 'High'

  - job: E2E_Test
    timeoutInMinutes: 360
    # Creating strategies for GOOS: Windows Server 2019 /macOS X Mojave 10.15/Ubuntu 20.04
    strategy:
      matrix:
        Ubuntu-20:
          imageName: 'ubuntu-20.04'
          build_name: 'azcopy_linux_amd64'
          display_name: "Linux"
          go_path: '$(go env GOPATH)/bin/'
          suffix: ''
          run_e2e: 'go test -timeout=2h -v ./e2etest | tee test.txt'
          output_test_logs: ''
          save_exit_code: 'exit_code=${PIPESTATUS[0]}'
          return_exit_code: 'exit "$exit_code"'
          go_build: 'GOARCH=amd64 GOOS=linux go build -tags "netgo" -o $(build_name)'
        Windows:
          imageName: 'windows-2019'
          build_name: 'azcopy_windows_amd64.exe'
          display_name: "Windows"
          type: 'windows'
          go_path: 'C:\Users\VssAdministrator\go\bin\'
          suffix: '.exe'
          run_e2e: 'go test -timeout=2h -v ./e2etest > test.txt'
          output_test_logs: 'cat test.txt'
          save_exit_code: 'set exit_code=%errorlevel%'
          return_exit_code: 'exit %exit_code%'
          go_build: 'go build -cover -o $(build_name)'
        MacOS:
          imageName: 'macos-11'
          build_name: 'azcopy_darwin_amd64'
          display_name: "MacOS"
          go_path: '$(go env GOPATH)/bin/'
          suffix: ''
          run_e2e: 'go test -timeout=2h -v ./e2etest | tee test.txt'
          output_test_logs: ''
          save_exit_code: 'exit_code=${PIPESTATUS[0]}'
          return_exit_code: 'exit "$exit_code"'
          go_build: 'CGO_ENABLED=1 go build -cover -o $(build_name)'
    pool:
      vmImage: $(imageName)

    steps:
      - task: PowerShell@2
        inputs: 
          targetType: 'inline'
          script: 'Install-Module -Name Az -Scope CurrentUser -Repository PSGallery -AllowClobber -Force'
          pwsh: 'true'
        displayName: 'Install Powershell Az Module'
      - task: GoTool@0
        inputs:
          version: $(AZCOPY_GOLANG_VERSION_COVERAGE)
      - script: |
          go install github.com/jstemmer/go-junit-report@v0.9.1
          go install github.com/axw/gocov/gocov@v1.1.0
          go install github.com/AlekSi/gocov-xml@v1.0.0
          go install github.com/matm/gocov-html@v0.0.0-20200509184451-71874e2e203b
        displayName: 'Installing dependencies'
      - bash: |
          echo "##vso[task.setvariable variable=CGO_ENABLED]0"
        displayName: 'Set CGO_ENABLED for Windows'
        condition: eq(variables.type, 'windows')
      - bash: |
          npm install -g azurite
          mkdir azurite
          azurite --silent --location azurite --debug azurite\debug.log &
        displayName: 'Install and Run Azurite'
      # Running E2E Tests on AMD64
      - script: |
          mkdir coverage
          echo 'Building executable'
          $(go_build)
          echo 'Running tests'
          $(run_e2e)
          $(save_exit_code)
          echo "Generating junit report"
          cat test.txt | $(go_path)go-junit-report$(suffix) > $(display_name)_report.xml
          echo 'Formatting coverage directory to legacy txt format'
          go tool covdata textfmt -i=coverage -o $(display_name)_coverage.txt
          $(output_test_logs)
          echo 'Formatting coverage to json format'
          $(go_path)gocov$(suffix) convert $(display_name)_coverage.txt > $(display_name)_coverage.json
          echo 'Formatting coverage to xml format'
          $(go_path)gocov-xml$(suffix) < $(display_name)_coverage.json > $(display_name)_coverage.xml
          $(return_exit_code)
        env:
          AZCOPY_E2E_ACCOUNT_KEY: $(AZCOPY_E2E_ACCOUNT_KEY)
          AZCOPY_E2E_ACCOUNT_NAME: $(AZCOPY_E2E_ACCOUNT_NAME)
          AZCOPY_E2E_ACCOUNT_KEY_HNS: $(AZCOPY_E2E_ACCOUNT_KEY_HNS)
          AZCOPY_E2E_ACCOUNT_NAME_HNS: $(AZCOPY_E2E_ACCOUNT_NAME_HNS)
          AZCOPY_E2E_TENANT_ID: $(OAUTH_TENANT_ID)
          AZCOPY_E2E_APPLICATION_ID: $(ACTIVE_DIRECTORY_APPLICATION_ID)
          AZCOPY_E2E_CLIENT_SECRET: $(AZCOPY_SPA_CLIENT_SECRET)
          AZCOPY_E2E_CLASSIC_ACCOUNT_NAME: $(AZCOPY_E2E_CLASSIC_ACCOUNT_NAME)
          AZCOPY_E2E_CLASSIC_ACCOUNT_KEY: $(AZCOPY_E2E_CLASSIC_ACCOUNT_KEY)
          AZCOPY_E2E_LOG_OUTPUT: '$(System.DefaultWorkingDirectory)/logs'
          AZCOPY_E2E_OAUTH_MANAGED_DISK_CONFIG: $(AZCOPY_E2E_OAUTH_MANAGED_DISK_CONFIG)
          AZCOPY_E2E_OAUTH_MANAGED_DISK_SNAPSHOT_CONFIG: $(AZCOPY_E2E_OAUTH_MANAGED_DISK_SNAPSHOT_CONFIG)
          AZCOPY_E2E_STD_MANAGED_DISK_CONFIG: $(AZCOPY_E2E_STD_MANAGED_DISK_CONFIG)
          AZCOPY_E2E_STD_MANAGED_DISK_SNAPSHOT_CONFIG: $(AZCOPY_E2E_STD_MANAGED_DISK_SNAPSHOT_CONFIG)
          CPK_ENCRYPTION_KEY: $(CPK_ENCRYPTION_KEY)
          CPK_ENCRYPTION_KEY_SHA256: $(CPK_ENCRYPTION_KEY_SHA256)
          AZCOPY_E2E_EXECUTABLE_PATH: $(System.DefaultWorkingDirectory)/$(build_name)
          GOCOVERDIR: '$(System.DefaultWorkingDirectory)/coverage'
          NEW_E2E_SUBSCRIPTION_ID: $(AZCOPY_NEW_E2E_SUBSCRIPTION_ID)
          NEW_E2E_APPLICATION_ID: $(AZCOPY_NEW_E2E_APPLICATION_ID)
          NEW_E2E_CLIENT_SECRET: $(AZCOPY_NEW_E2E_CLIENT_SECRET)
          NEW_E2E_TENANT_ID: $(OAUTH_TENANT_ID)
          NEW_E2E_AZCOPY_PATH: $(System.DefaultWorkingDirectory)/$(build_name)
        displayName: 'E2E Test $(display_name) - AMD64'

      - task: PublishBuildArtifacts@1
        displayName: 'Publish logs'
        condition: succeededOrFailed()
        inputs:
          pathToPublish: '$(System.DefaultWorkingDirectory)/logs'
          artifactName: logs

      - task: PublishTestResults@2
        condition: succeededOrFailed()
        inputs:
          testRunner: JUnit
          testResultsFiles: $(System.DefaultWorkingDirectory)/**/$(display_name)_report.xml
          testRunTitle: 'Go on $(display_name)'

      - task: PublishCodeCoverageResults@1
        condition: succeededOrFailed()
        inputs:
          codeCoverageTool: Cobertura
          summaryFileLocation: $(System.DefaultWorkingDirectory)/**/$(display_name)_coverage.xml
          additionalCodeCoverageFiles: $(System.DefaultWorkingDirectory)/**/$(display_name)_coverage.html

  - job: Test_On_Ubuntu
    variables:
      isMutexSet: 'false'
    # allow maximum build time, in case we have build congestion
    timeoutInMinutes: 360
    pool:
      vmImage: 'ubuntu-20.04'
    steps:
      - task: UsePythonVersion@0
        name: 'Set_up_Python'
        inputs:
          versionSpec: '3.7'
      - task: GoTool@0
        name: 'Set_up_Golang'
        inputs:
          version: $(AZCOPY_GOLANG_VERSION_COVERAGE)
      - task: DownloadSecureFile@1
        name: ciGCSServiceAccountKey
        displayName: 'Download GCS Service Account Key'
        inputs:
          secureFile: 'ci-gcs-dev.json'
      - script: |
          go install github.com/jstemmer/go-junit-report@v0.9.1
          go install github.com/axw/gocov/gocov@v1.1.0
          go install github.com/AlekSi/gocov-xml@v1.0.0
          go install github.com/matm/gocov-html@v0.0.0-20200509184451-71874e2e203b
        displayName: 'Install dependencies'
      - script: |
          pip install azure-storage-blob==12.12.0
          # set the variable to indicate that the mutex is being acquired
          # note: we set it before acquiring the mutex to ensure we release the mutex. 
          # setting this after can result in an un-broken mutex if someone cancels the pipeline after we acquire the 
          # mutex but before we set this variable.
          # setting this before will always work since it is valid to break an un-acquired mutex.
          echo '##vso[task.setvariable variable=isMutexSet]true'
          # acquire the mutex before running live tests to avoid conflicts
          python ./tool_distributed_mutex.py lock "$(MUTEX_URL)"
        name: 'Acquire_the_distributed_mutex'
      - template: azurePipelineTemplates/run-ut.yml
        parameters:
          directory: 'cmd'
          coverage_name: 'cmd'
      - template: azurePipelineTemplates/run-ut.yml
        parameters:
          directory: 'common'
          coverage_name: 'common'
      - template: azurePipelineTemplates/run-ut.yml
        parameters:
          directory: 'common/parallel'
          coverage_name: 'parallel'
      - template: azurePipelineTemplates/run-ut.yml
        parameters:
          directory: 'ste'
          coverage_name: 'ste'
      - template: azurePipelineTemplates/run-ut.yml
        parameters:
          directory: 'sddl'
          coverage_name: 'sddl'
      - script: |
          GOARCH=amd64 GOOS=linux go build -cover -tags "netgo" -o azcopy_linux_amd64 
          go build -tags "netgo" -o test-validator ./testSuite/
          mkdir test-temp
          mkdir coverage
          export AZCOPY_EXECUTABLE_PATH=$(pwd)/azcopy_linux_amd64
          export TEST_SUITE_EXECUTABLE_LOCATION=$(pwd)/test-validator
          export TEST_DIRECTORY_PATH=$(pwd)/test-temp

          keyctl session test python ./testSuite/scripts/run.py
          
          echo 'Formatting coverage directory to legacy txt format'
          go tool covdata textfmt -i=coverage -o smoke_coverage.txt
          echo 'Formatting coverage to json format'
          $(go env GOPATH)/bin/gocov convert smoke_coverage.txt > smoke_coverage.json
          echo 'Formatting coverage to xml format'
          $(go env GOPATH)/bin/gocov-xml < smoke_coverage.json > smoke_coverage.xml
        name: 'Run_smoke_tests'
        env:
          ACCOUNT_NAME: $(ACCOUNT_NAME)
          ACCOUNT_KEY: $(ACCOUNT_KEY)
          AWS_ACCESS_KEY_ID: $(AWS_ACCESS_KEY_ID)
          AWS_SECRET_ACCESS_KEY: $(AWS_SECRET_ACCESS_KEY)
          GOOGLE_CLOUD_PROJECT: $(GOOGLE_CLOUD_PROJECT)
          GOOGLE_APPLICATION_CREDENTIALS: $(ciGCSServiceAccountKey.secureFilePath)
          ACTIVE_DIRECTORY_APPLICATION_ID: $(ACTIVE_DIRECTORY_APPLICATION_ID)
          AZCOPY_SPA_CLIENT_SECRET: $(AZCOPY_SPA_CLIENT_SECRET)
          CONTAINER_OAUTH_URL: $(CONTAINER_OAUTH_URL)
          CONTAINER_OAUTH_VALIDATE_SAS_URL: $(CONTAINER_OAUTH_VALIDATE_SAS_URL)
          CONTAINER_SAS_URL: $(CONTAINER_SAS_URL)
          FILESYSTEM_SAS_URL: $(FILESYSTEM_SAS_URL)
          FILESYSTEM_URL: $(FILESYSTEM_URL)
          OAUTH_AAD_ENDPOINT: $(OAUTH_AAD_ENDPOINT)
          OAUTH_TENANT_ID: $(OAUTH_TENANT_ID)
          PREMIUM_CONTAINER_SAS_URL: $(PREMIUM_CONTAINER_SAS_URL)
          S2S_DST_BLOB_ACCOUNT_SAS_URL: $(S2S_DST_BLOB_ACCOUNT_SAS_URL)
          S2S_SRC_BLOB_ACCOUNT_SAS_URL: $(S2S_SRC_BLOB_ACCOUNT_SAS_URL)
          S2S_SRC_FILE_ACCOUNT_SAS_URL: $(S2S_SRC_FILE_ACCOUNT_SAS_URL)
          S2S_SRC_S3_SERVICE_URL: $(S2S_SRC_S3_SERVICE_URL)
          S2S_SRC_GCP_SERVICE_URL: $(S2S_SRC_GCP_SERVICE_URL)
          SHARE_SAS_URL: $(SHARE_SAS_URL)
          GOCOVERDIR: '$(System.DefaultWorkingDirectory)/coverage'
        condition: succeededOrFailed()
      # Smoke Tests Publishing
      - task: PublishCodeCoverageResults@1
        condition: succeededOrFailed()
        inputs:
          codeCoverageTool: Cobertura
          summaryFileLocation: $(System.DefaultWorkingDirectory)/**/smoke_coverage.xml
      - script: |
          pip install azure-storage-blob==12.12.0
          python ./tool_distributed_mutex.py unlock "$(MUTEX_URL)"
        name: 'Release_the_distributed_mutex'
        # this runs even if the job was canceled (only if the mutex was acquired by this job)
        condition: and(always(), eq(variables['isMutexSet'], 'true'))<|MERGE_RESOLUTION|>--- conflicted
+++ resolved
@@ -15,11 +15,7 @@
       - main
 
 jobs:
-<<<<<<< HEAD
   - job: PMC_Test
-=======
-  - job: PMC Test
->>>>>>> 31bb0e66
     timeoutInMinutes: 360
     pool:
       vmImage: 'ubuntu-20.04'
@@ -28,8 +24,8 @@
       - task: PipAuthenticate@1
 
       - script: |
-          pip install pmc-cli
-          displayName: 'Install pmc-cli'
+          pmc --version
+          displayName: 'Check pmc version'
   - job: Build
     timeoutInMinutes: 360
     strategy:
