--- conflicted
+++ resolved
@@ -44,11 +44,7 @@
           sudo apt-get install -y libsecret-1-dev libglib2.0-dev
         displayName: 'Install dependencies'
         condition: eq(variables['type'], 'linux')
-<<<<<<< HEAD
-
-=======
         
->>>>>>> f1f5887c
       - script: |
           GOARCH=amd64 GOOS=linux go build -tags "netgo" -o "$(Build.ArtifactStagingDirectory)/azcopy_linux_amd64"
         displayName: 'Generate Linux AMD64'
