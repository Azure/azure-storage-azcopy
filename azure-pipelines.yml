--- conflicted
+++ resolved
@@ -172,21 +172,13 @@
           $(run_e2e)
           $(save_exit_code)
           echo "Generating junit report"
-<<<<<<< HEAD
-          cat test.txt | $(go_path)go-junit-report$(suffix) > report.xml
-=======
           cat test.txt | $(go_path)go-junit-report$(suffix) > $(display_name)_report.xml
->>>>>>> 940a6fd1
           echo 'Formatting coverage directory to legacy txt format'
           go tool covdata textfmt -i=coverage -o $(display_name)_coverage.txt
           echo 'Formatting coverage to json format'
           $(go_path)gocov$(suffix) convert $(display_name)_coverage.txt > $(display_name)_coverage.json
           echo 'Formatting coverage to xml format'
-<<<<<<< HEAD
-          $(go_path)gocov-xml$(suffix) < coverage.json > coverage.xml
-=======
           $(go_path)gocov-xml$(suffix) < $(display_name)_coverage.json > $(display_name)_coverage.xml
->>>>>>> 940a6fd1
           $(return_exit_code)
         env:
           AZCOPY_E2E_ACCOUNT_KEY: $(AZCOPY_E2E_ACCOUNT_KEY)
