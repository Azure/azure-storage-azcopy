variables:
  AZCOPY_GOLANG_VERSION: $(AZCOPY_GO_VER)

trigger:
  branches:
    include:
      - dev
      - main
      - gapra/track2_azblob_migration

pr:
  branches:
    include:
      - dev
      - main
      - gapra/track2_azblob_migration

jobs:

  - job: Build
    timeoutInMinutes: 360
    strategy:
      matrix:
        Ubuntu-20:
          imageName: 'ubuntu-20.04'
          type: 'linux'
        MacOS:
          imageName: 'macos-11'
          type: 'mac-os'
    pool:
      vmImage: $(imageName)
    steps:
      - task: GoTool@0
        env:
          GO111MODULE: 'on'
        inputs:
<<<<<<< HEAD
          version: '1.19.2'
=======
          version: $(AZCOPY_GOLANG_VERSION)
>>>>>>> 053a0497

      - script: |
          echo 'Running GO Vet'
          go vet 
        displayName: 'Golang Vet - Linux'
        workingDirectory: $(System.DefaultWorkingDirectory)

      - script: |
          GOARCH=amd64 GOOS=linux go build -o "$(Build.ArtifactStagingDirectory)/azcopy_linux_amd64"
        displayName: 'Generate Linux AMD64'
        condition: eq(variables.type, 'linux')

      - script: |
          GOARCH=amd64 GOOS=linux go build -tags "se_integration" -o "$(Build.ArtifactStagingDirectory)/azcopy_linux_se_amd64"
        displayName: 'Generate Linux AMD64 SE Integration'
        condition: eq(variables.type, 'linux')

      - script: |
          GOARCH=arm64 GOOS=linux go build -o "$(Build.ArtifactStagingDirectory)/azcopy_linux_arm64"
        displayName: 'Generate Linux ARM64'
        condition: eq(variables.type, 'linux')

      - script: |
          GOARCH=amd64 GOOS=windows go build -o "$(Build.ArtifactStagingDirectory)/azcopy_windows_amd64.exe"
        displayName: 'Generate Windows AMD64'
        condition: eq(variables.type, 'linux')

      - script: |
          GOARCH=386 GOOS=windows go build -o "$(Build.ArtifactStagingDirectory)/azcopy_windows_386.exe"
        displayName: 'Generate Windows i386'
        condition: eq(variables.type, 'linux')

      - script: |
          GOARCH=arm GOARM=7 GOOS=windows go build -o "$(Build.ArtifactStagingDirectory)/azcopy_windows_v7_arm.exe"
        displayName: 'Generate Windows ARM'
        condition: eq(variables.type, 'linux')

      - script: |
          cp NOTICE.txt $(Build.ArtifactStagingDirectory)
        displayName: 'Copy NOTICE.txt'
        condition: eq(variables.type, 'linux')

      - script: |
          go build -o "$(Build.ArtifactStagingDirectory)/azcopy_darwin_amd64"
        displayName: 'Generate MacOS Build with AMD64'
        condition: eq(variables.type, 'mac-os')

      - script: |
          GOARCH=arm64 CGO_ENABLED=1 go build -o "$(Build.ArtifactStagingDirectory)/azcopy_darwin_arm64"
        displayName: 'Generate MacOS Build with ARM64'
        condition: eq(variables.type, 'mac-os')

      - task: PublishBuildArtifacts@1
        displayName: 'Publish Artifacts'
        condition: succeededOrFailed()
        
      - task: ComponentGovernanceComponentDetection@0
        inputs:
          scanType: 'Register'
          verbosity: 'Verbose'
          alertWarningLevel: 'High'

  - job: E2E_Test
    timeoutInMinutes: 360
    # Creating strategies for GOOS: Windows Server 2019 /macOS X Mojave 10.15/Ubuntu 20.04
    strategy:
      matrix:
        Ubuntu-20:
          imageName: 'ubuntu-20.04'
          type: 'linux'
        Windows:
          imageName: 'windows-2019'
          type: 'windows'
        MacOS:
          imageName: 'macos-11'
          type: 'mac-os'
    pool:
      vmImage: $(imageName)

    steps:
      - task: GoTool@0
        inputs:
<<<<<<< HEAD
          version: '1.19.2'
=======
          version: $(AZCOPY_GOLANG_VERSION)
>>>>>>> 053a0497

      # Running E2E Tests on Linux - AMD64
      - script: |
          set -e
          GOARCH=amd64 GOOS=linux go build -o azcopy_linux_amd64
          export AZCOPY_E2E_EXECUTABLE_PATH=$(pwd)/azcopy_linux_amd64
          go test -timeout 60m -race -short -cover ./e2etest
        env:
          AZCOPY_E2E_ACCOUNT_KEY: $(AZCOPY_E2E_ACCOUNT_KEY)
          AZCOPY_E2E_ACCOUNT_NAME: $(AZCOPY_E2E_ACCOUNT_NAME)
          AZCOPY_E2E_ACCOUNT_KEY_HNS: $(AZCOPY_E2E_ACCOUNT_KEY_HNS)
          AZCOPY_E2E_ACCOUNT_NAME_HNS: $(AZCOPY_E2E_ACCOUNT_NAME_HNS)
          AZCOPY_E2E_TENANT_ID: $(OAUTH_TENANT_ID)
          AZCOPY_E2E_APPLICATION_ID: $(ACTIVE_DIRECTORY_APPLICATION_ID)
          AZCOPY_E2E_CLIENT_SECRET: $(AZCOPY_SPA_CLIENT_SECRET)
          AZCOPY_E2E_CLASSIC_ACCOUNT_NAME: $(AZCOPY_E2E_CLASSIC_ACCOUNT_NAME)
          AZCOPY_E2E_CLASSIC_ACCOUNT_KEY: $(AZCOPY_E2E_CLASSIC_ACCOUNT_KEY)
          AZCOPY_E2E_LOG_OUTPUT: '$(System.DefaultWorkingDirectory)/logs'
          AZCOPY_E2E_OAUTH_MANAGED_DISK_CONFIG: $(AZCOPY_E2E_OAUTH_MANAGED_DISK_CONFIG)
          AZCOPY_E2E_STD_MANAGED_DISK_CONFIG: $(AZCOPY_E2E_STD_MANAGED_DISK_CONFIG)
          CPK_ENCRYPTION_KEY: $(CPK_ENCRYPTION_KEY)
          CPK_ENCRYPTION_KEY_SHA256: $(CPK_ENCRYPTION_KEY_SHA256)
        displayName: 'E2E Test Linux - AMD64'
        condition: eq(variables.type, 'linux')

      # Running E2E Tests on Windows - AMD64
      - script: |
          go build -o $(System.DefaultWorkingDirectory)/azcopy_windows_amd64.exe
          go build -o $(System.DefaultWorkingDirectory)/azcopy_windows_386.exe
          echo 'starting E2E tests on windows'
          go test -timeout 60m -race -cover -v ./e2etest
        env:
          AZCOPY_E2E_ACCOUNT_KEY: $(AZCOPY_E2E_ACCOUNT_KEY)
          AZCOPY_E2E_ACCOUNT_NAME: $(AZCOPY_E2E_ACCOUNT_NAME)
          AZCOPY_E2E_ACCOUNT_KEY_HNS: $(AZCOPY_E2E_ACCOUNT_KEY_HNS)
          AZCOPY_E2E_ACCOUNT_NAME_HNS: $(AZCOPY_E2E_ACCOUNT_NAME_HNS)
          AZCOPY_E2E_TENANT_ID: $(OAUTH_TENANT_ID)
          AZCOPY_E2E_APPLICATION_ID: $(ACTIVE_DIRECTORY_APPLICATION_ID)
          AZCOPY_E2E_CLIENT_SECRET: $(AZCOPY_SPA_CLIENT_SECRET)
          AZCOPY_E2E_CLASSIC_ACCOUNT_NAME: $(AZCOPY_E2E_CLASSIC_ACCOUNT_NAME)
          AZCOPY_E2E_CLASSIC_ACCOUNT_KEY: $(AZCOPY_E2E_CLASSIC_ACCOUNT_KEY)
          AZCOPY_E2E_LOG_OUTPUT: '$(System.DefaultWorkingDirectory)/logs'
          AZCOPY_E2E_OAUTH_MANAGED_DISK_CONFIG: $(AZCOPY_E2E_OAUTH_MANAGED_DISK_CONFIG)
          AZCOPY_E2E_STD_MANAGED_DISK_CONFIG: $(AZCOPY_E2E_STD_MANAGED_DISK_CONFIG)
          CPK_ENCRYPTION_KEY: $(CPK_ENCRYPTION_KEY)
          CPK_ENCRYPTION_KEY_SHA256: $(CPK_ENCRYPTION_KEY_SHA256)
          AZCOPY_E2E_EXECUTABLE_PATH: $(System.DefaultWorkingDirectory)/azcopy_windows_amd64.exe
        displayName: 'E2E Test Windows - AMD64'
        condition: eq(variables.type, 'windows')

      # Running E2E Tests on Mac
      - script: |
          set -e
          go build -o azcopy_darwin_amd64
          echo 'starting E2E tests on mac-os'
          export AZCOPY_E2E_EXECUTABLE_PATH=$(pwd)/azcopy_darwin_amd64
          go test -timeout 60m -race -cover -v ./e2etest
        env:
          AZCOPY_E2E_ACCOUNT_KEY: $(AZCOPY_E2E_ACCOUNT_KEY)
          AZCOPY_E2E_ACCOUNT_NAME: $(AZCOPY_E2E_ACCOUNT_NAME)
          AZCOPY_E2E_ACCOUNT_KEY_HNS: $(AZCOPY_E2E_ACCOUNT_KEY_HNS)
          AZCOPY_E2E_ACCOUNT_NAME_HNS: $(AZCOPY_E2E_ACCOUNT_NAME_HNS)
          AZCOPY_E2E_TENANT_ID: $(OAUTH_TENANT_ID)
          AZCOPY_E2E_APPLICATION_ID: $(ACTIVE_DIRECTORY_APPLICATION_ID)
          AZCOPY_E2E_CLIENT_SECRET: $(AZCOPY_SPA_CLIENT_SECRET)
          AZCOPY_E2E_CLASSIC_ACCOUNT_NAME: $(AZCOPY_E2E_CLASSIC_ACCOUNT_NAME)
          AZCOPY_E2E_CLASSIC_ACCOUNT_KEY: $(AZCOPY_E2E_CLASSIC_ACCOUNT_KEY)
          AZCOPY_E2E_LOG_OUTPUT: '$(System.DefaultWorkingDirectory)/logs'
          AZCOPY_E2E_OAUTH_MANAGED_DISK_CONFIG: $(AZCOPY_E2E_OAUTH_MANAGED_DISK_CONFIG)
          AZCOPY_E2E_STD_MANAGED_DISK_CONFIG: $(AZCOPY_E2E_STD_MANAGED_DISK_CONFIG)
          CPK_ENCRYPTION_KEY: $(CPK_ENCRYPTION_KEY)
          CPK_ENCRYPTION_KEY_SHA256: $(CPK_ENCRYPTION_KEY_SHA256)
        displayName: 'E2E Test MacOs AMD64'
        condition: eq(variables.type, 'mac-os')

      - task: PublishBuildArtifacts@1
        displayName: 'Publish logs'
        condition: succeededOrFailed()
        inputs:
          pathToPublish: '$(System.DefaultWorkingDirectory)/logs'
          artifactName: logs

  - job: Test_On_Ubuntu
    variables:
      isMutexSet: 'false'
    # allow maximum build time, in case we have build congestion
    timeoutInMinutes: 360
    pool:
      vmImage: 'ubuntu-20.04'
    steps:
      - task: UsePythonVersion@0
        name: 'Set_up_Python'
        inputs:
          versionSpec: '3.7'
      - task: GoTool@0
        name: 'Set_up_Golang'
        inputs:
<<<<<<< HEAD
          version: '1.19.2'
=======
          version: $(AZCOPY_GOLANG_VERSION)
>>>>>>> 053a0497
      - task: DownloadSecureFile@1
        name: ciGCSServiceAccountKey
        displayName: 'Download GCS Service Account Key'
        inputs:
          secureFile: 'ci-gcs-dev.json'
      - script: |
          pip install azure-storage-blob==12.12.0
          # set the variable to indicate that the mutex is being acquired
          # note: we set it before acquiring the mutex to ensure we release the mutex. 
          # setting this after can result in an un-broken mutex if someone cancels the pipeline after we acquire the 
          # mutex but before we set this variable.
          # setting this before will always work since it is valid to break an un-acquired mutex.
          echo '##vso[task.setvariable variable=isMutexSet]true'
          # acquire the mutex before running live tests to avoid conflicts
          python ./tool_distributed_mutex.py lock "$(MUTEX_URL)"
        name: 'Acquire_the_distributed_mutex'
      - script: |
          # run unit test and build executable
          # the set -e line is needed so that the unit tests failure would cause the job to fail properly
          # "-check.v" (must be after package list) outputs timings
          set -e
          go test -timeout 60m -race -short -cover ./cmd ./common ./common/parallel ./ste ./azbfs ./sddl "-check.v"
          GOARCH=amd64 GOOS=linux go build -o azcopy_linux_amd64
        name: 'Run_unit_tests'
        env:
          ACCOUNT_NAME: $(ACCOUNT_NAME)
          ACCOUNT_KEY: $(ACCOUNT_KEY)
          AZCOPY_E2E_ACCOUNT_KEY: $(AZCOPY_E2E_ACCOUNT_KEY)
          AZCOPY_E2E_ACCOUNT_NAME: $(AZCOPY_E2E_ACCOUNT_NAME)
          AWS_ACCESS_KEY_ID: $(AWS_ACCESS_KEY_ID)
          AWS_SECRET_ACCESS_KEY: $(AWS_SECRET_ACCESS_KEY)
          GOOGLE_APPLICATION_CREDENTIALS: $(ciGCSServiceAccountKey.secureFilePath)
          GOOGLE_CLOUD_PROJECT: $(GOOGLE_CLOUD_PROJECT)
      - script: |
          go build -o test-validator ./testSuite/
          mkdir test-temp
          export AZCOPY_EXECUTABLE_PATH=$(pwd)/azcopy_linux_amd64
          export TEST_SUITE_EXECUTABLE_LOCATION=$(pwd)/test-validator
          export TEST_DIRECTORY_PATH=$(pwd)/test-temp

          keyctl session test python ./testSuite/scripts/run.py
        name: 'Run_smoke_tests'
        env:
          ACCOUNT_NAME: $(ACCOUNT_NAME)
          ACCOUNT_KEY: $(ACCOUNT_KEY)
          AWS_ACCESS_KEY_ID: $(AWS_ACCESS_KEY_ID)
          AWS_SECRET_ACCESS_KEY: $(AWS_SECRET_ACCESS_KEY)
          GOOGLE_CLOUD_PROJECT: $(GOOGLE_CLOUD_PROJECT)
          GOOGLE_APPLICATION_CREDENTIALS: $(ciGCSServiceAccountKey.secureFilePath)
          ACTIVE_DIRECTORY_APPLICATION_ID: $(ACTIVE_DIRECTORY_APPLICATION_ID)
          AZCOPY_SPA_CLIENT_SECRET: $(AZCOPY_SPA_CLIENT_SECRET)
          CONTAINER_OAUTH_URL: $(CONTAINER_OAUTH_URL)
          CONTAINER_OAUTH_VALIDATE_SAS_URL: $(CONTAINER_OAUTH_VALIDATE_SAS_URL)
          CONTAINER_SAS_URL: $(CONTAINER_SAS_URL)
          FILESYSTEM_SAS_URL: $(FILESYSTEM_SAS_URL)
          FILESYSTEM_URL: $(FILESYSTEM_URL)
          OAUTH_AAD_ENDPOINT: $(OAUTH_AAD_ENDPOINT)
          OAUTH_TENANT_ID: $(OAUTH_TENANT_ID)
          PREMIUM_CONTAINER_SAS_URL: $(PREMIUM_CONTAINER_SAS_URL)
          S2S_DST_BLOB_ACCOUNT_SAS_URL: $(S2S_DST_BLOB_ACCOUNT_SAS_URL)
          S2S_SRC_BLOB_ACCOUNT_SAS_URL: $(S2S_SRC_BLOB_ACCOUNT_SAS_URL)
          S2S_SRC_FILE_ACCOUNT_SAS_URL: $(S2S_SRC_FILE_ACCOUNT_SAS_URL)
          S2S_SRC_S3_SERVICE_URL: $(S2S_SRC_S3_SERVICE_URL)
          S2S_SRC_GCP_SERVICE_URL: $(S2S_SRC_GCP_SERVICE_URL)
          SHARE_SAS_URL: $(SHARE_SAS_URL)
      - script: |
          pip install azure-storage-blob==12.12.0
          python ./tool_distributed_mutex.py unlock "$(MUTEX_URL)"
        name: 'Release_the_distributed_mutex'
        # this runs even if the job was canceled (only if the mutex was acquired by this job)
        condition: and(always(), eq(variables['isMutexSet'], 'true'))<|MERGE_RESOLUTION|>--- conflicted
+++ resolved
@@ -34,11 +34,7 @@
         env:
           GO111MODULE: 'on'
         inputs:
-<<<<<<< HEAD
-          version: '1.19.2'
-=======
           version: $(AZCOPY_GOLANG_VERSION)
->>>>>>> 053a0497
 
       - script: |
           echo 'Running GO Vet'
@@ -121,11 +117,7 @@
     steps:
       - task: GoTool@0
         inputs:
-<<<<<<< HEAD
-          version: '1.19.2'
-=======
           version: $(AZCOPY_GOLANG_VERSION)
->>>>>>> 053a0497
 
       # Running E2E Tests on Linux - AMD64
       - script: |
@@ -223,11 +215,7 @@
       - task: GoTool@0
         name: 'Set_up_Golang'
         inputs:
-<<<<<<< HEAD
-          version: '1.19.2'
-=======
           version: $(AZCOPY_GOLANG_VERSION)
->>>>>>> 053a0497
       - task: DownloadSecureFile@1
         name: ciGCSServiceAccountKey
         displayName: 'Download GCS Service Account Key'
