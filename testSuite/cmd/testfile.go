package cmd

import (
	"context"
	"crypto/md5"
	"fmt"
	"io"
	"net/http"
	"net/url"
	"os"
	"strings"

	"github.com/Azure/azure-sdk-for-go/sdk/storage/azfile/directory"
	"github.com/Azure/azure-sdk-for-go/sdk/storage/azfile/file"
	"github.com/Azure/azure-storage-azcopy/v10/common"
	"github.com/spf13/cobra"
)

// TestFileCommand represents the struct to get command
// for validating azcopy operations.
type TestFileCommand struct {
	// object is the resource which needs to be validated against a resource in bucket(share/container).
	Object string
	//Subject is the remote resource against which object needs to be validated.
	Subject string
	// IsObjectDirectory defines if the object is a directory or not.
	// If the object is directory, then validation goes through another path.
	IsObjectDirectory bool
	// IsRecursive defines if recursive switch is on during transfer.
	IsRecursive bool
	// Metadata of the file to be validated.
	MetaData string
	// NoGuessMimeType represent the azcopy NoGuessMimeType flag set while uploading the file.
	NoGuessMimeType bool
	// Content Type of the file to be validated.
	ContentType string
	// Content Encoding of the file to be validated.
	ContentEncoding    string
	ContentDisposition string
	ContentLanguage    string
	CacheControl       string
	CheckContentMD5    bool

	// Represents the flag to determine whether number of blocks or pages needs
	// to be verified or not.
	// todo always set this to true
	VerifyBlockOrPageSize bool
	// FileType of the resource to be validated.
	FileType string
	// Number of Blocks or Pages Expected from the file.
	NumberOfBlocksOrPages uint64
	// todo : numberofblockorpages can be an array with offset : end url.
	//todo consecutive page ranges get squashed.
	// PreserveLastModifiedTime represents the azcopy PreserveLastModifiedTime flag while downloading the file.
	PreserveLastModifiedTime bool
}

// initializes the testfile command, its aliases and description.
// also adds the possible flags that can be supplied with testFile command.
func init() {
	cmdInput := TestFileCommand{}
	testFileCmd := &cobra.Command{
		Use:     "testFile",
		Aliases: []string{"tFile"},
		Short:   "tests the file created using AZCopy v2",

		Args: func(cmd *cobra.Command, args []string) error {
			if len(args) != 2 {
				return fmt.Errorf("invalid arguments for test file command")
			}
			// first argument is the resource name.
			cmdInput.Object = args[0]

			// second argument is the test directory.
			cmdInput.Subject = args[1]

			return nil
		},
		Run: func(cmd *cobra.Command, args []string) {
			verifyFile(cmdInput)
		},
	}
	rootCmd.AddCommand(testFileCmd)
	// add flags.
	testFileCmd.PersistentFlags().StringVar(&cmdInput.MetaData, "metadata", "", "metadata expected from the file in the container")
	testFileCmd.PersistentFlags().StringVar(&cmdInput.ContentType, "content-type", "", "content type expected from the file in the container")
	testFileCmd.PersistentFlags().StringVar(&cmdInput.ContentEncoding, "content-encoding", "", "validate the given HTTP header.")
	testFileCmd.PersistentFlags().StringVar(&cmdInput.ContentDisposition, "content-disposition", "", "validate the given HTTP header.")
	testFileCmd.PersistentFlags().StringVar(&cmdInput.ContentLanguage, "content-language", "", "validate the given HTTP header.")
	testFileCmd.PersistentFlags().StringVar(&cmdInput.CacheControl, "cache-control", "", "validate the given HTTP header.")
	testFileCmd.PersistentFlags().BoolVar(&cmdInput.CheckContentMD5, "check-content-md5", false, "Validate content MD5 is not empty.")
	testFileCmd.PersistentFlags().BoolVar(&cmdInput.IsObjectDirectory, "is-object-dir", false, "set the type of object to verify against the subject")
	testFileCmd.PersistentFlags().BoolVar(&cmdInput.IsRecursive, "is-recursive", true, "Set whether to validate against subject recursively when object is directory.")
	// TODO: parameter name doesn't match file scenario, discuss and refactor.
	testFileCmd.PersistentFlags().Uint64Var(&cmdInput.NumberOfBlocksOrPages, "number-blocks-or-pages", 0, "Use this block size to verify the number of blocks uploaded")
	testFileCmd.PersistentFlags().BoolVar(&cmdInput.VerifyBlockOrPageSize, "verify-block-size", false, "this flag verify the block size by determining the number of blocks")
	testFileCmd.PersistentFlags().BoolVar(&cmdInput.NoGuessMimeType, "no-guess-mime-type", false, "This sets the content-type based on the extension of the file.")
	testFileCmd.PersistentFlags().BoolVar(&cmdInput.PreserveLastModifiedTime, "preserve-last-modified-time", false, "Only available when destination is file system.")
}

// verify the file downloaded or uploaded.
func verifyFile(testFileCmd TestFileCommand) {
	if testFileCmd.IsObjectDirectory {
		verifyFileDirUpload(testFileCmd)
	} else {
		verifySingleFileUpload(testFileCmd)
	}
}

// verifyFileDirUpload verifies the directory recursively uploaded to the share or directory.
func verifyFileDirUpload(testFileCmd TestFileCommand) {
	directoryClient, _ := directory.NewClientWithNoCredential(testFileCmd.Subject, nil)

	// get the original dir path, which can be used to get file relative path during enumerating and comparing
	fileURLParts, err := file.ParseURL(testFileCmd.Subject)
	if err != nil {
		os.Exit(1)
	}
	baseAzureDirPath := fileURLParts.DirectoryOrFilePath

	// validate azure directory
	validateAzureDirWithLocalFile(directoryClient, baseAzureDirPath, testFileCmd.Object, testFileCmd.IsRecursive)
}

// recursively validate files in azure directories and sub-directories
func validateAzureDirWithLocalFile(curAzureDirURL *directory.Client, baseAzureDirPath string, localBaseDir string, isRecursive bool) {
	pager := curAzureDirURL.NewListFilesAndDirectoriesPager(nil)
	for pager.More() {
		// look for all files that in current directory
		listFile, err := pager.NextPage(context.Background())
		if err != nil {
			// fmt.Printf("fail to list files and directories inside the directory. Please check the directory sas, %v\n", err)
			os.Exit(1)
		}

		if isRecursive {
			for _, dirInfo := range listFile.Segment.Directories {
				newDirURL := curAzureDirURL.NewSubdirectoryClient(*dirInfo.Name)
				validateAzureDirWithLocalFile(newDirURL, baseAzureDirPath, localBaseDir, isRecursive)
			}
		}

		// Process the files returned in this result segment (if the segment is empty, the loop body won't execute)
		for _, fileInfo := range listFile.Segment.Files {
			curFileURL := curAzureDirURL.NewFileClient(*fileInfo.Name)
			get, err := curFileURL.DownloadStream(context.Background(), nil)

			if err != nil {
				fmt.Printf("fail to download the file %s\n", *fileInfo.Name)
				os.Exit(1)
			}

			retryReader := get.NewRetryReader(context.Background(), &file.RetryReaderOptions{MaxRetries: 3})

			// read all bytes.
			fileBytesDownloaded, err := io.ReadAll(retryReader)
			if err != nil {
				fmt.Printf("fail to read the body of file %s downloaded and failed with error %s\n", *fileInfo.Name, err.Error())
				os.Exit(1)
			}
			retryReader.Close()

			url, err := url.Parse(curFileURL.URL())
			if err != nil {
				fmt.Printf("fail to parse the file URL %s\n", curFileURL.URL())
				os.Exit(1)
			}
			tokens := strings.SplitAfterN(url.Path, baseAzureDirPath, 2)
			if len(tokens) < 2 {
				fmt.Printf("fail to get sub directory and file name, file URL '%s', original dir path '%s'\n", curFileURL.URL(), baseAzureDirPath)
				os.Exit(1)
			}

			subDirAndFileName := tokens[1]
			var objectLocalPath string
			if subDirAndFileName != "" && subDirAndFileName[0] != '/' {
				objectLocalPath = localBaseDir + "/" + subDirAndFileName
			} else {
				objectLocalPath = localBaseDir + subDirAndFileName
			}

			// opening the file locally and memory mapping it.
			sFileInfo, err := os.Stat(objectLocalPath)
			if err != nil {
				fmt.Println("fail to get the subject file info on local disk ")
				os.Exit(1)
			}

			sFile, err := os.Open(objectLocalPath)
			if err != nil {
				fmt.Println("fail to open file ", sFile)
				os.Exit(1)
			}
			sMap, err := NewMMF(sFile, false, 0, sFileInfo.Size())
			if err != nil {
				fmt.Println("fail to memory mapping the file ", sFileInfo.Name())
			}

			// calculating the md5 of file on container.
			actualMd5 := md5.Sum(fileBytesDownloaded)
			// calculating md5 of resource locally.
			expectedMd5 := md5.Sum(sMap)

			if actualMd5 != expectedMd5 {
				fmt.Println("the upload file md5 is not equal to the md5 of actual file on disk for file ", fileInfo.Name)
				os.Exit(1)
			}
		}

	}
}

// verifySingleFileUpload verifies the pagefile uploaded or downloaded
// against the file locally.
func verifySingleFileUpload(testFileCmd TestFileCommand) {

	fileInfo, err := os.Stat(testFileCmd.Object)
	if err != nil {
		fmt.Println("error opening the destination localFile on local disk ")
		os.Exit(1)
	}
	localFile, err := os.Open(testFileCmd.Object)
	if err != nil {
		fmt.Println("error opening the localFile ", testFileCmd.Object)
	}

	fileClient, _ := file.NewClientWithNoCredential(testFileCmd.Subject, nil)
	get, err := fileClient.DownloadStream(context.Background(), nil)
	if err != nil {
		fmt.Println("unable to get localFile properties ", err.Error())
		os.Exit(1)
	}

	// reading all the bytes downloaded.
	retryReader := get.NewRetryReader(context.Background(), &file.RetryReaderOptions{MaxRetries: 3})
	defer retryReader.Close()
	fileBytesDownloaded, err := io.ReadAll(retryReader)
	if err != nil {
		fmt.Println("error reading the byes from response and failed with error ", err.Error())
		os.Exit(1)
	}

	if fileInfo.Size() == 0 {
		// If the fileSize is 0 and the len of downloaded bytes is not 0
		// validation fails
		if len(fileBytesDownloaded) != 0 {
			fmt.Printf("validation failed since the actual localFile size %d differs from the downloaded localFile size %d\n", fileInfo.Size(), len(fileBytesDownloaded))
			os.Exit(1)
		}
		// If both the actual and downloaded localFile size is 0,
		// validation is successful, no need to match the md5
		os.Exit(0)
	}

	// memory mapping the resource on local path.
	mmap, err := NewMMF(localFile, false, 0, fileInfo.Size())
	if err != nil {
		fmt.Println("error mapping the destination localFile: ", localFile, " localFile size: ", fileInfo.Size(), " Error: ", err.Error())
		os.Exit(1)
	}

	// calculating and verify the md5 of the resource
	// both locally and on the container.
	actualMd5 := md5.Sum(mmap)
	expectedMd5 := md5.Sum(fileBytesDownloaded)
	if actualMd5 != expectedMd5 {
		fmt.Println("the uploaded localFile's md5 doesn't matches the actual localFile's md5 for localFile ", testFileCmd.Object)
		os.Exit(1)
	}

<<<<<<< HEAD
	if testFileCmd.CheckContentMD5 && (len(get.ContentMD5) == 0) {
=======
	if testFileCmd.CheckContentMD5 && len(get.ContentMD5) == 0 {
>>>>>>> 6413253a
		fmt.Println("ContentMD5 should not be empty")
		os.Exit(1)
	}

	// verify the user given metadata supplied while uploading the localFile against the metadata actually present in the localFile
	if !validateMetadata(testFileCmd.MetaData, get.Metadata) {
		fmt.Println("meta data does not match between the actual and uploaded localFile.")
		os.Exit(1)
	}

	// verify the content-type
	expectedContentType := ""
	if testFileCmd.NoGuessMimeType {
		expectedContentType = testFileCmd.ContentType
	} else {
		expectedContentType = http.DetectContentType(mmap)
	}
	expectedContentType = strings.Split(expectedContentType, ";")[0]
	if !validateString(expectedContentType, common.IffNotNil(get.ContentType, "")) {
		str1 := fmt.Sprintf(" %s    %s", expectedContentType, common.IffNotNil(get.ContentDisposition, ""))
		fmt.Println(str1 + "mismatch content type between actual and user given localFile content type")
		os.Exit(1)
	}

	//verify the content-encoding
	if !validateString(testFileCmd.ContentEncoding, common.IffNotNil(get.ContentEncoding, "")) {
		fmt.Println("mismatch content encoding between actual and user given localFile content encoding")
		os.Exit(1)
	}

	if !validateString(testFileCmd.ContentDisposition, common.IffNotNil(get.ContentDisposition, "")) {
		fmt.Println("mismatch content disposition between actual and user given value")
		os.Exit(1)
	}

	if !validateString(testFileCmd.ContentLanguage, common.IffNotNil(get.ContentLanguage, "")) {
		fmt.Println("mismatch content encoding between actual and user given value")
		os.Exit(1)
	}

	if !validateString(testFileCmd.CacheControl, common.IffNotNil(get.CacheControl, "")) {
		fmt.Println("mismatch cache control between actual and user given value")
		os.Exit(1)
	}

	mmap.Unmap()
	localFile.Close()

	// verify the number of pageranges.
	// this verifies the page-size and azcopy pagefile implementation.
	if testFileCmd.VerifyBlockOrPageSize {
		numberOfPages := int(testFileCmd.NumberOfBlocksOrPages)
		resp, err := fileClient.GetRangeList(context.Background(), nil)
		if err != nil {
			fmt.Println("error getting the range list ", err.Error())
			os.Exit(1)
		}
		if numberOfPages != (len(resp.Ranges)) {
			fmt.Println("number of ranges uploaded is different from the number of expected to be uploaded")
			os.Exit(1)
		}
	}
}<|MERGE_RESOLUTION|>--- conflicted
+++ resolved
@@ -268,11 +268,7 @@
 		os.Exit(1)
 	}
 
-<<<<<<< HEAD
-	if testFileCmd.CheckContentMD5 && (len(get.ContentMD5) == 0) {
-=======
 	if testFileCmd.CheckContentMD5 && len(get.ContentMD5) == 0 {
->>>>>>> 6413253a
 		fmt.Println("ContentMD5 should not be empty")
 		os.Exit(1)
 	}
