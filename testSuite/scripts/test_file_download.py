import os
import shutil
import time
import unittest
import utility as util
<<<<<<< HEAD
import sys

# test_upload_download_0kb_file_fullname verifies the upload/download of 1Kb file with fullname using azcopy.
def test_upload_download_0kb_file_fullname():
    # create file of size 1KB.
    filename = "test_upload_download_0kb_file_fullname.txt"
    file_path = util.create_test_file(filename, 0)

    # Upload 1KB file using azcopy.
    src = file_path
    dest = util.test_share_url
    result = util.Command("copy").add_arguments(src).add_arguments(dest). \
        add_flags("log-level", "info").execute_azcopy_copy_command()
    if not result:
        print("failed uploading 0KB file to the share")
        sys.exit(1)

    # Verifying the uploaded file.
    # the resource local path should be the first argument for the azcopy validator.
    # the resource sas should be the second argument for azcopy validator.
    resource_url = util.get_resource_sas_from_share(filename)
    result = util.Command("testFile").add_arguments(file_path).add_arguments(resource_url).execute_azcopy_verify()
    if not result:
        print("test_upload_download_0kb_file_fullname test failed")
        sys.exit(1)

    time.sleep(5)

    # downloading the uploaded file
    src = util.get_resource_sas_from_share(filename)
    dest = util.test_directory_path + "/test_1kb_file_download.txt"
    result = util.Command("copy").add_arguments(src).add_arguments(dest).add_flags("log-level",
                                                                                   "info").execute_azcopy_copy_command()

    if not result:
        print("test_upload_download_0kb_file_fullname test case failed")
        sys.exit(1)

    # Verifying the downloaded file
    result = util.Command("testFile").add_arguments(dest).add_arguments(src).execute_azcopy_verify()
    if not result:
        print("test_upload_download_0kb_file_fullname test case failed")
        sys.exit(1)

    print("test_upload_download_0kb_file_fullname successfully passed")

# test_upload_download_1kb_file_fullname verifies the upload/download of 1Kb file with fullname using azcopy.
def test_upload_download_1kb_file_fullname():
    # create file of size 1KB.
    filename = "test_upload_download_1kb_file_fullname.txt"
    file_path = util.create_test_file(filename, 1024)

    # Upload 1KB file using azcopy.
    src = file_path
    dest = util.test_share_url
    result = util.Command("copy").add_arguments(src).add_arguments(dest). \
        add_flags("log-level", "info").execute_azcopy_copy_command()
    if not result:
        print("failed uploading 1KB file to the share")
        sys.exit(1)

    # Verifying the uploaded file.
    # the resource local path should be the first argument for the azcopy validator.
    # the resource sas should be the second argument for azcopy validator.
    resource_url = util.get_resource_sas_from_share(filename)
    result = util.Command("testFile").add_arguments(file_path).add_arguments(resource_url).execute_azcopy_verify()
    if not result:
        print("test_upload_download_1kb_file_fullname test failed")
        sys.exit(1)

    time.sleep(5)

    # downloading the uploaded file
    src = util.get_resource_sas_from_share(filename)
    dest = util.test_directory_path + "/test_1kb_file_download.txt"
    result = util.Command("copy").add_arguments(src).add_arguments(dest).add_flags("log-level",
                                                                                   "info").execute_azcopy_copy_command()

    if not result:
        print("test_upload_download_1kb_file_fullname test case failed")
        sys.exit(1)

    # Verifying the downloaded file
    result = util.Command("testFile").add_arguments(dest).add_arguments(src).execute_azcopy_verify()
    if not result:
        print("test_upload_download_1kb_file_fullname test case failed")
        sys.exit(1)

    print("test_upload_download_1kb_file_fullname successfully passed")


# test_upload_download_1kb_file_wildcard_all_files verifies the upload/download of 1Kb file with wildcard using azcopy.
def test_upload_download_1kb_file_wildcard_all_files():
    # create file of size 1KB.
    filename = "test_upload_download_1kb_file_wildcard_all_files.txt"
    file_path = util.create_test_file(filename, 1024)

    wildcard_path = file_path.replace(filename, "*")

    # Upload 1KB file using azcopy.
    result = util.Command("copy").add_arguments(wildcard_path).add_arguments(util.test_share_url). \
        add_flags("log-level", "info").execute_azcopy_copy_command()
    if not result:
        print("failed uploading 1KB file to the share")
        sys.exit(1)

    # Verifying the uploaded file.
    # the resource local path should be the first argument for the azcopy validator.
    # the resource sas should be the second argument for azcopy validator.
    resource_url = util.get_resource_sas_from_share(filename)
    result = util.Command("testFile").add_arguments(file_path).add_arguments(resource_url).execute_azcopy_verify()
    if not result:
        print("test_upload_download_1kb_file_wildcard_all_files test failed")
        sys.exit(1)

    time.sleep(5)

    # downloading the uploaded file
    src = util.get_resource_sas_from_share(filename)
    wildcardSrc = util.get_resource_sas_from_share("*")
    dest = util.test_directory_path + "/test_upload_download_1kb_file_wildcard_all_files_dir"
    try:
        if os.path.exists(dest) and os.path.isdir(dest):
            shutil.rmtree(dest)
    except:
        print("catch error for removing " + dest)
    finally:
        os.makedirs(dest)

    result = util.Command("copy").add_arguments(wildcardSrc).add_arguments(dest).add_flags("log-level",
                                                                                           "info").execute_azcopy_copy_command()

    if not result:
        print("test_upload_download_1kb_file_wildcard_all_files test case failed")
        sys.exit(1)

    # Verifying the downloaded file
    result = util.Command("testFile").add_arguments(os.path.join(dest, filename)).add_arguments(
        src).execute_azcopy_verify()
    if not result:
        print("test_upload_download_1kb_file_wildcard_all_files test case failed")
        sys.exit(1)

    print("test_upload_download_1kb_file_wildcard_all_files successfully passed")


# test_upload_download_1kb_file_fullname verifies the upload/download of 1Kb file with wildcard using azcopy.
def test_upload_download_1kb_file_wildcard_several_files():
    # create file of size 1KB.
    filename = "test_upload_download_1kb_file_wildcard_several_files.txt"
    prefix = "test_upload_download_1kb_file_wildcard_several*"
    file_path = util.create_test_file(filename, 1024)

    wildcard_path = file_path.replace(filename, prefix)

    # Upload 1KB file using azcopy.
    result = util.Command("copy").add_arguments(wildcard_path).add_arguments(util.test_share_url). \
        add_flags("log-level", "info").execute_azcopy_copy_command()
    if not result:
        print("failed uploading 1KB file to the share")
        sys.exit(1)

    # Verifying the uploaded file.
    # the resource local path should be the first argument for the azcopy validator.
    # the resource sas should be the second argument for azcopy validator.
    resource_url = util.get_resource_sas_from_share(filename)
    result = util.Command("testFile").add_arguments(file_path).add_arguments(resource_url).execute_azcopy_verify()
    if not result:
        print("test_upload_download_1kb_file_wildcard_several_files test failed")
        sys.exit(1)

    time.sleep(5)

    # downloading the uploaded file
    src = util.get_resource_sas_from_share(filename)
    wildcardSrc = util.get_resource_sas_from_share(prefix)
    dest = util.test_directory_path + "/test_upload_download_1kb_file_wildcard_several_files"
    try:
        if os.path.exists(dest) and os.path.isdir(dest):
            shutil.rmtree(dest)
    except:
        print("catch error for removing " + dest)
    finally:
        os.makedirs(dest)

    result = util.Command("copy").add_arguments(wildcardSrc).add_arguments(dest).add_flags("log-level",
                                                                                           "info").execute_azcopy_copy_command()

    if not result:
        print("test_upload_download_1kb_file_wildcard_several_files test case failed")
        sys.exit(1)

    # Verifying the downloaded file
    result = util.Command("testFile").add_arguments(os.path.join(dest, filename)).add_arguments(
        src).execute_azcopy_verify()
    if not result:
        print("test_upload_download_1kb_file_wildcard_several_files test case failed")
        sys.exit(1)

    print("test_upload_download_1kb_file_wildcard_several_files successfully passed")


def test_6_1kb_file_in_dir_upload_download_share():
    test_n_1kb_file_in_dir_upload_download_share(6)


# test_n_1kb_file_in_dir_upload_download_share verifies the upload of n 1kb file to the share.
def test_n_1kb_file_in_dir_upload_download_share(number_of_files):
    # create dir dir_n_files and 1 kb files inside the dir.
    dir_name = "dir_test_n_1kb_file_in_dir_upload_download_share_" + str(number_of_files) + "_files"
    sub_dir_name = "dir subdir_" + str(number_of_files) + "_files"

    # create n test files in dir
    src_dir = util.create_test_n_files(1024, number_of_files, dir_name)

    # create n test files in subdir, subdir is contained in dir
    util.create_test_n_files(1024, number_of_files, os.path.join(dir_name, sub_dir_name))

    # execute azcopy command
    dest_share = util.test_share_url
    result = util.Command("copy").add_arguments(src_dir).add_arguments(dest_share). \
        add_flags("recursive", "true").add_flags("log-level", "info").execute_azcopy_copy_command()
    if not result:
        print("test_n_1kb_file_in_dir_upload_download_share failed while uploading ", number_of_files,
              " files to the share")
        sys.exit(1)

    # execute the validator.
    dest_azure_dir = util.get_resource_sas_from_share(dir_name)
    result = util.Command("testFile").add_arguments(src_dir).add_arguments(dest_azure_dir). \
        add_flags("is-object-dir", "true").execute_azcopy_verify()
    if not result:
        print("test_n_1kb_file_in_dir_upload_download_share test case failed")

    download_azure_src_dir = dest_azure_dir
    download_local_dest_dir = src_dir + "_download"

    try:
        if os.path.exists(download_local_dest_dir) and os.path.isdir(download_local_dest_dir):
            shutil.rmtree(download_local_dest_dir)
    except:
        print("catch error for removing " + download_local_dest_dir)
    finally:
        os.makedirs(download_local_dest_dir)

    # downloading the directory created from azure file share through azcopy with recursive flag to true.
    result = util.Command("copy").add_arguments(download_azure_src_dir).add_arguments(
        download_local_dest_dir).add_flags("log-level", "info").add_flags("recursive",
                                                                        "true").execute_azcopy_copy_command()
    if not result:
        print("error download recursive dir ", download_azure_src_dir)
        sys.exit(1)

    # verify downloaded file.
    result = util.Command("testFile").add_arguments(os.path.join(download_local_dest_dir, dir_name)).add_arguments(
        download_azure_src_dir).add_flags("is-object-dir", "true").execute_azcopy_verify()
    if not result:
        print("error verifying the recursive download ")
        sys.exit(1)
    print("test_n_1kb_file_in_dir_upload_download_share successfully passed")


def test_3_1kb_file_in_dir_upload_download_azure_directory_recursive():
    test_n_1kb_file_in_dir_upload_download_azure_directory(3, "true")


def test_8_1kb_file_in_dir_upload_download_azure_directory_non_recursive():
    test_n_1kb_file_in_dir_upload_download_azure_directory(8, "false")


# test_n_1kb_file_in_dir_upload_download_azure_directory verifies the upload of n 1kb file to the share.
def test_n_1kb_file_in_dir_upload_download_azure_directory(number_of_files, recursive):
    # create dir dir_n_files and 1 kb files inside the dir.
    dir_name = "test_n_1kb_file_in_dir_upload_download_azure_directory_" + recursive + "_" + str(
        number_of_files) + "_files"
    sub_dir_name = "dir subdir_" + str(number_of_files) + "_files"

    # create n test files in dir
    src_dir = util.create_test_n_files(1024, number_of_files, dir_name)

    # create n test files in subdir, subdir is contained in dir
    util.create_test_n_files(1024, number_of_files, os.path.join(dir_name, sub_dir_name))

    # prepare destination directory.
    # TODO: note azcopy v2 currently only support existing directory and share.    
    dest_azure_dir_name = "dest azure_dir_name"
    dest_azure_dir = util.get_resource_sas_from_share(dest_azure_dir_name)

    result = util.Command("create").add_arguments(dest_azure_dir).add_flags("resourceType", "file"). \
        add_flags("isResourceABucket", "true").execute_azcopy_create()
    if not result:
        print("test_n_1kb_file_in_dir_upload_download_azure_directory failed while creating directory for test.")
        sys.exit(1)

    # execute azcopy command
    result = util.Command("copy").add_arguments(src_dir).add_arguments(dest_azure_dir). \
        add_flags("recursive", recursive).add_flags("log-level", "info").execute_azcopy_copy_command()
    if not result:
        print("test_n_1kb_file_in_dir_upload_download_azure_directory failed while uploading ", number_of_files,
              " files to the share")
        sys.exit(1)

    # execute the validator.
    dest_azure_dir_to_compare = util.get_resource_sas_from_share(dest_azure_dir_name + "/" + dir_name)
    result = util.Command("testFile").add_arguments(src_dir).add_arguments(dest_azure_dir_to_compare). \
        add_flags("is-object-dir", "true").add_flags("is-recursive", recursive).execute_azcopy_verify()
    if not result:
        print("test_n_1kb_file_in_dir_upload_download_azure_directory test case failed")

    download_azure_src_dir = dest_azure_dir_to_compare
    download_local_dest_dir = src_dir + "_download"

    try:
        if os.path.exists(download_local_dest_dir) and os.path.isdir(download_local_dest_dir):
            shutil.rmtree(download_local_dest_dir)
    except:
        print("catch error for removing " + download_local_dest_dir)
    finally:
        os.makedirs(download_local_dest_dir)

    # downloading the directory created from azure file directory through azcopy with recursive flag to true.
    result = util.Command("copy").add_arguments(download_azure_src_dir).add_arguments(
        download_local_dest_dir).add_flags("log-level", "info"). \
        add_flags("recursive", recursive).execute_azcopy_copy_command()
    if not result:
        print("error download recursive dir ", download_azure_src_dir)
        sys.exit(1)

    # verify downloaded file.
    # todo: ensure the comparing here
    result = util.Command("testFile").add_arguments(os.path.join(download_local_dest_dir, dir_name)).add_arguments(
        download_azure_src_dir). \
        add_flags("is-object-dir", "true").add_flags("is-recursive", recursive).execute_azcopy_verify()
    if not result:
        print("error verifying the recursive download ")
        sys.exit(1)
    print("test_n_1kb_file_in_dir_upload_download_azure_directory successfully passed")


# test_download_perserve_last_modified_time verifies the azcopy downloaded file
# and its modified time preserved locally on disk
def test_download_perserve_last_modified_time():
    # create a file of 2KB
    filename = "test_upload_preserve_last_mtime.txt"
    file_path = util.create_test_file(filename, 2048)

    # upload file through azcopy.
    destination_sas = util.get_resource_sas_from_share(filename)
    result = util.Command("copy").add_arguments(file_path).add_arguments(destination_sas). \
        add_flags("log-level", "info").add_flags("recursive", "true").execute_azcopy_copy_command()
    if not result:
        print("failed uploading 1KB file to the share")
        sys.exit(1)

    # Verifying the uploaded file
    result = util.Command("testFile").add_arguments(file_path).add_arguments(destination_sas).execute_azcopy_verify()
    if not result:
        print("test_download_perserve_last_modified_time test failed")
        sys.exit(1)

    time.sleep(5)

    # download file through azcopy with flag preserve-last-modified-time set to true
    download_file_name = util.test_directory_path + "/test_download_preserve_last_mtime.txt"
    result = util.Command("copy").add_arguments(destination_sas).add_arguments(download_file_name).add_flags("log-level",
                                                                                                             "info").add_flags(
        "preserve-last-modified-time", "true").execute_azcopy_copy_command()
    if not result:
        print("test_download_perserve_last_modified_time test case failed")
        sys.exit(1)

    # Verifying the downloaded file and its modified with the modified time of file.
    result = util.Command("testFile").add_arguments(download_file_name).add_arguments(destination_sas).add_flags(
        "preserve-last-modified-time", "true").execute_azcopy_verify()
    if not result:
        print("test_download_perserve_last_modified_time test case failed")
        sys.exit(1)

    print("test_download_perserve_last_modified_time successfully passed")


# test_file_download_63mb_in_4mb downloads 63mb file in block of 4mb through azcopy
def test_file_download_63mb_in_4mb():
    # create file of 63mb
    file_name = "test_63mb_in4mb_upload.txt"
    file_path = util.create_test_file(file_name, 63 * 1024 * 1024)

    # uploading file through azcopy with flag block-size set to 4194304 i.e 4mb
    destination_sas = util.get_resource_sas_from_share(file_name)
    result = util.Command("copy").add_arguments(file_path).add_arguments(destination_sas).add_flags("log-level",
                                                                                                    "info").add_flags(
        "block-size", "4194304").execute_azcopy_copy_command()
    if not result:
        print("error uploading 63 mb file. test_file_download_63mb_in_4mb test case failed")
        sys.exit(1)

    # verify the uploaded file.
    result = util.Command("testFile").add_arguments(file_path).add_arguments(destination_sas).execute_azcopy_verify()
    if not result:
        print("error verifying the 63mb upload. test_file_download_63mb_in_4mb test case failed")
        sys.exit(1)

    # downloading the created parallely in blocks of 4mb file through azcopy.
    download_file = util.test_directory_path + "/test_63mb_in4mb_download.txt"
    result = util.Command("copy").add_arguments(destination_sas).add_arguments(download_file).add_flags("log-level",
                                                                                                        "info").add_flags(
        "block-size", "4194304").execute_azcopy_copy_command()
    if not result:
        print("error downloading the 63mb file. test_file_download_63mb_in_4mb test case failed")
        sys.exit(1)

    # verify the downloaded file
    result = util.Command("testFile").add_arguments(download_file).add_arguments(
        destination_sas).execute_azcopy_verify()
    if not result:
        print("test_file_download_63mb_in_4mb test case failed.")
        sys.exit(1)

    print("test_file_download_63mb_in_4mb test case successfully passed")


# test_recursive_download_file downloads a directory recursively from share through azcopy
def test_recursive_download_file():
    # create directory and 5 files of 1KB inside that directory.
    dir_name = "dir_" + str(10) + "_files"
    dir1_path = util.create_test_n_files(1024, 5, dir_name)
=======
>>>>>>> 947d58ca

class FileShare_Download_User_Scenario(unittest.TestCase):

    # test_upload_download_1kb_file_fullname verifies the upload/download of 1Kb file with fullname using azcopy.
    def test_upload_download_1kb_file_fullname(self):
        # create file of size 1KB.
        filename = "test_upload_download_1kb_file_fullname.txt"
        file_path = util.create_test_file(filename, 1024)

        # Upload 1KB file using azcopy.
        src = file_path
        dest = util.test_share_url
        result = util.Command("copy").add_arguments(src).add_arguments(dest). \
            add_flags("log-level", "info").execute_azcopy_copy_command()
        self.assertTrue(result)

        # Verifying the uploaded file.
        # the resource local path should be the first argument for the azcopy validator.
        # the resource sas should be the second argument for azcopy validator.
        resource_url = util.get_resource_sas_from_share(filename)
        result = util.Command("testFile").add_arguments(file_path).add_arguments(resource_url).execute_azcopy_verify()
        self.assertTrue(result)

        time.sleep(5)

        # downloading the uploaded file
        src = util.get_resource_sas_from_share(filename)
        dest = util.test_directory_path + "/test_1kb_file_download.txt"
        result = util.Command("copy").add_arguments(src).add_arguments(dest).add_flags("log-level",
                                                                                       "info").execute_azcopy_copy_command()
        self.assertTrue(result)

        # Verifying the downloaded file
        result = util.Command("testFile").add_arguments(dest).add_arguments(src).execute_azcopy_verify()
        self.assertTrue(result)

    # test_upload_download_1kb_file_wildcard_all_files verifies the upload/download of 1Kb file with wildcard using azcopy.
    def test_upload_download_1kb_file_wildcard_all_files(self):
        # create file of size 1KB.
        filename = "test_upload_download_1kb_file_wildcard_all_files.txt"
        file_path = util.create_test_file(filename, 1024)

        wildcard_path = file_path.replace(filename, "*")

        # Upload 1KB file using azcopy.
        result = util.Command("copy").add_arguments(wildcard_path).add_arguments(util.test_share_url). \
            add_flags("log-level", "info").execute_azcopy_copy_command()
        self.assertTrue(result)

        # Verifying the uploaded file.
        # the resource local path should be the first argument for the azcopy validator.
        # the resource sas should be the second argument for azcopy validator.
        resource_url = util.get_resource_sas_from_share(filename)
        result = util.Command("testFile").add_arguments(file_path).add_arguments(resource_url).execute_azcopy_verify()
        self.assertTrue(result)

        time.sleep(5)

        # downloading the uploaded file
        src = util.get_resource_sas_from_share(filename)
        wildcardSrc = util.get_resource_sas_from_share("*")
        dest = util.test_directory_path + "/test_upload_download_1kb_file_wildcard_all_files_dir"
        try:
            if os.path.exists(dest) and os.path.isdir(dest):
                shutil.rmtree(dest)
        except:
            self.fail('error removing directory ' + dest)
        finally:
            os.makedirs(dest)

        result = util.Command("copy").add_arguments(wildcardSrc).add_arguments(dest).add_flags("log-level",
                                                                                               "info").execute_azcopy_copy_command()
        self.assertTrue(result)

        # Verifying the downloaded file
        result = util.Command("testFile").add_arguments(os.path.join(dest, filename)).add_arguments(
            src).execute_azcopy_verify()
        self.assertTrue(result)

    # test_upload_download_1kb_file_fullname verifies the upload/download of 1Kb file with wildcard using azcopy.
    def test_upload_download_1kb_file_wildcard_several_files(self):
        # create file of size 1KB.
        filename = "test_upload_download_1kb_file_wildcard_several_files.txt"
        prefix = "test_upload_download_1kb_file_wildcard_several*"
        file_path = util.create_test_file(filename, 1024)

        wildcard_path = file_path.replace(filename, prefix)

        # Upload 1KB file using azcopy.
        result = util.Command("copy").add_arguments(wildcard_path).add_arguments(util.test_share_url). \
            add_flags("log-level", "info").execute_azcopy_copy_command()
        self.assertTrue(result)

        # Verifying the uploaded file.
        # the resource local path should be the first argument for the azcopy validator.
        # the resource sas should be the second argument for azcopy validator.
        resource_url = util.get_resource_sas_from_share(filename)
        result = util.Command("testFile").add_arguments(file_path).add_arguments(resource_url).execute_azcopy_verify()
        self.assertTrue(result)

        time.sleep(5)

        # downloading the uploaded file
        src = util.get_resource_sas_from_share(filename)
        wildcardSrc = util.get_resource_sas_from_share(prefix)
        dest = util.test_directory_path + "/test_upload_download_1kb_file_wildcard_several_files"
        try:
            if os.path.exists(dest) and os.path.isdir(dest):
                shutil.rmtree(dest)
        except:
            self.fail('error removing directory ' + dest)
        finally:
            os.makedirs(dest)

        result = util.Command("copy").add_arguments(wildcardSrc).add_arguments(dest).add_flags("log-level",
                                                                                               "info").execute_azcopy_copy_command()
        self.assertTrue(result)

        # Verifying the downloaded file
        result = util.Command("testFile").add_arguments(os.path.join(dest, filename)).add_arguments(
            src).execute_azcopy_verify()
        self.assertTrue(result)

    # util_test_n_1kb_file_in_dir_upload_download_share verifies the upload of n 1kb file to the share.
    def util_test_n_1kb_file_in_dir_upload_download_share(self, number_of_files):
        # create dir dir_n_files and 1 kb files inside the dir.
        dir_name = "dir_test_n_1kb_file_in_dir_upload_download_share_" + str(number_of_files) + "_files"
        sub_dir_name = "dir subdir_" + str(number_of_files) + "_files"

        # create n test files in dir
        src_dir = util.create_test_n_files(1024, number_of_files, dir_name)

        # create n test files in subdir, subdir is contained in dir
        util.create_test_n_files(1024, number_of_files, os.path.join(dir_name, sub_dir_name))

        # execute azcopy command
        dest_share = util.test_share_url
        result = util.Command("copy").add_arguments(src_dir).add_arguments(dest_share). \
            add_flags("recursive", "true").add_flags("log-level", "info").execute_azcopy_copy_command()
        self.assertTrue(result)

        # execute the validator.
        dest_azure_dir = util.get_resource_sas_from_share(dir_name)
        result = util.Command("testFile").add_arguments(src_dir).add_arguments(dest_azure_dir). \
            add_flags("is-object-dir", "true").execute_azcopy_verify()
        self.assertTrue(result)

        download_azure_src_dir = dest_azure_dir
        download_local_dest_dir = src_dir + "_download"

        try:
            if os.path.exists(download_local_dest_dir) and os.path.isdir(download_local_dest_dir):
                shutil.rmtree(download_local_dest_dir)
        except:
            self.fail("error removing " + download_local_dest_dir)
        finally:
            os.makedirs(download_local_dest_dir)

        # downloading the directory created from azure file share through azcopy with recursive flag to true.
        result = util.Command("copy").add_arguments(download_azure_src_dir).add_arguments(
            download_local_dest_dir).add_flags("log-level", "info").add_flags("recursive", "true").execute_azcopy_copy_command()
        self.assertTrue(result)

        # verify downloaded file.
        result = util.Command("testFile").add_arguments(os.path.join(download_local_dest_dir, dir_name)).add_arguments(
            download_azure_src_dir).add_flags("is-object-dir", "true").execute_azcopy_verify()
        self.assertTrue(result)

    def test_6_1kb_file_in_dir_upload_download_share(self):
        self.util_test_n_1kb_file_in_dir_upload_download_share(6)

    # util_test_n_1kb_file_in_dir_upload_download_azure_directory verifies the upload of n 1kb file to the share.
    def util_test_n_1kb_file_in_dir_upload_download_azure_directory(self, number_of_files, recursive):
        # create dir dir_n_files and 1 kb files inside the dir.
        dir_name = "util_test_n_1kb_file_in_dir_upload_download_azure_directory_" + recursive + "_" + str(
            number_of_files) + "_files"
        sub_dir_name = "dir_subdir_" + str(number_of_files) + "_files"

        # create n test files in dir
        src_dir = util.create_test_n_files(1024, number_of_files, dir_name)

        # create n test files in subdir, subdir is contained in dir
        util.create_test_n_files(1024, number_of_files, os.path.join(dir_name, sub_dir_name))

        # prepare destination directory.
        # TODO: note azcopy v2 currently only support existing directory and share.
        dest_azure_dir_name = "dest azure_dir_name"
        dest_azure_dir = util.get_resource_sas_from_share(dest_azure_dir_name)

        result = util.Command("create").add_arguments(dest_azure_dir).add_flags("resourceType", "file"). \
            add_flags("isResourceABucket", "true").execute_azcopy_create()
        self.assertTrue(result)

        # execute azcopy command
        result = util.Command("copy").add_arguments(src_dir).add_arguments(dest_azure_dir). \
            add_flags("recursive", recursive).add_flags("log-level", "info").execute_azcopy_copy_command()
        self.assertTrue(result)
        
        # execute the validator.
        dest_azure_dir_to_compare = util.get_resource_sas_from_share(dest_azure_dir_name + "/" + dir_name)
        result = util.Command("testFile").add_arguments(src_dir).add_arguments(dest_azure_dir_to_compare). \
            add_flags("is-object-dir", "true").add_flags("is-recursive", recursive).execute_azcopy_verify()
        self.assertTrue(result)

        download_azure_src_dir = dest_azure_dir_to_compare
        download_local_dest_dir = src_dir + "_download"

        try:
            if os.path.exists(download_local_dest_dir) and os.path.isdir(download_local_dest_dir):
                shutil.rmtree(download_local_dest_dir)
        except:
            print("catch error for removing " + download_local_dest_dir)
        finally:
            os.makedirs(download_local_dest_dir)

        # downloading the directory created from azure file directory through azcopy with recursive flag to true.
        result = util.Command("copy").add_arguments(download_azure_src_dir).add_arguments(
            download_local_dest_dir).add_flags("log-level", "info"). \
            add_flags("recursive", recursive).execute_azcopy_copy_command()
        self.assertTrue(result)

        # verify downloaded file.
        # todo: ensure the comparing here
        result = util.Command("testFile").add_arguments(os.path.join(download_local_dest_dir, dir_name)).add_arguments(
            download_azure_src_dir). \
            add_flags("is-object-dir", "true").add_flags("is-recursive", recursive).execute_azcopy_verify()
        self.assertTrue(result)

    def test_3_1kb_file_in_dir_upload_download_azure_directory_recursive(self):
        self.util_test_n_1kb_file_in_dir_upload_download_azure_directory(3, "true")

    @unittest.skip("upload directory without --recursive specified is not supported currently.")
    def test_8_1kb_file_in_dir_upload_download_azure_directory_non_recursive(self):
        self.util_test_n_1kb_file_in_dir_upload_download_azure_directory(8, "false")

    # test_download_perserve_last_modified_time verifies the azcopy downloaded file
    # and its modified time preserved locally on disk
    def test_download_perserve_last_modified_time(self):
        # create a file of 2KB
        filename = "test_upload_preserve_last_mtime.txt"
        file_path = util.create_test_file(filename, 2048)

        # upload file through azcopy.
        destination_sas = util.get_resource_sas_from_share(filename)
        result = util.Command("copy").add_arguments(file_path).add_arguments(destination_sas). \
            add_flags("log-level", "info").add_flags("recursive", "true").execute_azcopy_copy_command()
        self.assertTrue(result)

        # Verifying the uploaded file
        result = util.Command("testFile").add_arguments(file_path).add_arguments(destination_sas).execute_azcopy_verify()
        self.assertTrue(result)

        time.sleep(5)

        # download file through azcopy with flag preserve-last-modified-time set to true
        download_file_name = util.test_directory_path + "/test_download_preserve_last_mtime.txt"
        result = util.Command("copy").add_arguments(destination_sas).add_arguments(download_file_name).add_flags("log-level",
                                                                                                                 "info").add_flags(
            "preserve-last-modified-time", "true").execute_azcopy_copy_command()
        self.assertTrue(result)

        # Verifying the downloaded file and its modified with the modified time of file.
        result = util.Command("testFile").add_arguments(download_file_name).add_arguments(destination_sas).add_flags(
            "preserve-last-modified-time", "true").execute_azcopy_verify()
        self.assertTrue(result)

    # test_file_download_63mb_in_4mb downloads 63mb file in block of 4mb through azcopy
    def test_file_download_63mb_in_4mb(self):
        # create file of 63mb
        file_name = "test_63mb_in4mb_upload.txt"
        file_path = util.create_test_file(file_name, 63 * 1024 * 1024)

        # uploading file through azcopy with flag block-size set to 4194304 i.e 4mb
        destination_sas = util.get_resource_sas_from_share(file_name)
        result = util.Command("copy").add_arguments(file_path).add_arguments(destination_sas).add_flags("log-level",
                                                                                                        "info").add_flags(
            "block-size", "4194304").execute_azcopy_copy_command()
        self.assertTrue(result)

        # verify the uploaded file.
        result = util.Command("testFile").add_arguments(file_path).add_arguments(destination_sas).execute_azcopy_verify()
        self.assertTrue(result)

        # downloading the created parallely in blocks of 4mb file through azcopy.
        download_file = util.test_directory_path + "/test_63mb_in4mb_download.txt"
        result = util.Command("copy").add_arguments(destination_sas).add_arguments(download_file).add_flags("log-level",
                                                                                                            "info").add_flags(
            "block-size", "4194304").execute_azcopy_copy_command()
        self.assertTrue(result)

        # verify the downloaded file
        result = util.Command("testFile").add_arguments(download_file).add_arguments(
            destination_sas).execute_azcopy_verify()
        self.assertTrue(result)

    # test_recursive_download_file downloads a directory recursively from share through azcopy
    def test_recursive_download_file(self):
        # create directory and 5 files of 1KB inside that directory.
        dir_name = "dir_" + str(10) + "_files"
        dir1_path = util.create_test_n_files(1024, 5, dir_name)

        # upload the directory to share through azcopy with recursive set to true.
        result = util.Command("copy").add_arguments(dir1_path).add_arguments(util.test_share_url).add_flags("log-level",
                                                                                                            "info").add_flags(
            "recursive", "true").execute_azcopy_copy_command()
        self.assertTrue(result)

        # verify the uploaded file.
        destination_sas = util.get_resource_sas_from_share(dir_name)
        result = util.Command("testFile").add_arguments(dir1_path).add_arguments(destination_sas).add_flags("is-object-dir",
                                                                                                            "true").execute_azcopy_verify()
        self.assertTrue(result)

        try:
            shutil.rmtree(dir1_path)
        except OSError as e:
            self.fail("error removing the uploaded files. " +  str(e))

        # downloading the directory created from share through azcopy with recursive flag to true.
        result = util.Command("copy").add_arguments(destination_sas).add_arguments(util.test_directory_path).add_flags(
            "log-level", "info").add_flags("recursive", "true").execute_azcopy_copy_command()
        self.assertTrue(result)

        # verify downloaded file.
        result = util.Command("testFile").add_arguments(dir1_path).add_arguments(destination_sas).add_flags("is-object-dir",
                                                                                                            "true").execute_azcopy_verify()
        self.assertTrue(result)<|MERGE_RESOLUTION|>--- conflicted
+++ resolved
@@ -3,435 +3,6 @@
 import time
 import unittest
 import utility as util
-<<<<<<< HEAD
-import sys
-
-# test_upload_download_0kb_file_fullname verifies the upload/download of 1Kb file with fullname using azcopy.
-def test_upload_download_0kb_file_fullname():
-    # create file of size 1KB.
-    filename = "test_upload_download_0kb_file_fullname.txt"
-    file_path = util.create_test_file(filename, 0)
-
-    # Upload 1KB file using azcopy.
-    src = file_path
-    dest = util.test_share_url
-    result = util.Command("copy").add_arguments(src).add_arguments(dest). \
-        add_flags("log-level", "info").execute_azcopy_copy_command()
-    if not result:
-        print("failed uploading 0KB file to the share")
-        sys.exit(1)
-
-    # Verifying the uploaded file.
-    # the resource local path should be the first argument for the azcopy validator.
-    # the resource sas should be the second argument for azcopy validator.
-    resource_url = util.get_resource_sas_from_share(filename)
-    result = util.Command("testFile").add_arguments(file_path).add_arguments(resource_url).execute_azcopy_verify()
-    if not result:
-        print("test_upload_download_0kb_file_fullname test failed")
-        sys.exit(1)
-
-    time.sleep(5)
-
-    # downloading the uploaded file
-    src = util.get_resource_sas_from_share(filename)
-    dest = util.test_directory_path + "/test_1kb_file_download.txt"
-    result = util.Command("copy").add_arguments(src).add_arguments(dest).add_flags("log-level",
-                                                                                   "info").execute_azcopy_copy_command()
-
-    if not result:
-        print("test_upload_download_0kb_file_fullname test case failed")
-        sys.exit(1)
-
-    # Verifying the downloaded file
-    result = util.Command("testFile").add_arguments(dest).add_arguments(src).execute_azcopy_verify()
-    if not result:
-        print("test_upload_download_0kb_file_fullname test case failed")
-        sys.exit(1)
-
-    print("test_upload_download_0kb_file_fullname successfully passed")
-
-# test_upload_download_1kb_file_fullname verifies the upload/download of 1Kb file with fullname using azcopy.
-def test_upload_download_1kb_file_fullname():
-    # create file of size 1KB.
-    filename = "test_upload_download_1kb_file_fullname.txt"
-    file_path = util.create_test_file(filename, 1024)
-
-    # Upload 1KB file using azcopy.
-    src = file_path
-    dest = util.test_share_url
-    result = util.Command("copy").add_arguments(src).add_arguments(dest). \
-        add_flags("log-level", "info").execute_azcopy_copy_command()
-    if not result:
-        print("failed uploading 1KB file to the share")
-        sys.exit(1)
-
-    # Verifying the uploaded file.
-    # the resource local path should be the first argument for the azcopy validator.
-    # the resource sas should be the second argument for azcopy validator.
-    resource_url = util.get_resource_sas_from_share(filename)
-    result = util.Command("testFile").add_arguments(file_path).add_arguments(resource_url).execute_azcopy_verify()
-    if not result:
-        print("test_upload_download_1kb_file_fullname test failed")
-        sys.exit(1)
-
-    time.sleep(5)
-
-    # downloading the uploaded file
-    src = util.get_resource_sas_from_share(filename)
-    dest = util.test_directory_path + "/test_1kb_file_download.txt"
-    result = util.Command("copy").add_arguments(src).add_arguments(dest).add_flags("log-level",
-                                                                                   "info").execute_azcopy_copy_command()
-
-    if not result:
-        print("test_upload_download_1kb_file_fullname test case failed")
-        sys.exit(1)
-
-    # Verifying the downloaded file
-    result = util.Command("testFile").add_arguments(dest).add_arguments(src).execute_azcopy_verify()
-    if not result:
-        print("test_upload_download_1kb_file_fullname test case failed")
-        sys.exit(1)
-
-    print("test_upload_download_1kb_file_fullname successfully passed")
-
-
-# test_upload_download_1kb_file_wildcard_all_files verifies the upload/download of 1Kb file with wildcard using azcopy.
-def test_upload_download_1kb_file_wildcard_all_files():
-    # create file of size 1KB.
-    filename = "test_upload_download_1kb_file_wildcard_all_files.txt"
-    file_path = util.create_test_file(filename, 1024)
-
-    wildcard_path = file_path.replace(filename, "*")
-
-    # Upload 1KB file using azcopy.
-    result = util.Command("copy").add_arguments(wildcard_path).add_arguments(util.test_share_url). \
-        add_flags("log-level", "info").execute_azcopy_copy_command()
-    if not result:
-        print("failed uploading 1KB file to the share")
-        sys.exit(1)
-
-    # Verifying the uploaded file.
-    # the resource local path should be the first argument for the azcopy validator.
-    # the resource sas should be the second argument for azcopy validator.
-    resource_url = util.get_resource_sas_from_share(filename)
-    result = util.Command("testFile").add_arguments(file_path).add_arguments(resource_url).execute_azcopy_verify()
-    if not result:
-        print("test_upload_download_1kb_file_wildcard_all_files test failed")
-        sys.exit(1)
-
-    time.sleep(5)
-
-    # downloading the uploaded file
-    src = util.get_resource_sas_from_share(filename)
-    wildcardSrc = util.get_resource_sas_from_share("*")
-    dest = util.test_directory_path + "/test_upload_download_1kb_file_wildcard_all_files_dir"
-    try:
-        if os.path.exists(dest) and os.path.isdir(dest):
-            shutil.rmtree(dest)
-    except:
-        print("catch error for removing " + dest)
-    finally:
-        os.makedirs(dest)
-
-    result = util.Command("copy").add_arguments(wildcardSrc).add_arguments(dest).add_flags("log-level",
-                                                                                           "info").execute_azcopy_copy_command()
-
-    if not result:
-        print("test_upload_download_1kb_file_wildcard_all_files test case failed")
-        sys.exit(1)
-
-    # Verifying the downloaded file
-    result = util.Command("testFile").add_arguments(os.path.join(dest, filename)).add_arguments(
-        src).execute_azcopy_verify()
-    if not result:
-        print("test_upload_download_1kb_file_wildcard_all_files test case failed")
-        sys.exit(1)
-
-    print("test_upload_download_1kb_file_wildcard_all_files successfully passed")
-
-
-# test_upload_download_1kb_file_fullname verifies the upload/download of 1Kb file with wildcard using azcopy.
-def test_upload_download_1kb_file_wildcard_several_files():
-    # create file of size 1KB.
-    filename = "test_upload_download_1kb_file_wildcard_several_files.txt"
-    prefix = "test_upload_download_1kb_file_wildcard_several*"
-    file_path = util.create_test_file(filename, 1024)
-
-    wildcard_path = file_path.replace(filename, prefix)
-
-    # Upload 1KB file using azcopy.
-    result = util.Command("copy").add_arguments(wildcard_path).add_arguments(util.test_share_url). \
-        add_flags("log-level", "info").execute_azcopy_copy_command()
-    if not result:
-        print("failed uploading 1KB file to the share")
-        sys.exit(1)
-
-    # Verifying the uploaded file.
-    # the resource local path should be the first argument for the azcopy validator.
-    # the resource sas should be the second argument for azcopy validator.
-    resource_url = util.get_resource_sas_from_share(filename)
-    result = util.Command("testFile").add_arguments(file_path).add_arguments(resource_url).execute_azcopy_verify()
-    if not result:
-        print("test_upload_download_1kb_file_wildcard_several_files test failed")
-        sys.exit(1)
-
-    time.sleep(5)
-
-    # downloading the uploaded file
-    src = util.get_resource_sas_from_share(filename)
-    wildcardSrc = util.get_resource_sas_from_share(prefix)
-    dest = util.test_directory_path + "/test_upload_download_1kb_file_wildcard_several_files"
-    try:
-        if os.path.exists(dest) and os.path.isdir(dest):
-            shutil.rmtree(dest)
-    except:
-        print("catch error for removing " + dest)
-    finally:
-        os.makedirs(dest)
-
-    result = util.Command("copy").add_arguments(wildcardSrc).add_arguments(dest).add_flags("log-level",
-                                                                                           "info").execute_azcopy_copy_command()
-
-    if not result:
-        print("test_upload_download_1kb_file_wildcard_several_files test case failed")
-        sys.exit(1)
-
-    # Verifying the downloaded file
-    result = util.Command("testFile").add_arguments(os.path.join(dest, filename)).add_arguments(
-        src).execute_azcopy_verify()
-    if not result:
-        print("test_upload_download_1kb_file_wildcard_several_files test case failed")
-        sys.exit(1)
-
-    print("test_upload_download_1kb_file_wildcard_several_files successfully passed")
-
-
-def test_6_1kb_file_in_dir_upload_download_share():
-    test_n_1kb_file_in_dir_upload_download_share(6)
-
-
-# test_n_1kb_file_in_dir_upload_download_share verifies the upload of n 1kb file to the share.
-def test_n_1kb_file_in_dir_upload_download_share(number_of_files):
-    # create dir dir_n_files and 1 kb files inside the dir.
-    dir_name = "dir_test_n_1kb_file_in_dir_upload_download_share_" + str(number_of_files) + "_files"
-    sub_dir_name = "dir subdir_" + str(number_of_files) + "_files"
-
-    # create n test files in dir
-    src_dir = util.create_test_n_files(1024, number_of_files, dir_name)
-
-    # create n test files in subdir, subdir is contained in dir
-    util.create_test_n_files(1024, number_of_files, os.path.join(dir_name, sub_dir_name))
-
-    # execute azcopy command
-    dest_share = util.test_share_url
-    result = util.Command("copy").add_arguments(src_dir).add_arguments(dest_share). \
-        add_flags("recursive", "true").add_flags("log-level", "info").execute_azcopy_copy_command()
-    if not result:
-        print("test_n_1kb_file_in_dir_upload_download_share failed while uploading ", number_of_files,
-              " files to the share")
-        sys.exit(1)
-
-    # execute the validator.
-    dest_azure_dir = util.get_resource_sas_from_share(dir_name)
-    result = util.Command("testFile").add_arguments(src_dir).add_arguments(dest_azure_dir). \
-        add_flags("is-object-dir", "true").execute_azcopy_verify()
-    if not result:
-        print("test_n_1kb_file_in_dir_upload_download_share test case failed")
-
-    download_azure_src_dir = dest_azure_dir
-    download_local_dest_dir = src_dir + "_download"
-
-    try:
-        if os.path.exists(download_local_dest_dir) and os.path.isdir(download_local_dest_dir):
-            shutil.rmtree(download_local_dest_dir)
-    except:
-        print("catch error for removing " + download_local_dest_dir)
-    finally:
-        os.makedirs(download_local_dest_dir)
-
-    # downloading the directory created from azure file share through azcopy with recursive flag to true.
-    result = util.Command("copy").add_arguments(download_azure_src_dir).add_arguments(
-        download_local_dest_dir).add_flags("log-level", "info").add_flags("recursive",
-                                                                        "true").execute_azcopy_copy_command()
-    if not result:
-        print("error download recursive dir ", download_azure_src_dir)
-        sys.exit(1)
-
-    # verify downloaded file.
-    result = util.Command("testFile").add_arguments(os.path.join(download_local_dest_dir, dir_name)).add_arguments(
-        download_azure_src_dir).add_flags("is-object-dir", "true").execute_azcopy_verify()
-    if not result:
-        print("error verifying the recursive download ")
-        sys.exit(1)
-    print("test_n_1kb_file_in_dir_upload_download_share successfully passed")
-
-
-def test_3_1kb_file_in_dir_upload_download_azure_directory_recursive():
-    test_n_1kb_file_in_dir_upload_download_azure_directory(3, "true")
-
-
-def test_8_1kb_file_in_dir_upload_download_azure_directory_non_recursive():
-    test_n_1kb_file_in_dir_upload_download_azure_directory(8, "false")
-
-
-# test_n_1kb_file_in_dir_upload_download_azure_directory verifies the upload of n 1kb file to the share.
-def test_n_1kb_file_in_dir_upload_download_azure_directory(number_of_files, recursive):
-    # create dir dir_n_files and 1 kb files inside the dir.
-    dir_name = "test_n_1kb_file_in_dir_upload_download_azure_directory_" + recursive + "_" + str(
-        number_of_files) + "_files"
-    sub_dir_name = "dir subdir_" + str(number_of_files) + "_files"
-
-    # create n test files in dir
-    src_dir = util.create_test_n_files(1024, number_of_files, dir_name)
-
-    # create n test files in subdir, subdir is contained in dir
-    util.create_test_n_files(1024, number_of_files, os.path.join(dir_name, sub_dir_name))
-
-    # prepare destination directory.
-    # TODO: note azcopy v2 currently only support existing directory and share.    
-    dest_azure_dir_name = "dest azure_dir_name"
-    dest_azure_dir = util.get_resource_sas_from_share(dest_azure_dir_name)
-
-    result = util.Command("create").add_arguments(dest_azure_dir).add_flags("resourceType", "file"). \
-        add_flags("isResourceABucket", "true").execute_azcopy_create()
-    if not result:
-        print("test_n_1kb_file_in_dir_upload_download_azure_directory failed while creating directory for test.")
-        sys.exit(1)
-
-    # execute azcopy command
-    result = util.Command("copy").add_arguments(src_dir).add_arguments(dest_azure_dir). \
-        add_flags("recursive", recursive).add_flags("log-level", "info").execute_azcopy_copy_command()
-    if not result:
-        print("test_n_1kb_file_in_dir_upload_download_azure_directory failed while uploading ", number_of_files,
-              " files to the share")
-        sys.exit(1)
-
-    # execute the validator.
-    dest_azure_dir_to_compare = util.get_resource_sas_from_share(dest_azure_dir_name + "/" + dir_name)
-    result = util.Command("testFile").add_arguments(src_dir).add_arguments(dest_azure_dir_to_compare). \
-        add_flags("is-object-dir", "true").add_flags("is-recursive", recursive).execute_azcopy_verify()
-    if not result:
-        print("test_n_1kb_file_in_dir_upload_download_azure_directory test case failed")
-
-    download_azure_src_dir = dest_azure_dir_to_compare
-    download_local_dest_dir = src_dir + "_download"
-
-    try:
-        if os.path.exists(download_local_dest_dir) and os.path.isdir(download_local_dest_dir):
-            shutil.rmtree(download_local_dest_dir)
-    except:
-        print("catch error for removing " + download_local_dest_dir)
-    finally:
-        os.makedirs(download_local_dest_dir)
-
-    # downloading the directory created from azure file directory through azcopy with recursive flag to true.
-    result = util.Command("copy").add_arguments(download_azure_src_dir).add_arguments(
-        download_local_dest_dir).add_flags("log-level", "info"). \
-        add_flags("recursive", recursive).execute_azcopy_copy_command()
-    if not result:
-        print("error download recursive dir ", download_azure_src_dir)
-        sys.exit(1)
-
-    # verify downloaded file.
-    # todo: ensure the comparing here
-    result = util.Command("testFile").add_arguments(os.path.join(download_local_dest_dir, dir_name)).add_arguments(
-        download_azure_src_dir). \
-        add_flags("is-object-dir", "true").add_flags("is-recursive", recursive).execute_azcopy_verify()
-    if not result:
-        print("error verifying the recursive download ")
-        sys.exit(1)
-    print("test_n_1kb_file_in_dir_upload_download_azure_directory successfully passed")
-
-
-# test_download_perserve_last_modified_time verifies the azcopy downloaded file
-# and its modified time preserved locally on disk
-def test_download_perserve_last_modified_time():
-    # create a file of 2KB
-    filename = "test_upload_preserve_last_mtime.txt"
-    file_path = util.create_test_file(filename, 2048)
-
-    # upload file through azcopy.
-    destination_sas = util.get_resource_sas_from_share(filename)
-    result = util.Command("copy").add_arguments(file_path).add_arguments(destination_sas). \
-        add_flags("log-level", "info").add_flags("recursive", "true").execute_azcopy_copy_command()
-    if not result:
-        print("failed uploading 1KB file to the share")
-        sys.exit(1)
-
-    # Verifying the uploaded file
-    result = util.Command("testFile").add_arguments(file_path).add_arguments(destination_sas).execute_azcopy_verify()
-    if not result:
-        print("test_download_perserve_last_modified_time test failed")
-        sys.exit(1)
-
-    time.sleep(5)
-
-    # download file through azcopy with flag preserve-last-modified-time set to true
-    download_file_name = util.test_directory_path + "/test_download_preserve_last_mtime.txt"
-    result = util.Command("copy").add_arguments(destination_sas).add_arguments(download_file_name).add_flags("log-level",
-                                                                                                             "info").add_flags(
-        "preserve-last-modified-time", "true").execute_azcopy_copy_command()
-    if not result:
-        print("test_download_perserve_last_modified_time test case failed")
-        sys.exit(1)
-
-    # Verifying the downloaded file and its modified with the modified time of file.
-    result = util.Command("testFile").add_arguments(download_file_name).add_arguments(destination_sas).add_flags(
-        "preserve-last-modified-time", "true").execute_azcopy_verify()
-    if not result:
-        print("test_download_perserve_last_modified_time test case failed")
-        sys.exit(1)
-
-    print("test_download_perserve_last_modified_time successfully passed")
-
-
-# test_file_download_63mb_in_4mb downloads 63mb file in block of 4mb through azcopy
-def test_file_download_63mb_in_4mb():
-    # create file of 63mb
-    file_name = "test_63mb_in4mb_upload.txt"
-    file_path = util.create_test_file(file_name, 63 * 1024 * 1024)
-
-    # uploading file through azcopy with flag block-size set to 4194304 i.e 4mb
-    destination_sas = util.get_resource_sas_from_share(file_name)
-    result = util.Command("copy").add_arguments(file_path).add_arguments(destination_sas).add_flags("log-level",
-                                                                                                    "info").add_flags(
-        "block-size", "4194304").execute_azcopy_copy_command()
-    if not result:
-        print("error uploading 63 mb file. test_file_download_63mb_in_4mb test case failed")
-        sys.exit(1)
-
-    # verify the uploaded file.
-    result = util.Command("testFile").add_arguments(file_path).add_arguments(destination_sas).execute_azcopy_verify()
-    if not result:
-        print("error verifying the 63mb upload. test_file_download_63mb_in_4mb test case failed")
-        sys.exit(1)
-
-    # downloading the created parallely in blocks of 4mb file through azcopy.
-    download_file = util.test_directory_path + "/test_63mb_in4mb_download.txt"
-    result = util.Command("copy").add_arguments(destination_sas).add_arguments(download_file).add_flags("log-level",
-                                                                                                        "info").add_flags(
-        "block-size", "4194304").execute_azcopy_copy_command()
-    if not result:
-        print("error downloading the 63mb file. test_file_download_63mb_in_4mb test case failed")
-        sys.exit(1)
-
-    # verify the downloaded file
-    result = util.Command("testFile").add_arguments(download_file).add_arguments(
-        destination_sas).execute_azcopy_verify()
-    if not result:
-        print("test_file_download_63mb_in_4mb test case failed.")
-        sys.exit(1)
-
-    print("test_file_download_63mb_in_4mb test case successfully passed")
-
-
-# test_recursive_download_file downloads a directory recursively from share through azcopy
-def test_recursive_download_file():
-    # create directory and 5 files of 1KB inside that directory.
-    dir_name = "dir_" + str(10) + "_files"
-    dir1_path = util.create_test_n_files(1024, 5, dir_name)
-=======
->>>>>>> 947d58ca
 
 class FileShare_Download_User_Scenario(unittest.TestCase):
 
