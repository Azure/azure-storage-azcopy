--- conflicted
+++ resolved
@@ -1,234 +1,40 @@
 import utility as util
-<<<<<<< HEAD
-import sys
-
-# test_page_blob_upload_1mb verifies the azcopy upload of 1mb file
-# as a page blob.
-def test_page_blob_upload_1mb(use_oauth=False):
-    # create the test gile.
-    file_name = "test_page_blob_1mb.vhd"
-    file_path = util.create_test_file(file_name, 1024 * 1024)
-
-    # execute azcopy upload.
-    if not use_oauth:
-        dest = util.get_resource_sas(file_name)
-        dest_validate = dest
-    else:
-        dest = util.get_resource_from_oauth_container(file_name)
-        dest_validate = util.get_resource_from_oauth_container_validate(file_name)
-
-    result = util.Command("copy").add_arguments(file_path).add_arguments(dest).add_flags("log-level", "info"). \
-        add_flags("block-size", "4194304").execute_azcopy_copy_command()
-    if not result:
-        print("uploading file ", file_name, " failed")
-        sys.exit(1)
-
-    # execute validator.
-    result = util.Command("testBlob").add_arguments(file_path).add_arguments(dest_validate).add_flags("blob-type",
-                                                                                                    "PageBlob").execute_azcopy_verify()
-    if not result:
-        print("test_page_blob_upload_512B test case failed")
-        sys.exit(1)
-    print("test_page_blob_upload_512B test case passed successfully")
-
-
-# test_page_range_for_complete_sparse_file verifies the number of Page ranges for
-# complete empty file i.e each character is Null character.
-def test_page_range_for_complete_sparse_file():
-    # create test file.
-    file_name = "sparse_file.vhd"
-    file_path = util.create_complete_sparse_file(file_name, 4 * 1024 * 1024)
-
-    # execute azcopy page blob upload.
-    destination_sas = util.get_resource_sas(file_name)
-    result = util.Command("copy").add_arguments(file_path).add_arguments(destination_sas).add_flags("log-level", "info"). \
-        add_flags("block-size", "4194304").execute_azcopy_copy_command()
-    if not result:
-        print("uploading file ", file_name, " failed")
-        sys.exit(1)
-
-    # execute validator.
-    # no of page ranges should be 0 for the empty sparse file.
-    result = util.Command("testBlob").add_arguments(file_path).add_arguments(destination_sas).add_flags("blob-type",
-                                                                                                        "PageBlob").add_flags(
-        "verify-block-size", "true").add_flags("number-blocks-or-pages", "0").execute_azcopy_verify()
-    if not result:
-        print("test_page_range_for_sparse_file test case failed")
-        sys.exit(1)
-    print("test_page_range_for_sparse_file test case passed successfully")
-
-
-# test_page_blob_upload_partial_sparse_file verifies the number of page ranges
-# for PageBlob upload by azcopy.
-def test_page_blob_upload_partial_sparse_file():
-    # create test file.
-    file_name = "test_partial_sparse_file.vhd"
-    file_path = util.create_partial_sparse_file(file_name, 16 * 1024 * 1024)
-
-    # execute azcopy pageblob upload.
-    destination_sas = util.get_resource_sas(file_name)
-    result = util.Command("copy").add_arguments(file_path).add_arguments(destination_sas).add_flags("log-level", "info"). \
-        add_flags("block-size", "4194304").execute_azcopy_copy_command()
-    if not result:
-        print("uploading file ", file_name, " failed")
-        sys.exit(1)
-
-    # number of page range for partial sparse created above will be (size/2)
-    number_of_page_ranges = int((16 * 1024 * 1024 / (4 * 1024 * 1024)) / 2)
-    # execute validator to verify the number of page range for uploaded blob.
-    result = util.Command("testBlob").add_arguments(file_path).add_arguments(destination_sas). \
-        add_flags("blob-type", "PageBlob").add_flags("verify-block-size", "true"). \
-        add_flags("number-blocks-or-pages", str(number_of_page_ranges)).execute_azcopy_verify()
-    if not result:
-        print("test_page_blob_upload_partial_sparse_file test case failed")
-        sys.exit(1)
-    print("test_page_blob_upload_partial_sparse_file test case passed successfully")
-
-
-def test_set_page_blob_tier():
-    # test for P10 Page Blob Access Tier
-    filename = "test_page_P10_blob_tier.vhd"
-    file_path = util.create_test_file(filename, 100 * 1024)
-
-    destination_sas = util.get_resource_sas_from_premium_container_sas(filename)
-    result = util.Command("copy").add_arguments(file_path).add_arguments(destination_sas). \
-        add_flags("log-level", "info").add_flags("page-blob-tier", "P10").execute_azcopy_copy_command()
-    if not result:
-        print("uploading file with page-blob-tier set to P10 failed.")
-        sys.exit(1)
-    # execute azcopy validate order.
-    # added the expected blob-tier "P10"
-    result = util.Command("testBlob").add_arguments(file_path).add_arguments(destination_sas).add_flags("blob-type",
-                                                                                                        "PageBlob"). \
-        add_flags("blob-tier", "P10").execute_azcopy_verify()
-    if not result:
-        print("test_set_page_blob_tier failed for P10 access Tier Type")
-        sys.exit(1)
-
-    # test for P20 Page Blob Access Tier
-    filename = "test_page_P20_blob_tier.vhd"
-    file_path = util.create_test_file(filename, 100 * 1024)
-    destination_sas = util.get_resource_sas_from_premium_container_sas(filename)
-    result = util.Command("copy").add_arguments(file_path).add_arguments(destination_sas). \
-        add_flags("log-level", "info").add_flags("page-blob-tier", "P20").execute_azcopy_copy_command()
-    if not result:
-        print("uploading file with page-blob-tier set to P20 failed.")
-        sys.exit(1)
-    # execute azcopy validate order.
-    # added the expected blob-tier "P20"
-    result = util.Command("testBlob").add_arguments(file_path).add_arguments(destination_sas).add_flags("blob-type",
-                                                                                                        "PageBlob") \
-        .add_flags("blob-tier", "P20").execute_azcopy_verify()
-    if not result:
-        print("test_set_page_blob_tier failed for P20 access Tier Type")
-        sys.exit(1)
-
-    # test for P30 Page Blob Access Tier
-    filename = "test_page_P30_blob_tier.vhd"
-    file_path = util.create_test_file(filename, 100 * 1024)
-    destination_sas = util.get_resource_sas_from_premium_container_sas(filename)
-    result = util.Command("copy").add_arguments(file_path).add_arguments(destination_sas). \
-        add_flags("log-level", "info").add_flags("page-blob-tier", "P30").execute_azcopy_copy_command()
-    if not result:
-        print("uploading file with page-blob-tier set to P30 failed.")
-        sys.exit(1)
-    # execute azcopy validate order.
-    # added the expected blob-tier "P30"
-    result = util.Command("testBlob").add_arguments(file_path).add_arguments(destination_sas). \
-        add_flags("blob-type", "PageBlob").add_flags("blob-tier", "P30").execute_azcopy_verify()
-    if not result:
-        print("test_set_page_blob_tier failed for P30 access Tier Type")
-        sys.exit(1)
-
-    # test for P4 Page Blob Access Tier
-    filename = "test_page_P4_blob_tier.vhd"
-    file_path = util.create_test_file(filename, 100 * 1024)
-    destination_sas = util.get_resource_sas_from_premium_container_sas(filename)
-    result = util.Command("copy").add_arguments(file_path).add_arguments(destination_sas). \
-        add_flags("log-level", "info").add_flags("page-blob-tier", "P4").execute_azcopy_copy_command()
-    if not result:
-        print("uploading file with page-blob-tier set to P4 failed.")
-        sys.exit(1)
-    # execute azcopy validate order.
-    # added the expected blob-tier "P4"
-    result = util.Command("testBlob").add_arguments(file_path).add_arguments(destination_sas). \
-        add_flags("blob-type", "PageBlob").add_flags("blob-tier", "P4").execute_azcopy_verify()
-    if not result:
-        print("test_set_page_blob_tier failed for P4 access Tier Type")
-        sys.exit(1)
-
-    # test for P40 Page Blob Access Tier
-    filename = "test_page_P40_blob_tier.vhd"
-    file_path = util.create_test_file(filename, 100 * 1024)
-    destination_sas = util.get_resource_sas_from_premium_container_sas(filename)
-    result = util.Command("copy").add_arguments(file_path).add_arguments(destination_sas). \
-        add_flags("log-level", "info").add_flags("page-blob-tier", "P40").execute_azcopy_copy_command()
-    if not result:
-        print("uploading file with page-blob-tier set to P40 failed.")
-        sys.exit(1)
-    # execute azcopy validate order.
-    # added the expected blob-tier "P40"
-    result = util.Command("testBlob").add_arguments(file_path).add_arguments(destination_sas). \
-        add_flags("blob-type", "PageBlob").add_flags("blob-tier", "P40").execute_azcopy_verify()
-    if not result:
-        print("test_set_page_blob_tier failed for P40 access Tier Type")
-        sys.exit(1)
-
-    # test for P50 Page Blob Access Tier
-    filename = "test_page_P50_blob_tier.vhd"
-    file_path = util.create_test_file(filename, 100 * 1024)
-    destination_sas = util.get_resource_sas_from_premium_container_sas(filename)
-    result = util.Command("copy").add_arguments(file_path).add_arguments(destination_sas). \
-        add_flags("log-level", "info").add_flags("page-blob-tier", "P50").execute_azcopy_copy_command()
-    if not result:
-        print("uploading file with page-blob-tier set to P50 failed.")
-        sys.exit(1)
-    # execute azcopy validate order.
-    # added the expected blob-tier "P50"
-    result = util.Command("testBlob").add_arguments(file_path).add_arguments(destination_sas). \
-        add_flags("blob-type", "PageBlob").add_flags("blob-tier", "P50").execute_azcopy_verify()
-    if not result:
-        print("test_set_page_blob_tier failed for P50 access Tier Type")
-        sys.exit(1)
-
-    # test for P6 Page Blob Access Tier
-    filename = "test_page_P6_blob_tier.vhd"
-    file_path = util.create_test_file(filename, 100 * 1024)
-    destination_sas = util.get_resource_sas_from_premium_container_sas(filename)
-    result = util.Command("copy").add_arguments(file_path).add_arguments(destination_sas). \
-        add_flags("log-level", "info").add_flags("page-blob-tier", "P6").execute_azcopy_copy_command()
-    if not result:
-        print("uploading file with page-blob-tier set to P6 failed.")
-        sys.exit(1)
-    # execute azcopy validate order.
-    # added the expected blob-tier "P50"
-    result = util.Command("testBlob").add_arguments(file_path).add_arguments(destination_sas). \
-        add_flags("blob-type", "PageBlob").add_flags("blob-tier", "P6").execute_azcopy_verify()
-    if not result:
-        print("test_set_page_blob_tier failed for P6 access Tier Type")
-        sys.exit(1)
-    print("test_set_page_blob_tier successfully passed")
-=======
 import unittest
 
 class PageBlob_Upload_User_Scenarios(unittest.TestCase):
-    # test_page_blob_upload_1mb verifies the azcopy upload of 1mb file
+    # util_test_page_blob_upload_1mb verifies the azcopy upload of 1mb file
     # as a page blob.
-    def test_page_blob_upload_1mb(self):
+    def util_test_page_blob_upload_1mb(self, use_oauth=False):
         # create the test gile.
         file_name = "test_page_blob_1mb.vhd"
         file_path = util.create_test_file(file_name, 1024 * 1024)
 
         # execute azcopy upload.
-        destination = util.get_resource_sas(file_name)
-        result = util.Command("copy").add_arguments(file_path).add_arguments(destination).add_flags("log-level", "info"). \
+        if not use_oauth:
+            dest = util.get_resource_sas(file_name)
+            dest_validate = dest
+        else:
+            dest = util.get_resource_from_oauth_container(file_name)
+            dest_validate = util.get_resource_from_oauth_container_validate(file_name)
+
+        result = util.Command("copy").add_arguments(file_path).add_arguments(dest).add_flags("log-level", "info"). \
             add_flags("block-size", "4194304").execute_azcopy_copy_command()
         self.assertTrue(result)
 
         # execute validator.
-        result = util.Command("testBlob").add_arguments(file_path).add_arguments(destination).\
+        result = util.Command("testBlob").add_arguments(file_path).add_arguments(dest_validate).\
                 add_flags("blob-type","PageBlob").execute_azcopy_verify()
         self.assertTrue(result)
+
+    # test_page_blob_upload_1mb_with_sas verifies the azcopy upload of 1mb file
+    # as a page blob with sas.
+    def test_page_blob_upload_1mb_with_sas(self):
+        self.util_test_page_blob_upload_1mb(False)
+
+    # test_page_blob_upload_1mb_with_oauth verifies the azcopy upload of 1mb file
+    # as a page blob with oauth.
+    def test_page_blob_upload_1mb_with_oauth(self):
+        self.util_test_page_blob_upload_1mb(True)
 
     # test_page_range_for_complete_sparse_file verifies the number of Page ranges for
     # complete empty file i.e each character is Null character.
@@ -370,5 +176,4 @@
         # added the expected blob-tier "P50"
         result = util.Command("testBlob").add_arguments(file_path).add_arguments(destination_sas). \
             add_flags("blob-type", "PageBlob").add_flags("blob-tier", "P6").execute_azcopy_verify()
-        self.assertTrue(result)
->>>>>>> 947d58ca
+        self.assertTrue(result)