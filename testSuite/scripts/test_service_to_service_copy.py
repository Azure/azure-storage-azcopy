--- conflicted
+++ resolved
@@ -30,7 +30,6 @@
         dst_container_url = util.get_object_sas(util.test_s2s_dst_blob_account_url, self.bucket_name)
         self.util_test_copy_single_file_from_x_to_x(src_container_url, "Blob", dst_container_url, "Blob", 1)
 
-<<<<<<< HEAD
     # s2s-detect-source-changed is only present for S2S transfers, and thus only needs the one test.
     def test_copy_single_1kb_file_from_blob_to_blob_fail_lmt(self):
         src_container_url = util.get_object_sas(util.test_s2s_src_blob_account_url, self.bucket_name)
@@ -41,13 +40,12 @@
         # Then, introduce a fault in the LMT checking process to fail the transfer
         self.util_test_copy_single_file_from_x_to_x(src_container_url, "Blob", dst_container_url, "Blob", 1,
                                                     checkLMT="fail")
-=======
+
     def test_copy_single_1kb_file_from_blob_to_blob_with_auth_env_var(self):
         src_container_url = util.get_object_sas(util.test_s2s_src_blob_account_url, self.bucket_name)
         dst_container_url = util.get_object_sas(util.test_s2s_dst_blob_account_url, self.bucket_name)
         self.util_test_copy_single_file_from_x_to_x(src_container_url, "Blob", dst_container_url, "Blob", 1,
                                                     oAuth=True, credTypeOverride="OAuthToken")
->>>>>>> 5642a712
 
     def test_copy_single_512b_file_from_page_to_block_blob(self):
         src_container_url = util.get_object_sas(util.test_s2s_src_blob_account_url, self.bucket_name)
@@ -734,11 +732,8 @@
         customizedFileName="",
         srcBlobType="",
         dstBlobType="",
-<<<<<<< HEAD
-        checkLMT=""):
-=======
+        checkLMT="",
         credTypeOverride=""):
->>>>>>> 5642a712
         # create source bucket
         result = util.Command("create").add_arguments(srcBucketURL).add_flags("serviceType", srcType). \
             add_flags("resourceType", "Bucket").execute_azcopy_create()
@@ -763,13 +758,11 @@
         # Upload file.
         self.util_upload_to_src(file_path, srcType, srcFileURL, blobType=srcBlobType)
 
-<<<<<<< HEAD
         if checkLMT == "pass" or checkLMT == "fail":
             time.sleep(2) # Just get the LMT in the past.
-=======
+
         if credTypeOverride != "":
             os.environ["AZCOPY_CRED_TYPE"] = credTypeOverride
->>>>>>> 5642a712
 
         # Copy file using azcopy from srcURL to destURL
         result = util.Command("copy").add_arguments(srcFileURL).add_arguments(dstFileURL). \
